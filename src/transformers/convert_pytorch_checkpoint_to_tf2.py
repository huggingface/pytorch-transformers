# coding=utf-8
# Copyright 2018 The HuggingFace Inc. team.
#
# Licensed under the Apache License, Version 2.0 (the "License");
# you may not use this file except in compliance with the License.
# You may obtain a copy of the License at
#
#     http://www.apache.org/licenses/LICENSE-2.0
#
# Unless required by applicable law or agreed to in writing, software
# distributed under the License is distributed on an "AS IS" BASIS,
# WITHOUT WARRANTIES OR CONDITIONS OF ANY KIND, either express or implied.
# See the License for the specific language governing permissions and
# limitations under the License.
""" Convert pytorch checkpoints to TensorFlow """


import argparse
import os

from transformers import (
    ALBERT_PRETRAINED_CONFIG_ARCHIVE_MAP,
    BERT_PRETRAINED_CONFIG_ARCHIVE_MAP,
    CAMEMBERT_PRETRAINED_CONFIG_ARCHIVE_MAP,
    CTRL_PRETRAINED_CONFIG_ARCHIVE_MAP,
    DISTILBERT_PRETRAINED_CONFIG_ARCHIVE_MAP,
    ELECTRA_PRETRAINED_CONFIG_ARCHIVE_MAP,
    FLAUBERT_PRETRAINED_CONFIG_ARCHIVE_MAP,
    GPT2_PRETRAINED_CONFIG_ARCHIVE_MAP,
    LXMERT_PRETRAINED_CONFIG_ARCHIVE_MAP,
    OPENAI_GPT_PRETRAINED_CONFIG_ARCHIVE_MAP,
    ROBERTA_PRETRAINED_CONFIG_ARCHIVE_MAP,
    T5_PRETRAINED_CONFIG_ARCHIVE_MAP,
    TRANSFO_XL_PRETRAINED_CONFIG_ARCHIVE_MAP,
    WEIGHTS_NAME,
    XLM_PRETRAINED_CONFIG_ARCHIVE_MAP,
    XLM_ROBERTA_PRETRAINED_CONFIG_ARCHIVE_MAP,
    XLNET_PRETRAINED_CONFIG_ARCHIVE_MAP,
    AlbertConfig,
    BertConfig,
    CamembertConfig,
    CTRLConfig,
    DistilBertConfig,
    ElectraConfig,
    FlaubertConfig,
    GPT2Config,
    LxmertConfig,
    OpenAIGPTConfig,
    RobertaConfig,
    T5Config,
    TFAlbertForPreTraining,
    TFBertForPreTraining,
    TFBertForQuestionAnswering,
    TFBertForSequenceClassification,
    TFCamembertForMaskedLM,
    TFCTRLLMHeadModel,
    TFDistilBertForMaskedLM,
    TFDistilBertForQuestionAnswering,
    TFElectraForPreTraining,
    TFFlaubertWithLMHeadModel,
    TFGPT2LMHeadModel,
    TFLxmertForPretraining,
    TFOpenAIGPTLMHeadModel,
    TFRobertaForMaskedLM,
    TFRobertaForSequenceClassification,
    TFT5ForConditionalGeneration,
    TFTransfoXLLMHeadModel,
    TFVisualFeatEncoder,
    TFXLMRobertaForMaskedLM,
    TFXLMWithLMHeadModel,
    TFXLNetLMHeadModel,
    TransfoXLConfig,
    XLMConfig,
    XLMRobertaConfig,
    XLNetConfig,
    cached_path,
    is_torch_available,
    load_pytorch_checkpoint_in_tf2_model,
)
from transformers.file_utils import hf_bucket_url

from .utils import logging


if is_torch_available():
    import numpy as np
    import torch

    from transformers import (
        AlbertForPreTraining,
        BertForPreTraining,
        BertForQuestionAnswering,
        BertForSequenceClassification,
        CamembertForMaskedLM,
        CTRLLMHeadModel,
        DistilBertForMaskedLM,
        DistilBertForQuestionAnswering,
        ElectraForPreTraining,
        FlaubertWithLMHeadModel,
        GPT2LMHeadModel,
        OpenAIGPTLMHeadModel,
        RobertaForMaskedLM,
        RobertaForSequenceClassification,
        T5ForConditionalGeneration,
<<<<<<< HEAD
        ElectraForPreTraining,
        LxmertForPretraining,
        VisualFeatEncoder,
=======
        TransfoXLLMHeadModel,
        XLMRobertaForMaskedLM,
        XLMWithLMHeadModel,
        XLNetLMHeadModel,
>>>>>>> 930153e7
    )


logging.set_verbosity_info()

MODEL_CLASSES = {
    "bert": (
        BertConfig,
        TFBertForPreTraining,
        BertForPreTraining,
        BERT_PRETRAINED_CONFIG_ARCHIVE_MAP,
    ),
    "bert-large-uncased-whole-word-masking-finetuned-squad": (
        BertConfig,
        TFBertForQuestionAnswering,
        BertForQuestionAnswering,
        BERT_PRETRAINED_CONFIG_ARCHIVE_MAP,
    ),
    "bert-large-cased-whole-word-masking-finetuned-squad": (
        BertConfig,
        TFBertForQuestionAnswering,
        BertForQuestionAnswering,
        BERT_PRETRAINED_CONFIG_ARCHIVE_MAP,
    ),
    "bert-base-cased-finetuned-mrpc": (
        BertConfig,
        TFBertForSequenceClassification,
        BertForSequenceClassification,
        BERT_PRETRAINED_CONFIG_ARCHIVE_MAP,
    ),
    "gpt2": (
        GPT2Config,
        TFGPT2LMHeadModel,
        GPT2LMHeadModel,
        GPT2_PRETRAINED_CONFIG_ARCHIVE_MAP,
    ),
    "xlnet": (
        XLNetConfig,
        TFXLNetLMHeadModel,
        XLNetLMHeadModel,
        XLNET_PRETRAINED_CONFIG_ARCHIVE_MAP,
    ),
    "xlm": (
        XLMConfig,
        TFXLMWithLMHeadModel,
        XLMWithLMHeadModel,
        XLM_PRETRAINED_CONFIG_ARCHIVE_MAP,
    ),
    "xlm-roberta": (
        XLMRobertaConfig,
        TFXLMRobertaForMaskedLM,
        XLMRobertaForMaskedLM,
        XLM_ROBERTA_PRETRAINED_CONFIG_ARCHIVE_MAP,
    ),
    "transfo-xl": (
        TransfoXLConfig,
        TFTransfoXLLMHeadModel,
        TransfoXLLMHeadModel,
        TRANSFO_XL_PRETRAINED_CONFIG_ARCHIVE_MAP,
    ),
    "openai-gpt": (
        OpenAIGPTConfig,
        TFOpenAIGPTLMHeadModel,
        OpenAIGPTLMHeadModel,
        OPENAI_GPT_PRETRAINED_CONFIG_ARCHIVE_MAP,
    ),
    "roberta": (
        RobertaConfig,
        TFRobertaForMaskedLM,
        RobertaForMaskedLM,
        ROBERTA_PRETRAINED_CONFIG_ARCHIVE_MAP,
    ),
    "roberta-large-mnli": (
        RobertaConfig,
        TFRobertaForSequenceClassification,
        RobertaForSequenceClassification,
        ROBERTA_PRETRAINED_CONFIG_ARCHIVE_MAP,
    ),
    "camembert": (
        CamembertConfig,
        TFCamembertForMaskedLM,
        CamembertForMaskedLM,
        CAMEMBERT_PRETRAINED_CONFIG_ARCHIVE_MAP,
    ),
    "flaubert": (
        FlaubertConfig,
        TFFlaubertWithLMHeadModel,
        FlaubertWithLMHeadModel,
        FLAUBERT_PRETRAINED_CONFIG_ARCHIVE_MAP,
    ),
    "distilbert": (
        DistilBertConfig,
        TFDistilBertForMaskedLM,
        DistilBertForMaskedLM,
        DISTILBERT_PRETRAINED_CONFIG_ARCHIVE_MAP,
    ),
    "distilbert-base-distilled-squad": (
        DistilBertConfig,
        TFDistilBertForQuestionAnswering,
        DistilBertForQuestionAnswering,
        DISTILBERT_PRETRAINED_CONFIG_ARCHIVE_MAP,
    ),
<<<<<<< HEAD
    "ctrl": (CTRLConfig, TFCTRLLMHeadModel, CTRLLMHeadModel, CTRL_PRETRAINED_CONFIG_ARCHIVE_MAP,),
    "albert": (AlbertConfig, TFAlbertForPreTraining, AlbertForPreTraining, ALBERT_PRETRAINED_CONFIG_ARCHIVE_MAP,),
    "t5": (T5Config, TFT5ForConditionalGeneration, T5ForConditionalGeneration, T5_PRETRAINED_CONFIG_ARCHIVE_MAP,),
    "electra": (ElectraConfig, TFElectraForPreTraining, ElectraForPreTraining, ELECTRA_PRETRAINED_CONFIG_ARCHIVE_MAP,),
    "lxmert": (
        LxmertConfig,
        LxmertForPretraining,
        TFLxmertForPretraining,
        VisualFeatEncoder,
        TFVisualFeatEncoder,
        LXMERT_PRETRAINED_CONFIG_ARCHIVE_MAP,
=======
    "ctrl": (
        CTRLConfig,
        TFCTRLLMHeadModel,
        CTRLLMHeadModel,
        CTRL_PRETRAINED_CONFIG_ARCHIVE_MAP,
    ),
    "albert": (
        AlbertConfig,
        TFAlbertForPreTraining,
        AlbertForPreTraining,
        ALBERT_PRETRAINED_CONFIG_ARCHIVE_MAP,
    ),
    "t5": (
        T5Config,
        TFT5ForConditionalGeneration,
        T5ForConditionalGeneration,
        T5_PRETRAINED_CONFIG_ARCHIVE_MAP,
    ),
    "electra": (
        ElectraConfig,
        TFElectraForPreTraining,
        ElectraForPreTraining,
        ELECTRA_PRETRAINED_CONFIG_ARCHIVE_MAP,
>>>>>>> 930153e7
    ),
}


def convert_pt_checkpoint_to_tf(
    model_type, pytorch_checkpoint_path, config_file, tf_dump_path, compare_with_pt_model=False, use_cached_models=True
):
    if model_type not in MODEL_CLASSES:
        raise ValueError("Unrecognized model type, should be one of {}.".format(list(MODEL_CLASSES.keys())))

    config_class, model_class, pt_model_class, aws_config_map = MODEL_CLASSES[model_type]

    # Initialise TF model
    if config_file in aws_config_map:
        config_file = cached_path(aws_config_map[config_file], force_download=not use_cached_models)
    config = config_class.from_json_file(config_file)
    config.output_hidden_states = True
    config.output_attentions = True
    print("Building TensorFlow model from configuration: {}".format(str(config)))
    tf_model = model_class(config)

    # Load weights from tf checkpoint
    if pytorch_checkpoint_path in aws_config_map.keys():
        pytorch_checkpoint_url = hf_bucket_url(pytorch_checkpoint_path, filename=WEIGHTS_NAME)
        pytorch_checkpoint_path = cached_path(pytorch_checkpoint_url, force_download=not use_cached_models)
    # Load PyTorch checkpoint in tf2 model:
    tf_model = load_pytorch_checkpoint_in_tf2_model(tf_model, pytorch_checkpoint_path)

    if compare_with_pt_model:
        tfo = tf_model(tf_model.dummy_inputs, training=False)  # build the network

        state_dict = torch.load(pytorch_checkpoint_path, map_location="cpu")
        pt_model = pt_model_class.from_pretrained(
            pretrained_model_name_or_path=None, config=config, state_dict=state_dict
        )

        with torch.no_grad():
            pto = pt_model(**pt_model.dummy_inputs)

        np_pt = pto[0].numpy()
        np_tf = tfo[0].numpy()
        diff = np.amax(np.abs(np_pt - np_tf))
        print("Max absolute difference between models outputs {}".format(diff))
        assert diff <= 2e-2, "Error, model absolute difference is >2e-2: {}".format(diff)

    # Save pytorch-model
    print("Save TensorFlow model to {}".format(tf_dump_path))
    tf_model.save_weights(tf_dump_path, save_format="h5")


def convert_all_pt_checkpoints_to_tf(
    args_model_type,
    tf_dump_path,
    model_shortcut_names_or_path=None,
    config_shortcut_names_or_path=None,
    compare_with_pt_model=False,
    use_cached_models=False,
    remove_cached_files=False,
    only_convert_finetuned_models=False,
):

    if args_model_type is None:
        model_types = list(MODEL_CLASSES.keys())
    else:
        model_types = [args_model_type]

    for j, model_type in enumerate(model_types, start=1):
        print("=" * 100)
        print(" Converting model type {}/{}: {}".format(j, len(model_types), model_type))
        print("=" * 100)
        if model_type not in MODEL_CLASSES:
            raise ValueError(
                "Unrecognized model type {}, should be one of {}.".format(model_type, list(MODEL_CLASSES.keys()))
            )

        config_class, model_class, pt_model_class, aws_model_maps, aws_config_map = MODEL_CLASSES[model_type]

        if model_shortcut_names_or_path is None:
            model_shortcut_names_or_path = list(aws_model_maps.keys())
        if config_shortcut_names_or_path is None:
            config_shortcut_names_or_path = model_shortcut_names_or_path

        for i, (model_shortcut_name, config_shortcut_name) in enumerate(
            zip(model_shortcut_names_or_path, config_shortcut_names_or_path), start=1
        ):
            print("-" * 100)
            if "-squad" in model_shortcut_name or "-mrpc" in model_shortcut_name or "-mnli" in model_shortcut_name:
                if not only_convert_finetuned_models:
                    print("    Skipping finetuned checkpoint {}".format(model_shortcut_name))
                    continue
                model_type = model_shortcut_name
            elif only_convert_finetuned_models:
                print("    Skipping not finetuned checkpoint {}".format(model_shortcut_name))
                continue
            print(
                "    Converting checkpoint {}/{}: {} - model_type {}".format(
                    i, len(aws_config_map), model_shortcut_name, model_type
                )
            )
            print("-" * 100)

            if config_shortcut_name in aws_config_map:
                config_file = cached_path(aws_config_map[config_shortcut_name], force_download=not use_cached_models)
            else:
                config_file = cached_path(config_shortcut_name, force_download=not use_cached_models)

            if model_shortcut_name in aws_model_maps:
                model_file = cached_path(aws_model_maps[model_shortcut_name], force_download=not use_cached_models)
            else:
                model_file = cached_path(model_shortcut_name, force_download=not use_cached_models)

            if os.path.isfile(model_shortcut_name):
                model_shortcut_name = "converted_model"

            convert_pt_checkpoint_to_tf(
                model_type=model_type,
                pytorch_checkpoint_path=model_file,
                config_file=config_file,
                tf_dump_path=os.path.join(tf_dump_path, model_shortcut_name + "-tf_model.h5"),
                compare_with_pt_model=compare_with_pt_model,
            )
            if remove_cached_files:
                os.remove(config_file)
                os.remove(model_file)


if __name__ == "__main__":
    parser = argparse.ArgumentParser()
    # Required parameters
    parser.add_argument(
        "--tf_dump_path", default=None, type=str, required=True, help="Path to the output Tensorflow dump file."
    )
    parser.add_argument(
        "--model_type",
        default=None,
        type=str,
        help="Model type selected in the list of {}. If not given, will download and convert all the models from AWS.".format(
            list(MODEL_CLASSES.keys())
        ),
    )
    parser.add_argument(
        "--pytorch_checkpoint_path",
        default=None,
        type=str,
        help="Path to the PyTorch checkpoint path or shortcut name to download from AWS. "
        "If not given, will download and convert all the checkpoints from AWS.",
    )
    parser.add_argument(
        "--config_file",
        default=None,
        type=str,
        help="The config json file corresponding to the pre-trained model. \n"
        "This specifies the model architecture. If not given and "
        "--pytorch_checkpoint_path is not given or is a shortcut name"
        "use the configuration associated to the shortcut name on the AWS",
    )
    parser.add_argument(
        "--compare_with_pt_model", action="store_true", help="Compare Tensorflow and PyTorch model predictions."
    )
    parser.add_argument(
        "--use_cached_models",
        action="store_true",
        help="Use cached models if possible instead of updating to latest checkpoint versions.",
    )
    parser.add_argument(
        "--remove_cached_files",
        action="store_true",
        help="Remove pytorch models after conversion (save memory when converting in batches).",
    )
    parser.add_argument("--only_convert_finetuned_models", action="store_true", help="Only convert finetuned models.")
    args = parser.parse_args()

    # if args.pytorch_checkpoint_path is not None:
    #     convert_pt_checkpoint_to_tf(args.model_type.lower(),
    #                                 args.pytorch_checkpoint_path,
    #                                 args.config_file if args.config_file is not None else args.pytorch_checkpoint_path,
    #                                 args.tf_dump_path,
    #                                 compare_with_pt_model=args.compare_with_pt_model,
    #                                 use_cached_models=args.use_cached_models)
    # else:
    convert_all_pt_checkpoints_to_tf(
        args.model_type.lower() if args.model_type is not None else None,
        args.tf_dump_path,
        model_shortcut_names_or_path=[args.pytorch_checkpoint_path]
        if args.pytorch_checkpoint_path is not None
        else None,
        config_shortcut_names_or_path=[args.config_file] if args.config_file is not None else None,
        compare_with_pt_model=args.compare_with_pt_model,
        use_cached_models=args.use_cached_models,
        remove_cached_files=args.remove_cached_files,
        only_convert_finetuned_models=args.only_convert_finetuned_models,
    )<|MERGE_RESOLUTION|>--- conflicted
+++ resolved
@@ -102,16 +102,12 @@
         RobertaForMaskedLM,
         RobertaForSequenceClassification,
         T5ForConditionalGeneration,
-<<<<<<< HEAD
-        ElectraForPreTraining,
-        LxmertForPretraining,
-        VisualFeatEncoder,
-=======
         TransfoXLLMHeadModel,
         XLMRobertaForMaskedLM,
         XLMWithLMHeadModel,
         XLNetLMHeadModel,
->>>>>>> 930153e7
+        LxmertForPreTraining,
+        LxmertVisualFeatEncoder,
     )
 
 
@@ -214,11 +210,6 @@
         DistilBertForQuestionAnswering,
         DISTILBERT_PRETRAINED_CONFIG_ARCHIVE_MAP,
     ),
-<<<<<<< HEAD
-    "ctrl": (CTRLConfig, TFCTRLLMHeadModel, CTRLLMHeadModel, CTRL_PRETRAINED_CONFIG_ARCHIVE_MAP,),
-    "albert": (AlbertConfig, TFAlbertForPreTraining, AlbertForPreTraining, ALBERT_PRETRAINED_CONFIG_ARCHIVE_MAP,),
-    "t5": (T5Config, TFT5ForConditionalGeneration, T5ForConditionalGeneration, T5_PRETRAINED_CONFIG_ARCHIVE_MAP,),
-    "electra": (ElectraConfig, TFElectraForPreTraining, ElectraForPreTraining, ELECTRA_PRETRAINED_CONFIG_ARCHIVE_MAP,),
     "lxmert": (
         LxmertConfig,
         LxmertForPretraining,
@@ -226,7 +217,7 @@
         VisualFeatEncoder,
         TFVisualFeatEncoder,
         LXMERT_PRETRAINED_CONFIG_ARCHIVE_MAP,
-=======
+    ),
     "ctrl": (
         CTRLConfig,
         TFCTRLLMHeadModel,
@@ -250,7 +241,6 @@
         TFElectraForPreTraining,
         ElectraForPreTraining,
         ELECTRA_PRETRAINED_CONFIG_ARCHIVE_MAP,
->>>>>>> 930153e7
     ),
 }
 
