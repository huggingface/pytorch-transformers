--- conflicted
+++ resolved
@@ -519,11 +519,8 @@
         ("gptj", "GPTJForCausalLM"),
         ("granite", "GraniteForCausalLM"),
         ("granitemoe", "GraniteMoeForCausalLM"),
-<<<<<<< HEAD
+        ("helium", "HeliumForCausalLM"),
         ("internlm3", "InternLM3ForCausalLM"),
-=======
-        ("helium", "HeliumForCausalLM"),
->>>>>>> c61fcde9
         ("jamba", "JambaForCausalLM"),
         ("jetmoe", "JetMoeForCausalLM"),
         ("llama", "LlamaForCausalLM"),
