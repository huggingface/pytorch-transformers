# coding=utf-8
# Copyright 2018 The Google Flax Team Authors and The HuggingFace Inc. team.
#
# Licensed under the Apache License, Version 2.0 (the "License");
# you may not use this file except in compliance with the License.
# You may obtain a copy of the License at
#
#     http://www.apache.org/licenses/LICENSE-2.0
#
# Unless required by applicable law or agreed to in writing, software
# distributed under the License is distributed on an "AS IS" BASIS,
# WITHOUT WARRANTIES OR CONDITIONS OF ANY KIND, either express or implied.
# See the License for the specific language governing permissions and
# limitations under the License.
""" Auto Model class. """


from collections import OrderedDict

from ...utils import logging
from ..bart.modeling_flax_bart import (
    FlaxBartForConditionalGeneration,
    FlaxBartForQuestionAnswering,
    FlaxBartForSequenceClassification,
    FlaxBartModel,
)
from ..bert.modeling_flax_bert import (
    FlaxBertForMaskedLM,
    FlaxBertForMultipleChoice,
    FlaxBertForNextSentencePrediction,
    FlaxBertForPreTraining,
    FlaxBertForQuestionAnswering,
    FlaxBertForSequenceClassification,
    FlaxBertForTokenClassification,
    FlaxBertModel,
)
from ..big_bird.modeling_flax_big_bird import (
    FlaxBigBirdForMaskedLM,
    FlaxBigBirdForMultipleChoice,
    FlaxBigBirdForPreTraining,
    FlaxBigBirdForQuestionAnswering,
    FlaxBigBirdForSequenceClassification,
    FlaxBigBirdForTokenClassification,
    FlaxBigBirdModel,
)
from ..clip.modeling_flax_clip import FlaxCLIPModel
from ..electra.modeling_flax_electra import (
    FlaxElectraForMaskedLM,
    FlaxElectraForMultipleChoice,
    FlaxElectraForPreTraining,
    FlaxElectraForQuestionAnswering,
    FlaxElectraForSequenceClassification,
    FlaxElectraForTokenClassification,
    FlaxElectraModel,
)
from ..gpt2.modeling_flax_gpt2 import FlaxGPT2LMHeadModel, FlaxGPT2Model
from ..mbart.modeling_flax_mbart import (
    FlaxMBartForConditionalGeneration,
    FlaxMBartForQuestionAnswering,
    FlaxMBartForSequenceClassification,
    FlaxMBartModel,
)
from ..roberta.modeling_flax_roberta import (
    FlaxRobertaForMaskedLM,
    FlaxRobertaForMultipleChoice,
    FlaxRobertaForQuestionAnswering,
    FlaxRobertaForSequenceClassification,
    FlaxRobertaForTokenClassification,
    FlaxRobertaModel,
)
from ..t5.modeling_flax_t5 import FlaxT5ForConditionalGeneration, FlaxT5Model
from ..vit.modeling_flax_vit import FlaxViTForImageClassification, FlaxViTModel
from .auto_factory import auto_class_factory
from .configuration_auto import (
    BartConfig,
    BertConfig,
    BigBirdConfig,
    CLIPConfig,
    ElectraConfig,
    GPT2Config,
    MBartConfig,
    RobertaConfig,
    T5Config,
    ViTConfig,
)


logger = logging.get_logger(__name__)


FLAX_MODEL_MAPPING = OrderedDict(
    [
        # Base model mapping
        (RobertaConfig, FlaxRobertaModel),
        (BertConfig, FlaxBertModel),
        (BigBirdConfig, FlaxBigBirdModel),
        (BartConfig, FlaxBartModel),
        (GPT2Config, FlaxGPT2Model),
        (ElectraConfig, FlaxElectraModel),
        (CLIPConfig, FlaxCLIPModel),
        (ViTConfig, FlaxViTModel),
<<<<<<< HEAD
        (MBartConfig, FlaxMBartModel),
=======
        (T5Config, FlaxT5Model),
>>>>>>> 9eda6b52
    ]
)

FLAX_MODEL_FOR_PRETRAINING_MAPPING = OrderedDict(
    [
        # Model for pre-training mapping
        (RobertaConfig, FlaxRobertaForMaskedLM),
        (BertConfig, FlaxBertForPreTraining),
        (BigBirdConfig, FlaxBigBirdForPreTraining),
        (BartConfig, FlaxBartForConditionalGeneration),
        (ElectraConfig, FlaxElectraForPreTraining),
<<<<<<< HEAD
        (MBartConfig, FlaxMBartForConditionalGeneration),
=======
        (T5Config, FlaxT5ForConditionalGeneration),
>>>>>>> 9eda6b52
    ]
)

FLAX_MODEL_FOR_MASKED_LM_MAPPING = OrderedDict(
    [
        # Model for Masked LM mapping
        (RobertaConfig, FlaxRobertaForMaskedLM),
        (BertConfig, FlaxBertForMaskedLM),
        (BigBirdConfig, FlaxBigBirdForMaskedLM),
        (BartConfig, FlaxBartForConditionalGeneration),
        (ElectraConfig, FlaxElectraForMaskedLM),
        (MBartConfig, FlaxMBartForConditionalGeneration),
    ]
)

FLAX_MODEL_FOR_SEQ_TO_SEQ_CAUSAL_LM_MAPPING = OrderedDict(
    [
        # Model for Seq2Seq Causal LM mapping
        (BartConfig, FlaxBartForConditionalGeneration),
        (T5Config, FlaxT5ForConditionalGeneration),
    ]
)

FLAX_MODEL_FOR_IMAGE_CLASSIFICATION_MAPPING = OrderedDict(
    [
        # Model for Image-classsification
        (ViTConfig, FlaxViTForImageClassification),
    ]
)

FLAX_MODEL_FOR_CAUSAL_LM_MAPPING = OrderedDict(
    [
        # Model for Causal LM mapping
        (GPT2Config, FlaxGPT2LMHeadModel)
    ]
)

FLAX_MODEL_FOR_SEQ_TO_SEQ_CAUSAL_LM_MAPPING = OrderedDict(
    [
        # Model for Seq2Seq Causal LM mapping
        (BartConfig, FlaxBartForConditionalGeneration)
    ]
)

FLAX_MODEL_FOR_SEQUENCE_CLASSIFICATION_MAPPING = OrderedDict(
    [
        # Model for Sequence Classification mapping
        (RobertaConfig, FlaxRobertaForSequenceClassification),
        (BertConfig, FlaxBertForSequenceClassification),
        (BigBirdConfig, FlaxBigBirdForSequenceClassification),
        (BartConfig, FlaxBartForSequenceClassification),
        (ElectraConfig, FlaxElectraForSequenceClassification),
        (MBartConfig, FlaxMBartForSequenceClassification),
    ]
)

FLAX_MODEL_FOR_QUESTION_ANSWERING_MAPPING = OrderedDict(
    [
        # Model for Question Answering mapping
        (RobertaConfig, FlaxRobertaForQuestionAnswering),
        (BertConfig, FlaxBertForQuestionAnswering),
        (BigBirdConfig, FlaxBigBirdForQuestionAnswering),
        (BartConfig, FlaxBartForQuestionAnswering),
        (ElectraConfig, FlaxElectraForQuestionAnswering),
        (MBartConfig, FlaxMBartForQuestionAnswering),
    ]
)

FLAX_MODEL_FOR_TOKEN_CLASSIFICATION_MAPPING = OrderedDict(
    [
        # Model for Token Classification mapping
        (RobertaConfig, FlaxRobertaForTokenClassification),
        (BertConfig, FlaxBertForTokenClassification),
        (BigBirdConfig, FlaxBigBirdForTokenClassification),
        (ElectraConfig, FlaxElectraForTokenClassification),
    ]
)

FLAX_MODEL_FOR_MULTIPLE_CHOICE_MAPPING = OrderedDict(
    [
        # Model for Multiple Choice mapping
        (RobertaConfig, FlaxRobertaForMultipleChoice),
        (BertConfig, FlaxBertForMultipleChoice),
        (BigBirdConfig, FlaxBigBirdForMultipleChoice),
        (ElectraConfig, FlaxElectraForMultipleChoice),
    ]
)

FLAX_MODEL_FOR_NEXT_SENTENCE_PREDICTION_MAPPING = OrderedDict(
    [
        (BertConfig, FlaxBertForNextSentencePrediction),
    ]
)

FlaxAutoModel = auto_class_factory("FlaxAutoModel", FLAX_MODEL_MAPPING)

FlaxAutoModelForImageClassification = auto_class_factory(
    "FlaxAutoModelForImageClassification",
    FLAX_MODEL_FOR_IMAGE_CLASSIFICATION_MAPPING,
    head_doc="image classification modeling",
)

FlaxAutoModelForCausalLM = auto_class_factory(
    "FlaxAutoModelForCausalLM", FLAX_MODEL_FOR_CAUSAL_LM_MAPPING, head_doc="causal language modeling"
)

FlaxAutoModelForPreTraining = auto_class_factory(
    "FlaxAutoModelForPreTraining", FLAX_MODEL_FOR_PRETRAINING_MAPPING, head_doc="pretraining"
)

FlaxAutoModelForMaskedLM = auto_class_factory(
    "FlaxAutoModelForMaskedLM", FLAX_MODEL_FOR_MASKED_LM_MAPPING, head_doc="masked language modeling"
)


FlaxAutoModelForSeq2SeqLM = auto_class_factory(
    "FlaxAutoModelForSeq2SeqLM",
    FLAX_MODEL_FOR_SEQ_TO_SEQ_CAUSAL_LM_MAPPING,
    head_doc="sequence-to-sequence language modeling",
)

FlaxAutoModelForSequenceClassification = auto_class_factory(
    "FlaxAutoModelForSequenceClassification",
    FLAX_MODEL_FOR_SEQUENCE_CLASSIFICATION_MAPPING,
    head_doc="sequence classification",
)

FlaxAutoModelForQuestionAnswering = auto_class_factory(
    "FlaxAutoModelForQuestionAnswering", FLAX_MODEL_FOR_QUESTION_ANSWERING_MAPPING, head_doc="question answering"
)

FlaxAutoModelForTokenClassification = auto_class_factory(
    "FlaxAutoModelForTokenClassification", FLAX_MODEL_FOR_TOKEN_CLASSIFICATION_MAPPING, head_doc="token classification"
)

FlaxAutoModelForMultipleChoice = auto_class_factory(
    "AutoModelForMultipleChoice", FLAX_MODEL_FOR_MULTIPLE_CHOICE_MAPPING, head_doc="multiple choice"
)

FlaxAutoModelForNextSentencePrediction = auto_class_factory(
    "FlaxAutoModelForNextSentencePrediction",
    FLAX_MODEL_FOR_NEXT_SENTENCE_PREDICTION_MAPPING,
    head_doc="next sentence prediction",
)

FlaxAutoModelForSeq2SeqLM = auto_class_factory(
    "FlaxAutoModelForSeq2SeqLM",
    FLAX_MODEL_FOR_SEQ_TO_SEQ_CAUSAL_LM_MAPPING,
    head_doc="sequence-to-sequence language modeling",
)<|MERGE_RESOLUTION|>--- conflicted
+++ resolved
@@ -99,11 +99,8 @@
         (ElectraConfig, FlaxElectraModel),
         (CLIPConfig, FlaxCLIPModel),
         (ViTConfig, FlaxViTModel),
-<<<<<<< HEAD
         (MBartConfig, FlaxMBartModel),
-=======
         (T5Config, FlaxT5Model),
->>>>>>> 9eda6b52
     ]
 )
 
@@ -115,11 +112,8 @@
         (BigBirdConfig, FlaxBigBirdForPreTraining),
         (BartConfig, FlaxBartForConditionalGeneration),
         (ElectraConfig, FlaxElectraForPreTraining),
-<<<<<<< HEAD
         (MBartConfig, FlaxMBartForConditionalGeneration),
-=======
         (T5Config, FlaxT5ForConditionalGeneration),
->>>>>>> 9eda6b52
     ]
 )
 
