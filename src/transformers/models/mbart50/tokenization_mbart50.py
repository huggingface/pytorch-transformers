# coding=utf-8
# Copyright 2021 The Facebook AI Research Team Authors and The HuggingFace Inc. team.
#
# Licensed under the Apache License, Version 2.0 (the "License");
# you may not use this file except in compliance with the License.
# You may obtain a copy of the License at
#
#     http://www.apache.org/licenses/LICENSE-2.0
#
# Unless required by applicable law or agreed to in writing, software
# distributed under the License is distributed on an "AS IS" BASIS,
# WITHOUT WARRANTIES OR CONDITIONS OF ANY KIND, either express or implied.
# See the License for the specific language governing permissions and
# limitations under the License.

import os
from shutil import copyfile
from typing import Any, Dict, List, Optional, Tuple

import sentencepiece as spm

from ...tokenization_utils import AddedToken, BatchEncoding, PreTrainedTokenizer
from ...utils import logging


logger = logging.get_logger(__name__)

SPIECE_UNDERLINE = "▁"

VOCAB_FILES_NAMES = {"vocab_file": "sentencepiece.bpe.model"}

PRETRAINED_VOCAB_FILES_MAP = {
    "vocab_file": {
        "facebook/mbart-large-50-one-to-many-mmt": (
            "https://huggingface.co/facebook/mbart-large-50-one-to-many-mmt/resolve/main/sentencepiece.bpe.model"
        ),
    }
}

PRETRAINED_POSITIONAL_EMBEDDINGS_SIZES = {
    "facebook/mbart-large-50-one-to-many-mmt": 1024,
}

FAIRSEQ_LANGUAGE_CODES = ["ar_AR", "cs_CZ", "de_DE", "en_XX", "es_XX", "et_EE", "fi_FI", "fr_XX", "gu_IN", "hi_IN", "it_IT", "ja_XX", "kk_KZ", "ko_KR", "lt_LT", "lv_LV", "my_MM", "ne_NP", "nl_XX", "ro_RO", "ru_RU", "si_LK", "tr_TR", "vi_VN", "zh_CN", "af_ZA", "az_AZ", "bn_IN", "fa_IR", "he_IL", "hr_HR", "id_ID", "ka_GE", "km_KH", "mk_MK", "ml_IN", "mn_MN", "mr_IN", "pl_PL", "ps_AF", "pt_XX", "sv_SE", "sw_KE", "ta_IN", "te_IN", "th_TH", "tl_XX", "uk_UA", "ur_PK", "xh_ZA", "gl_ES", "sl_SI"]  # fmt: skip


class MBart50Tokenizer(PreTrainedTokenizer):
    """
    Construct a MBart50 tokenizer. Based on [SentencePiece](https://github.com/google/sentencepiece).

    This tokenizer inherits from [`PreTrainedTokenizer`] which contains most of the main methods. Users should refer to
    this superclass for more information regarding those methods.

    Args:
        vocab_file (`str`):
            Path to the vocabulary file.
        src_lang (`str`, *optional*):
            A string representing the source language.
        tgt_lang (`str`, *optional*):
            A string representing the target language.
        eos_token (`str`, *optional*, defaults to `"</s>"`):
            The end of sequence token.
        sep_token (`str`, *optional*, defaults to `"</s>"`):
            The separator token, which is used when building a sequence from multiple sequences, e.g. two sequences for
            sequence classification or for a text and a question for question answering. It is also used as the last
            token of a sequence built with special tokens.
        cls_token (`str`, *optional*, defaults to `"<s>"`):
            The classifier token which is used when doing sequence classification (classification of the whole sequence
            instead of per-token classification). It is the first token of the sequence when built with special tokens.
        unk_token (`str`, *optional*, defaults to `"<unk>"`):
            The unknown token. A token that is not in the vocabulary cannot be converted to an ID and is set to be this
            token instead.
        pad_token (`str`, *optional*, defaults to `"<pad>"`):
            The token used for padding, for example when batching sequences of different lengths.
        mask_token (`str`, *optional*, defaults to `"<mask>"`):
            The token used for masking values. This is the token used when training this model with masked language
            modeling. This is the token which the model will try to predict.
        sp_model_kwargs (`dict`, *optional*):
            Will be passed to the `SentencePieceProcessor.__init__()` method. The [Python wrapper for
            SentencePiece](https://github.com/google/sentencepiece/tree/master/python) can be used, among other things,
            to set:

            - `enable_sampling`: Enable subword regularization.
            - `nbest_size`: Sampling parameters for unigram. Invalid for BPE-Dropout.

              - `nbest_size = {0,1}`: No sampling is performed.
              - `nbest_size > 1`: samples from the nbest_size results.
              - `nbest_size < 0`: assuming that nbest_size is infinite and samples from the all hypothesis (lattice)
                using forward-filtering-and-backward-sampling algorithm.

            - `alpha`: Smoothing parameter for unigram sampling, and dropout probability of merge operations for
              BPE-dropout.

    Examples:

    ```python
    >>> from transformers import MBart50Tokenizer

    >>> tokenizer = MBart50Tokenizer.from_pretrained("facebook/mbart-large-50", src_lang="en_XX", tgt_lang="ro_RO")
    >>> src_text = " UN Chief Says There Is No Military Solution in Syria"
    >>> tgt_text = "Şeful ONU declară că nu există o soluţie militară în Siria"
    >>> model_inputs = tokenizer(src_text, text_target=tgt_text, return_tensors="pt")
    >>> # model(**model_inputs) should work
    ```"""

    vocab_files_names = VOCAB_FILES_NAMES
    max_model_input_sizes = PRETRAINED_POSITIONAL_EMBEDDINGS_SIZES
    pretrained_vocab_files_map = PRETRAINED_VOCAB_FILES_MAP
    model_input_names = ["input_ids", "attention_mask"]

    prefix_tokens: List[int] = []
    suffix_tokens: List[int] = []

    def __init__(
        self,
        vocab_file,
        src_lang=None,
        tgt_lang=None,
        eos_token="</s>",
        sep_token="</s>",
        cls_token="<s>",
        unk_token="<unk>",
        pad_token="<pad>",
        mask_token="<mask>",
        sp_model_kwargs: Optional[Dict[str, Any]] = None,
        **kwargs,
    ) -> None:
        # Mask token behave like a normal word, i.e. include the space before it
        mask_token = AddedToken(mask_token, lstrip=True, rstrip=False) if isinstance(mask_token, str) else mask_token

        self.sp_model_kwargs = {} if sp_model_kwargs is None else sp_model_kwargs

        kwargs["additional_special_tokens"] = kwargs.get("additional_special_tokens", []) or []
        kwargs["additional_special_tokens"] += [
            code for code in FAIRSEQ_LANGUAGE_CODES if code not in kwargs["additional_special_tokens"]
        ]

        self.sp_model = spm.SentencePieceProcessor(**self.sp_model_kwargs)
        self.sp_model.Load(str(vocab_file))
        self.vocab_file = vocab_file

        # Original fairseq vocab and spm vocab must be "aligned":
        # Vocab    |    0    |    1    |   2    |    3    |  4  |  5  |  6  |   7   |   8   |  9
        # -------- | ------- | ------- | ------ | ------- | --- | --- | --- | ----- | ----- | ----
        # fairseq  | '<s>'   | '<pad>' | '</s>' | '<unk>' | ',' | '.' | '▁' | 's'   | '▁de' | '-'
        # spm      | '<unk>' | '<s>'   | '</s>' | ','     | '.' | '▁' | 's' | '▁de' | '-'   | '▁a'

        # Mimic fairseq token-to-id alignment for the first 4 token
        self.fairseq_tokens_to_ids = {"<s>": 0, "<pad>": 1, "</s>": 2, "<unk>": 3}

        # The first "real" token "," has position 4 in the original fairseq vocab and position 3 in the spm vocab
        self.fairseq_offset = 1

        self.sp_model_size = len(self.sp_model)
        self.lang_code_to_id = {
            code: self.sp_model_size + i + self.fairseq_offset for i, code in enumerate(FAIRSEQ_LANGUAGE_CODES)
        }
        self.id_to_lang_code = {v: k for k, v in self.lang_code_to_id.items()}
        self.fairseq_tokens_to_ids["<mask>"] = len(self.sp_model) + len(self.lang_code_to_id) + self.fairseq_offset

        self.fairseq_tokens_to_ids.update(self.lang_code_to_id)
        self.fairseq_ids_to_tokens = {v: k for k, v in self.fairseq_tokens_to_ids.items()}

        super().__init__(
            src_lang=src_lang,
            tgt_lang=tgt_lang,
            eos_token=eos_token,
            unk_token=unk_token,
            sep_token=sep_token,
            cls_token=cls_token,
            pad_token=pad_token,
            mask_token=mask_token,
            sp_model_kwargs=self.sp_model_kwargs,
            **kwargs,
        )

        self._src_lang = src_lang if src_lang is not None else "en_XX"
        self.cur_lang_code_id = self.lang_code_to_id[self._src_lang]
        self.tgt_lang = tgt_lang
        self.set_src_lang_special_tokens(self._src_lang)

    @property
    def vocab_size(self) -> int:
        return len(self.sp_model) + len(self.lang_code_to_id) + self.fairseq_offset + 1  # Plus 1 for the mask token

    @property
    def src_lang(self) -> str:
        return self._src_lang

    @src_lang.setter
    def src_lang(self, new_src_lang: str) -> None:
        self._src_lang = new_src_lang
        self.set_src_lang_special_tokens(self._src_lang)

    def __getstate__(self) -> Dict:
        state = self.__dict__.copy()
        state["sp_model"] = None
        return state

    def __setstate__(self, d: Dict) -> None:
        self.__dict__ = d

        # for backward compatibility
        if not hasattr(self, "sp_model_kwargs"):
            self.sp_model_kwargs = {}

        self.sp_model = spm.SentencePieceProcessor(**self.sp_model_kwargs)
        self.sp_model.Load(self.vocab_file)

    def get_vocab(self) -> Dict:
        vocab = {self.convert_ids_to_tokens(i): i for i in range(self.vocab_size)}
        vocab.update(self.added_tokens_encoder)
        return vocab

    def _tokenize(self, text: str) -> List[str]:
        return self.sp_model.encode(text, out_type=str)

    def _convert_token_to_id(self, token: str) -> int:
        """Converts a token (str) in an id using the vocab."""
        if token in self.fairseq_tokens_to_ids:
            return self.fairseq_tokens_to_ids[token]
        spm_id = self.sp_model.PieceToId(token)

        # Need to return unknown token if the SP model returned 0
        return spm_id + self.fairseq_offset if spm_id else self.unk_token_id

    def _convert_id_to_token(self, index: int) -> str:
        """Converts an index (integer) in a token (str) using the vocab."""
        if index in self.fairseq_ids_to_tokens:
            return self.fairseq_ids_to_tokens[index]
        return self.sp_model.IdToPiece(index - self.fairseq_offset)

    def convert_tokens_to_string(self, tokens):
        """Converts a sequence of tokens (string) in a single string."""
        current_sub_tokens = []
        out_string = ""
        prev_is_special = False
        for token in tokens:
            # make sure that special tokens are not decoded using sentencepiece model
            if token in self.all_special_tokens:
                if not prev_is_special:
                    out_string += " "
                out_string += self.sp_model.decode(current_sub_tokens) + token
                prev_is_special = True
                current_sub_tokens = []
            else:
                current_sub_tokens.append(token)
                prev_is_special = False
<<<<<<< HEAD
=======
                
>>>>>>> 93398031
        if not prev_is_special:
            out_string += " " + self.sp_model.decode(current_sub_tokens)
        else:
            out_string += self.sp_model.decode(current_sub_tokens)
        return out_string.strip()

    def save_vocabulary(self, save_directory: str, filename_prefix: Optional[str] = None) -> Tuple[str]:
        if not os.path.isdir(save_directory):
            logger.error(f"Vocabulary path ({save_directory}) should be a directory")
            return
        out_vocab_file = os.path.join(
            save_directory, (filename_prefix + "-" if filename_prefix else "") + VOCAB_FILES_NAMES["vocab_file"]
        )

        if os.path.abspath(self.vocab_file) != os.path.abspath(out_vocab_file) and os.path.isfile(self.vocab_file):
            copyfile(self.vocab_file, out_vocab_file)
        elif not os.path.isfile(self.vocab_file):
            with open(out_vocab_file, "wb") as fi:
                content_spiece_model = self.sp_model.serialized_model_proto()
                fi.write(content_spiece_model)

        return (out_vocab_file,)

    def get_special_tokens_mask(
        self, token_ids_0: List[int], token_ids_1: Optional[List[int]] = None, already_has_special_tokens: bool = False
    ) -> List[int]:
        """
        Retrieve sequence ids from a token list that has no special tokens added. This method is called when adding
        special tokens using the tokenizer `prepare_for_model` method.

        Args:
            token_ids_0 (`List[int]`):
                List of IDs.
            token_ids_1 (`List[int]`, *optional*):
                Optional second list of IDs for sequence pairs.
            already_has_special_tokens (`bool`, *optional*, defaults to `False`):
                Whether or not the token list is already formatted with special tokens for the model.

        Returns:
            `List[int]`: A list of integers in the range [0, 1]: 1 for a special token, 0 for a sequence token.
        """

        if already_has_special_tokens:
            return super().get_special_tokens_mask(
                token_ids_0=token_ids_0, token_ids_1=token_ids_1, already_has_special_tokens=True
            )

        prefix_ones = [1] * len(self.prefix_tokens)
        suffix_ones = [1] * len(self.suffix_tokens)
        if token_ids_1 is None:
            return prefix_ones + ([0] * len(token_ids_0)) + suffix_ones
        return prefix_ones + ([0] * len(token_ids_0)) + ([0] * len(token_ids_1)) + suffix_ones

    def build_inputs_with_special_tokens(
        self, token_ids_0: List[int], token_ids_1: Optional[List[int]] = None
    ) -> List[int]:
        """
        Build model inputs from a sequence or a pair of sequence for sequence classification tasks by concatenating and
        adding special tokens. An MBART-50 sequence has the following format, where `X` represents the sequence:

        - `input_ids` (for encoder) `[src_lang_code] X [eos]`
        - `labels`: (for decoder) `[tgt_lang_code] X [eos]`

        BOS is never used. Pairs of sequences are not the expected use case, but they will be handled without a
        separator.

        Args:
            token_ids_0 (`List[int]`):
                List of IDs to which the special tokens will be added.
            token_ids_1 (`List[int]`, *optional*):
                Optional second list of IDs for sequence pairs.

        Returns:
            `List[int]`: List of [input IDs](../glossary#input-ids) with the appropriate special tokens.
        """
        if token_ids_1 is None:
            return self.prefix_tokens + token_ids_0 + self.suffix_tokens
        # We don't expect to process pairs, but leave the pair logic for API consistency
        return self.prefix_tokens + token_ids_0 + token_ids_1 + self.suffix_tokens

    def _build_translation_inputs(
        self, raw_inputs, return_tensors: str, src_lang: Optional[str], tgt_lang: Optional[str], **extra_kwargs
    ):
        """Used by translation pipeline, to prepare inputs for the generate function"""
        if src_lang is None or tgt_lang is None:
            raise ValueError("Translation requires a `src_lang` and a `tgt_lang` for this model")
        self.src_lang = src_lang
        inputs = self(raw_inputs, add_special_tokens=True, return_tensors=return_tensors, **extra_kwargs)
        tgt_lang_id = self.convert_tokens_to_ids(tgt_lang)
        inputs["forced_bos_token_id"] = tgt_lang_id
        return inputs

    def prepare_seq2seq_batch(
        self,
        src_texts: List[str],
        src_lang: str = "en_XX",
        tgt_texts: Optional[List[str]] = None,
        tgt_lang: str = "ro_RO",
        **kwargs,
    ) -> BatchEncoding:
        self.src_lang = src_lang
        self.tgt_lang = tgt_lang
        return super().prepare_seq2seq_batch(src_texts, tgt_texts, **kwargs)

    def _switch_to_input_mode(self):
        return self.set_src_lang_special_tokens(self.src_lang)

    def _switch_to_target_mode(self):
        return self.set_tgt_lang_special_tokens(self.tgt_lang)

    def set_src_lang_special_tokens(self, src_lang: str) -> None:
        """Reset the special tokens to the source lang setting. prefix=[src_lang_code] and suffix=[eos]."""
        self.cur_lang_code_id = self.lang_code_to_id[src_lang]
        self.prefix_tokens = [self.cur_lang_code_id]
        self.suffix_tokens = [self.eos_token_id]

    def set_tgt_lang_special_tokens(self, tgt_lang: str) -> None:
        """Reset the special tokens to the target language setting. prefix=[tgt_lang_code] and suffix=[eos]."""
        self.cur_lang_code_id = self.lang_code_to_id[tgt_lang]
        self.prefix_tokens = [self.cur_lang_code_id]
        self.suffix_tokens = [self.eos_token_id]<|MERGE_RESOLUTION|>--- conflicted
+++ resolved
@@ -246,10 +246,11 @@
             else:
                 current_sub_tokens.append(token)
                 prev_is_special = False
-<<<<<<< HEAD
-=======
                 
->>>>>>> 93398031
+        if not prev_is_special:
+            out_string += " " + self.sp_model.decode(current_sub_tokens)
+        else:
+            out_string += self.sp_model.decode(current_sub_tokens)
         if not prev_is_special:
             out_string += " " + self.sp_model.decode(current_sub_tokens)
         else:
