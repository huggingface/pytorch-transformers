#!/usr/bin/env python
# coding=utf-8

# Copyright 2023 The HuggingFace Inc. team. All rights reserved.
#
# Licensed under the Apache License, Version 2.0 (the "License");
# you may not use this file except in compliance with the License.
# You may obtain a copy of the License at
#
#     http://www.apache.org/licenses/LICENSE-2.0
#
# Unless required by applicable law or agreed to in writing, software
# distributed under the License is distributed on an "AS IS" BASIS,
# WITHOUT WARRANTIES OR CONDITIONS OF ANY KIND, either express or implied.
# See the License for the specific language governing permissions and
# limitations under the License.
import copy
import importlib.metadata
import json
import os
from dataclasses import dataclass
from enum import Enum
from typing import Any, Dict, List, Optional, Union

from packaging import version

from ..utils import is_torch_available, logging


if is_torch_available():
    import torch


logger = logging.get_logger(__name__)


class QuantizationMethod(str, Enum):
    BITS_AND_BYTES = "bitsandbytes"
    GPTQ = "gptq"
    AWQ = "awq"


class AWQLinearVersion(str, Enum):
    GEMM = "GEMM"
    GEMV = "GEMV"


class AWQBackend(str, Enum):
    AUTOAWQ = "autoawq"
    LLMAWQ = "llm-awq"


@dataclass
class QuantizationConfigMixin:
    """
    Mixin class for quantization config
    """

    quant_method: QuantizationMethod

    @classmethod
    def from_dict(cls, config_dict, return_unused_kwargs=False, **kwargs):
        """
        Instantiates a [`QuantizationConfigMixin`] from a Python dictionary of parameters.

        Args:
            config_dict (`Dict[str, Any]`):
                Dictionary that will be used to instantiate the configuration object.
            return_unused_kwargs (`bool`,*optional*, defaults to `False`):
                Whether or not to return a list of unused keyword arguments. Used for `from_pretrained` method in
                `PreTrainedModel`.
            kwargs (`Dict[str, Any]`):
                Additional parameters from which to initialize the configuration object.

        Returns:
            [`QuantizationConfigMixin`]: The configuration object instantiated from those parameters.
        """

        config = cls(**config_dict)

        to_remove = []
        for key, value in kwargs.items():
            if hasattr(config, key):
                setattr(config, key, value)
                to_remove.append(key)
        for key in to_remove:
            kwargs.pop(key, None)

        if return_unused_kwargs:
            return config, kwargs
        else:
            return config

    def to_json_file(self, json_file_path: Union[str, os.PathLike]):
        """
        Save this instance to a JSON file.

        Args:
            json_file_path (`str` or `os.PathLike`):
                Path to the JSON file in which this configuration instance's parameters will be saved.
            use_diff (`bool`, *optional*, defaults to `True`):
                If set to `True`, only the difference between the config instance and the default
                `QuantizationConfig()` is serialized to JSON file.
        """
        with open(json_file_path, "w", encoding="utf-8") as writer:
            config_dict = self.to_dict()
            json_string = json.dumps(config_dict, indent=2, sort_keys=True) + "\n"

            writer.write(json_string)

    def to_dict(self) -> Dict[str, Any]:
        """
        Serializes this instance to a Python dictionary. Returns:
            `Dict[str, Any]`: Dictionary of all the attributes that make up this configuration instance.
        """
        return copy.deepcopy(self.__dict__)

    def __repr__(self):
        return f"{self.__class__.__name__} {self.to_json_string()}"

    def to_json_string(self, use_diff: bool = True) -> str:
        """
        Serializes this instance to a JSON string.

        Args:
            use_diff (`bool`, *optional*, defaults to `True`):
                If set to `True`, only the difference between the config instance and the default `PretrainedConfig()`
                is serialized to JSON string.

        Returns:
            `str`: String containing all the attributes that make up this configuration instance in JSON format.
        """
        if use_diff is True:
            config_dict = self.to_diff_dict()
        else:
            config_dict = self.to_dict()
        return json.dumps(config_dict, indent=2, sort_keys=True) + "\n"


@dataclass
class BitsAndBytesConfig(QuantizationConfigMixin):
    """
    This is a wrapper class about all possible attributes and features that you can play with a model that has been
    loaded using `bitsandbytes`.

    This replaces `load_in_8bit` or `load_in_4bit`therefore both options are mutually exclusive.

    Currently only supports `LLM.int8()`, `FP4`, and `NF4` quantization. If more methods are added to `bitsandbytes`,
    then more arguments will be added to this class.

    Args:
        load_in_8bit (`bool`, *optional*, defaults to `False`):
            This flag is used to enable 8-bit quantization with LLM.int8().
        load_in_4bit (`bool`, *optional*, defaults to `False`):
            This flag is used to enable 4-bit quantization by replacing the Linear layers with FP4/NF4 layers from
            `bitsandbytes`.
        llm_int8_threshold (`float`, *optional*, defaults to 6.0):
            This corresponds to the outlier threshold for outlier detection as described in `LLM.int8() : 8-bit Matrix
            Multiplication for Transformers at Scale` paper: https://arxiv.org/abs/2208.07339 Any hidden states value
            that is above this threshold will be considered an outlier and the operation on those values will be done
            in fp16. Values are usually normally distributed, that is, most values are in the range [-3.5, 3.5], but
            there are some exceptional systematic outliers that are very differently distributed for large models.
            These outliers are often in the interval [-60, -6] or [6, 60]. Int8 quantization works well for values of
            magnitude ~5, but beyond that, there is a significant performance penalty. A good default threshold is 6,
            but a lower threshold might be needed for more unstable models (small models, fine-tuning).
        llm_int8_skip_modules (`List[str]`, *optional*):
            An explicit list of the modules that we do not want to convert in 8-bit. This is useful for models such as
            Jukebox that has several heads in different places and not necessarily at the last position. For example
            for `CausalLM` models, the last `lm_head` is kept in its original `dtype`.
        llm_int8_enable_fp32_cpu_offload (`bool`, *optional*, defaults to `False`):
            This flag is used for advanced use cases and users that are aware of this feature. If you want to split
            your model in different parts and run some parts in int8 on GPU and some parts in fp32 on CPU, you can use
            this flag. This is useful for offloading large models such as `google/flan-t5-xxl`. Note that the int8
            operations will not be run on CPU.
        llm_int8_has_fp16_weight (`bool`, *optional*, defaults to `False`):
            This flag runs LLM.int8() with 16-bit main weights. This is useful for fine-tuning as the weights do not
            have to be converted back and forth for the backward pass.
        bnb_4bit_compute_dtype (`torch.dtype` or str, *optional*, defaults to `torch.float32`):
            This sets the computational type which might be different than the input time. For example, inputs might be
            fp32, but computation can be set to bf16 for speedups.
        bnb_4bit_quant_type (`str`,  *optional*, defaults to `"fp4"`):
            This sets the quantization data type in the bnb.nn.Linear4Bit layers. Options are FP4 and NF4 data types
            which are specified by `fp4` or `nf4`.
        bnb_4bit_use_double_quant (`bool`, *optional*, defaults to `False`):
            This flag is used for nested quantization where the quantization constants from the first quantization are
            quantized again.
        kwargs (`Dict[str, Any]`, *optional*):
            Additional parameters from which to initialize the configuration object.
    """

    def __init__(
        self,
        load_in_8bit=False,
        load_in_4bit=False,
        llm_int8_threshold=6.0,
        llm_int8_skip_modules=None,
        llm_int8_enable_fp32_cpu_offload=False,
        llm_int8_has_fp16_weight=False,
        bnb_4bit_compute_dtype=None,
        bnb_4bit_quant_type="fp4",
        bnb_4bit_use_double_quant=False,
        **kwargs,
    ):
        self.quant_method = QuantizationMethod.BITS_AND_BYTES
        self.load_in_8bit = load_in_8bit
        self.load_in_4bit = load_in_4bit
        self.llm_int8_threshold = llm_int8_threshold
        self.llm_int8_skip_modules = llm_int8_skip_modules
        self.llm_int8_enable_fp32_cpu_offload = llm_int8_enable_fp32_cpu_offload
        self.llm_int8_has_fp16_weight = llm_int8_has_fp16_weight
        self.bnb_4bit_quant_type = bnb_4bit_quant_type
        self.bnb_4bit_use_double_quant = bnb_4bit_use_double_quant

        if bnb_4bit_compute_dtype is None:
            self.bnb_4bit_compute_dtype = torch.float32
        elif isinstance(bnb_4bit_compute_dtype, str):
            self.bnb_4bit_compute_dtype = getattr(torch, bnb_4bit_compute_dtype)
        elif isinstance(bnb_4bit_compute_dtype, torch.dtype):
            self.bnb_4bit_compute_dtype = bnb_4bit_compute_dtype
        else:
            raise ValueError("bnb_4bit_compute_dtype must be a string or a torch.dtype")

        self.post_init()

    def post_init(self):
        r"""
        Safety checker that arguments are correct - also replaces some NoneType arguments with their default values.
        """
        if not isinstance(self.llm_int8_threshold, float):
            raise ValueError("llm_int8_threshold must be a float")

        if self.llm_int8_skip_modules is not None and not isinstance(self.llm_int8_skip_modules, list):
            raise ValueError("llm_int8_skip_modules must be a list of strings")
        if not isinstance(self.llm_int8_enable_fp32_cpu_offload, bool):
            raise ValueError("llm_int8_enable_fp32_cpu_offload must be a boolean")

        if not isinstance(self.llm_int8_has_fp16_weight, bool):
            raise ValueError("llm_int8_has_fp16_weight must be a boolean")

        if self.bnb_4bit_compute_dtype is not None and not isinstance(self.bnb_4bit_compute_dtype, torch.dtype):
            raise ValueError("bnb_4bit_compute_dtype must be torch.dtype")

        if not isinstance(self.bnb_4bit_quant_type, str):
            raise ValueError("bnb_4bit_quant_type must be a string")

        if not isinstance(self.bnb_4bit_use_double_quant, bool):
            raise ValueError("bnb_4bit_use_double_quant must be a boolean")

        if self.load_in_4bit and not version.parse(importlib.metadata.version("bitsandbytes")) >= version.parse(
            "0.39.0"
        ):
            raise ValueError(
                "4 bit quantization requires bitsandbytes>=0.39.0 - please upgrade your bitsandbytes version"
            )

    def is_quantizable(self):
        r"""
        Returns `True` if the model is quantizable, `False` otherwise.
        """
        return self.load_in_8bit or self.load_in_4bit

    def quantization_method(self):
        r"""
        This method returns the quantization method used for the model. If the model is not quantizable, it returns
        `None`.
        """
        if self.load_in_8bit:
            return "llm_int8"
        elif self.load_in_4bit and self.bnb_4bit_quant_type == "fp4":
            return "fp4"
        elif self.load_in_4bit and self.bnb_4bit_quant_type == "nf4":
            return "nf4"
        else:
            return None

    def to_dict(self) -> Dict[str, Any]:
        """
        Serializes this instance to a Python dictionary. Returns:
            `Dict[str, Any]`: Dictionary of all the attributes that make up this configuration instance.
        """
        output = copy.deepcopy(self.__dict__)
        output["bnb_4bit_compute_dtype"] = str(output["bnb_4bit_compute_dtype"]).split(".")[1]

        return output

    def __repr__(self):
        config_dict = self.to_dict()
        return f"{self.__class__.__name__} {json.dumps(config_dict, indent=2, sort_keys=True)}\n"

    def to_diff_dict(self) -> Dict[str, Any]:
        """
        Removes all attributes from config which correspond to the default config attributes for better readability and
        serializes to a Python dictionary.

        Returns:
            `Dict[str, Any]`: Dictionary of all the attributes that make up this configuration instance,
        """
        config_dict = self.to_dict()

        # get the default config dict
        default_config_dict = BitsAndBytesConfig().to_dict()

        serializable_config_dict = {}

        # only serialize values that differ from the default config
        for key, value in config_dict.items():
            if value != default_config_dict[key]:
                serializable_config_dict[key] = value

        return serializable_config_dict


@dataclass
class GPTQConfig(QuantizationConfigMixin):
    """
    This is a wrapper class about all possible attributes and features that you can play with a model that has been
    loaded using `optimum` api for gptq quantization relying on auto_gptq backend.

    Args:
        bits (`int`):
            The number of bits to quantize to, supported numbers are (2, 3, 4, 8).
        tokenizer (`str` or `PreTrainedTokenizerBase`, *optional*):
            The tokenizer used to process the dataset. You can pass either:
                - A custom tokenizer object.
                - A string, the *model id* of a predefined tokenizer hosted inside a model repo on huggingface.co.
                    Valid model ids can be located at the root-level, like `bert-base-uncased`, or namespaced under a
                    user or organization name, like `dbmdz/bert-base-german-cased`.
                - A path to a *directory* containing vocabulary files required by the tokenizer, for instance saved
                    using the [`~PreTrainedTokenizer.save_pretrained`] method, e.g., `./my_model_directory/`.
        dataset (`Union[List[str]]`, *optional*):
            The dataset used for quantization. You can provide your own dataset in a list of string or just use the
            original datasets used in GPTQ paper ['wikitext2','c4','c4-new','ptb','ptb-new']
        group_size (`int`, *optional*, defaults to 128):
            The group size to use for quantization. Recommended value is 128 and -1 uses per-column quantization.
        damp_percent (`float`, *optional*, defaults to 0.1):
            The percent of the average Hessian diagonal to use for dampening. Recommended value is 0.1.
        desc_act (`bool`, *optional*, defaults to `False`):
            Whether to quantize columns in order of decreasing activation size. Setting it to False can significantly
            speed up inference but the perplexity may become slightly worse. Also known as act-order.
        sym (`bool`, *optional*, defaults to `True`):
            Whether to use symetric quantization.
        true_sequential (`bool`, *optional*, defaults to `True`):
            Whether to perform sequential quantization even within a single Transformer block. Instead of quantizing
            the entire block at once, we perform layer-wise quantization. As a result, each layer undergoes
            quantization using inputs that have passed through the previously quantized layers.
        use_cuda_fp16 (`bool`, *optional*, defaults to `False`):
            Whether or not to use optimized cuda kernel for fp16 model. Need to have model in fp16.
        model_seqlen (`int`, *optional*):
            The maximum sequence length that the model can take.
        block_name_to_quantize (`str`, *optional*):
            The transformers block name to quantize.
        module_name_preceding_first_block (`List[str]`, *optional*):
            The layers that are preceding the first Transformer block.
        batch_size (`int`, *optional*, defaults to 1):
            The batch size used when processing the dataset
        pad_token_id (`int`, *optional*):
            The pad token id. Needed to prepare the dataset when `batch_size` > 1.
        disable_exllama (`bool`, *optional*, defaults to `False`):
            Whether to use exllama backend. Only works with `bits` = 4.
        max_input_length (`int`, *optional*):
            The maximum input length. This is needed to initialize a buffer that depends on the maximum expected input
            length. It is specific to the exllama backend with act-order.
        use_exllama_v2 (`bool`, *optional*, defaults to `False`):
            Whether to use exllamav2 backend. Only works with `bits` = 4.
    """

    def __init__(
        self,
        bits: int,
        tokenizer: Any = None,
        dataset: Optional[Union[List[str], str]] = None,
        group_size: int = 128,
        damp_percent: float = 0.1,
        desc_act: bool = False,
        sym: bool = True,
        true_sequential: bool = True,
        use_cuda_fp16: bool = False,
        model_seqlen: Optional[int] = None,
        block_name_to_quantize: Optional[str] = None,
        module_name_preceding_first_block: Optional[List[str]] = None,
        batch_size: int = 1,
        pad_token_id: Optional[int] = None,
        disable_exllama: bool = False,
        max_input_length: Optional[int] = None,
        use_exllama_v2: bool = False,
        **kwargs,
    ):
        self.quant_method = QuantizationMethod.GPTQ
        self.bits = bits
        self.tokenizer = tokenizer
        self.dataset = dataset
        self.group_size = group_size
        self.damp_percent = damp_percent
        self.desc_act = desc_act
        self.sym = sym
        self.true_sequential = true_sequential
        self.use_cuda_fp16 = use_cuda_fp16
        self.model_seqlen = model_seqlen
        self.block_name_to_quantize = block_name_to_quantize
        self.module_name_preceding_first_block = module_name_preceding_first_block
        self.batch_size = batch_size
        self.pad_token_id = pad_token_id
        self.disable_exllama = disable_exllama
        self.max_input_length = max_input_length
        self.use_exllama_v2 = use_exllama_v2
        # needed for compatibility with optimum gptq config
        self.disable_exllamav2 = not use_exllama_v2
        self.post_init()

    def get_loading_attributes(self):
        attibutes_dict = copy.deepcopy(self.__dict__)
        loading_attibutes = ["disable_exllama", "use_exllama_v2", "use_cuda_fp16", "max_input_length"]
        loading_attibutes_dict = {i: j for i, j in attibutes_dict.items() if i in loading_attibutes}
        return loading_attibutes_dict

    def post_init(self):
        r"""
        Safety checker that arguments are correct
        """
        if self.bits not in [2, 3, 4, 8]:
            raise ValueError(f"Only support quantization to [2,3,4,8] bits but found {self.bits}")
        if self.group_size != -1 and self.group_size <= 0:
            raise ValueError("group_size must be greater than 0 or equal to -1")
        if not (0 < self.damp_percent < 1):
            raise ValueError("damp_percent must between 0 and 1.")
        if self.dataset is not None:
            if isinstance(self.dataset, str):
                if self.dataset not in ["wikitext2", "c4", "c4-new", "ptb", "ptb-new"]:
                    raise ValueError(
                        f"""You have entered a string value for dataset. You can only choose between
                        ['wikitext2','c4','c4-new','ptb','ptb-new'], but we found {self.dataset}"""
                    )
            elif not isinstance(self.dataset, list):
                raise ValueError(
                    f"""dataset needs to be either a list of string or a value in
                    ['wikitext2','c4','c4-new','ptb','ptb-new'], but we found {self.dataset}"""
                )
<<<<<<< HEAD


@dataclass
class AWQConfig(QuantizationConfigMixin):
    """
    This is a wrapper class about all possible attributes and features that you can play with a model that has been
    loaded using `auto-awq` library awq quantization relying on auto_awq backend.

    Args:
        w_bit (`int`):
            The number of bits to quantize to.
        q_group_size (`int`, *optional*, defaults to 128):
            The group size to use for quantization. Recommended value is 128 and -1 uses per-column quantization.
        zero_point (`bool`, *optional*, defaults to `True`):
            Whether to use zero point quantization.
        version (`str`, *optional*, defaults to `"GEMM"`):
            The version of the quantization algorithm to use.
    """

    def __init__(
        self,
        w_bit: int,
        q_group_size: int = 128,
        zero_point: bool = True,
        version: str = "GEMM",
        backend: str = "autoawq",
        **kwargs,
    ):
        self.quant_method = QuantizationMethod.AWQ

        self.w_bit = w_bit
        self.q_group_size = q_group_size
        self.zero_point = zero_point
        self.version = version
        self.backend = backend

        self.post_init()

    def post_init(self):
        r"""
        Safety checker that arguments are correct
        """
        if not torch.cuda.is_available():
            raise ValueError("AWQ is only available on GPU")

        if self.backend == AWQBackend.LLMAWQ:
            compute_capability = torch.cuda.get_device_capability()
            major, minor = compute_capability
            if major < 8:
                raise ValueError("LLM-AWQ backend is only supported on GPUs with compute capability >= 8.0")
=======
        if self.bits == 4:
            if self.use_exllama_v2:
                optimum_version = version.parse(importlib.metadata.version("optimum"))
                autogptq_version = version.parse(importlib.metadata.version("auto_gptq"))
                if optimum_version <= version.parse("1.13.2") or autogptq_version <= version.parse("0.4.2"):
                    raise ValueError(
                        f"You need optimum > 1.13.2 and auto-gptq > 0.4.2 . Make sure to have that version installed - detected version : optimum {optimum_version} and autogptq {autogptq_version}"
                    )
                self.disable_exllama = True
                logger.warning("You have activated exllamav2 kernels. Exllama kernels will be disabled.")
            if not self.disable_exllama:
                logger.warning(
                    """You have activated exllama backend. Note that you can get better inference
                    speed using exllamav2 kernel by setting `use_exllama_v2=True`.`disable_exllama` will be deprecated
                    in future version."""
                )
>>>>>>> 8214d6e7
<|MERGE_RESOLUTION|>--- conflicted
+++ resolved
@@ -435,58 +435,6 @@
                     f"""dataset needs to be either a list of string or a value in
                     ['wikitext2','c4','c4-new','ptb','ptb-new'], but we found {self.dataset}"""
                 )
-<<<<<<< HEAD
-
-
-@dataclass
-class AWQConfig(QuantizationConfigMixin):
-    """
-    This is a wrapper class about all possible attributes and features that you can play with a model that has been
-    loaded using `auto-awq` library awq quantization relying on auto_awq backend.
-
-    Args:
-        w_bit (`int`):
-            The number of bits to quantize to.
-        q_group_size (`int`, *optional*, defaults to 128):
-            The group size to use for quantization. Recommended value is 128 and -1 uses per-column quantization.
-        zero_point (`bool`, *optional*, defaults to `True`):
-            Whether to use zero point quantization.
-        version (`str`, *optional*, defaults to `"GEMM"`):
-            The version of the quantization algorithm to use.
-    """
-
-    def __init__(
-        self,
-        w_bit: int,
-        q_group_size: int = 128,
-        zero_point: bool = True,
-        version: str = "GEMM",
-        backend: str = "autoawq",
-        **kwargs,
-    ):
-        self.quant_method = QuantizationMethod.AWQ
-
-        self.w_bit = w_bit
-        self.q_group_size = q_group_size
-        self.zero_point = zero_point
-        self.version = version
-        self.backend = backend
-
-        self.post_init()
-
-    def post_init(self):
-        r"""
-        Safety checker that arguments are correct
-        """
-        if not torch.cuda.is_available():
-            raise ValueError("AWQ is only available on GPU")
-
-        if self.backend == AWQBackend.LLMAWQ:
-            compute_capability = torch.cuda.get_device_capability()
-            major, minor = compute_capability
-            if major < 8:
-                raise ValueError("LLM-AWQ backend is only supported on GPUs with compute capability >= 8.0")
-=======
         if self.bits == 4:
             if self.use_exllama_v2:
                 optimum_version = version.parse(importlib.metadata.version("optimum"))
@@ -503,4 +451,54 @@
                     speed using exllamav2 kernel by setting `use_exllama_v2=True`.`disable_exllama` will be deprecated
                     in future version."""
                 )
->>>>>>> 8214d6e7
+
+
+
+@dataclass
+class AWQConfig(QuantizationConfigMixin):
+    """
+    This is a wrapper class about all possible attributes and features that you can play with a model that has been
+    loaded using `auto-awq` library awq quantization relying on auto_awq backend.
+
+    Args:
+        w_bit (`int`):
+            The number of bits to quantize to.
+        q_group_size (`int`, *optional*, defaults to 128):
+            The group size to use for quantization. Recommended value is 128 and -1 uses per-column quantization.
+        zero_point (`bool`, *optional*, defaults to `True`):
+            Whether to use zero point quantization.
+        version (`str`, *optional*, defaults to `"GEMM"`):
+            The version of the quantization algorithm to use.
+    """
+
+    def __init__(
+        self,
+        w_bit: int,
+        q_group_size: int = 128,
+        zero_point: bool = True,
+        version: str = "GEMM",
+        backend: str = "autoawq",
+        **kwargs,
+    ):
+        self.quant_method = QuantizationMethod.AWQ
+
+        self.w_bit = w_bit
+        self.q_group_size = q_group_size
+        self.zero_point = zero_point
+        self.version = version
+        self.backend = backend
+
+        self.post_init()
+
+    def post_init(self):
+        r"""
+        Safety checker that arguments are correct
+        """
+        if not torch.cuda.is_available():
+            raise ValueError("AWQ is only available on GPU")
+
+        if self.backend == AWQBackend.LLMAWQ:
+            compute_capability = torch.cuda.get_device_capability()
+            major, minor = compute_capability
+            if major < 8:
+                raise ValueError("LLM-AWQ backend is only supported on GPUs with compute capability >= 8.0")