--- conflicted
+++ resolved
@@ -87,12 +87,9 @@
         DPR_PRETRAINED_CONFIG_ARCHIVE_MAP,
         DEBERTA_PRETRAINED_CONFIG_ARCHIVE_MAP,
         SQUEEZEBERT_PRETRAINED_CONFIG_ARCHIVE_MAP,
-<<<<<<< HEAD
-        MPNET_PRETRAINED_CONFIG_ARCHIVE_MAP
-=======
         XLM_PROPHETNET_PRETRAINED_CONFIG_ARCHIVE_MAP,
         PROPHETNET_PRETRAINED_CONFIG_ARCHIVE_MAP,
->>>>>>> 5148f433
+        MPNET_PRETRAINED_CONFIG_ARCHIVE_MAP
     ]
     for key, value, in pretrained_map.items()
 )
@@ -154,7 +151,6 @@
         ("blenderbot", "Blenderbot"),
         ("marian", "Marian"),
         ("mbart", "mBART"),
-        ("mpnet", "MPNet"),
         ("bart", "BART"),
         ("reformer", "Reformer"),
         ("longformer", "Longformer"),
@@ -179,6 +175,7 @@
         ("rag", "RAG"),
         ("xlm-prophetnet", "XLMProphetNet"),
         ("prophetnet", "ProphetNet"),
+        ("mpnet", "MPNet"),
     ]
 )
 
