# coding=utf-8
# Copyright 2020 The Google AI Language Team Authors, Facebook AI Research authors and The HuggingFace Inc. team.
# Copyright (c) 2020, NVIDIA CORPORATION.  All rights reserved.
#
# Licensed under the Apache License, Version 2.0 (the "License");
# you may not use this file except in compliance with the License.
# You may obtain a copy of the License at
#
#     http://www.apache.org/licenses/LICENSE-2.0
#
# Unless required by applicable law or agreed to in writing, software
# distributed under the License is distributed on an "AS IS" BASIS,
# WITHOUT WARRANTIES OR CONDITIONS OF ANY KIND, either express or implied.
# See the License for the specific language governing permissions and
# limitations under the License.

import copy
import inspect
import warnings
from dataclasses import dataclass
from typing import TYPE_CHECKING, Any, Callable, Dict, List, Optional, Tuple, Union

import torch
import torch.distributed as dist
from torch import nn

from ..cache_utils import (
    Cache,
    DynamicCache,
    HQQQuantizedCache,
    QuantizedCacheConfig,
    QuantoQuantizedCache,
    SlidingWindowCache,
    StaticCache,
)
from ..integrations.deepspeed import is_deepspeed_zero3_enabled
from ..modeling_outputs import CausalLMOutputWithPast, Seq2SeqLMOutput
from ..models.auto import (
    MODEL_FOR_CAUSAL_IMAGE_MODELING_MAPPING,
    MODEL_FOR_CAUSAL_LM_MAPPING,
    MODEL_FOR_SEQ_TO_SEQ_CAUSAL_LM_MAPPING,
    MODEL_FOR_SPEECH_SEQ_2_SEQ_MAPPING,
    MODEL_FOR_VISION_2_SEQ_MAPPING,
)
from ..utils import (
    ModelOutput,
    is_accelerate_available,
    is_hqq_available,
    is_quanto_available,
    is_torchdynamo_compiling,
    logging,
)
from .beam_constraints import DisjunctiveConstraint, PhrasalConstraint
from .beam_search import BeamScorer, BeamSearchScorer, ConstrainedBeamSearchScorer
from .candidate_generator import (
    AssistedCandidateGenerator,
    CandidateGenerator,
    PromptLookupCandidateGenerator,
    _crop_past_key_values,
    _prepare_attention_mask,
    _prepare_token_type_ids,
)
from .configuration_utils import GenerationConfig, GenerationMode
from .logits_process import (
    EncoderNoRepeatNGramLogitsProcessor,
    EncoderRepetitionPenaltyLogitsProcessor,
    EpsilonLogitsWarper,
    EtaLogitsWarper,
    ExponentialDecayLengthPenalty,
    ForcedBOSTokenLogitsProcessor,
    ForcedEOSTokenLogitsProcessor,
    ForceTokensLogitsProcessor,
    HammingDiversityLogitsProcessor,
    InfNanRemoveLogitsProcessor,
    LogitNormalization,
    LogitsProcessorList,
    MinLengthLogitsProcessor,
    MinNewTokensLengthLogitsProcessor,
    MinPLogitsWarper,
    NoBadWordsLogitsProcessor,
    NoRepeatNGramLogitsProcessor,
    PrefixConstrainedLogitsProcessor,
    RepetitionPenaltyLogitsProcessor,
    SequenceBiasLogitsProcessor,
    SuppressTokensAtBeginLogitsProcessor,
    SuppressTokensLogitsProcessor,
    TemperatureLogitsWarper,
    TopKLogitsWarper,
    TopPLogitsWarper,
    TypicalLogitsWarper,
    UnbatchedClassifierFreeGuidanceLogitsProcessor,
    WatermarkLogitsProcessor,
)
from .stopping_criteria import (
    EosTokenCriteria,
    MaxLengthCriteria,
    MaxTimeCriteria,
    StoppingCriteria,
    StoppingCriteriaList,
    StopStringCriteria,
)


if TYPE_CHECKING:
    from ..modeling_utils import PreTrainedModel
    from ..tokenization_utils_base import PreTrainedTokenizerBase
    from .streamers import BaseStreamer

logger = logging.get_logger(__name__)

if is_accelerate_available():
    from accelerate.hooks import AlignDevicesHook, add_hook_to_module

NEED_SETUP_CACHE_CLASSES_MAPPING = {"static": StaticCache, "sliding_window": SlidingWindowCache}
QUANT_BACKEND_CLASSES_MAPPING = {"quanto": QuantoQuantizedCache, "HQQ": HQQQuantizedCache}


@dataclass
class GenerateDecoderOnlyOutput(ModelOutput):
    """
    Outputs of decoder-only generation models, when using non-beam methods.

    Args:
        sequences (`torch.LongTensor` of shape `(batch_size, sequence_length)`):
            The generated sequences. The second dimension (sequence_length) is either equal to `max_length` or shorter
            if all batches finished early due to the `eos_token_id`.
        scores (`tuple(torch.FloatTensor)` *optional*, returned when `output_scores=True` is passed or when `config.output_scores=True`):
            Processed prediction scores of the language modeling head (scores for each vocabulary token before SoftMax)
            at each generation step. Tuple of `torch.FloatTensor` with up to `max_new_tokens` elements (one element for
            each generated token), with each tensor of shape `(batch_size, config.vocab_size)`.
        logits (`tuple(torch.FloatTensor)` *optional*, returned when `output_logits=True` is passed or when `config.output_logits=True`):
            Unprocessed prediction scores of the language modeling head (scores for each vocabulary token before SoftMax)
            at each generation step. Tuple of `torch.FloatTensor` with up to `max_new_tokens` elements (one element for
            each generated token), with each tensor of shape `(batch_size, config.vocab_size)`.
        attentions (`tuple(tuple(torch.FloatTensor))`, *optional*, returned when `output_attentions=True` is passed or `config.output_attentions=True`):
            Tuple (one element for each generated token) of tuples (one element for each layer of the decoder) of
            `torch.FloatTensor` of shape `(batch_size, num_heads, generated_length, sequence_length)`.
        hidden_states (`tuple(tuple(torch.FloatTensor))`, *optional*, returned when `output_hidden_states=True` is passed or when `config.output_hidden_states=True`):
            Tuple (one element for each generated token) of tuples (one element for each layer of the decoder) of
            `torch.FloatTensor` of shape `(batch_size, generated_length, hidden_size)`.
        past_key_values (`tuple(tuple(torch.FloatTensor)))`, *optional*, returned when `use_cache=True` is passed or when `config.use_cache=True`):
            NOTE: some models have a different `past_key_values` format, confirm with the model's documentation.
            Usually a Tuple (one element for each layer of the decoder) of tuples (two elements, key tensor and value
            tensor). The first Tuple is of length `config.n_layers`, with each tuple having 2 tensors of shape
            `(batch_size, num_heads, sequence_length, embed_size_per_head)`) and optionally if
            `config.is_encoder_decoder=True` 2 additional tensors of shape `(batch_size, num_heads,
            encoder_sequence_length, embed_size_per_head)`.
    """

    sequences: torch.LongTensor = None
    scores: Optional[Tuple[torch.FloatTensor]] = None
    logits: Optional[Tuple[torch.FloatTensor]] = None
    attentions: Optional[Tuple[Tuple[torch.FloatTensor]]] = None
    hidden_states: Optional[Tuple[Tuple[torch.FloatTensor]]] = None
    past_key_values: Optional[Tuple[Tuple[Tuple[torch.FloatTensor]]]] = None


@dataclass
class GenerateEncoderDecoderOutput(ModelOutput):
    """
    Outputs of encoder-decoder generation models, when using non-beam methods.

    Args:
        sequences (`torch.LongTensor` of shape `(batch_size*num_return_sequences, sequence_length)`):
            The generated sequences. The second dimension (sequence_length) is either equal to `max_length` or shorter
            if all batches finished early due to the `eos_token_id`.
        scores (`tuple(torch.FloatTensor)` *optional*, returned when `output_scores=True` is passed or when `config.output_scores=True`):
            Processed prediction scores of the language modeling head (scores for each vocabulary token before SoftMax)
            at each generation step. Tuple of `torch.FloatTensor` with up to `max_new_tokens` elements (one element for
            each generated token), with each tensor of shape `(batch_size, config.vocab_size)`.
        logits (`tuple(torch.FloatTensor)` *optional*, returned when `output_logits=True` is passed or when `config.output_logits=True`):
            Unprocessed prediction scores of the language modeling head (scores for each vocabulary token before SoftMax)
            at each generation step. Tuple of `torch.FloatTensor` with up to `max_new_tokens` elements (one element for
            each generated token), with each tensor of shape `(batch_size, config.vocab_size)`.
        encoder_attentions (`tuple(torch.FloatTensor)`, *optional*, returned when `output_attentions=True` is passed or `config.output_attentions=True`):
            Tuple of `torch.FloatTensor` (one for each layer of the decoder) of shape `(batch_size, num_heads,
            sequence_length, sequence_length)`.
        encoder_hidden_states (`tuple(torch.FloatTensor)`, *optional*, returned when `output_hidden_states=True` is passed or when `config.output_hidden_states=True`):
            Tuple of `torch.FloatTensor` (one for the output of the embeddings + one for the output of each layer) of
            shape `(batch_size, sequence_length, hidden_size)`.
        decoder_attentions (`tuple(tuple(torch.FloatTensor))`, *optional*, returned when `output_attentions=True` is passed or `config.output_attentions=True`):
            Tuple (one element for each generated token) of tuples (one element for each layer of the decoder) of
            `torch.FloatTensor` of shape `(batch_size, num_heads, generated_length, sequence_length)`.
        cross_attentions (`tuple(tuple(torch.FloatTensor))`, *optional*, returned when `output_attentions=True` is passed or `config.output_attentions=True`):
            Tuple (one element for each generated token) of tuples (one element for each layer of the decoder) of
            `torch.FloatTensor` of shape `(batch_size, num_heads, generated_length, sequence_length)`.
        decoder_hidden_states (`tuple(tuple(torch.FloatTensor))`, *optional*, returned when `output_hidden_states=True` is passed or when `config.output_hidden_states=True`):
            Tuple (one element for each generated token) of tuples (one element for each layer of the decoder) of
            `torch.FloatTensor` of shape `(batch_size, generated_length, hidden_size)`.
        past_key_values (`tuple(tuple(torch.FloatTensor)))`, *optional*, returned when `use_cache=True` is passed or when `config.use_cache=True`):
            NOTE: some models have a different `past_key_values` format, confirm with the model's documentation.
            Usually a Tuple (one element for each layer of the decoder) of tuples (two elements, key tensor and value
            tensor). The first Tuple is of length `config.n_layers`, with each tuple having 2 tensors of shape
            `(batch_size, num_heads, sequence_length, embed_size_per_head)`) and optionally if
            `config.is_encoder_decoder=True` 2 additional tensors of shape `(batch_size, num_heads,
            encoder_sequence_length, embed_size_per_head)`.
    """

    sequences: torch.LongTensor = None
    scores: Optional[Tuple[torch.FloatTensor]] = None
    logits: Optional[Tuple[torch.FloatTensor]] = None
    encoder_attentions: Optional[Tuple[torch.FloatTensor]] = None
    encoder_hidden_states: Optional[Tuple[torch.FloatTensor]] = None
    decoder_attentions: Optional[Tuple[Tuple[torch.FloatTensor]]] = None
    cross_attentions: Optional[Tuple[Tuple[torch.FloatTensor]]] = None
    decoder_hidden_states: Optional[Tuple[Tuple[torch.FloatTensor]]] = None
    past_key_values: Optional[Tuple[Tuple[Tuple[torch.FloatTensor]]]] = None


@dataclass
class GenerateBeamDecoderOnlyOutput(ModelOutput):
    """
    Outputs of decoder-only generation models, when using beam methods.

    Args:
        sequences (`torch.LongTensor` of shape `(batch_size*num_return_sequences, sequence_length)`):
            The generated sequences. The second dimension (sequence_length) is either equal to `max_length` or shorter
            if all batches finished early due to the `eos_token_id`.
        sequences_scores (`torch.FloatTensor` of shape `(batch_size*num_return_sequences)`, *optional*, returned when `output_scores=True` is passed or when `config.output_scores=True`):
            Final beam scores of the generated `sequences`.
        scores (`tuple(torch.FloatTensor)` *optional*, returned when `output_scores=True` is passed or when `config.output_scores=True`):
            Beam transition scores for each vocabulary token at each generation step. Beam transition scores consisting
            of log probabilities of tokens conditioned on log softmax of previously generated tokens in this beam.
            Tuple of `torch.FloatTensor` with up to `max_new_tokens` elements (one element for each generated token),
            with each tensor of shape `(batch_size*num_beams, config.vocab_size)`.
        logits (`tuple(torch.FloatTensor)` *optional*, returned when `output_logits=True` is passed or when `config.output_logits=True`):
            Unprocessed prediction scores of the language modeling head (scores for each vocabulary token before SoftMax)
            at each generation step. Tuple of `torch.FloatTensor` with up to `max_new_tokens` elements (one element for
            each generated token), with each tensor of shape `(batch_size, config.vocab_size)`.
        beam_indices (`torch.LongTensor`, *optional*, returned when `output_scores=True` is passed or when `config.output_scores=True`):
            Beam indices of generated token id at each generation step. `torch.LongTensor` of shape
            `(batch_size*num_return_sequences, sequence_length)`.
        attentions (`tuple(tuple(torch.FloatTensor))`, *optional*, returned when `output_attentions=True` is passed or `config.output_attentions=True`):
            Tuple (one element for each generated token) of tuples (one element for each layer of the decoder) of
            `torch.FloatTensor` of shape `(batch_size*num_beams, num_heads, generated_length, sequence_length)`.
        hidden_states (`tuple(tuple(torch.FloatTensor))`, *optional*, returned when `output_hidden_states=True` is passed or when `config.output_hidden_states=True`):
            Tuple (one element for each generated token) of tuples (one element for each layer of the decoder) of
            `torch.FloatTensor` of shape `(batch_size*num_beams*num_return_sequences, generated_length, hidden_size)`.
        past_key_values (`tuple(tuple(torch.FloatTensor)))`, *optional*, returned when `use_cache=True` is passed or when `config.use_cache=True`):
            NOTE: some models have a different `past_key_values` format, confirm with the model's documentation.
            Usually a Tuple (one element for each layer of the decoder) of tuples (two elements, key tensor and value
            tensor). The first Tuple is of length `config.n_layers`, with each tuple having 2 tensors of shape
            `(batch_size, num_heads, sequence_length, embed_size_per_head)`) and optionally if
            `config.is_encoder_decoder=True` 2 additional tensors of shape `(batch_size, num_heads,
            encoder_sequence_length, embed_size_per_head)`.
    """

    sequences: torch.LongTensor = None
    sequences_scores: Optional[torch.FloatTensor] = None
    scores: Optional[Tuple[torch.FloatTensor]] = None
    logits: Optional[Tuple[torch.FloatTensor]] = None
    beam_indices: Optional[torch.LongTensor] = None
    attentions: Optional[Tuple[Tuple[torch.FloatTensor]]] = None
    hidden_states: Optional[Tuple[Tuple[torch.FloatTensor]]] = None
    past_key_values: Optional[Tuple[Tuple[Tuple[torch.FloatTensor]]]] = None


@dataclass
class GenerateBeamEncoderDecoderOutput(ModelOutput):
    """
    Outputs of encoder-decoder generation models, when using beam methods.

    Args:
        sequences (`torch.LongTensor` of shape `(batch_size*num_return_sequences, sequence_length)`):
            The generated sequences. The second dimension (sequence_length) is either equal to `max_length` or shorter
            if all batches finished early due to the `eos_token_id`.
        sequences_scores (`torch.FloatTensor` of shape `(batch_size*num_return_sequences)`, *optional*, returned when `output_scores=True` is passed or when `config.output_scores=True`):
            Final beam scores of the generated `sequences`.
        scores (`tuple(torch.FloatTensor)` *optional*, returned when `output_scores=True` is passed or when `config.output_scores=True`):
            Beam transition scores for each vocabulary token at each generation step. Beam transition scores consisting
            of log probabilities of tokens conditioned on log softmax of previously generated tokens in this beam.
            Tuple of `torch.FloatTensor` with up to `max_new_tokens` elements (one element for each generated token),
            with each tensor of shape `(batch_size*num_beams, config.vocab_size)`.
        logits (`tuple(torch.FloatTensor)` *optional*, returned when `output_logits=True` is passed or when `config.output_logits=True`):
            Unprocessed prediction scores of the language modeling head (scores for each vocabulary token before SoftMax)
            at each generation step. Tuple of `torch.FloatTensor` with up to `max_new_tokens` elements (one element for
            each generated token), with each tensor of shape `(batch_size, config.vocab_size)`.
        beam_indices (`torch.LongTensor`, *optional*, returned when `output_scores=True` is passed or when `config.output_scores=True`):
            Beam indices of generated token id at each generation step. `torch.LongTensor` of shape
            `(batch_size*num_return_sequences, sequence_length)`.
        encoder_attentions (`tuple(torch.FloatTensor)`, *optional*, returned when `output_attentions=True` is passed or `config.output_attentions=True`):
            Tuple of `torch.FloatTensor` (one for each layer of the decoder) of shape `(batch_size, num_heads,
            sequence_length, sequence_length)`.
        encoder_hidden_states (`tuple(torch.FloatTensor)`, *optional*, returned when `output_hidden_states=True` is passed or when `config.output_hidden_states=True`):
            Tuple of `torch.FloatTensor` (one for the output of the embeddings + one for the output of each layer) of
            shape `(batch_size*num_beams*num_return_sequences, sequence_length, hidden_size)`.
        decoder_attentions (`tuple(tuple(torch.FloatTensor))`, *optional*, returned when `output_attentions=True` is passed or `config.output_attentions=True`):
            Tuple (one element for each generated token) of tuples (one element for each layer of the decoder) of
            `torch.FloatTensor` of shape `(batch_size*num_beams*num_return_sequences, num_heads, generated_length,
            sequence_length)`.
        cross_attentions (`tuple(tuple(torch.FloatTensor))`, *optional*, returned when `output_attentions=True` is passed or `config.output_attentions=True`):
            Tuple (one element for each generated token) of tuples (one element for each layer of the decoder) of
            `torch.FloatTensor` of shape `(batch_size, num_heads, generated_length, sequence_length)`.
        decoder_hidden_states (`tuple(tuple(torch.FloatTensor))`, *optional*, returned when `output_hidden_states=True` is passed or when `config.output_hidden_states=True`):
            Tuple (one element for each generated token) of tuples (one element for each layer of the decoder) of
            `torch.FloatTensor` of shape `(batch_size*num_beams*num_return_sequences, generated_length, hidden_size)`.
        past_key_values (`tuple(tuple(torch.FloatTensor)))`, *optional*, returned when `use_cache=True` is passed or when `config.use_cache=True`):
            NOTE: some models have a different `past_key_values` format, confirm with the model's documentation.
            Usually a Tuple (one element for each layer of the decoder) of tuples (two elements, key tensor and value
            tensor). The first Tuple is of length `config.n_layers`, with each tuple having 2 tensors of shape
            `(batch_size, num_heads, sequence_length, embed_size_per_head)`) and optionally if
            `config.is_encoder_decoder=True` 2 additional tensors of shape `(batch_size, num_heads,
            encoder_sequence_length, embed_size_per_head)`.
    """

    sequences: torch.LongTensor = None
    sequences_scores: Optional[torch.FloatTensor] = None
    scores: Optional[Tuple[torch.FloatTensor]] = None
    logits: Optional[Tuple[torch.FloatTensor]] = None
    beam_indices: Optional[torch.LongTensor] = None
    encoder_attentions: Optional[Tuple[torch.FloatTensor]] = None
    encoder_hidden_states: Optional[Tuple[torch.FloatTensor]] = None
    decoder_attentions: Optional[Tuple[Tuple[torch.FloatTensor]]] = None
    cross_attentions: Optional[Tuple[Tuple[torch.FloatTensor]]] = None
    decoder_hidden_states: Optional[Tuple[Tuple[torch.FloatTensor]]] = None
    past_key_values: Optional[Tuple[Tuple[Tuple[torch.FloatTensor]]]] = None


# Equivalent classes (kept for retrocompatibility purposes)
GreedySearchDecoderOnlyOutput = GenerateDecoderOnlyOutput
ContrastiveSearchDecoderOnlyOutput = GenerateDecoderOnlyOutput
SampleDecoderOnlyOutput = GenerateDecoderOnlyOutput

ContrastiveSearchEncoderDecoderOutput = GenerateEncoderDecoderOutput
GreedySearchEncoderDecoderOutput = GenerateEncoderDecoderOutput
SampleEncoderDecoderOutput = GenerateEncoderDecoderOutput

BeamSearchDecoderOnlyOutput = GenerateBeamDecoderOnlyOutput
BeamSampleDecoderOnlyOutput = GenerateBeamDecoderOnlyOutput

BeamSearchEncoderDecoderOutput = GenerateBeamEncoderDecoderOutput
BeamSampleEncoderDecoderOutput = GenerateBeamEncoderDecoderOutput

GreedySearchOutput = Union[GreedySearchEncoderDecoderOutput, GreedySearchDecoderOnlyOutput]
SampleOutput = Union[SampleEncoderDecoderOutput, SampleDecoderOnlyOutput]
BeamSearchOutput = Union[BeamSearchEncoderDecoderOutput, BeamSearchDecoderOnlyOutput]
BeamSampleOutput = Union[BeamSampleEncoderDecoderOutput, BeamSampleDecoderOnlyOutput]
ContrastiveSearchOutput = Union[ContrastiveSearchEncoderDecoderOutput, ContrastiveSearchDecoderOnlyOutput]

# Typing shortcuts
GenerateNonBeamOutput = Union[GenerateDecoderOnlyOutput, GenerateEncoderDecoderOutput]
GenerateBeamOutput = Union[GenerateBeamDecoderOnlyOutput, GenerateBeamEncoderDecoderOutput]
GenerateOutput = Union[GenerateNonBeamOutput, GenerateBeamOutput]


class GenerationMixin:
    """
    A class containing all functions for auto-regressive text generation, to be used as a mixin in [`PreTrainedModel`].

    The class exposes [`~generation.GenerationMixin.generate`], which can be used for:
        - *greedy decoding* if `num_beams=1` and `do_sample=False`
        - *contrastive search* if `penalty_alpha>0` and `top_k>1`
        - *multinomial sampling* if `num_beams=1` and `do_sample=True`
        - *beam-search decoding* if `num_beams>1` and `do_sample=False`
        - *beam-search multinomial sampling* if `num_beams>1` and `do_sample=True`
        - *diverse beam-search decoding* if `num_beams>1` and `num_beam_groups>1`
        - *constrained beam-search decoding* if `constraints!=None` or `force_words_ids!=None`
        - *assisted decoding* if `assistant_model` or `prompt_lookup_num_tokens` is passed to `.generate()`

    To learn more about decoding strategies refer to the [text generation strategies guide](../generation_strategies).
    """

    def prepare_inputs_for_generation(self, *args, **kwargs):
        raise NotImplementedError(
            "A model class needs to define a `prepare_inputs_for_generation` method in order to use `.generate()`."
        )

    def _prepare_model_inputs(
        self,
        inputs: Optional[torch.Tensor] = None,
        bos_token_id: Optional[torch.Tensor] = None,
        model_kwargs: Optional[Dict[str, torch.Tensor]] = None,
    ) -> Tuple[torch.Tensor, Optional[str], Dict[str, torch.Tensor]]:
        """
        This function extracts the model-specific `inputs` for generation.
        """
        # 1. retrieve all kwargs that are non-None or non-model input related.
        # some encoder-decoder models have different names for model and encoder
        if (
            self.config.is_encoder_decoder
            and hasattr(self, "encoder")
            and self.encoder.main_input_name != self.main_input_name
        ):
            input_name = self.encoder.main_input_name
        else:
            input_name = self.main_input_name

        model_kwargs = {k: v for k, v in model_kwargs.items() if v is not None or k != input_name}

        # 2. check whether model_input_name is passed as kwarg
        # if yes and `inputs` is None use kwarg inputs
        inputs_kwarg = model_kwargs.pop(input_name, None)
        if inputs_kwarg is not None and inputs is not None:
            raise ValueError(
                f"`inputs`: {inputs}` were passed alongside {input_name} which is not allowed. "
                f"Make sure to either pass {inputs} or {input_name}=..."
            )
        elif inputs_kwarg is not None:
            inputs = inputs_kwarg

        # 3. In the presence of `inputs_embeds` for text models:
        # - decoder-only models should complain if the user attempts to pass `inputs_embeds`, but the model
        # doesn't have its forwarding implemented. `inputs_embeds` is kept in `model_kwargs` and can coexist with
        # input_ids (`inputs_embeds` will be used in the 1st generation step, as opposed to `input_ids`)
        # - encoder-decoder models should complain if the user attempts to pass `inputs_embeds` and `input_ids`, and
        # pull the former to inputs. It will be used in place of `input_ids` to get the encoder hidden states.
        if input_name == "input_ids" and "inputs_embeds" in model_kwargs:
            if not self.config.is_encoder_decoder:
                has_inputs_embeds_forwarding = "inputs_embeds" in set(
                    inspect.signature(self.prepare_inputs_for_generation).parameters.keys()
                )
                if not has_inputs_embeds_forwarding:
                    raise ValueError(
                        f"You passed `inputs_embeds` to `.generate()`, but the model class {self.__class__.__name__} "
                        "doesn't have its forwarding implemented. See the GPT2 implementation for an example "
                        "(https://github.com/huggingface/transformers/pull/21405), and feel free to open a PR with it!"
                    )
                # In this case, `input_ids` is moved to the `model_kwargs`, so a few automations (like the creation of
                # the attention mask) can rely on the actual model input.
                model_kwargs["input_ids"] = self._maybe_initialize_input_ids_for_generation(
                    inputs, bos_token_id, model_kwargs=model_kwargs
                )
            else:
                if inputs is not None:
                    raise ValueError("You passed `inputs_embeds` and `input_ids` to `.generate()`. Please pick one.")
            inputs, input_name = model_kwargs["inputs_embeds"], "inputs_embeds"

        # 4. if `inputs` is still None, try to create `input_ids` from BOS token
        inputs = self._maybe_initialize_input_ids_for_generation(inputs, bos_token_id, model_kwargs)
        return inputs, input_name, model_kwargs

    def _maybe_initialize_input_ids_for_generation(
        self,
        inputs: Optional[torch.Tensor] = None,
        bos_token_id: Optional[torch.Tensor] = None,
        model_kwargs: Optional[Dict[str, torch.Tensor]] = None,
    ) -> torch.LongTensor:
        """Initializes input ids for generation, if necessary."""
        if inputs is not None:
            return inputs

        encoder_outputs = model_kwargs.get("encoder_outputs")
        if self.config.is_encoder_decoder and encoder_outputs is not None:
            # make dummy input_ids with value -100, as a sanity check ensuring that they won't be used for encoding
            shape = encoder_outputs.last_hidden_state.size()[:-1]
            return torch.ones(shape, dtype=torch.long, device=self.device) * -100

        # If there is some tensor in `model_kwargs`, we can infer the batch size from it. This is helpful with
        # soft-prompting or in multimodal implementations built on top of decoder-only language models.
        batch_size = 1
        for value in model_kwargs.values():
            if isinstance(value, torch.Tensor):
                batch_size = value.shape[0]
                break

        if "inputs_embeds" in model_kwargs:
            return torch.ones((batch_size, 0), dtype=torch.long, device=self.device)

        if bos_token_id is None:
            raise ValueError("`bos_token_id` has to be defined when no `input_ids` are provided.")

        return torch.ones((batch_size, 1), dtype=torch.long, device=self.device) * bos_token_id

    def _prepare_attention_mask_for_generation(
        self,
        inputs: torch.Tensor,
        pad_token_id: Optional[torch.Tensor],
        eos_token_id: Optional[torch.Tensor],
    ) -> torch.LongTensor:
        # No information for attention mask inference -> return default attention mask
        default_attention_mask = torch.ones(inputs.shape[:2], dtype=torch.long, device=inputs.device)
        if pad_token_id is None:
            return default_attention_mask

        is_input_ids = len(inputs.shape) == 2 and inputs.dtype in [torch.int, torch.long]
        if not is_input_ids:
            return default_attention_mask

        # Otherwise we have may have information -> try to infer the attention mask
        if inputs.device.type == "mps":
            # mps does not support torch.isin (https://github.com/pytorch/pytorch/issues/77764)
            raise ValueError(
                "Can't infer missing attention mask on `mps` device. Please provide an `attention_mask` or use a different device."
            )

        is_pad_token_in_inputs = (pad_token_id is not None) and (
            torch.isin(elements=inputs, test_elements=pad_token_id).any()
        )
        is_pad_token_not_equal_to_eos_token_id = (eos_token_id is None) or ~(
            torch.isin(elements=eos_token_id, test_elements=pad_token_id).any()
        )
        can_infer_attention_mask = is_pad_token_in_inputs * is_pad_token_not_equal_to_eos_token_id
        attention_mask_from_padding = inputs.ne(pad_token_id).long()

        attention_mask = (
            attention_mask_from_padding * can_infer_attention_mask + default_attention_mask * ~can_infer_attention_mask
        )
        return attention_mask

    def _prepare_encoder_decoder_kwargs_for_generation(
        self,
        inputs_tensor: torch.Tensor,
        model_kwargs,
        model_input_name: Optional[str],
        generation_config: GenerationConfig,
    ) -> Dict[str, Any]:
        # 1. get encoder
        encoder = self.get_encoder()
        # Compatibility with Accelerate big model inference: we need the encoder to outputs stuff on the same device
        # as the inputs.
        if hasattr(self, "hf_device_map"):
            if hasattr(encoder, "_hf_hook"):
                encoder._hf_hook.io_same_device = True
            else:
                add_hook_to_module(encoder, AlignDevicesHook(io_same_device=True))

        # 2. Prepare encoder args and encoder kwargs from model kwargs and generation config.
        irrelevant_prefix = ["decoder_", "cross_attn", "use_cache"]
        encoder_kwargs = {
            argument: value
            for argument, value in model_kwargs.items()
            if not any(argument.startswith(p) for p in irrelevant_prefix)
        }
        encoder_signature = set(inspect.signature(encoder.forward).parameters)
        encoder_accepts_wildcard = "kwargs" in encoder_signature or "model_kwargs" in encoder_signature
        if not encoder_accepts_wildcard:
            encoder_kwargs = {
                argument: value for argument, value in encoder_kwargs.items() if argument in encoder_signature
            }
        encoder_kwargs["output_attentions"] = generation_config.output_attentions
        encoder_kwargs["output_hidden_states"] = generation_config.output_hidden_states

        # 3. make sure that encoder returns `ModelOutput`
        model_input_name = model_input_name if model_input_name is not None else self.main_input_name
        encoder_kwargs["return_dict"] = True
        encoder_kwargs[model_input_name] = inputs_tensor
        model_kwargs["encoder_outputs"]: ModelOutput = encoder(**encoder_kwargs)

        return model_kwargs

    def _prepare_decoder_input_ids_for_generation(
        self,
        batch_size: int,
        model_input_name: str,
        model_kwargs: Dict[str, torch.Tensor],
        decoder_start_token_id: torch.Tensor,
        device: torch.device = None,
    ) -> Tuple[torch.LongTensor, Dict[str, torch.Tensor]]:
        """Prepares `decoder_input_ids` for generation with encoder-decoder models"""
        # 1. Check whether the user has defined `decoder_input_ids` manually. To facilitate in terms of input naming,
        # we also allow the user to pass it under `input_ids`, if the encoder does not use it as the main input.
        if model_kwargs is not None and "decoder_input_ids" in model_kwargs:
            decoder_input_ids = model_kwargs.pop("decoder_input_ids")
        elif "input_ids" in model_kwargs and model_input_name != "input_ids":
            decoder_input_ids = model_kwargs.pop("input_ids")
        else:
            decoder_input_ids = None

        # 2. `decoder_start_token_id` must have shape (batch_size, 1)
        if device is None:
            device = self.device
        if decoder_start_token_id.ndim == 1:
            if decoder_start_token_id.shape[0] != batch_size:
                raise ValueError(
                    f"`decoder_start_token_id` expected to have length {batch_size} but got {decoder_start_token_id.shape[0]}"
                )
            decoder_start_token_id = decoder_start_token_id.view(-1, 1)
        else:
            decoder_start_token_id = (
                torch.ones((batch_size, 1), dtype=torch.long, device=device) * decoder_start_token_id
            )

        # 3. Encoder-decoder models expect the `decoder_input_ids` to start with a special token. Let's ensure that.
        # no user input -> use decoder_start_token_id as decoder_input_ids
        if decoder_input_ids is None:
            decoder_input_ids = decoder_start_token_id
        # exception: Donut checkpoints have task-specific decoder starts and don't expect a BOS token
        elif self.config.model_type == "vision-encoder-decoder" and "donut" in self.name_or_path.lower():
            pass
        elif self.config.model_type in ["whisper"]:
            pass
        # user input but doesn't start with decoder_start_token_id -> prepend decoder_start_token_id (and adjust
        # decoder_attention_mask if provided)
        elif (decoder_input_ids[:, 0] != decoder_start_token_id[:, 0]).all().item():
            decoder_input_ids = torch.cat([decoder_start_token_id, decoder_input_ids], dim=-1)
            if "decoder_attention_mask" in model_kwargs:
                decoder_attention_mask = model_kwargs["decoder_attention_mask"]
                decoder_attention_mask = torch.cat(
                    (torch.ones_like(decoder_attention_mask)[:, :1], decoder_attention_mask),
                    dim=-1,
                )
                model_kwargs["decoder_attention_mask"] = decoder_attention_mask

        return decoder_input_ids, model_kwargs

    @staticmethod
    def _expand_inputs_for_generation(
        expand_size: int = 1,
        is_encoder_decoder: bool = False,
        input_ids: Optional[torch.LongTensor] = None,
        **model_kwargs,
    ) -> Tuple[torch.LongTensor, Dict[str, Any]]:
        """Expands tensors from [batch_size, ...] to [batch_size * expand_size, ...]"""

        def _expand_dict_for_generation(dict_to_expand):
            for key in dict_to_expand:
                if (
                    key != "cache_position"
                    and dict_to_expand[key] is not None
                    and isinstance(dict_to_expand[key], torch.Tensor)
                ):
                    dict_to_expand[key] = dict_to_expand[key].repeat_interleave(expand_size, dim=0)
            return dict_to_expand

        if input_ids is not None:
            input_ids = input_ids.repeat_interleave(expand_size, dim=0)

        model_kwargs = _expand_dict_for_generation(model_kwargs)

        if is_encoder_decoder:
            if model_kwargs.get("encoder_outputs") is None:
                raise ValueError("If `is_encoder_decoder` is True, make sure that `encoder_outputs` is defined.")
            model_kwargs["encoder_outputs"] = _expand_dict_for_generation(model_kwargs["encoder_outputs"])

        return input_ids, model_kwargs

    def _extract_past_from_model_output(self, outputs: ModelOutput, standardize_cache_format: bool = False):
        past_key_values = None
        if "past_key_values" in outputs:
            past_key_values = outputs.past_key_values
        elif "mems" in outputs:
            past_key_values = outputs.mems
        elif "past_buckets_states" in outputs:
            past_key_values = outputs.past_buckets_states

        # Bloom fix: standardizes the cache format when requested
        if standardize_cache_format and hasattr(self, "_convert_to_standard_cache"):
            batch_size = outputs.logits.shape[0]
            past_key_values = self._convert_to_standard_cache(past_key_values, batch_size=batch_size)
        return past_key_values

    def _update_model_kwargs_for_generation(
        self,
        outputs: ModelOutput,
        model_kwargs: Dict[str, Any],
        is_encoder_decoder: bool = False,
        standardize_cache_format: bool = False,
        num_new_tokens: int = 1,
    ) -> Dict[str, Any]:
        # update past_key_values
        model_kwargs["past_key_values"] = self._extract_past_from_model_output(
            outputs, standardize_cache_format=standardize_cache_format
        )
        if getattr(outputs, "state", None) is not None:
            model_kwargs["state"] = outputs.state

        # update token_type_ids with last value
        if "token_type_ids" in model_kwargs:
            token_type_ids = model_kwargs["token_type_ids"]
            model_kwargs["token_type_ids"] = torch.cat([token_type_ids, token_type_ids[:, -1].unsqueeze(-1)], dim=-1)

        if not is_encoder_decoder:
            # update attention mask
            if "attention_mask" in model_kwargs:
                attention_mask = model_kwargs["attention_mask"]
                model_kwargs["attention_mask"] = torch.cat(
                    [attention_mask, attention_mask.new_ones((attention_mask.shape[0], 1))], dim=-1
                )
        else:
            # update decoder attention mask
            if "decoder_attention_mask" in model_kwargs:
                decoder_attention_mask = model_kwargs["decoder_attention_mask"]
                model_kwargs["decoder_attention_mask"] = torch.cat(
                    [decoder_attention_mask, decoder_attention_mask.new_ones((decoder_attention_mask.shape[0], 1))],
                    dim=-1,
                )

        if (
            model_kwargs.get("use_cache", True)
            and "cache_position" in model_kwargs
            and model_kwargs["cache_position"] is not None
        ):
            model_kwargs["cache_position"] = model_kwargs["cache_position"][-1:] + num_new_tokens

        return model_kwargs

    def _reorder_cache(self, past_key_values, beam_idx):
        raise NotImplementedError(
            f"Make sure that a `_reorder_cache` function is correctly implemented in {self.__class__.__module__} to"
            f" enable beam search for {self.__class__}"
        )

    def _get_candidate_generator(
        self,
        generation_config: GenerationConfig,
        input_ids: torch.LongTensor,
        inputs_tensor: torch.Tensor,
        assistant_model: "PreTrainedModel",
        logits_processor: LogitsProcessorList,
        model_kwargs: Dict,
    ) -> CandidateGenerator:
        """
        Returns the candidate generator to be used in `assisted_generation`
        """
        if generation_config.prompt_lookup_num_tokens is not None:
            candidate_generator = PromptLookupCandidateGenerator(
                num_output_tokens=generation_config.prompt_lookup_num_tokens,
                max_matching_ngram_size=generation_config.max_matching_ngram_size,
                max_length=generation_config.max_length,
            )
        else:
            candidate_generator = AssistedCandidateGenerator(
                input_ids=input_ids,
                assistant_model=assistant_model,
                generation_config=generation_config,
                model_kwargs=model_kwargs,
                inputs_tensor=inputs_tensor,
                logits_processor=logits_processor,
            )
        return candidate_generator

    def _get_logits_warper(
        self,
        generation_config: GenerationConfig,
    ) -> LogitsProcessorList:
        """
        This class returns a [`LogitsProcessorList`] list object that contains all relevant [`LogitsWarper`] instances
        used for multinomial sampling.
        """

        # instantiate warpers list
        warpers = LogitsProcessorList()

        # In beam methods, we need to keep at least one non-eos token to explore continuations that might have a
        # better score (i.e. keep len(list(generation_config.eos_token_id)) + 1)
        if generation_config.num_beams > 1:
            if isinstance(generation_config.eos_token_id, list):
                min_tokens_to_keep = len(generation_config.eos_token_id) + 1
            elif isinstance(generation_config.eos_token_id, torch.Tensor):
                min_tokens_to_keep = generation_config.eos_token_id.shape[0] + 1
            else:
                min_tokens_to_keep = 2
        else:
            min_tokens_to_keep = 1

        # the following idea is largely copied from this PR: https://github.com/huggingface/transformers/pull/5420/files
        # all samplers can be found in `generation_utils_samplers.py`
        if generation_config.temperature is not None and generation_config.temperature != 1.0:
            warpers.append(TemperatureLogitsWarper(generation_config.temperature))
        if generation_config.top_k is not None and generation_config.top_k != 0:
            warpers.append(TopKLogitsWarper(top_k=generation_config.top_k, min_tokens_to_keep=min_tokens_to_keep))
        if generation_config.top_p is not None and generation_config.top_p < 1.0:
            warpers.append(TopPLogitsWarper(top_p=generation_config.top_p, min_tokens_to_keep=min_tokens_to_keep))
        if generation_config.min_p is not None:
            # Applied after temperature scaling (see https://github.com/ggerganov/llama.cpp/pull/3841#issuecomment-2073826084)
            warpers.append(MinPLogitsWarper(min_p=generation_config.min_p, min_tokens_to_keep=min_tokens_to_keep))
        if generation_config.typical_p is not None and generation_config.typical_p < 1.0:
            warpers.append(
                TypicalLogitsWarper(mass=generation_config.typical_p, min_tokens_to_keep=min_tokens_to_keep)
            )
        if generation_config.epsilon_cutoff is not None and 0.0 < generation_config.epsilon_cutoff < 1.0:
            warpers.append(
                EpsilonLogitsWarper(epsilon=generation_config.epsilon_cutoff, min_tokens_to_keep=min_tokens_to_keep)
            )
        if generation_config.eta_cutoff is not None and 0.0 < generation_config.eta_cutoff < 1.0:
            warpers.append(
                EtaLogitsWarper(epsilon=generation_config.eta_cutoff, min_tokens_to_keep=min_tokens_to_keep)
            )
        # `LogitNormalization` should always be the last logit processor, when present
        if generation_config.renormalize_logits is True:
            warpers.append(LogitNormalization())
        return warpers

    def _get_logits_processor(
        self,
        generation_config: GenerationConfig,
        input_ids_seq_length: int,
        encoder_input_ids: torch.LongTensor,
        prefix_allowed_tokens_fn: Callable[[int, torch.Tensor], List[int]],
        logits_processor: Optional[LogitsProcessorList],
        device: str = None,
        model_kwargs: Optional[Dict[str, Any]] = None,
        negative_prompt_ids: Optional[torch.Tensor] = None,
        negative_prompt_attention_mask: Optional[torch.Tensor] = None,
    ) -> LogitsProcessorList:
        """
        This class returns a [`LogitsProcessorList`] list object that contains all relevant [`LogitsProcessor`]
        instances used to modify the scores of the language model head.
        """
        # instantiate processors list
        processors = LogitsProcessorList()

        if generation_config.guidance_scale is not None and generation_config.guidance_scale != 1:
            processors.append(
                UnbatchedClassifierFreeGuidanceLogitsProcessor(
                    generation_config.guidance_scale,
                    self,
                    unconditional_ids=negative_prompt_ids,
                    unconditional_attention_mask=negative_prompt_attention_mask,
                    use_cache=model_kwargs["use_cache"],
                )
            )
        if generation_config.sequence_bias is not None:
            processors.append(SequenceBiasLogitsProcessor(sequence_bias=generation_config.sequence_bias))

        if generation_config.diversity_penalty is not None and generation_config.diversity_penalty > 0.0:
            processors.append(
                HammingDiversityLogitsProcessor(
                    diversity_penalty=generation_config.diversity_penalty,
                    num_beams=generation_config.num_beams,
                    num_beam_groups=generation_config.num_beam_groups,
                )
            )
        if (
            generation_config.encoder_repetition_penalty is not None
            and generation_config.encoder_repetition_penalty != 1.0
        ):
            processors.append(
                EncoderRepetitionPenaltyLogitsProcessor(
                    penalty=generation_config.encoder_repetition_penalty, encoder_input_ids=encoder_input_ids
                )
            )
        if generation_config.repetition_penalty is not None and generation_config.repetition_penalty != 1.0:
            processors.append(RepetitionPenaltyLogitsProcessor(penalty=generation_config.repetition_penalty))
        if generation_config.no_repeat_ngram_size is not None and generation_config.no_repeat_ngram_size > 0:
            processors.append(NoRepeatNGramLogitsProcessor(generation_config.no_repeat_ngram_size))
        if (
            generation_config.encoder_no_repeat_ngram_size is not None
            and generation_config.encoder_no_repeat_ngram_size > 0
        ):
            processors.append(
                EncoderNoRepeatNGramLogitsProcessor(generation_config.encoder_no_repeat_ngram_size, encoder_input_ids)
            )
        if generation_config.bad_words_ids is not None:
            processors.append(
                NoBadWordsLogitsProcessor(generation_config.bad_words_ids, generation_config.eos_token_id)
            )
        if (
            generation_config.min_length is not None
            and generation_config.eos_token_id is not None
            and generation_config.min_length > 0
        ):
            processors.append(MinLengthLogitsProcessor(generation_config.min_length, generation_config.eos_token_id))
        if (
            generation_config.min_new_tokens is not None
            and generation_config.eos_token_id is not None
            and generation_config.min_new_tokens > 0
        ):
            processors.append(
                MinNewTokensLengthLogitsProcessor(
                    input_ids_seq_length, generation_config.min_new_tokens, generation_config.eos_token_id
                )
            )
        if prefix_allowed_tokens_fn is not None:
            processors.append(
                PrefixConstrainedLogitsProcessor(
                    prefix_allowed_tokens_fn, generation_config.num_beams // generation_config.num_beam_groups
                )
            )
        if generation_config.forced_bos_token_id is not None:
            processors.append(ForcedBOSTokenLogitsProcessor(generation_config.forced_bos_token_id))
        if generation_config.forced_eos_token_id is not None:
            processors.append(
                ForcedEOSTokenLogitsProcessor(generation_config.max_length, generation_config.forced_eos_token_id)
            )
        if generation_config.remove_invalid_values is True:
            processors.append(InfNanRemoveLogitsProcessor())
        if generation_config.exponential_decay_length_penalty is not None:
            processors.append(
                ExponentialDecayLengthPenalty(
                    generation_config.exponential_decay_length_penalty,
                    generation_config.eos_token_id,
                    input_ids_seq_length,
                )
            )
        if generation_config.suppress_tokens is not None:
            processors.append(SuppressTokensLogitsProcessor(generation_config.suppress_tokens))
        if generation_config.begin_suppress_tokens is not None:
            begin_index = input_ids_seq_length
            begin_index = (
                begin_index
                if (input_ids_seq_length > 1 or generation_config.forced_bos_token_id is None)
                else begin_index + 1
            )
            if generation_config.forced_decoder_ids is not None:
                # generation starts after the last token that is forced
                begin_index += generation_config.forced_decoder_ids[-1][0]
            processors.append(
                SuppressTokensAtBeginLogitsProcessor(generation_config.begin_suppress_tokens, begin_index)
            )
        if generation_config.forced_decoder_ids is not None:
            # TODO(Sanchit): deprecate in v4.40 by removing this logic
            warnings.warn(
                "You have explicitly specified `forced_decoder_ids`. This functionality has been deprecated and will throw an error in v4.40. Please remove the `forced_decoder_ids` argument in favour of `input_ids` or `decoder_input_ids` respectively.",
                FutureWarning,
            )
            processors.append(ForceTokensLogitsProcessor(generation_config.forced_decoder_ids, _has_warned=True))
        if generation_config.watermarking_config is not None:
            processors.append(
                WatermarkLogitsProcessor(
                    vocab_size=self.config.vocab_size,
                    device=device,
                    greenlist_ratio=generation_config.watermarking_config.greenlist_ratio,
                    bias=generation_config.watermarking_config.bias,
                    hashing_key=generation_config.watermarking_config.hashing_key,
                    seeding_scheme=generation_config.watermarking_config.seeding_scheme,
                    context_width=generation_config.watermarking_config.context_width,
                )
            )
        processors = self._merge_criteria_processor_list(processors, logits_processor)
        # `LogitNormalization` should always be the last logit processor, when present
        if generation_config.renormalize_logits is True:
            processors.append(LogitNormalization())
        return processors

    def _get_stopping_criteria(
        self,
        generation_config: GenerationConfig,
        stopping_criteria: Optional[StoppingCriteriaList],
        tokenizer: Optional["PreTrainedTokenizerBase"] = None,
        **kwargs,
    ) -> StoppingCriteriaList:
        criteria = StoppingCriteriaList()
        if generation_config.max_length is not None:
            max_position_embeddings = getattr(self.config, "max_position_embeddings", None)
            criteria.append(
                MaxLengthCriteria(
                    max_length=generation_config.max_length,
                    max_position_embeddings=max_position_embeddings,
                )
            )
        if generation_config.max_time is not None:
            criteria.append(MaxTimeCriteria(max_time=generation_config.max_time))
        if generation_config.stop_strings is not None:
            if tokenizer is None:
                raise ValueError(
                    "There are one or more stop strings, either in the arguments to `generate` or in the "
                    "model's generation config, but we could not locate a tokenizer. When generating with "
                    "stop strings, you must pass the model's tokenizer to the `tokenizer` argument of `generate`."
                )
            criteria.append(StopStringCriteria(stop_strings=generation_config.stop_strings, tokenizer=tokenizer))
        if generation_config.eos_token_id is not None:
            criteria.append(EosTokenCriteria(eos_token_id=generation_config.eos_token_id))
        criteria = self._merge_criteria_processor_list(criteria, stopping_criteria)
        return criteria

    def _merge_criteria_processor_list(
        self,
        default_list: Union[LogitsProcessorList, StoppingCriteriaList],
        custom_list: Union[LogitsProcessorList, StoppingCriteriaList],
    ) -> Union[LogitsProcessorList, StoppingCriteriaList]:
        if len(custom_list) == 0:
            return default_list
        for default in default_list:
            for custom in custom_list:
                if type(custom) is type(default):
                    object_type = "stopping criteria" if isinstance(custom, StoppingCriteria) else "logits processor"
                    raise ValueError(
                        f"A custom {object_type} of type {type(custom)} with values {custom} has been passed to"
                        f" `.generate()`, but it has already been created with the values {default}. {default} has been"
                        " created by passing the corresponding arguments to generate or by the model's config default"
                        f" values. If you just want to change the default values of {object_type} consider passing"
                        f" them as arguments to `.generate()` instead of using a custom {object_type}."
                    )
        default_list.extend(custom_list)
        return default_list

    def compute_transition_scores(
        self,
        sequences: torch.Tensor,
        scores: Tuple[torch.Tensor],
        beam_indices: Optional[torch.Tensor] = None,
        normalize_logits: bool = False,
    ) -> torch.Tensor:
        """
        Computes the transition scores of sequences given the generation scores (and beam indices, if beam search was
        used). This is a convenient method to quicky obtain the scores of the selected tokens at generation time.

        Parameters:
            sequences (`torch.LongTensor`):
                The generated sequences. The second dimension (sequence_length) is either equal to `max_length` or
                shorter if all batches finished early due to the `eos_token_id`.
            scores (`tuple(torch.FloatTensor)`):
                Transition scores for each vocabulary token at each generation step. Beam transition scores consisting
                of log probabilities of tokens conditioned on log softmax of previously generated tokens in this beam.
                Tuple of `torch.FloatTensor` with up to `max_new_tokens` elements (one element for each generated token),
                with each tensor of shape `(batch_size*num_beams, config.vocab_size)`.
            beam_indices (`torch.LongTensor`, *optional*):
                Beam indices of generated token id at each generation step. `torch.LongTensor` of shape
                `(batch_size*num_return_sequences, sequence_length)`. Only required if a `num_beams>1` at
                generate-time.
            normalize_logits (`bool`, *optional*, defaults to `False`):
                Whether to normalize the logits (which, for legacy reasons, may be unnormalized).

        Return:
            `torch.Tensor`: A `torch.Tensor` of shape `(batch_size*num_return_sequences, sequence_length)` containing
                the transition scores (logits)

        Examples:

        ```python
        >>> from transformers import GPT2Tokenizer, AutoModelForCausalLM
        >>> import numpy as np

        >>> tokenizer = GPT2Tokenizer.from_pretrained("gpt2")
        >>> model = AutoModelForCausalLM.from_pretrained("openai-community/gpt2")
        >>> tokenizer.pad_token_id = tokenizer.eos_token_id
        >>> inputs = tokenizer(["Today is"], return_tensors="pt")

        >>> # Example 1: Print the scores for each token generated with Greedy Search
        >>> outputs = model.generate(**inputs, max_new_tokens=5, return_dict_in_generate=True, output_scores=True)
        >>> transition_scores = model.compute_transition_scores(
        ...     outputs.sequences, outputs.scores, normalize_logits=True
        ... )
        >>> # input_length is the length of the input prompt for decoder-only models, like the GPT family, and 1 for
        >>> # encoder-decoder models, like BART or T5.
        >>> input_length = 1 if model.config.is_encoder_decoder else inputs.input_ids.shape[1]
        >>> generated_tokens = outputs.sequences[:, input_length:]
        >>> for tok, score in zip(generated_tokens[0], transition_scores[0]):
        ...     # | token | token string | log probability | probability
        ...     print(f"| {tok:5d} | {tokenizer.decode(tok):8s} | {score.numpy():.3f} | {np.exp(score.numpy()):.2%}")
        |   262 |  the     | -1.414 | 24.33%
        |  1110 |  day     | -2.609 | 7.36%
        |   618 |  when    | -2.010 | 13.40%
        |   356 |  we      | -1.859 | 15.58%
        |   460 |  can     | -2.508 | 8.14%

        >>> # Example 2: Reconstruct the sequence scores from Beam Search
        >>> outputs = model.generate(
        ...     **inputs,
        ...     max_new_tokens=5,
        ...     num_beams=4,
        ...     num_return_sequences=4,
        ...     return_dict_in_generate=True,
        ...     output_scores=True,
        ... )
        >>> transition_scores = model.compute_transition_scores(
        ...     outputs.sequences, outputs.scores, outputs.beam_indices, normalize_logits=False
        ... )
        >>> # If you sum the generated tokens' scores and apply the length penalty, you'll get the sequence scores.
        >>> # Tip 1: recomputing the scores is only guaranteed to match with `normalize_logits=False`. Depending on the
        >>> # use case, you might want to recompute it with `normalize_logits=True`.
        >>> # Tip 2: the output length does NOT include the input length
        >>> output_length = np.sum(transition_scores.numpy() < 0, axis=1)
        >>> length_penalty = model.generation_config.length_penalty
        >>> reconstructed_scores = transition_scores.sum(axis=1) / (output_length**length_penalty)
        >>> print(np.allclose(outputs.sequences_scores, reconstructed_scores))
        True
        ```"""
        # 1. In absence of `beam_indices`, we can assume that we come from e.g. greedy search, which is equivalent
        # to a beam search approach were the first (and only) beam is always selected
        if beam_indices is None:
            beam_indices = torch.arange(scores[0].shape[0]).view(-1, 1).to(sequences.device)
            beam_indices = beam_indices.expand(-1, len(scores))

        # 2. reshape scores as [batch_size*vocab_size, # generation steps] with # generation steps being
        # seq_len - input_length
        scores = torch.stack(scores).reshape(len(scores), -1).transpose(0, 1)

        # 3. Optionally normalize the logits (across the vocab dimension)
        if normalize_logits:
            scores = scores.reshape(-1, self.config.vocab_size, scores.shape[-1])
            scores = torch.nn.functional.log_softmax(scores, dim=1)
            scores = scores.reshape(-1, scores.shape[-1])

        # 4. cut beam_indices to longest beam length
        beam_indices_mask = beam_indices < 0
        max_beam_length = (1 - beam_indices_mask.long()).sum(-1).max()
        beam_indices = beam_indices.clone()[:, :max_beam_length]
        beam_indices_mask = beam_indices_mask[:, :max_beam_length]

        # 5. Set indices of beams that finished early to 0; such indices will be masked correctly afterwards
        beam_indices[beam_indices_mask] = 0

        # 6. multiply beam_indices with vocab size to gather correctly from scores
        beam_sequence_indices = beam_indices * self.config.vocab_size

        # 7. Define which indices contributed to scores
        cut_idx = sequences.shape[-1] - max_beam_length
        indices = sequences[:, cut_idx:] + beam_sequence_indices

        # 8. Compute scores
        transition_scores = scores.gather(0, indices)

        # 9. Mask out transition_scores of beams that stopped early
        transition_scores[beam_indices_mask] = 0

        return transition_scores

    def _validate_model_class(self):
        """
        Confirms that the model class is compatible with generation. If not, raises an exception that points to the
        right class to use.
        """
        if not self.can_generate():
            generate_compatible_mappings = [
                MODEL_FOR_CAUSAL_LM_MAPPING,
                MODEL_FOR_CAUSAL_IMAGE_MODELING_MAPPING,
                MODEL_FOR_VISION_2_SEQ_MAPPING,
                MODEL_FOR_SEQ_TO_SEQ_CAUSAL_LM_MAPPING,
                MODEL_FOR_SPEECH_SEQ_2_SEQ_MAPPING,
            ]
            generate_compatible_classes = set()
            for model_mapping in generate_compatible_mappings:
                supported_models = model_mapping.get(type(self.config), default=None)
                if supported_models is not None:
                    generate_compatible_classes.add(supported_models.__name__)
            exception_message = (
                f"The current model class ({self.__class__.__name__}) is not compatible with `.generate()`, as "
                "it doesn't have a language model head."
            )
            if generate_compatible_classes:
                exception_message += f" Please use one of the following classes instead: {generate_compatible_classes}"
            raise TypeError(exception_message)

    def _validate_assistant(self, assistant_model):
        if assistant_model is None:
            return

        if self.config.is_encoder_decoder and not assistant_model.config.is_encoder_decoder:
            attributes_to_check = ["encoder_attention_heads", "encoder_ffn_dim", "encoder_layers"]
            attributes_to_check = [attr for attr in dir(assistant_model.config) if attr in attributes_to_check]
            are_equal = all(
                getattr(self.config, attr) == getattr(assistant_model.config, attr) for attr in attributes_to_check
            )
            if not are_equal:
                raise ValueError(
                    "The main model and the assistant don't have compatible encoder-dependent input shapes. "
                    "Ensure you load the assistant with the correct encoder-decoder class, e.g. `AutoModelForSpeechSeq2Seq` for Whisper."
                )

        if not self.config.vocab_size == assistant_model.config.vocab_size:
            raise ValueError("Make sure the main and assistant model use the same tokenizer")

    def _validate_model_kwargs(self, model_kwargs: Dict[str, Any]):
        """Validates model kwargs for generation. Generate argument typos will also be caught here."""
        # If a `Cache` instance is passed, checks whether the model is compatible with it
        past = model_kwargs.get("past_key_values", None)
        if isinstance(past, DynamicCache) and not self._supports_cache_class:
            raise ValueError(
                f"{self.__class__.__name__} does not support an instance of `DynamicCache` as `past_key_values`. Please "
                "check the model documentation for supported cache formats."
            )
        elif isinstance(past, Cache) and not isinstance(past, DynamicCache) and not self._supports_cache_class:
            raise ValueError(
                f"{self.__class__.__name__} does not support an instance of `Cache` as `past_key_values`. Please "
                "check the model documentation for supported cache formats."
            )

        # Excludes arguments that are handled before calling any model function
        if self.config.is_encoder_decoder:
            for key in ["decoder_input_ids"]:
                model_kwargs.pop(key, None)

        unused_model_args = []
        model_args = set(inspect.signature(self.prepare_inputs_for_generation).parameters)
        # `kwargs`/`model_kwargs` is often used to handle optional forward pass inputs like `attention_mask`. If
        # `prepare_inputs_for_generation` doesn't accept them, then a stricter check can be made ;)
        if "kwargs" in model_args or "model_kwargs" in model_args:
            model_args |= set(inspect.signature(self.forward).parameters)

        # Encoder-Decoder models may also need Encoder arguments from `model_kwargs`
        if self.config.is_encoder_decoder:
            base_model = getattr(self, self.base_model_prefix, None)

            # allow encoder kwargs
            encoder = getattr(self, "encoder", None)
            # `MusicgenForConditionalGeneration` has `text_encoder` and `audio_encoder`.
            # Also, it has `base_model_prefix = "encoder_decoder"` but there is no `self.encoder_decoder`
            # TODO: A better way to handle this.
            if encoder is None and base_model is not None:
                encoder = getattr(base_model, "encoder", None)

            if encoder is not None:
                encoder_model_args = set(inspect.signature(encoder.forward).parameters)
                model_args |= encoder_model_args

            # allow decoder kwargs
            decoder = getattr(self, "decoder", None)
            if decoder is None and base_model is not None:
                decoder = getattr(base_model, "decoder", None)

            if decoder is not None:
                decoder_model_args = set(inspect.signature(decoder.forward).parameters)
                model_args |= {f"decoder_{x}" for x in decoder_model_args}

            # allow assistant_encoder_outputs to be passed if we're doing assisted generating
            if "assistant_encoder_outputs" in model_kwargs:
                model_args |= {"assistant_encoder_outputs"}

        for key, value in model_kwargs.items():
            if value is not None and key not in model_args:
                unused_model_args.append(key)

        if unused_model_args:
            raise ValueError(
                f"The following `model_kwargs` are not used by the model: {unused_model_args} (note: typos in the"
                " generate arguments will also show up in this list)"
            )

    def _validate_generated_length(self, generation_config, input_ids_length, has_default_max_length):
        """Performs validation related to the resulting generated length"""

        # 1. Max length warnings related to poor parameterization
        if has_default_max_length and generation_config.max_new_tokens is None and generation_config.max_length == 20:
            # 20 is the default max_length of the generation config
            warnings.warn(
                f"Using the model-agnostic default `max_length` (={generation_config.max_length}) to control the "
                "generation length. We recommend setting `max_new_tokens` to control the maximum length of the "
                "generation.",
                UserWarning,
            )
        if input_ids_length >= generation_config.max_length:
            input_ids_string = "decoder_input_ids" if self.config.is_encoder_decoder else "input_ids"
            raise ValueError(
                f"Input length of {input_ids_string} is {input_ids_length}, but `max_length` is set to"
                f" {generation_config.max_length}. This can lead to unexpected behavior. You should consider"
                " increasing `max_length` or, better yet, setting `max_new_tokens`."
            )

        # 2. Min length warnings due to unfeasible parameter combinations
        min_length_error_suffix = (
            " Generation will stop at the defined maximum length. You should decrease the minimum length and/or "
            "increase the maximum length."
        )
        if has_default_max_length:
            min_length_error_suffix += (
                f" Note that `max_length` is set to {generation_config.max_length}, its default value."
            )
        if generation_config.min_length is not None and generation_config.min_length > generation_config.max_length:
            warnings.warn(
                f"Unfeasible length constraints: `min_length` ({generation_config.min_length}) is larger than"
                f" the maximum possible length ({generation_config.max_length})." + min_length_error_suffix,
                UserWarning,
            )
        if generation_config.min_new_tokens is not None:
            min_length = generation_config.min_new_tokens + input_ids_length
            if min_length > generation_config.max_length:
                warnings.warn(
                    f"Unfeasible length constraints: `min_new_tokens` ({generation_config.min_new_tokens}), when "
                    f"added to the prompt length ({input_ids_length}), is larger than"
                    f" the maximum possible length ({generation_config.max_length})." + min_length_error_suffix,
                    UserWarning,
                )

    def _prepare_generated_length(
        self,
        generation_config,
        has_default_max_length,
        has_default_min_length,
        model_input_name,
        input_ids_length,
        inputs_tensor,
    ):
        """Prepared max and min length in generaion configs to avoid clashes between similar attributes"""

        if generation_config.max_new_tokens is not None:
            if not has_default_max_length and generation_config.max_length is not None:
                logger.warning(
                    f"Both `max_new_tokens` (={generation_config.max_new_tokens}) and `max_length`(="
                    f"{generation_config.max_length}) seem to have been set. `max_new_tokens` will take precedence. "
                    "Please refer to the documentation for more information. "
                    "(https://huggingface.co/docs/transformers/main/en/main_classes/text_generation)"
                )
            generation_config.max_length = generation_config.max_new_tokens + input_ids_length

        # if both `inputs_embeds` and `input_ids` are passed, we do not correct the length
        # otherwise we need total length [inputs-embeds-len + new-tokens-len] to not go beyond indicated `max_length``
        elif (
            model_input_name == "inputs_embeds"
            and input_ids_length != inputs_tensor.shape[1]
            and not self.config.is_encoder_decoder
        ):
            generation_config.max_length -= inputs_tensor.shape[1]

        # same for min length
        if generation_config.min_new_tokens is not None:
            if not has_default_min_length:
                logger.warning(
                    f"Both `min_new_tokens` (={generation_config.min_new_tokens}) and `min_length`(="
                    f"{generation_config.min_length}) seem to have been set. `min_new_tokens` will take precedence. "
                    "Please refer to the documentation for more information. "
                    "(https://huggingface.co/docs/transformers/main/en/main_classes/text_generation)"
                )
            generation_config.min_length = generation_config.min_new_tokens + input_ids_length

        elif (
            model_input_name == "inputs_embeds"
            and input_ids_length != inputs_tensor.shape[1]
            and not self.config.is_encoder_decoder
        ):
            generation_config.min_length = max(generation_config.min_length - inputs_tensor.shape[1], 0)

        return generation_config

    def _prepare_generation_config(
        self, generation_config: Optional[GenerationConfig], **kwargs: Dict
    ) -> Tuple[GenerationConfig, Dict]:
        """
        Prepares the base generation config, then applies any generation configuration options from kwargs.
        """
        # TODO joao: when we can detect `fullgraph=True` in `torch.compile` (https://github.com/pytorch/pytorch/pull/120400)
        # replace `is_torchdynamo_compiling` by the corresponding check. As it is, we are being too restrictive with
        # the parameterization in `fullgraph=False` so as to enable `fullgraph=True`.

        # priority: `generation_config` argument > `model.generation_config` (the default generation config)
        if generation_config is None:
            # legacy: users may modify the model configuration to control generation. To trigger this legacy behavior,
            # three conditions must be met
            # 1) the generation config must have been created from the model config (`_from_model_config` field);
            # 2) the generation config must have seen no modification since its creation (the hash is the same);
            # 3) the user must have set generation parameters in the model config.
            # NOTE: `torch.compile` can't compile `hash`, this legacy support is disabled with compilation.
            if (
                not is_torchdynamo_compiling()
                and self.generation_config._from_model_config
                and self.generation_config._original_object_hash == hash(self.generation_config)
                and self.config._has_non_default_generation_parameters()
            ):
                new_generation_config = GenerationConfig.from_model_config(self.config)
                if new_generation_config != self.generation_config:
                    warnings.warn(
                        "You have modified the pretrained model configuration to control generation. This is a"
                        " deprecated strategy to control generation and will be removed soon, in a future version."
                        " Please use and modify the model generation configuration (see"
                        " https://huggingface.co/docs/transformers/generation_strategies#default-text-generation-configuration )"
                    )
                    self.generation_config = new_generation_config
            generation_config = self.generation_config

        # `torch.compile` can't compile `copy.deepcopy`, arguments in `kwargs` that are part of `generation_config`
        # will mutate the object with `.update`. As such, passing these arguments through `kwargs` is disabled.
        if is_torchdynamo_compiling():
            model_kwargs = kwargs
            generate_attributes_in_kwargs = [
                key for key, value in kwargs.items() if getattr(generation_config, key, None) != value
            ]
            if len(generate_attributes_in_kwargs) > 0:
                raise ValueError(
                    "`torch.compile` exception: all generation configuration attributes must be passed within a "
                    f"`generation_config` instance passed to `generate` (found: {generate_attributes_in_kwargs})."
                )
        else:
            generation_config = copy.deepcopy(generation_config)
            model_kwargs = generation_config.update(**kwargs)

        return generation_config, model_kwargs

    def _get_initial_cache_position(self, input_ids, model_kwargs):
        """Calculates `cache_position` for the pre-fill stage based on `input_ids` and optionally past length"""
        if not model_kwargs.get("use_cache", True):
            model_kwargs["cache_position"] = None
            return model_kwargs

        past_length = 0
        if "past_key_values" in model_kwargs:
            if isinstance(model_kwargs["past_key_values"], Cache):
                past_length = model_kwargs["past_key_values"].get_seq_length()
            else:
                past_length = model_kwargs["past_key_values"][0][0].shape[2]
        if "inputs_embeds" in model_kwargs:
            cur_len = model_kwargs["inputs_embeds"].shape[1]
        else:
            cur_len = input_ids.shape[-1]
        model_kwargs["cache_position"] = torch.arange(past_length, cur_len, device=input_ids.device)
        return model_kwargs

    def _get_cache(self, cache_implementation: str, max_batch_size: int, max_cache_len: int) -> Cache:
        """
        Sets a cache for `generate`, that will persist across calls. A new cache will only be initialized a
        new `generate` call requires a larger cache.

        Returns the resulting cache object.
        """
        cache_cls: Cache = NEED_SETUP_CACHE_CLASSES_MAPPING[cache_implementation]
        need_new_cache = (
            not hasattr(self, "_cache")
            or (not isinstance(self._cache, cache_cls))
            or self._cache.max_batch_size < max_batch_size
        )
        if cache_implementation == "sliding_window":
            need_new_cache = need_new_cache or (
                self._cache.sliding_window_size < self._cache.model_sliding_window_size
                and max_cache_len > self._cache.max_cache_len
            )
        elif cache_implementation == "static":
            need_new_cache = need_new_cache or self._cache.max_cache_len < max_cache_len

        if need_new_cache:
            if hasattr(self.config, "_pre_quantization_dtype"):
                cache_dtype = self.config._pre_quantization_dtype
            else:
                cache_dtype = self.dtype
            self._cache = cache_cls(
                config=self.config,
                max_batch_size=max_batch_size,
                max_cache_len=max_cache_len,
                device=self.device,
                dtype=cache_dtype,
            )
        else:
            self._cache.reset()
        return self._cache

<<<<<<< HEAD
    def _supports_default_dynamic_cache(self) -> bool:
        """
        Return `True` if current model can use a `DynamicCache` instance when initializing the `past_key_values`.
        This is mostly the same as `_supports_cache_class` attribute, but add exception for `Jamba` model which
        uses its own `HybridMambaAttentionDynamicCache` and do not need to initialize the Cache in advance in
        order to save memory (because no back and forth `to_legacy_cache` and `from_legacy_cache` will be performed
        for `HybridMambaAttentionDynamicCache`).
        """
        return self._supports_cache_class and "jamba" not in self.__class__.__name__.lower()
=======
    def _get_decoder_start_token_id(
        self, decoder_start_token_id: Union[int, List[int]] = None, bos_token_id: int = None
    ) -> int:
        decoder_start_token_id = (
            decoder_start_token_id
            if decoder_start_token_id is not None
            else self.generation_config.decoder_start_token_id
        )
        bos_token_id = bos_token_id if bos_token_id is not None else self.generation_config.bos_token_id

        if decoder_start_token_id is not None:
            return decoder_start_token_id
        elif bos_token_id is not None:
            return bos_token_id
        else:
            return
>>>>>>> 87a35181

    def _prepare_special_tokens(
        self,
        generation_config: GenerationConfig,
        kwargs_has_attention_mask: Optional[bool] = None,
        device: Optional[Union[torch.device, str]] = None,
    ):
        """
        Prepares the special tokens for generation, overwriting the generation config with their processed versions
        converted to tensor.

        Note that `generation_config` is changed in place and stops being serializable after this method is called.
        That is no problem if called within `generate` (`generation_config` is a local copy that doesn't leave the
        function). However, if called outside `generate`, consider creating a copy of `generation_config` first.
        """

        # Convert special tokens to tensors (if they exist)
        def _tensor_or_none(token, device=None):
            if device is None:
                device = self.device

            if token is None or isinstance(token, torch.Tensor):
                return token
            return torch.tensor(token, device=device, dtype=torch.long)

        # for BC we also try to get `decoder_start_token_id` from model's generation config (#30892)
        if self.config.is_encoder_decoder:
            generation_config.decoder_start_token_id = self._get_decoder_start_token_id(
                generation_config.decoder_start_token_id, generation_config.bos_token_id
            )

        bos_token_id = _tensor_or_none(generation_config.bos_token_id, device=device)
        eos_token_id = _tensor_or_none(generation_config.eos_token_id, device=device)
        pad_token_id = _tensor_or_none(generation_config.pad_token_id, device=device)
        decoder_start_token_id = _tensor_or_none(generation_config.decoder_start_token_id, device=device)

        # We can have more than one eos token. Always treat it as a 1D tensor (when it exists).
        if eos_token_id is not None and eos_token_id.ndim == 0:
            eos_token_id = eos_token_id.unsqueeze(0)

        # Set pad token if unset (and there are conditions to do so)
        if pad_token_id is None and eos_token_id is not None:
            if kwargs_has_attention_mask is not None and not kwargs_has_attention_mask:
                logger.warning(
                    "The attention mask and the pad token id were not set. As a consequence, you may observe "
                    "unexpected behavior. Please pass your input's `attention_mask` to obtain reliable results."
                )
            pad_token_id = eos_token_id[0]
            logger.warning(f"Setting `pad_token_id` to `eos_token_id`:{pad_token_id} for open-end generation.")

        # Sanity checks/warnings
        if self.config.is_encoder_decoder and decoder_start_token_id is None:
            raise ValueError(
                "`decoder_start_token_id` or `bos_token_id` has to be defined for encoder-decoder generation."
            )
        if eos_token_id is not None and (torch.is_floating_point(eos_token_id) or (eos_token_id < 0).any()):
            logger.warning(
                f"`eos_token_id` should consist of positive integers, but is {eos_token_id}. Your generation will not "
                "stop until the maximum length is reached. Depending on other flags, it may even crash."
            )

        # Update generation config with the updated special tokens tensors
        generation_config.bos_token_id = bos_token_id
        generation_config.eos_token_id = eos_token_id
        generation_config.pad_token_id = pad_token_id
        generation_config.decoder_start_token_id = decoder_start_token_id

    @torch.no_grad()
    def generate(
        self,
        inputs: Optional[torch.Tensor] = None,
        generation_config: Optional[GenerationConfig] = None,
        logits_processor: Optional[LogitsProcessorList] = None,
        stopping_criteria: Optional[StoppingCriteriaList] = None,
        prefix_allowed_tokens_fn: Optional[Callable[[int, torch.Tensor], List[int]]] = None,
        synced_gpus: Optional[bool] = None,
        assistant_model: Optional["PreTrainedModel"] = None,
        streamer: Optional["BaseStreamer"] = None,
        negative_prompt_ids: Optional[torch.Tensor] = None,
        negative_prompt_attention_mask: Optional[torch.Tensor] = None,
        **kwargs,
    ) -> Union[GenerateOutput, torch.LongTensor]:
        r"""

        Generates sequences of token ids for models with a language modeling head.

        <Tip warning={true}>

        Most generation-controlling parameters are set in `generation_config` which, if not passed, will be set to the
        model's default generation configuration. You can override any `generation_config` by passing the corresponding
        parameters to generate(), e.g. `.generate(inputs, num_beams=4, do_sample=True)`.

        For an overview of generation strategies and code examples, check out the [following
        guide](../generation_strategies).

        </Tip>

        Parameters:
            inputs (`torch.Tensor` of varying shape depending on the modality, *optional*):
                The sequence used as a prompt for the generation or as model inputs to the encoder. If `None` the
                method initializes it with `bos_token_id` and a batch size of 1. For decoder-only models `inputs`
                should be in the format of `input_ids`. For encoder-decoder models *inputs* can represent any of
                `input_ids`, `input_values`, `input_features`, or `pixel_values`.
            generation_config ([`~generation.GenerationConfig`], *optional*):
                The generation configuration to be used as base parametrization for the generation call. `**kwargs`
                passed to generate matching the attributes of `generation_config` will override them. If
                `generation_config` is not provided, the default will be used, which has the following loading
                priority: 1) from the `generation_config.json` model file, if it exists; 2) from the model
                configuration. Please note that unspecified parameters will inherit [`~generation.GenerationConfig`]'s
                default values, whose documentation should be checked to parameterize generation.
            logits_processor (`LogitsProcessorList`, *optional*):
                Custom logits processors that complement the default logits processors built from arguments and
                generation config. If a logit processor is passed that is already created with the arguments or a
                generation config an error is thrown. This feature is intended for advanced users.
            stopping_criteria (`StoppingCriteriaList`, *optional*):
                Custom stopping criteria that complements the default stopping criteria built from arguments and a
                generation config. If a stopping criteria is passed that is already created with the arguments or a
                generation config an error is thrown. If your stopping criteria depends on the `scores` input, make
                sure you pass `return_dict_in_generate=True, output_scores=True` to `generate`. This feature is
                intended for advanced users.
            prefix_allowed_tokens_fn (`Callable[[int, torch.Tensor], List[int]]`, *optional*):
                If provided, this function constraints the beam search to allowed tokens only at each step. If not
                provided no constraint is applied. This function takes 2 arguments: the batch ID `batch_id` and
                `input_ids`. It has to return a list with the allowed tokens for the next generation step conditioned
                on the batch ID `batch_id` and the previously generated tokens `inputs_ids`. This argument is useful
                for constrained generation conditioned on the prefix, as described in [Autoregressive Entity
                Retrieval](https://arxiv.org/abs/2010.00904).
            synced_gpus (`bool`, *optional*):
                Whether to continue running the while loop until max_length. Unless overridden this flag will be set to
                `True` under DeepSpeed ZeRO Stage 3 multiple GPUs environment to avoid hanging if one GPU finished
                generating before other GPUs. Otherwise it'll be set to `False`.
            assistant_model (`PreTrainedModel`, *optional*):
                An assistant model that can be used to accelerate generation. The assistant model must have the exact
                same tokenizer. The acceleration is achieved when forecasting candidate tokens with the assistent model
                is much faster than running generation with the model you're calling generate from. As such, the
                assistant model should be much smaller.
            streamer (`BaseStreamer`, *optional*):
                Streamer object that will be used to stream the generated sequences. Generated tokens are passed
                through `streamer.put(token_ids)` and the streamer is responsible for any further processing.
            negative_prompt_ids (`torch.LongTensor` of shape `(batch_size, sequence_length)`, *optional*):
                The negative prompt needed for some processors such as CFG. The batch size must match the input batch
                size. This is an experimental feature, subject to breaking API changes in future versions.
            negative_prompt_attention_mask (`torch.LongTensor` of shape `(batch_size, sequence_length)`, *optional*):
                Attention_mask for `negative_prompt_ids`.
            kwargs (`Dict[str, Any]`, *optional*):
                Ad hoc parametrization of `generation_config` and/or additional model-specific kwargs that will be
                forwarded to the `forward` function of the model. If the model is an encoder-decoder model, encoder
                specific kwargs should not be prefixed and decoder specific kwargs should be prefixed with *decoder_*.

        Return:
            [`~utils.ModelOutput`] or `torch.LongTensor`: A [`~utils.ModelOutput`] (if `return_dict_in_generate=True`
            or when `config.return_dict_in_generate=True`) or a `torch.LongTensor`.

                If the model is *not* an encoder-decoder model (`model.config.is_encoder_decoder=False`), the possible
                [`~utils.ModelOutput`] types are:

                    - [`~generation.GenerateDecoderOnlyOutput`],
                    - [`~generation.GenerateBeamDecoderOnlyOutput`]

                If the model is an encoder-decoder model (`model.config.is_encoder_decoder=True`), the possible
                [`~utils.ModelOutput`] types are:

                    - [`~generation.GenerateEncoderDecoderOutput`],
                    - [`~generation.GenerateBeamEncoderDecoderOutput`]
        """
        # 1. Handle `generation_config` and kwargs that might update it, and validate the `.generate()` call
        self._validate_model_class()
        tokenizer = kwargs.pop("tokenizer", None)  # Pull this out first, we only use it for stopping criteria
        generation_config, model_kwargs = self._prepare_generation_config(generation_config, **kwargs)
        self._validate_model_kwargs(model_kwargs.copy())
        self._validate_assistant(assistant_model)

        # 2. Set generation parameters if not already defined
        if synced_gpus is None:
            if is_deepspeed_zero3_enabled() and dist.get_world_size() > 1:
                synced_gpus = True
            else:
                synced_gpus = False

        logits_processor = logits_processor if logits_processor is not None else LogitsProcessorList()
        stopping_criteria = stopping_criteria if stopping_criteria is not None else StoppingCriteriaList()

        accepts_attention_mask = "attention_mask" in set(inspect.signature(self.forward).parameters.keys())
        requires_attention_mask = "encoder_outputs" not in model_kwargs
        kwargs_has_attention_mask = model_kwargs.get("attention_mask", None) is not None

        # 3. Define model inputs
        inputs_tensor, model_input_name, model_kwargs = self._prepare_model_inputs(
            inputs, generation_config.bos_token_id, model_kwargs
        )
        batch_size = inputs_tensor.shape[0]

        device = inputs_tensor.device
        self._prepare_special_tokens(generation_config, kwargs_has_attention_mask, device=device)

        # decoder-only models must use left-padding for batched generation.
        if not self.config.is_encoder_decoder and not is_torchdynamo_compiling():
            # If `input_ids` was given, check if the last id in any sequence is `pad_token_id`
            # Note: If using, `inputs_embeds` this check does not work, because we want to be more hands-off.
            if (
                generation_config.pad_token_id is not None
                and batch_size > 1
                and len(inputs_tensor.shape) == 2
                and torch.sum(inputs_tensor[:, -1] == generation_config.pad_token_id) > 0
            ):
                logger.warning(
                    "A decoder-only architecture is being used, but right-padding was detected! For correct "
                    "generation results, please set `padding_side='left'` when initializing the tokenizer."
                )

        # 4. Define other model kwargs
        # decoder-only models with inputs_embeds forwarding must use caching (otherwise we can't detect whether we are
        # generating the first new token or not, and we only want to use the embeddings for the first new token)
        if not self.config.is_encoder_decoder and model_input_name == "inputs_embeds":
            model_kwargs["use_cache"] = True
        else:
            model_kwargs["use_cache"] = generation_config.use_cache

        if not kwargs_has_attention_mask and requires_attention_mask and accepts_attention_mask:
            model_kwargs["attention_mask"] = self._prepare_attention_mask_for_generation(
                inputs_tensor, generation_config.pad_token_id, generation_config.eos_token_id
            )

        if self.config.is_encoder_decoder and "encoder_outputs" not in model_kwargs:
            # if model is encoder decoder encoder_outputs are created and added to `model_kwargs`
            model_kwargs = self._prepare_encoder_decoder_kwargs_for_generation(
                inputs_tensor, model_kwargs, model_input_name, generation_config
            )

        # 5. Prepare `input_ids` which will be used for auto-regressive generation
        if self.config.is_encoder_decoder:
            input_ids, model_kwargs = self._prepare_decoder_input_ids_for_generation(
                batch_size=batch_size,
                model_input_name=model_input_name,
                model_kwargs=model_kwargs,
                decoder_start_token_id=generation_config.decoder_start_token_id,
                device=inputs_tensor.device,
            )
        else:
            input_ids = inputs_tensor if model_input_name == "input_ids" else model_kwargs.pop("input_ids")

        if streamer is not None:
            streamer.put(input_ids.cpu())

        # 6. Prepare `max_length` depending on other stopping criteria.
        input_ids_length = input_ids.shape[-1]
        has_default_max_length = kwargs.get("max_length") is None and generation_config.max_length is not None
        has_default_min_length = kwargs.get("min_length") is None and generation_config.min_length is not None
        generation_config = self._prepare_generated_length(
            generation_config=generation_config,
            has_default_max_length=has_default_max_length,
            has_default_min_length=has_default_min_length,
            model_input_name=model_input_name,
            inputs_tensor=inputs_tensor,
            input_ids_length=input_ids_length,
        )

        use_dynamic_cache_by_default = False
        if generation_config.cache_implementation is not None and model_kwargs.get("past_key_values") is not None:
            raise ValueError(
                "Passing both `cache_implementation` (used to initialize certain caches) and `past_key_values` (a "
                "Cache object) is unsupported. Please use only one of the two."
            )
        elif generation_config.cache_implementation is not None:
            if generation_config.cache_implementation in NEED_SETUP_CACHE_CLASSES_MAPPING:
                if generation_config.cache_implementation == "static" and not self._supports_static_cache:
                    raise ValueError(
                        "This model does not support `cache_implementation='static'`. Please check the following "
                        "issue: https://github.com/huggingface/transformers/issues/28981"
                    )
                model_kwargs["past_key_values"] = self._get_cache(
                    generation_config.cache_implementation, batch_size, generation_config.max_length
                )
            elif generation_config.cache_implementation == "quantized":
                if not self._supports_quantized_cache:
                    raise ValueError(
                        "This model does not support the quantized cache. If you want your model to support quantized "
                        "cache, please open an issue."
                    )

                cache_config = (
                    generation_config.cache_config
                    if generation_config.cache_config is not None
                    else QuantizedCacheConfig()
                )
<<<<<<< HEAD
            model_kwargs["past_key_values"] = self._get_cache(
                generation_config.cache_implementation, batch_size, generation_config.max_length
            )
        # Use DynamicCache() instance by default. This will avoid back and forth from legacy format that
        # keeps copying the cache thus using much more memory
        elif generation_config.cache_implementation is None and self._supports_default_dynamic_cache():
            past = model_kwargs.get("past_key_values", None)
            if past is None:
                model_kwargs["past_key_values"] = DynamicCache()
                use_dynamic_cache_by_default = True
            elif isinstance(past, tuple):
                model_kwargs["past_key_values"] = DynamicCache.from_legacy_cache(past)
                use_dynamic_cache_by_default = True
=======
                cache_class = QUANT_BACKEND_CLASSES_MAPPING[cache_config.backend]

                if cache_config.backend == "quanto" and not is_quanto_available():
                    raise ImportError(
                        "You need to install `quanto` in order to use KV cache quantization with quanto backend. "
                        "Please install it via  with `pip install quanto`"
                    )
                elif cache_config.backend == "HQQ" and not is_hqq_available():
                    raise ImportError(
                        "You need to install `HQQ` in order to use KV cache quantization with HQQ backend. "
                        "Please install it via  with `pip install hqq`"
                    )

                model_kwargs["past_key_values"] = cache_class(cache_config)
>>>>>>> 87a35181

        self._validate_generated_length(generation_config, input_ids_length, has_default_max_length)

        # 7. determine generation mode
        generation_mode = generation_config.get_generation_mode(assistant_model)

        if streamer is not None and (generation_config.num_beams > 1):
            raise ValueError(
                "`streamer` cannot be used with beam search (yet!). Make sure that `num_beams` is set to 1."
            )

        if self.device.type != input_ids.device.type:
            warnings.warn(
                "You are calling .generate() with the `input_ids` being on a device type different"
                f" than your model's device. `input_ids` is on {input_ids.device.type}, whereas the model"
                f" is on {self.device.type}. You may experience unexpected behaviors or slower generation."
                " Please make sure that you have put `input_ids` to the"
                f" correct device by calling for example input_ids = input_ids.to('{self.device.type}') before"
                " running `.generate()`.",
                UserWarning,
            )

        # 8. prepare distribution pre_processing samplers
        prepared_logits_processor = self._get_logits_processor(
            generation_config=generation_config,
            input_ids_seq_length=input_ids_length,
            encoder_input_ids=inputs_tensor,
            prefix_allowed_tokens_fn=prefix_allowed_tokens_fn,
            logits_processor=logits_processor,
            device=inputs_tensor.device,
            model_kwargs=model_kwargs,
            negative_prompt_ids=negative_prompt_ids,
            negative_prompt_attention_mask=negative_prompt_attention_mask,
        )

        # 9. prepare stopping criteria
        prepared_stopping_criteria = self._get_stopping_criteria(
            generation_config=generation_config, stopping_criteria=stopping_criteria, tokenizer=tokenizer, **kwargs
        )

        # 10. go into different generation modes
        if generation_mode == GenerationMode.ASSISTED_GENERATION:
            if generation_config.num_return_sequences > 1:
                raise ValueError(
                    "num_return_sequences has to be 1 when doing assisted generate, "
                    f"but is {generation_config.num_return_sequences}."
                )
            if batch_size > 1:
                raise ValueError("assisted generate is only supported for batch_size = 1")
            if not model_kwargs["use_cache"]:
                raise ValueError("assisted generate requires `use_cache=True`")
            if generation_config.cache_implementation == "static":
                raise ValueError("assisted generate is not supported with `static_cache`")

            # 11. Get the candidate generator, given the parameterization
            candidate_generator = self._get_candidate_generator(
                generation_config=generation_config,
                input_ids=input_ids,
                inputs_tensor=inputs_tensor,
                assistant_model=assistant_model,
                logits_processor=logits_processor,
                model_kwargs=model_kwargs,
            )

            # 12. prepare logits warper (if `do_sample` is `True`)
            prepared_logits_warper = (
                self._get_logits_warper(generation_config) if generation_config.do_sample else None
            )

            # 13. run assisted generate
            result = self._assisted_decoding(
                input_ids,
                candidate_generator=candidate_generator,
                logits_processor=prepared_logits_processor,
                logits_warper=prepared_logits_warper,
                stopping_criteria=prepared_stopping_criteria,
                generation_config=generation_config,
                synced_gpus=synced_gpus,
                streamer=streamer,
                **model_kwargs,
            )

        elif generation_mode == GenerationMode.CONTRASTIVE_SEARCH:
            if not model_kwargs["use_cache"]:
                raise ValueError("Contrastive search requires `use_cache=True`")

            result = self._contrastive_search(
                input_ids,
                logits_processor=prepared_logits_processor,
                stopping_criteria=prepared_stopping_criteria,
                generation_config=generation_config,
                synced_gpus=synced_gpus,
                streamer=streamer,
                **model_kwargs,
            )

        elif generation_mode in (GenerationMode.SAMPLE, GenerationMode.GREEDY_SEARCH):
            # 11. prepare logits warper
            prepared_logits_warper = (
                self._get_logits_warper(generation_config) if generation_config.do_sample else None
            )

            # 12. expand input_ids with `num_return_sequences` additional sequences per batch
            input_ids, model_kwargs = self._expand_inputs_for_generation(
                input_ids=input_ids,
                expand_size=generation_config.num_return_sequences,
                is_encoder_decoder=self.config.is_encoder_decoder,
                **model_kwargs,
            )

            # 13. run sample (it degenerates to greedy search when `generation_config.do_sample=False`)
            result = self._sample(
                input_ids,
                logits_processor=prepared_logits_processor,
                logits_warper=prepared_logits_warper,
                stopping_criteria=prepared_stopping_criteria,
                generation_config=generation_config,
                synced_gpus=synced_gpus,
                streamer=streamer,
                **model_kwargs,
            )

        elif generation_mode in (GenerationMode.BEAM_SAMPLE, GenerationMode.BEAM_SEARCH):
            # 11. prepare logits warper
            prepared_logits_warper = (
                self._get_logits_warper(generation_config) if generation_config.do_sample else None
            )

            # 12. prepare beam search scorer
            beam_scorer = BeamSearchScorer(
                batch_size=batch_size,
                num_beams=generation_config.num_beams,
                device=inputs_tensor.device,
                length_penalty=generation_config.length_penalty,
                do_early_stopping=generation_config.early_stopping,
                num_beam_hyps_to_keep=generation_config.num_return_sequences,
                max_length=generation_config.max_length,
            )

            # 13. interleave input_ids with `num_beams` additional sequences per batch
            input_ids, model_kwargs = self._expand_inputs_for_generation(
                input_ids=input_ids,
                expand_size=generation_config.num_beams,
                is_encoder_decoder=self.config.is_encoder_decoder,
                **model_kwargs,
            )

            # 14. run beam sample
            result = self._beam_search(
                input_ids,
                beam_scorer,
                logits_processor=prepared_logits_processor,
                logits_warper=prepared_logits_warper,
                stopping_criteria=prepared_stopping_criteria,
                generation_config=generation_config,
                synced_gpus=synced_gpus,
                **model_kwargs,
            )

        elif generation_mode == GenerationMode.GROUP_BEAM_SEARCH:
            # 11. prepare beam search scorer
            beam_scorer = BeamSearchScorer(
                batch_size=batch_size,
                num_beams=generation_config.num_beams,
                device=inputs_tensor.device,
                length_penalty=generation_config.length_penalty,
                do_early_stopping=generation_config.early_stopping,
                num_beam_hyps_to_keep=generation_config.num_return_sequences,
                num_beam_groups=generation_config.num_beam_groups,
                max_length=generation_config.max_length,
            )
            # 12. interleave input_ids with `num_beams` additional sequences per batch
            input_ids, model_kwargs = self._expand_inputs_for_generation(
                input_ids=input_ids,
                expand_size=generation_config.num_beams,
                is_encoder_decoder=self.config.is_encoder_decoder,
                **model_kwargs,
            )
            # 13. run beam search
            result = self._group_beam_search(
                input_ids,
                beam_scorer,
                logits_processor=prepared_logits_processor,
                stopping_criteria=prepared_stopping_criteria,
                generation_config=generation_config,
                synced_gpus=synced_gpus,
                **model_kwargs,
            )

        elif generation_mode == GenerationMode.CONSTRAINED_BEAM_SEARCH:
            final_constraints = []
            if generation_config.constraints is not None:
                final_constraints = generation_config.constraints

            if generation_config.force_words_ids is not None:

                def typeerror():
                    raise ValueError(
                        "`force_words_ids` has to either be a `List[List[List[int]]]` or `List[List[int]]` "
                        f"of positive integers, but is {generation_config.force_words_ids}."
                    )

                if (
                    not isinstance(generation_config.force_words_ids, list)
                    or len(generation_config.force_words_ids) == 0
                ):
                    typeerror()

                for word_ids in generation_config.force_words_ids:
                    if isinstance(word_ids[0], list):
                        if not isinstance(word_ids, list) or len(word_ids) == 0:
                            typeerror()
                        if any(not isinstance(token_ids, list) for token_ids in word_ids):
                            typeerror()
                        if any(
                            any((not isinstance(token_id, int) or token_id < 0) for token_id in token_ids)
                            for token_ids in word_ids
                        ):
                            typeerror()

                        constraint = DisjunctiveConstraint(word_ids)
                    else:
                        if not isinstance(word_ids, list) or len(word_ids) == 0:
                            typeerror()
                        if any((not isinstance(token_id, int) or token_id < 0) for token_id in word_ids):
                            typeerror()

                        constraint = PhrasalConstraint(word_ids)
                    final_constraints.append(constraint)

            # 11. prepare beam search scorer
            constrained_beam_scorer = ConstrainedBeamSearchScorer(
                constraints=final_constraints,
                batch_size=batch_size,
                num_beams=generation_config.num_beams,
                device=inputs_tensor.device,
                length_penalty=generation_config.length_penalty,
                do_early_stopping=generation_config.early_stopping,
                num_beam_hyps_to_keep=generation_config.num_return_sequences,
                max_length=generation_config.max_length,
            )
            # 12. interleave input_ids with `num_beams` additional sequences per batch
            input_ids, model_kwargs = self._expand_inputs_for_generation(
                input_ids=input_ids,
                expand_size=generation_config.num_beams,
                is_encoder_decoder=self.config.is_encoder_decoder,
                **model_kwargs,
            )
            # 13. run beam search
            result = self._constrained_beam_search(
                input_ids,
                constrained_beam_scorer=constrained_beam_scorer,
                logits_processor=prepared_logits_processor,
                stopping_criteria=prepared_stopping_criteria,
                generation_config=generation_config,
                synced_gpus=synced_gpus,
                **model_kwargs,
            )

        # Convert to legacy cache if needed
        if use_dynamic_cache_by_default and generation_config.return_legacy_cache:
            if isinstance(result, ModelOutput) and hasattr(result, "past_key_values"):
                if isinstance(result.past_key_values, DynamicCache):
                    result.past_key_values = result.past_key_values.to_legacy_cache()
        return result

    def _has_unfinished_sequences(self, this_peer_finished: bool, synced_gpus: bool, device: torch.device) -> bool:
        """
        Returns whether there are still unfinished sequences in the device. The existence of unfinished sequences is
        fed through `this_peer_finished`. ZeRO stage 3-friendly.
        """
        if synced_gpus:
            # Under synced_gpus the `forward` call must continue until all gpus complete their sequence.
            # The following logic allows an early break if all peers finished generating their sequence
            this_peer_finished_flag = torch.tensor(0.0 if this_peer_finished else 1.0).to(device)
            # send 0.0 if we finished, 1.0 otherwise
            dist.all_reduce(this_peer_finished_flag, op=dist.ReduceOp.SUM)
            # did all peers finish? the reduced sum will be 0.0 then
            if this_peer_finished_flag.item() == 0.0:
                return False
        elif this_peer_finished:
            return False
        return True

    @torch.no_grad()
    def _contrastive_search(
        self,
        input_ids: torch.LongTensor,
        logits_processor: LogitsProcessorList,
        stopping_criteria: StoppingCriteriaList,
        generation_config: GenerationConfig,
        synced_gpus: bool,
        streamer: Optional["BaseStreamer"],
        **model_kwargs,
    ) -> Union[GenerateNonBeamOutput, torch.LongTensor]:
        r"""
        Generates sequences of token ids for models with a language modeling head using **contrastive search** and can
        be used for text-decoder, text-to-text, speech-to-text, and vision-to-text models.

        Parameters:
            input_ids (`torch.LongTensor` of shape `(batch_size, sequence_length)`):
                The sequence used as a prompt for the generation.
            logits_processor (`LogitsProcessorList`):
                An instance of [`LogitsProcessorList`]. List of instances of class derived from [`LogitsProcessor`]
                used to modify the prediction scores of the language modeling head applied at each generation step.
            stopping_criteria (`StoppingCriteriaList`):
                An instance of [`StoppingCriteriaList`]. List of instances of class derived from [`StoppingCriteria`]
                used to tell if the generation loop should stop.
            generation_config ([`~generation.GenerationConfig`]):
                The generation configuration to be used as parametrization of the decoding method.
            synced_gpus (`bool`):
                Whether to continue running the while loop until max_length (needed for ZeRO stage 3)
            streamer (`BaseStreamer`, *optional*):
                Streamer object that will be used to stream the generated sequences. Generated tokens are passed
                through `streamer.put(token_ids)` and the streamer is responsible for any further processing.
            model_kwargs:
                Additional model specific keyword arguments will be forwarded to the `forward` function of the model.
                If model is an encoder-decoder model the kwargs should include `encoder_outputs`.

        Return:
            [`~generation.GenerateDecoderOnlyOutput`], [`~generation.GenerateEncoderDecoderOutput`]
            or `torch.LongTensor`: A `torch.LongTensor` containing the generated tokens (default behaviour) or a
            [`~generation.GenerateDecoderOnlyOutput`] if `model.config.is_encoder_decoder=False` and
            `return_dict_in_generate=True` or a [`~generation.GenerateEncoderDecoderOutput`] if
            `model.config.is_encoder_decoder=True`.
        """
        # init values
        has_eos_stopping_criteria = any(hasattr(criteria, "eos_token_id") for criteria in stopping_criteria)
        top_k = generation_config.top_k
        penalty_alpha = generation_config.penalty_alpha
        pad_token_id = generation_config.pad_token_id
        output_attentions = generation_config.output_attentions
        output_hidden_states = generation_config.output_hidden_states
        output_scores = generation_config.output_scores
        output_logits = generation_config.output_logits
        return_dict_in_generate = generation_config.return_dict_in_generate
        sequential = generation_config.low_memory

        # init attention / hidden states / scores tuples
        raw_logits = () if (return_dict_in_generate and output_logits) else None
        scores = () if (return_dict_in_generate and output_scores) else None
        decoder_attentions = () if (return_dict_in_generate and output_attentions) else None
        cross_attentions = () if (return_dict_in_generate and output_attentions) else None
        decoder_hidden_states = () if (return_dict_in_generate and output_hidden_states) else None

        # if model is an encoder-decoder, retrieve encoder attention weights and hidden states
        if return_dict_in_generate and self.config.is_encoder_decoder:
            encoder_attentions = model_kwargs["encoder_outputs"].get("attentions") if output_attentions else None
            encoder_hidden_states = (
                model_kwargs["encoder_outputs"].get("hidden_states") if output_hidden_states else None
            )

        # keep track of which sequences are already finished
        batch_size = input_ids.shape[0]
        unfinished_sequences = torch.ones(batch_size, dtype=torch.long, device=input_ids.device)
        model_kwargs = self._get_initial_cache_position(input_ids, model_kwargs)

        this_peer_finished = False

        while self._has_unfinished_sequences(this_peer_finished, synced_gpus, device=input_ids.device):
            # if the first step in the loop, encode all the prefix and obtain: (1) past_key_values;
            # (2) last_hidden_states; (3) logit_for_next_step; (4) update model kwargs for the next step
            if model_kwargs.get("past_key_values") is None or (
                isinstance(model_kwargs["past_key_values"], Cache)
                and model_kwargs["past_key_values"].get_seq_length() == 0
            ):
                # prepare inputs
                model_kwargs["use_cache"] = True
                model_inputs = self.prepare_inputs_for_generation(input_ids, **model_kwargs)

                # encode the given prefix and prepare model inputs; encoder-decoder model process the prefix and save
                # the `encoder_outputs`
                outputs = self(
                    **model_inputs, return_dict=True, output_hidden_states=True, output_attentions=output_attentions
                )

                # last decoder hidden states will be used to compute the degeneration penalty (cosine similarity with
                # previous tokens)
                if self.config.is_encoder_decoder:
                    last_hidden_states = outputs.decoder_hidden_states[-1]
                else:
                    last_hidden_states = outputs.hidden_states[-1]

                # next logit for contrastive search to select top-k candidate tokens
                # Clone is needed to avoid keeping a hanging ref to outputs.logits which may be very large for this first iteration
                # (the clone itself is always small)
                logit_for_next_step = outputs.logits[:, -1, :].clone()

                model_kwargs = self._update_model_kwargs_for_generation(
                    outputs,
                    model_kwargs,
                    is_encoder_decoder=self.config.is_encoder_decoder,
                    standardize_cache_format=True,
                )

                if not sequential:
                    # Expands model inputs top_k times, for batched forward passes (akin to beam search).
                    _, model_kwargs = self._expand_inputs_for_generation(
                        expand_size=top_k, is_encoder_decoder=self.config.is_encoder_decoder, **model_kwargs
                    )

                past_key_values = model_kwargs.get("past_key_values")
                if past_key_values is None:
                    raise ValueError(
                        f"{self.__class__.__name__} does not support caching and therefore **can't** be used "
                        "for contrastive search."
                    )
                elif (
                    not isinstance(past_key_values[0], (tuple, torch.Tensor))
                    or past_key_values[0][0].shape[0] != batch_size
                ):
                    raise ValueError(
                        f"{self.__class__.__name__} does not have a standard cache format and therefore **can't** be "
                        "used for contrastive search without further modifications."
                    )

            # contrastive_search main logic start:
            # contrastive search decoding consists of two steps: (1) candidate tokens recall; (2) candidate re-rank by
            # degeneration penalty
            processed_logit_for_next_step = logits_processor(input_ids, logit_for_next_step)
            next_probs = nn.functional.softmax(processed_logit_for_next_step, dim=-1)

            top_k_probs, top_k_ids = torch.topk(next_probs, dim=-1, k=top_k)

            # Store scores, attentions and hidden_states when required
            if return_dict_in_generate:
                if output_logits:
                    raw_logits += (logit_for_next_step,)
                if output_scores:
                    scores += (processed_logit_for_next_step,)
                if output_attentions:
                    decoder_attentions += (
                        (outputs.decoder_attentions,) if self.config.is_encoder_decoder else (outputs.attentions,)
                    )
                    if self.config.is_encoder_decoder:
                        cross_attentions += (outputs.cross_attentions,)

                if output_hidden_states:
                    decoder_hidden_states += (
                        (outputs.decoder_hidden_states,)
                        if self.config.is_encoder_decoder
                        else (outputs.hidden_states,)
                    )

            # This is needed to properly delete outputs.logits which may be very large for this first iteration
            # Otherwise a reference to outputs.logits is kept all along until after the next call to self.forward()
            del outputs

            if not sequential:
                # Replicates the new past_key_values to match the `top_k` candidates
                past = model_kwargs["past_key_values"]
                # If it is a static cache, modify it in-place layer after layer to save memory
                if isinstance(past, DynamicCache):
                    for layer_idx in range(len(past)):
                        past.key_cache[layer_idx] = past.key_cache[layer_idx].repeat_interleave(top_k, dim=0)
                        past.value_cache[layer_idx] = past.value_cache[layer_idx].repeat_interleave(top_k, dim=0)
                else:
                    new_key_values = []
                    for layer in past:
                        items = []
                        # item is either the key or the value matrix
                        for item in layer:
                            items.append(item.repeat_interleave(top_k, dim=0))
                        new_key_values.append(tuple(items))

                    past = tuple(new_key_values)

                model_kwargs["past_key_values"] = past

            if sequential:
                all_outputs = []
                for i in range(top_k):
                    # compute the candidate tokens by the language model and collect their hidden_states
                    next_model_inputs = self.prepare_inputs_for_generation(top_k_ids[:, i].view(-1, 1), **model_kwargs)

                    outputs = self(
                        **next_model_inputs,
                        return_dict=True,
                        output_hidden_states=True,
                        output_attentions=output_attentions,
                    )
                    if isinstance(outputs["past_key_values"], DynamicCache):
                        # Remove past K-V from output since we don't need to stack later
                        outputs["past_key_values"] = None
                        # Remove last token from past K-V since we don't want to append it at this point
                        model_kwargs["past_key_values"].crop(-1)

                    all_outputs.append(outputs)
                outputs = stack_model_outputs(all_outputs)

            else:
                # compute the candidate tokens by the language model and collect their hidden_states
                # assembles top_k_ids into batch of size k
                next_model_inputs = self.prepare_inputs_for_generation(top_k_ids.view(-1, 1), **model_kwargs)

                outputs = self(
                    **next_model_inputs,
                    return_dict=True,
                    output_hidden_states=True,
                    output_attentions=output_attentions,
                )

            # This is essential to avoid having a last reference to the big past K-V and double the necesary memory
            # in the next loop
            del next_model_inputs

            # name is different for encoder-decoder and decoder-only models
            if self.config.is_encoder_decoder:
                next_hidden = outputs.decoder_hidden_states[-1]
                full_hidden_states = outputs.decoder_hidden_states
            else:
                next_hidden = outputs.hidden_states[-1]
                full_hidden_states = outputs.hidden_states

            logits = outputs.logits[:, -1, :]
            context_hidden = last_hidden_states.repeat_interleave(top_k, dim=0)

            # compute the degeneration penalty and re-rank the candidates based on the degeneration penalty and the
            # model confidence. Keeping `selected_idx` on CPU enables multi-device contrastive search and doesn't
            # introduce (noticeable) slowdowns on single-device runs.
            selected_idx = _ranking_fast(context_hidden, next_hidden, top_k_probs, penalty_alpha, top_k)
            selected_idx = selected_idx.to("cpu")

            # This will be used instead of the previous inneficient torch.stack(torch.split())
            augmented_idx = torch.tensor([x + i * top_k for i, x in enumerate(selected_idx)])

            # prepare for the next step: (1) next token_id; (2) past_key_values; (3) last_hidden_states for computing
            # the degeneration penalty; (4) logits for selecting next top-k candidates; (5) selected tokens scores
            # (model confidence minus degeneration penalty); (6) decoder hidden_states
            next_tokens = top_k_ids[range(len(top_k_ids)), selected_idx]
            next_hidden = torch.stack(torch.split(next_hidden.squeeze(dim=1), top_k))
            next_hidden = next_hidden[range(batch_size), selected_idx, :]
            last_hidden_states = torch.cat([last_hidden_states, next_hidden.unsqueeze(1)], dim=1)

            next_decoder_hidden_states = ()
            for layer in full_hidden_states:
                layer = torch.stack(torch.split(layer, top_k))[range(batch_size), selected_idx, :]
                next_decoder_hidden_states += (layer,)

            # generate past_key_values cache of only the selected token
            if sequential:
                next_model_input = self.prepare_inputs_for_generation(
                    top_k_ids[:, selected_idx].view(-1, 1), **model_kwargs
                )

                selected_outputs = self(
                    **next_model_input,
                    return_dict=True,
                    output_hidden_states=False,
                    output_attentions=False,
                )
                next_past_key_values = selected_outputs["past_key_values"]

            else:
                next_past_key_values = self._extract_past_from_model_output(outputs, standardize_cache_format=True)
                # Do it in-place layer per layer to save memory
                if isinstance(next_past_key_values, DynamicCache):
                    for layer_idx in range(len(next_past_key_values)):
                        next_past_key_values.key_cache[layer_idx] = next_past_key_values.key_cache[layer_idx][
                            augmented_idx, ...
                        ]
                        next_past_key_values.value_cache[layer_idx] = next_past_key_values.value_cache[layer_idx][
                            augmented_idx, ...
                        ]
                else:
                    new_key_values = []
                    for layer in next_past_key_values:
                        items = []
                        # item is either the key or the value matrix
                        for item in layer:
                            items.append(item[augmented_idx, ...])
                        new_key_values.append(tuple(items))

                    next_past_key_values = tuple(new_key_values)

            logit_for_next_step = torch.stack(torch.split(logits, top_k))[range(batch_size), selected_idx, :]

            # Rebuilds the relevant parts of the model output for the selected token, for use in the next iteration
            if self.config.is_encoder_decoder:
                next_step_cross_attentions = ()
                next_step_decoder_attentions = ()
                if output_attentions:
                    for layer in outputs.cross_attentions:
                        layer = torch.stack(torch.split(layer, top_k, dim=0))[range(batch_size), selected_idx, ...]
                        next_step_cross_attentions += (layer,)
                    for layer in outputs.decoder_attentions:
                        layer = torch.stack(torch.split(layer, top_k, dim=0))[range(batch_size), selected_idx, ...]
                        next_step_decoder_attentions += (layer,)
                outputs = Seq2SeqLMOutput(
                    past_key_values=next_past_key_values,
                    decoder_hidden_states=next_decoder_hidden_states,
                    decoder_attentions=next_step_decoder_attentions or None,
                    cross_attentions=next_step_cross_attentions or None,
                )
            else:
                next_step_attentions = ()
                if output_attentions:
                    for layer in outputs.attentions:
                        layer = torch.stack(torch.split(layer, top_k, dim=0))[range(batch_size), selected_idx, ...]
                        next_step_attentions += (layer,)
                outputs = CausalLMOutputWithPast(
                    past_key_values=next_past_key_values,
                    hidden_states=next_decoder_hidden_states,
                    attentions=next_step_attentions or None,
                )
            # contrastive_search main logic end

            if synced_gpus and this_peer_finished:
                continue  # don't waste resources running the code we don't need

            # finished sentences should have their next token be a padding token
            if has_eos_stopping_criteria:
                next_tokens = next_tokens * unfinished_sequences + pad_token_id * (1 - unfinished_sequences)

            # update generated ids, model inputs, and length for next step
            input_ids = torch.cat([input_ids, next_tokens[:, None]], dim=-1)
            if streamer is not None:
                streamer.put(next_tokens.cpu())
            model_kwargs = self._update_model_kwargs_for_generation(
                outputs,
                model_kwargs,
                is_encoder_decoder=self.config.is_encoder_decoder,
            )

            # stop when each sentence is finished
            unfinished_sequences = unfinished_sequences & ~stopping_criteria(input_ids, scores)
            this_peer_finished = unfinished_sequences.max() == 0

        if streamer is not None:
            streamer.end()

        if return_dict_in_generate:
            # Contrastive search works by forward looking at the next token, so we need to exclude it from
            # `past_key_values` to be consistent with the other decoding methods
            if model_kwargs.get("past_key_values") is not None:
                if isinstance(model_kwargs["past_key_values"], DynamicCache):
                    model_kwargs["past_key_values"].crop(-1)
                else:
                    past_key_values = []
                    for layer in model_kwargs["past_key_values"]:
                        layer_past_key_values = []
                        for item in layer:
                            layer_past_key_values.append(item[..., :-1, :])
                        past_key_values.append(tuple(layer_past_key_values))
                    model_kwargs["past_key_values"] = tuple(past_key_values)

            if self.config.is_encoder_decoder:
                return GenerateEncoderDecoderOutput(
                    sequences=input_ids,
                    scores=scores,
                    logits=raw_logits,
                    encoder_attentions=encoder_attentions,
                    encoder_hidden_states=encoder_hidden_states,
                    decoder_attentions=decoder_attentions,
                    cross_attentions=cross_attentions,
                    decoder_hidden_states=decoder_hidden_states,
                    past_key_values=model_kwargs.get("past_key_values"),
                )
            else:
                return GenerateDecoderOnlyOutput(
                    sequences=input_ids,
                    scores=scores,
                    logits=raw_logits,
                    attentions=decoder_attentions,
                    hidden_states=decoder_hidden_states,
                    past_key_values=model_kwargs.get("past_key_values"),
                )
        else:
            return input_ids

    def _greedy_search(
        self,
        input_ids: torch.LongTensor,
        logits_processor: LogitsProcessorList,
        stopping_criteria: StoppingCriteriaList,
        generation_config: GenerationConfig,
        synced_gpus: bool,
        streamer: Optional["BaseStreamer"],
        **model_kwargs,
    ) -> Union[GenerateNonBeamOutput, torch.LongTensor]:
        r"""
        Deprecated. Use `._sample()` instead, passing the same arguments.
        """

        logger.warning_once(
            "Calling `._greedy_search()` directly is deprecated and will be removed in v4.42. Use `._sample()` "
            "instead, passing the same arguments."
        )
        return self._sample(
            input_ids=input_ids,
            logits_processor=logits_processor,
            stopping_criteria=stopping_criteria,
            generation_config=generation_config,
            synced_gpus=synced_gpus,
            streamer=streamer,
            **model_kwargs,
        )

    def _sample(
        self,
        input_ids: torch.LongTensor,
        logits_processor: LogitsProcessorList,
        stopping_criteria: StoppingCriteriaList,
        generation_config: GenerationConfig,
        synced_gpus: bool,
        streamer: Optional["BaseStreamer"],
        logits_warper: Optional[LogitsProcessorList] = None,
        **model_kwargs,
    ) -> Union[GenerateNonBeamOutput, torch.LongTensor]:
        r"""
        Generates sequences of token ids for models with a language modeling head using **multinomial sampling** and
        can be used for text-decoder, text-to-text, speech-to-text, and vision-to-text models.

        Parameters:
            input_ids (`torch.LongTensor` of shape `(batch_size, sequence_length)`):
                The sequence used as a prompt for the generation.
            logits_processor (`LogitsProcessorList`):
                An instance of [`LogitsProcessorList`]. List of instances of class derived from [`LogitsProcessor`]
                used to modify the prediction scores of the language modeling head applied at each generation step.
            stopping_criteria (`StoppingCriteriaList`):
                An instance of [`StoppingCriteriaList`]. List of instances of class derived from [`StoppingCriteria`]
                used to tell if the generation loop should stop.
            generation_config ([`~generation.GenerationConfig`]):
                The generation configuration to be used as parametrization of the decoding method.
            synced_gpus (`bool`):
                Whether to continue running the while loop until max_length (needed for ZeRO stage 3)
            streamer (`BaseStreamer`, *optional*):
                Streamer object that will be used to stream the generated sequences. Generated tokens are passed
                through `streamer.put(token_ids)` and the streamer is responsible for any further processing.
            logits_warper (`LogitsProcessorList`, *optional*):
                An instance of [`LogitsProcessorList`]. List of instances of class derived from [`LogitsWarper`] used
                to warp the prediction score distribution of the language modeling head applied before multinomial
                sampling at each generation step. Only required with sampling strategies (i.e. `do_sample` is set in
                `generation_config`)
            model_kwargs:
                Additional model specific kwargs will be forwarded to the `forward` function of the model. If model is
                an encoder-decoder model the kwargs should include `encoder_outputs`.

        Return:
            [`~generation.GenerateDecoderOnlyOutput`], [`~generation.GenerateEncoderDecoderOutput`] or `torch.LongTensor`:
            A `torch.LongTensor` containing the generated tokens (default behaviour) or a
            [`~generation.GenerateDecoderOnlyOutput`] if `model.config.is_encoder_decoder=False` and
            `return_dict_in_generate=True` or a [`~generation.GenerateEncoderDecoderOutput`] if
            `model.config.is_encoder_decoder=True`.
        """
        # init values
        pad_token_id = generation_config.pad_token_id
        output_attentions = generation_config.output_attentions
        output_hidden_states = generation_config.output_hidden_states
        output_scores = generation_config.output_scores
        output_logits = generation_config.output_logits
        return_dict_in_generate = generation_config.return_dict_in_generate
        has_eos_stopping_criteria = any(hasattr(criteria, "eos_token_id") for criteria in stopping_criteria)
        do_sample = generation_config.do_sample
        if do_sample is True and not isinstance(logits_warper, LogitsProcessorList):
            raise ValueError(
                "`do_sample` is set to `True`, `logits_warper` must be a `LogitsProcessorList` instance (it is "
                f"{logits_warper})."
            )

        # init attention / hidden states / scores tuples
        scores = () if (return_dict_in_generate and output_scores) else None
        raw_logits = () if (return_dict_in_generate and output_logits) else None
        decoder_attentions = () if (return_dict_in_generate and output_attentions) else None
        cross_attentions = () if (return_dict_in_generate and output_attentions) else None
        decoder_hidden_states = () if (return_dict_in_generate and output_hidden_states) else None

        # if model is an encoder-decoder, retrieve encoder attention weights and hidden states
        if return_dict_in_generate and self.config.is_encoder_decoder:
            encoder_attentions = model_kwargs["encoder_outputs"].get("attentions") if output_attentions else None
            encoder_hidden_states = (
                model_kwargs["encoder_outputs"].get("hidden_states") if output_hidden_states else None
            )

        # keep track of which sequences are already finished
        batch_size = input_ids.shape[0]
        this_peer_finished = False
        unfinished_sequences = torch.ones(batch_size, dtype=torch.long, device=input_ids.device)
        model_kwargs = self._get_initial_cache_position(input_ids, model_kwargs)

        while self._has_unfinished_sequences(this_peer_finished, synced_gpus, device=input_ids.device):
            # prepare model inputs
            model_inputs = self.prepare_inputs_for_generation(input_ids, **model_kwargs)

            # forward pass to get next token
            outputs = self(
                **model_inputs,
                return_dict=True,
                output_attentions=output_attentions,
                output_hidden_states=output_hidden_states,
            )

            if synced_gpus and this_peer_finished:
                continue  # don't waste resources running the code we don't need

            # Clone is needed to avoid keeping a hanging ref to outputs.logits which may be very large for first iteration
            # (the clone itself is always small)
            next_token_logits = outputs.logits[:, -1, :].clone()

            # pre-process distribution
            next_token_scores = logits_processor(input_ids, next_token_logits)
            if do_sample:
                next_token_scores = logits_warper(input_ids, next_token_scores)

            # Store scores, attentions and hidden_states when required
            if return_dict_in_generate:
                if output_scores:
                    scores += (next_token_scores,)
                if output_logits:
                    raw_logits += (next_token_logits,)
                if output_attentions:
                    decoder_attentions += (
                        (outputs.decoder_attentions,) if self.config.is_encoder_decoder else (outputs.attentions,)
                    )
                    if self.config.is_encoder_decoder:
                        cross_attentions += (outputs.cross_attentions,)

                if output_hidden_states:
                    decoder_hidden_states += (
                        (outputs.decoder_hidden_states,)
                        if self.config.is_encoder_decoder
                        else (outputs.hidden_states,)
                    )

            # token selection
            if do_sample:
                probs = nn.functional.softmax(next_token_scores, dim=-1)
                next_tokens = torch.multinomial(probs, num_samples=1).squeeze(1)
            else:
                next_tokens = torch.argmax(next_token_scores, dim=-1)

            # finished sentences should have their next token be a padding token
            if has_eos_stopping_criteria:
                next_tokens = next_tokens * unfinished_sequences + pad_token_id * (1 - unfinished_sequences)

            # update generated ids, model inputs, and length for next step
            input_ids = torch.cat([input_ids, next_tokens[:, None]], dim=-1)
            if streamer is not None:
                streamer.put(next_tokens.cpu())
            model_kwargs = self._update_model_kwargs_for_generation(
                outputs,
                model_kwargs,
                is_encoder_decoder=self.config.is_encoder_decoder,
            )

            unfinished_sequences = unfinished_sequences & ~stopping_criteria(input_ids, scores)
            this_peer_finished = unfinished_sequences.max() == 0

            # This is needed to properly delete outputs.logits which may be very large for first iteration
            # Otherwise a reference to outputs is kept which keeps the logits alive in the next iteration
            del outputs

        if streamer is not None:
            streamer.end()

        if return_dict_in_generate:
            if self.config.is_encoder_decoder:
                return GenerateEncoderDecoderOutput(
                    sequences=input_ids,
                    scores=scores,
                    logits=raw_logits,
                    encoder_attentions=encoder_attentions,
                    encoder_hidden_states=encoder_hidden_states,
                    decoder_attentions=decoder_attentions,
                    cross_attentions=cross_attentions,
                    decoder_hidden_states=decoder_hidden_states,
                    past_key_values=model_kwargs.get("past_key_values"),
                )
            else:
                return GenerateDecoderOnlyOutput(
                    sequences=input_ids,
                    scores=scores,
                    logits=raw_logits,
                    attentions=decoder_attentions,
                    hidden_states=decoder_hidden_states,
                    past_key_values=model_kwargs.get("past_key_values"),
                )
        else:
            return input_ids

    def _temporary_reorder_cache(self, past_key_values, beam_idx):
        """
        Temporary function to handle the different types of cache reordering processes while we roll out `Cache`.

        TODO: standardize cache formats and make all models compatible with `Cache`. It would remove the need
        for this function, with `Cache.reorder_cache` being the sole remaining code path
        """
        model_class = self.__class__.__name__.lower()
        # Exception 1: code path for models using the legacy cache format
        if isinstance(past_key_values, (tuple, list)):
            past_key_values = self._reorder_cache(past_key_values, beam_idx)
        # Exception 2: models with different cache formats. These are limited to `DynamicCache` until their
        # cache format is standardized, to avoid adding complexity to the codebase.
        elif "bloom" in model_class or "gptbigcode" in model_class:
            if not isinstance(past_key_values, DynamicCache):
                raise ValueError(
                    f"Using an unsupported cache format with {model_class}. Currently, it only supports the "
                    "legacy tuple format or `DynamicCache`"
                )
            past_key_values = self._reorder_cache(past_key_values, beam_idx)
            past_key_values = DynamicCache.from_legacy_cache(past_key_values)
        # Standard code path: use the `Cache.reorder_cache`
        else:
            past_key_values.reorder_cache(beam_idx)
        return past_key_values

    # TODO (joao, v4.42): remove default for `logits_warper`
    def _beam_search(
        self,
        input_ids: torch.LongTensor,
        beam_scorer: BeamScorer,
        logits_processor: LogitsProcessorList,
        stopping_criteria: StoppingCriteriaList,
        generation_config: GenerationConfig,
        synced_gpus: bool,
        logits_warper: Optional[LogitsProcessorList] = None,
        **model_kwargs,
    ) -> Union[GenerateBeamOutput, torch.LongTensor]:
        r"""
        Generates sequences of token ids for models with a language modeling head using **beam search decoding** and
        can be used for text-decoder, text-to-text, speech-to-text, and vision-to-text models.

        Parameters:
            input_ids (`torch.LongTensor` of shape `(batch_size, sequence_length)`):
                The sequence used as a prompt for the generation.
            beam_scorer (`BeamScorer`):
                An derived instance of [`BeamScorer`] that defines how beam hypotheses are constructed, stored and
                sorted during generation. For more information, the documentation of [`BeamScorer`] should be read.
            logits_processor (`LogitsProcessorList`):
                An instance of [`LogitsProcessorList`]. List of instances of class derived from [`LogitsProcessor`]
                used to modify the prediction scores of the language modeling head applied at each generation step.
            stopping_criteria (`StoppingCriteriaList`:
                An instance of [`StoppingCriteriaList`]. List of instances of class derived from [`StoppingCriteria`]
                used to tell if the generation loop should stop.
            generation_config ([`~generation.GenerationConfig`]):
                The generation configuration to be used as parametrization of the decoding method.
            synced_gpus (`bool`):
                Whether to continue running the while loop until max_length (needed for ZeRO stage 3)
            logits_warper (`LogitsProcessorList`, *optional*):
                An instance of [`LogitsProcessorList`]. List of instances of class derived from [`LogitsWarper`] used
                to warp the prediction score distribution of the language modeling head applied before multinomial
                sampling at each generation step. Only required with sampling strategies (i.e. `do_sample` is set in
                `generation_config`)
            model_kwargs:
                Additional model specific kwargs will be forwarded to the `forward` function of the model. If model is
                an encoder-decoder model the kwargs should include `encoder_outputs`.

        Return:
            [`generation.GenerateBeamDecoderOnlyOutput`], [`~generation.GenerateBeamEncoderDecoderOutput`] or
            `torch.LongTensor`: A `torch.LongTensor` containing the generated tokens (default behaviour) or a
            [`~generation.GenerateBeamDecoderOnlyOutput`] if `model.config.is_encoder_decoder=False` and
            `return_dict_in_generate=True` or a [`~generation.GenerateBeamEncoderDecoderOutput`] if
            `model.config.is_encoder_decoder=True`.
        """
        # init values
        pad_token_id = generation_config.pad_token_id
        eos_token_id = generation_config.eos_token_id
        output_attentions = generation_config.output_attentions
        output_hidden_states = generation_config.output_hidden_states
        output_scores = generation_config.output_scores
        output_logits = generation_config.output_logits
        return_dict_in_generate = generation_config.return_dict_in_generate
        sequential = generation_config.low_memory
        do_sample = generation_config.do_sample
        if do_sample is True and not isinstance(logits_warper, LogitsProcessorList):
            raise ValueError(
                "`do_sample` is set to `True`, `logits_warper` must be a `LogitsProcessorList` instance (it is "
                f"{logits_warper})."
            )

        batch_size = len(beam_scorer._beam_hyps)
        num_beams = beam_scorer.num_beams

        batch_beam_size, cur_len = input_ids.shape
        model_kwargs = self._get_initial_cache_position(input_ids, model_kwargs)

        if num_beams * batch_size != batch_beam_size:
            raise ValueError(
                f"Batch dimension of `input_ids` should be {num_beams * batch_size}, but is {batch_beam_size}."
            )

        # init attention / hidden states / scores tuples
        scores = () if (return_dict_in_generate and output_scores) else None
        raw_logits = () if (return_dict_in_generate and output_logits) else None
        beam_indices = (
            tuple(() for _ in range(batch_beam_size)) if (return_dict_in_generate and output_scores) else None
        )
        decoder_attentions = () if (return_dict_in_generate and output_attentions) else None
        cross_attentions = () if (return_dict_in_generate and output_attentions) else None
        decoder_hidden_states = () if (return_dict_in_generate and output_hidden_states) else None

        # if model is an encoder-decoder, retrieve encoder attention weights and hidden states
        if return_dict_in_generate and self.config.is_encoder_decoder:
            encoder_attentions = model_kwargs["encoder_outputs"].get("attentions") if output_attentions else None
            encoder_hidden_states = (
                model_kwargs["encoder_outputs"].get("hidden_states") if output_hidden_states else None
            )

        # initialise score of first beam with 0 and the rest with -1e9. This makes sure that only tokens
        # of the first beam are considered to avoid sampling the exact same tokens across all beams.
        beam_scores = torch.zeros((batch_size, num_beams), dtype=torch.float, device=input_ids.device)
        beam_scores[:, 1:] = -1e9
        beam_scores = beam_scores.view((batch_size * num_beams,))

        this_peer_finished = False

        decoder_prompt_len = input_ids.shape[-1]  # record the prompt length of decoder

        while self._has_unfinished_sequences(this_peer_finished, synced_gpus, device=input_ids.device):
            model_inputs = self.prepare_inputs_for_generation(input_ids, **model_kwargs)

            # if sequential is True, split the input to batches of batch_size and run sequentially
            if sequential:
                if any(
                    model_name in self.__class__.__name__.lower()
                    for model_name in [
                        "fsmt",
                        "reformer",
                        "bloom",
                        "ctrl",
                        "gpt_bigcode",
                        "transo_xl",
                        "xlnet",
                        "cpm",
                        "jamba",
                    ]
                ):
                    raise RuntimeError(
                        f"Currently generation for {self.__class__.__name__} is not supported "
                        f"for `low_memory beam_search`. Please open an issue on GitHub if you need this feature."
                    )

                inputs_per_sub_batches = _split_model_inputs(
                    model_inputs, split_size=batch_size, full_batch_size=batch_beam_size
                )
                outputs_per_sub_batch = [
                    self(
                        **inputs_per_sub_batch,
                        return_dict=True,
                        output_attentions=output_attentions,
                        output_hidden_states=output_hidden_states,
                    )
                    for inputs_per_sub_batch in inputs_per_sub_batches
                ]

                outputs = stack_model_outputs(outputs_per_sub_batch)

            else:  # Unchanged original behavior
                outputs = self(
                    **model_inputs,
                    return_dict=True,
                    output_attentions=output_attentions,
                    output_hidden_states=output_hidden_states,
                )

            if synced_gpus and this_peer_finished:
                cur_len = cur_len + 1
                continue  # don't waste resources running the code we don't need

            # Clone is needed to avoid keeping a hanging ref to outputs.logits which may be very large for first iteration
            # (the clone itself is always small)
            next_token_logits = outputs.logits[:, -1, :].clone()
            next_token_scores = nn.functional.log_softmax(
                next_token_logits, dim=-1
            )  # (batch_size * num_beams, vocab_size)

            next_token_scores_processed = logits_processor(input_ids, next_token_scores)
            if do_sample:
                next_token_scores_processed = logits_warper(input_ids, next_token_scores_processed)
            next_token_scores = next_token_scores_processed + beam_scores[:, None].expand_as(
                next_token_scores_processed
            )

            # Store scores, attentions and hidden_states when required
            if return_dict_in_generate:
                if output_scores:
                    scores += (next_token_scores_processed,)
                if output_logits:
                    raw_logits += (next_token_logits,)
                if output_attentions:
                    decoder_attentions += (
                        (outputs.decoder_attentions,) if self.config.is_encoder_decoder else (outputs.attentions,)
                    )
                    if self.config.is_encoder_decoder:
                        cross_attentions += (outputs.cross_attentions,)
                if output_hidden_states:
                    decoder_hidden_states += (
                        (outputs.decoder_hidden_states,)
                        if self.config.is_encoder_decoder
                        else (outputs.hidden_states,)
                    )

            # reshape for beam search
            vocab_size = next_token_scores.shape[-1]
            next_token_scores = next_token_scores.view(batch_size, num_beams * vocab_size)

            # Beam token selection: pick 1 + eos_token_id.shape[0] next tokens for each beam so we have at least 1
            # non eos token per beam.
            n_eos_tokens = eos_token_id.shape[0] if eos_token_id is not None else 0
            n_tokens_to_keep = max(2, 1 + n_eos_tokens) * num_beams
            if do_sample:
                probs = nn.functional.softmax(next_token_scores, dim=-1)
                next_tokens = torch.multinomial(probs, num_samples=n_tokens_to_keep)
                next_token_scores = torch.gather(next_token_scores, -1, next_tokens)
                next_token_scores, _indices = torch.sort(next_token_scores, descending=True, dim=1)
                next_tokens = torch.gather(next_tokens, -1, _indices)
            else:
                next_token_scores, next_tokens = torch.topk(
                    next_token_scores, n_tokens_to_keep, dim=1, largest=True, sorted=True
                )

            next_indices = torch.div(next_tokens, vocab_size, rounding_mode="floor")
            next_tokens = next_tokens % vocab_size

            # stateless
            beam_outputs = beam_scorer.process(
                input_ids,
                next_token_scores,
                next_tokens,
                next_indices,
                pad_token_id=pad_token_id,
                eos_token_id=eos_token_id,
                beam_indices=beam_indices,
                decoder_prompt_len=decoder_prompt_len,
            )

            beam_scores = beam_outputs["next_beam_scores"]
            beam_next_tokens = beam_outputs["next_beam_tokens"]
            beam_idx = beam_outputs["next_beam_indices"]

            input_ids = torch.cat([input_ids[beam_idx, :], beam_next_tokens.unsqueeze(-1)], dim=-1)

            model_kwargs = self._update_model_kwargs_for_generation(
                outputs,
                model_kwargs,
                is_encoder_decoder=self.config.is_encoder_decoder,
            )

            # This is needed to properly delete outputs.logits which may be very large for first iteration
            # Otherwise a reference to outputs is kept which keeps the logits alive in the next iteration
            # IMPORTANT: Note that this should appear BEFORE the call to _reorder_cache() to save the maximum memory
            # (that way the memory peak does not include outputs.logits)
            del outputs

            if model_kwargs.get("past_key_values", None) is not None:
                model_kwargs["past_key_values"] = self._temporary_reorder_cache(
                    model_kwargs["past_key_values"], beam_idx
                )

            if return_dict_in_generate and output_scores:
                beam_indices = tuple((beam_indices[beam_idx[i]] + (beam_idx[i],) for i in range(len(beam_indices))))

            # increase cur_len
            cur_len = cur_len + 1

            if beam_scorer.is_done or all(stopping_criteria(input_ids, scores)):
                this_peer_finished = True

        sequence_outputs = beam_scorer.finalize(
            input_ids,
            beam_scores,
            next_tokens,
            next_indices,
            pad_token_id=pad_token_id,
            eos_token_id=eos_token_id,
            max_length=stopping_criteria.max_length,
            beam_indices=beam_indices,
            decoder_prompt_len=decoder_prompt_len,
        )

        if return_dict_in_generate:
            if not output_scores:
                sequence_outputs["sequence_scores"] = None

            if self.config.is_encoder_decoder:
                return GenerateBeamEncoderDecoderOutput(
                    sequences=sequence_outputs["sequences"],
                    sequences_scores=sequence_outputs["sequence_scores"],
                    scores=scores,
                    logits=raw_logits,
                    beam_indices=sequence_outputs["beam_indices"],
                    encoder_attentions=encoder_attentions,
                    encoder_hidden_states=encoder_hidden_states,
                    decoder_attentions=decoder_attentions,
                    cross_attentions=cross_attentions,
                    decoder_hidden_states=decoder_hidden_states,
                    past_key_values=model_kwargs.get("past_key_values"),
                )
            else:
                return GenerateBeamDecoderOnlyOutput(
                    sequences=sequence_outputs["sequences"],
                    sequences_scores=sequence_outputs["sequence_scores"],
                    scores=scores,
                    logits=raw_logits,
                    beam_indices=sequence_outputs["beam_indices"],
                    attentions=decoder_attentions,
                    hidden_states=decoder_hidden_states,
                    past_key_values=model_kwargs.get("past_key_values"),
                )
        else:
            return sequence_outputs["sequences"]

    def _beam_sample(
        self,
        input_ids: torch.LongTensor,
        beam_scorer: BeamScorer,
        logits_processor: LogitsProcessorList,
        stopping_criteria: StoppingCriteriaList,
        logits_warper: LogitsProcessorList,
        generation_config: GenerationConfig,
        synced_gpus: bool,
        **model_kwargs,
    ) -> Union[GenerateBeamOutput, torch.LongTensor]:
        r"""
        Deprecated. Use `._beam_search()` instead, passing the same arguments.
        """

        logger.warning_once(
            "Calling `._beam_sample()` directly is deprecated and will be removed in v4.42. Use `._beam_search()` "
            "instead, passing the same arguments."
        )
        return self._beam_search(
            input_ids=input_ids,
            beam_scorer=beam_scorer,
            logits_processor=logits_processor,
            stopping_criteria=stopping_criteria,
            logits_warper=logits_warper,
            generation_config=generation_config,
            synced_gpus=synced_gpus,
            **model_kwargs,
        )

    def _group_beam_search(
        self,
        input_ids: torch.LongTensor,
        beam_scorer: BeamScorer,
        logits_processor: LogitsProcessorList,
        stopping_criteria: StoppingCriteriaList,
        generation_config: GenerationConfig,
        synced_gpus: bool,
        **model_kwargs,
    ):
        r"""
        Generates sequences of token ids for models with a language modeling head using **diverse beam search
        decoding** and can be used for text-decoder, text-to-text, speech-to-text, and vision-to-text models.

        Parameters:
            input_ids (`torch.LongTensor` of shape `(batch_size, sequence_length)`):
                The sequence used as a prompt for the generation.
            beam_scorer (`BeamScorer`):
                An derived instance of [`BeamScorer`] that defines how beam hypotheses are constructed, stored and
                sorted during generation. For more information, the documentation of [`BeamScorer`] should be read.
            logits_processor (`LogitsProcessorList`):
                An instance of [`LogitsProcessorList`]. List of instances of class derived from [`LogitsProcessor`]
                used to modify the prediction scores of the language modeling head applied at each generation step.
            stopping_criteria (`StoppingCriteriaList`):
                An instance of [`StoppingCriteriaList`]. List of instances of class derived from [`StoppingCriteria`]
                used to tell if the generation loop should stop.
            generation_config ([`~generation.GenerationConfig`]):
                The generation configuration to be used as parametrization of the decoding method.
            synced_gpus (`bool`):
                Whether to continue running the while loop until max_length (needed for ZeRO stage 3)
            model_kwargs:
                Additional model specific kwargs that will be forwarded to the `forward` function of the model. If
                model is an encoder-decoder model the kwargs should include `encoder_outputs`.

        Return:
            [`~generation.GenerateBeamDecoderOnlyOutput`], [`~generation.GenerateBeamEncoderDecoderOutput`] or
            `torch.LongTensor`: A `torch.LongTensor` containing the generated tokens (default behaviour) or a
            [`~generation.GenerateBeamDecoderOnlyOutput`] if `model.config.is_encoder_decoder=False` and
            `return_dict_in_generate=True` or a [`~generation.GenerateBeamEncoderDecoderOutput`] if
            `model.config.is_encoder_decoder=True`.
        """
        # init values
        pad_token_id = generation_config.pad_token_id
        eos_token_id = generation_config.eos_token_id
        output_attentions = generation_config.output_attentions
        output_hidden_states = generation_config.output_hidden_states
        output_scores = generation_config.output_scores
        output_logits = generation_config.output_logits
        return_dict_in_generate = generation_config.return_dict_in_generate

        num_beams = beam_scorer.num_beams
        num_beam_groups = beam_scorer.num_beam_groups
        num_sub_beams = num_beams // num_beam_groups
        batch_size = len(beam_scorer._beam_hyps) // num_beam_groups
        device = input_ids.device

        batch_beam_size, cur_len = input_ids.shape
        model_kwargs = self._get_initial_cache_position(input_ids, model_kwargs)

        if return_dict_in_generate and output_scores:
            beam_indices = [tuple(() for _ in range(num_sub_beams * batch_size)) for _ in range(num_beam_groups)]
        else:
            beam_indices = None

        if num_beams * batch_size != batch_beam_size:
            raise ValueError(
                f"Batch dimension of `input_ids` should be {num_beams * batch_size}, but is {batch_beam_size}."
            )

        # init attention / hidden states / scores tuples
        scores = () if (return_dict_in_generate and output_scores) else None
        raw_logits = () if (return_dict_in_generate and output_logits) else None
        decoder_attentions = () if (return_dict_in_generate and output_attentions) else None
        cross_attentions = () if (return_dict_in_generate and output_attentions) else None
        decoder_hidden_states = () if (return_dict_in_generate and output_hidden_states) else None

        # if model is an encoder-decoder, retrieve encoder attention weights and hidden states
        if return_dict_in_generate and self.config.is_encoder_decoder:
            encoder_attentions = model_kwargs["encoder_outputs"].get("attentions") if output_attentions else None
            encoder_hidden_states = (
                model_kwargs["encoder_outputs"].get("hidden_states") if output_hidden_states else None
            )

        # initialise score of first beam of each group with 0 and the rest with -1e9. This ensures that the beams in
        # the same group don't produce same tokens everytime.
        beam_scores = torch.full((batch_size, num_beams), -1e9, dtype=torch.float, device=device)
        beam_scores[:, ::num_sub_beams] = 0
        beam_scores = beam_scores.view((batch_size * num_beams,))

        this_peer_finished = False

        decoder_prompt_len = input_ids.shape[-1]  # record the prompt length of decoder
        while self._has_unfinished_sequences(this_peer_finished, synced_gpus, device=input_ids.device):
            # predicted tokens in cur_len step
            current_tokens = torch.zeros(batch_size * num_beams, dtype=input_ids.dtype, device=device)

            # indices which will form the beams in the next time step
            reordering_indices = torch.zeros(batch_size * num_beams, dtype=torch.long, device=device)

            # do one decoder step on all beams of all sentences in batch
            model_inputs = self.prepare_inputs_for_generation(input_ids, **model_kwargs)
            outputs = self(
                **model_inputs,
                return_dict=True,
                output_attentions=output_attentions,
                output_hidden_states=output_hidden_states,
            )

            if synced_gpus and this_peer_finished:
                cur_len = cur_len + 1
                continue  # don't waste resources running the code we don't need

            if output_scores:
                processed_score = torch.zeros_like(outputs.logits[:, -1, :])
            if output_logits:
                # Clone is needed to avoid keeping a hanging ref to outputs.logits which may be very large for first iteration
                # (the clone itself is always small)
                raw_logit_score = outputs.logits[:, -1, :].clone()

            for beam_group_idx in range(num_beam_groups):
                group_start_idx = beam_group_idx * num_sub_beams
                group_end_idx = min(group_start_idx + num_sub_beams, num_beams)
                group_size = group_end_idx - group_start_idx

                # indices of beams of current group among all sentences in batch
                batch_group_indices = []

                for batch_idx in range(batch_size):
                    batch_group_indices.extend(
                        [batch_idx * num_beams + idx for idx in range(group_start_idx, group_end_idx)]
                    )
                group_input_ids = input_ids[batch_group_indices]

                # select outputs of beams of current group only
                # No need to clone() the logits here as they will not retain outputs.logits at the end of the loop
                next_token_logits = outputs.logits[batch_group_indices, -1, :]

                next_token_scores = nn.functional.log_softmax(
                    next_token_logits, dim=-1
                )  # (batch_size * group_size, vocab_size)
                vocab_size = next_token_scores.shape[-1]

                next_token_scores_processed = logits_processor(
                    group_input_ids, next_token_scores, current_tokens=current_tokens, beam_group_idx=beam_group_idx
                )
                next_token_scores = next_token_scores_processed + beam_scores[batch_group_indices].unsqueeze(-1)
                next_token_scores = next_token_scores.expand_as(next_token_scores_processed)

                if output_scores:
                    processed_score[batch_group_indices] = next_token_scores_processed

                # reshape for beam search
                next_token_scores = next_token_scores.view(batch_size, group_size * vocab_size)

                # Sample 1 + len(eos_token_id) next tokens for each beam so we have at least 1 non eos token per beam.
                n_eos_tokens = eos_token_id.shape[0] if eos_token_id is not None else 0
                next_token_scores, next_tokens = torch.topk(
                    next_token_scores, max(2, 1 + n_eos_tokens) * group_size, dim=1, largest=True, sorted=True
                )

                next_indices = torch.div(next_tokens, vocab_size, rounding_mode="floor")
                next_tokens = next_tokens % vocab_size

                # stateless
                process_beam_indices = sum(beam_indices, ()) if beam_indices is not None else None
                beam_outputs = beam_scorer.process(
                    group_input_ids,
                    next_token_scores,
                    next_tokens,
                    next_indices,
                    pad_token_id=pad_token_id,
                    eos_token_id=eos_token_id,
                    beam_indices=process_beam_indices,
                    group_index=beam_group_idx,
                    decoder_prompt_len=decoder_prompt_len,
                )
                beam_scores[batch_group_indices] = beam_outputs["next_beam_scores"]
                beam_next_tokens = beam_outputs["next_beam_tokens"]
                beam_idx = beam_outputs["next_beam_indices"]

                if return_dict_in_generate and output_scores:
                    beam_indices[beam_group_idx] = tuple(
                        beam_indices[beam_group_idx][beam_idx[i]] + (beam_idx[i],) for i in range(len(beam_indices[0]))
                    )

                input_ids[batch_group_indices] = group_input_ids[beam_idx]
                group_input_ids = torch.cat([group_input_ids[beam_idx, :], beam_next_tokens.unsqueeze(-1)], dim=-1)
                current_tokens[batch_group_indices] = group_input_ids[:, -1]

                # (beam_idx // group_size) -> batch_idx
                # (beam_idx % group_size) -> offset of idx inside the group
                reordering_indices[batch_group_indices] = (
                    num_beams * torch.div(beam_idx, group_size, rounding_mode="floor")
                    + group_start_idx
                    + (beam_idx % group_size)
                )

            # Store scores, attentions and hidden_states when required
            if return_dict_in_generate:
                if output_scores:
                    scores += (processed_score,)
                if output_logits:
                    raw_logits += (raw_logit_score,)
                if output_attentions:
                    decoder_attentions += (
                        (outputs.decoder_attentions,) if self.config.is_encoder_decoder else (outputs.attentions,)
                    )
                    if self.config.is_encoder_decoder:
                        cross_attentions += (outputs.cross_attentions,)

                if output_hidden_states:
                    decoder_hidden_states += (
                        (outputs.decoder_hidden_states,)
                        if self.config.is_encoder_decoder
                        else (outputs.hidden_states,)
                    )

            input_ids = torch.cat([input_ids, current_tokens.unsqueeze(-1)], dim=-1)

            model_kwargs = self._update_model_kwargs_for_generation(
                outputs,
                model_kwargs,
                is_encoder_decoder=self.config.is_encoder_decoder,
            )

            # This is needed to properly delete outputs.logits which may be very large for first iteration
            # Otherwise a reference to outputs is kept which keeps the logits alive in the next iteration
            # IMPORTANT: Note that this should appear BEFORE the call to _reorder_cache() to save the maximum memory
            # (that way the memory peak does not include outputs.logits)
            del outputs

            if model_kwargs.get("past_key_values", None) is not None:
                model_kwargs["past_key_values"] = self._temporary_reorder_cache(
                    model_kwargs["past_key_values"], reordering_indices
                )

            # increase cur_len
            cur_len = cur_len + 1

            if beam_scorer.is_done or all(stopping_criteria(input_ids, scores)):
                this_peer_finished = True

        final_beam_indices = sum(beam_indices, ()) if beam_indices is not None else None
        sequence_outputs = beam_scorer.finalize(
            input_ids,
            beam_scores,
            next_tokens,
            next_indices,
            pad_token_id=pad_token_id,
            eos_token_id=eos_token_id,
            max_length=stopping_criteria.max_length,
            beam_indices=final_beam_indices,
            decoder_prompt_len=decoder_prompt_len,
        )

        if return_dict_in_generate:
            if not output_scores:
                sequence_outputs["sequence_scores"] = None

            if self.config.is_encoder_decoder:
                return GenerateBeamEncoderDecoderOutput(
                    sequences=sequence_outputs["sequences"],
                    sequences_scores=sequence_outputs["sequence_scores"],
                    scores=scores,
                    logits=raw_logits,
                    beam_indices=sequence_outputs["beam_indices"],
                    encoder_attentions=encoder_attentions,
                    encoder_hidden_states=encoder_hidden_states,
                    decoder_attentions=decoder_attentions,
                    cross_attentions=cross_attentions,
                    decoder_hidden_states=decoder_hidden_states,
                    past_key_values=model_kwargs.get("past_key_values"),
                )
            else:
                return GenerateBeamDecoderOnlyOutput(
                    sequences=sequence_outputs["sequences"],
                    sequences_scores=sequence_outputs["sequence_scores"],
                    scores=scores,
                    logits=raw_logits,
                    beam_indices=sequence_outputs["beam_indices"],
                    attentions=decoder_attentions,
                    hidden_states=decoder_hidden_states,
                    past_key_values=model_kwargs.get("past_key_values"),
                )
        else:
            return sequence_outputs["sequences"]

    def _constrained_beam_search(
        self,
        input_ids: torch.LongTensor,
        constrained_beam_scorer: ConstrainedBeamSearchScorer,
        logits_processor: LogitsProcessorList,
        stopping_criteria: StoppingCriteriaList,
        generation_config: GenerationConfig,
        synced_gpus: bool,
        **model_kwargs,
    ) -> Union[GenerateBeamOutput, torch.LongTensor]:
        r"""
        Generates sequences of token ids for models with a language modeling head using **constrained beam search
        decoding** and can be used for text-decoder, text-to-text, speech-to-text, and vision-to-text models.

        Parameters:
            input_ids (`torch.LongTensor` of shape `(batch_size, sequence_length)`):
                The sequence used as a prompt for the generation.
            constrained_beam_scorer (`ConstrainedBeamSearchScorer`):
                A derived instance of [`BeamScorer`] that defines how beam hypotheses are constructed, stored and
                sorted during generation, while satisfying a list of positive constraints. For more information, the
                documentation of [`ConstrainedBeamSearchScorer`] should be read.
            logits_processor (`LogitsProcessorList`):
                An instance of [`LogitsProcessorList`]. List of instances of class derived from [`LogitsProcessor`]
                used to modify the prediction scores of the language modeling head applied at each generation step.
            stopping_criteria (`StoppingCriteriaList`):
                An instance of [`StoppingCriteriaList`]. List of instances of class derived from [`StoppingCriteria`]
                used to tell if the generation loop should stop.
            logits_warper (`LogitsProcessorList`):
                An instance of [`LogitsProcessorList`]. List of instances of class derived from [`LogitsWarper`] used
                to warp the prediction score distribution of the language modeling head applied before multinomial
                sampling at each generation step.
            generation_config ([`~generation.GenerationConfig`]):
                The generation configuration to be used as parametrization of the decoding method.
            synced_gpus (`bool`):
                Whether to continue running the while loop until max_length (needed for ZeRO stage 3)
            model_kwargs:
                Additional model specific kwargs will be forwarded to the `forward` function of the model. If model is
                an encoder-decoder model the kwargs should include `encoder_outputs`.

        Return:
            [`~generation.GenerateBeamDecoderOnlyOutput`], [`~generation.GenerateBeamEncoderDecoderOutput`] or
            `torch.LongTensor`: A `torch.LongTensor` containing the generated tokens (default behaviour) or a
            [`~generation.GenerateBeamDecoderOnlyOutput`] if `model.config.is_encoder_decoder=False` and
            `return_dict_in_generate=True` or a [`~generation.GenerateBeamEncoderDecoderOutput`] if
            `model.config.is_encoder_decoder=True`.
        """
        # init values
        pad_token_id = generation_config.pad_token_id
        eos_token_id = generation_config.eos_token_id
        output_attentions = generation_config.output_attentions
        output_hidden_states = generation_config.output_hidden_states
        output_scores = generation_config.output_scores
        output_logits = generation_config.output_logits
        return_dict_in_generate = generation_config.return_dict_in_generate

        batch_size = len(constrained_beam_scorer._beam_hyps)
        num_beams = constrained_beam_scorer.num_beams

        batch_beam_size, cur_len = input_ids.shape
        model_kwargs = self._get_initial_cache_position(input_ids, model_kwargs)

        if num_beams * batch_size != batch_beam_size:
            raise ValueError(
                f"Batch dimension of `input_ids` should be {num_beams * batch_size}, but is {batch_beam_size}."
            )

        # init attention / hidden states / scores tuples
        scores = () if (return_dict_in_generate and output_scores) else None
        raw_logits = () if (return_dict_in_generate and output_logits) else None
        beam_indices = (
            tuple(() for _ in range(batch_beam_size)) if (return_dict_in_generate and output_scores) else None
        )
        decoder_attentions = () if (return_dict_in_generate and output_attentions) else None
        cross_attentions = () if (return_dict_in_generate and output_attentions) else None
        decoder_hidden_states = () if (return_dict_in_generate and output_hidden_states) else None

        # if model is an encoder-decoder, retrieve encoder attention weights and hidden states
        if return_dict_in_generate and self.config.is_encoder_decoder:
            encoder_attentions = model_kwargs["encoder_outputs"].get("attentions") if output_attentions else None
            encoder_hidden_states = (
                model_kwargs["encoder_outputs"].get("hidden_states") if output_hidden_states else None
            )

        # initialise score of first beam with 0 and the rest with -1e9. This makes sure that only tokens
        # of the first beam are considered to avoid sampling the exact same tokens across all beams.
        beam_scores = torch.zeros((batch_size, num_beams), dtype=torch.float, device=input_ids.device)
        beam_scores[:, 1:] = -1e9
        beam_scores = beam_scores.view((batch_size * num_beams,))

        this_peer_finished = False

        decoder_prompt_len = input_ids.shape[-1]  # record the prompt length of decoder
        while self._has_unfinished_sequences(this_peer_finished, synced_gpus, device=input_ids.device):
            model_inputs = self.prepare_inputs_for_generation(input_ids, **model_kwargs)

            outputs = self(
                **model_inputs,
                return_dict=True,
                output_attentions=output_attentions,
                output_hidden_states=output_hidden_states,
            )

            if synced_gpus and this_peer_finished:
                cur_len = cur_len + 1
                continue  # don't waste resources running the code we don't need

            # Clone is needed to avoid keeping a hanging ref to outputs.logits which may be very large for first iteration
            # (the clone itself is always small)
            next_token_logits = outputs.logits[:, -1, :].clone()
            next_token_scores = nn.functional.log_softmax(
                next_token_logits, dim=-1
            )  # (batch_size * num_beams, vocab_size)

            next_token_scores_processed = logits_processor(input_ids, next_token_scores)

            next_token_scores = next_token_scores_processed + beam_scores[:, None].expand_as(
                next_token_scores_processed
            )

            scores_for_all_vocab = next_token_scores.clone()

            # Store scores, attentions and hidden_states when required
            if return_dict_in_generate:
                if output_scores:
                    scores += (next_token_scores,)
                if output_logits:
                    raw_logits += (next_token_logits,)
                if output_attentions:
                    decoder_attentions += (
                        (outputs.decoder_attentions,) if self.config.is_encoder_decoder else (outputs.attentions,)
                    )
                    if self.config.is_encoder_decoder:
                        cross_attentions += (outputs.cross_attentions,)

                if output_hidden_states:
                    decoder_hidden_states += (
                        (outputs.decoder_hidden_states,)
                        if self.config.is_encoder_decoder
                        else (outputs.hidden_states,)
                    )

            # reshape for beam search
            vocab_size = next_token_scores.shape[-1]
            next_token_scores = next_token_scores.view(batch_size, num_beams * vocab_size)

            # Sample 1 + len(eos_token_id) next tokens for each beam so we have at least 1 non eos token per beam.
            n_eos_tokens = eos_token_id.shape[0] if eos_token_id is not None else 0
            next_token_scores, next_tokens = torch.topk(
                next_token_scores, max(2, 1 + n_eos_tokens) * num_beams, dim=1, largest=True, sorted=True
            )

            next_indices = (next_tokens / vocab_size).long()
            next_tokens = next_tokens % vocab_size

            # stateless
            beam_outputs = constrained_beam_scorer.process(
                input_ids,
                next_token_scores,
                next_tokens,
                next_indices,
                scores_for_all_vocab,
                pad_token_id=pad_token_id,
                eos_token_id=eos_token_id,
                beam_indices=beam_indices,
                decoder_prompt_len=decoder_prompt_len,
            )
            beam_scores = beam_outputs["next_beam_scores"]
            beam_next_tokens = beam_outputs["next_beam_tokens"]
            beam_idx = beam_outputs["next_beam_indices"]

            input_ids = torch.cat([input_ids[beam_idx, :], beam_next_tokens.unsqueeze(-1)], dim=-1)
            model_kwargs = self._update_model_kwargs_for_generation(
                outputs,
                model_kwargs,
                is_encoder_decoder=self.config.is_encoder_decoder,
            )

            # This is needed to properly delete outputs.logits which may be very large for first iteration
            # Otherwise a reference to outputs is kept which keeps the logits alive in the next iteration
            # IMPORTANT: Note that this should appear BEFORE the call to _reorder_cache() to save the maximum memory
            # (that way the memory peak does not include outputs.logits)
            del outputs

            if model_kwargs.get("past_key_values", None) is not None:
                model_kwargs["past_key_values"] = self._temporary_reorder_cache(
                    model_kwargs["past_key_values"], beam_idx
                )

            if return_dict_in_generate and output_scores:
                beam_indices = tuple((beam_indices[beam_idx[i]] + (beam_idx[i],) for i in range(len(beam_indices))))

            # increase cur_len
            cur_len = cur_len + 1

            if constrained_beam_scorer.is_done or all(stopping_criteria(input_ids, scores)):
                this_peer_finished = True

        sequence_outputs = constrained_beam_scorer.finalize(
            input_ids,
            beam_scores,
            next_tokens,
            next_indices,
            pad_token_id=pad_token_id,
            eos_token_id=eos_token_id,
            max_length=stopping_criteria.max_length,
            beam_indices=beam_indices,
            decoder_prompt_len=decoder_prompt_len,
        )

        if return_dict_in_generate:
            if not output_scores:
                sequence_outputs["sequence_scores"] = None
            if self.config.is_encoder_decoder:
                return GenerateBeamEncoderDecoderOutput(
                    sequences=sequence_outputs["sequences"],
                    sequences_scores=sequence_outputs["sequence_scores"],
                    scores=scores,
                    logits=raw_logits,
                    beam_indices=sequence_outputs["beam_indices"],
                    encoder_attentions=encoder_attentions,
                    encoder_hidden_states=encoder_hidden_states,
                    decoder_attentions=decoder_attentions,
                    cross_attentions=cross_attentions,
                    decoder_hidden_states=decoder_hidden_states,
                    past_key_values=model_kwargs.get("past_key_values"),
                )
            else:
                return GenerateBeamDecoderOnlyOutput(
                    sequences=sequence_outputs["sequences"],
                    sequences_scores=sequence_outputs["sequence_scores"],
                    scores=scores,
                    logits=raw_logits,
                    beam_indices=sequence_outputs["beam_indices"],
                    attentions=decoder_attentions,
                    hidden_states=decoder_hidden_states,
                    past_key_values=model_kwargs.get("past_key_values"),
                )
        else:
            return sequence_outputs["sequences"]

    def _assisted_decoding(
        self,
        input_ids: torch.LongTensor,
        candidate_generator: CandidateGenerator,
        logits_processor: LogitsProcessorList,
        logits_warper: LogitsProcessorList,
        stopping_criteria: StoppingCriteriaList,
        generation_config: GenerationConfig,
        synced_gpus: bool,
        streamer: Optional["BaseStreamer"],
        **model_kwargs,
    ) -> Union[GenerateNonBeamOutput, torch.LongTensor]:
        r"""
        Generates sequences of token ids for models with a language modeling head using **greedy decoding** or
        **sample** (depending on `do_sample`), assisted by candidate sequences. Assisted generation is an example of a
        candidate decoding strategy. Can be used for text-decoder, text-to-text, speech-to-text, and vision-to-text
        models.

        Parameters:
            input_ids (`torch.LongTensor` of shape `(batch_size, sequence_length)`):
                The sequence used as a prompt for the generation.
            candidate_generator (`CandidateGenerator`):
                A derived instance of [`CandidateGenerator`] that defines how candidate sequences are generated. For
                more information, the documentation of [`CandidateGenerator`] should be read.
            logits_processor (`LogitsProcessorList`):
                An instance of [`LogitsProcessorList`]. List of instances of class derived from [`LogitsProcessor`]
                used to modify the prediction scores of the language modeling head applied at each generation step.
            logits_warper (`LogitsProcessorList`):
                An instance of [`LogitsProcessorList`]. List of instances of class derived from [`LogitsWarper`] used
                to warp the prediction score distribution of the language modeling head applied before multinomial
                sampling at each generation step. Only used if sampling is active.
            stopping_criteria (`StoppingCriteriaList`):
                An instance of [`StoppingCriteriaList`]. List of instances of class derived from [`StoppingCriteria`]
                used to tell if the generation loop should stop.
            generation_config ([`~generation.GenerationConfig`]):
                The generation configuration to be used as parametrization of the decoding method.
            synced_gpus (`bool`):
                Whether to continue running the while loop until max_length (needed for ZeRO stage 3)
            streamer (`BaseStreamer`, *optional*):
                Streamer object that will be used to stream the generated sequences. Generated tokens are passed
                through `streamer.put(token_ids)` and the streamer is responsible for any further processing.
            model_kwargs:
                Additional model specific keyword arguments will be forwarded to the `forward` function of the model.
                If model is an encoder-decoder model the kwargs should include `encoder_outputs`.

        Return:
            [`~generation.GenerateDecoderOnlyOutput`], [`~generation.GenerateEncoderDecoderOutput`] or
            `torch.LongTensor`: A `torch.LongTensor` containing the generated tokens (default behaviour) or a
            [`~generation.GenerateDecoderOnlyOutput`] if `model.config.is_encoder_decoder=False` and
            `return_dict_in_generate=True` or a [`~generation.GenerateEncoderDecoderOutput`] if
            `model.config.is_encoder_decoder=True`.
        """
        # init values
        do_sample = logits_warper is not None
        output_attentions = generation_config.output_attentions
        output_hidden_states = generation_config.output_hidden_states
        output_scores = generation_config.output_scores
        output_logits = generation_config.output_logits
        return_dict_in_generate = generation_config.return_dict_in_generate

        # init attention / hidden states / scores tuples
        scores = () if (return_dict_in_generate and output_scores) else None
        raw_logits = () if (return_dict_in_generate and output_logits) else None
        decoder_attentions = () if (return_dict_in_generate and output_attentions) else None
        cross_attentions = () if (return_dict_in_generate and output_attentions) else None
        decoder_hidden_states = () if (return_dict_in_generate and output_hidden_states) else None

        # if model is an encoder-decoder, retrieve encoder attention weights and hidden states
        if return_dict_in_generate and self.config.is_encoder_decoder:
            encoder_attentions = model_kwargs["encoder_outputs"].get("attentions") if output_attentions else None
            encoder_hidden_states = (
                model_kwargs["encoder_outputs"].get("hidden_states") if output_hidden_states else None
            )

        # keep track of which sequences are already finished
        batch_size = input_ids.shape[0]
        unfinished_sequences = torch.ones(batch_size, dtype=torch.long, device=input_ids.device)
        model_kwargs = self._get_initial_cache_position(input_ids, model_kwargs)

        # This is needed if return_dict_in_generate is True
        if isinstance(model_kwargs.get("past_key_values", None), DynamicCache):
            if len(model_kwargs["past_key_values"]) == 0:
                start_from_empty_dynamic_cache = True
        else:
            start_from_empty_dynamic_cache = False

        this_peer_finished = False
        while self._has_unfinished_sequences(this_peer_finished, synced_gpus, device=input_ids.device):
            cur_len = input_ids.shape[-1]

            #  1. Fetch candidate sequences from a `CandidateGenerator`
            candidate_input_ids, candidate_logits = candidate_generator.get_candidates(input_ids)
            candidate_input_ids = candidate_input_ids.to(self.device)
            if candidate_logits is not None:
                candidate_logits = candidate_logits.to(self.device)

            candidate_length = candidate_input_ids.shape[1] - input_ids.shape[1]
            is_done_candidate = stopping_criteria(candidate_input_ids, None)

            # 2. Use the original model to obtain the next token logits given the candidate sequence. We obtain
            # `candidate_length + 1` relevant logits from this process: in the event that all candidates are correct,
            # we use this forward pass to also pick the subsequent logits in the original model.

            # 2.1. Prepare the model inputs
            candidate_kwargs = copy.copy(model_kwargs)
            candidate_kwargs = _prepare_attention_mask(
                candidate_kwargs, candidate_input_ids.shape[1], self.config.is_encoder_decoder
            )
            candidate_kwargs = _prepare_token_type_ids(candidate_kwargs, candidate_input_ids.shape[1])
            if "cache_position" in candidate_kwargs:
                candidate_kwargs["cache_position"] = torch.cat(
                    (
                        candidate_kwargs["cache_position"],
                        torch.arange(cur_len, cur_len + candidate_length, device=input_ids.device, dtype=torch.long),
                    ),
                    dim=0,
                )

            model_inputs = self.prepare_inputs_for_generation(candidate_input_ids, **candidate_kwargs)
            if "num_logits_to_keep" in model_inputs:
                model_inputs["num_logits_to_keep"] = candidate_length + 1

            # 2.2. Run a forward pass on the candidate sequence
            outputs = self(
                **model_inputs,
                output_attentions=output_attentions,
                output_hidden_states=output_hidden_states,
            )

            # 2.3. Process the new logits
            new_logits = outputs.logits[:, -candidate_length - 1 :]  # excludes the input prompt if present
            next_token_logits = new_logits.clone()
            if len(logits_processor) > 0:
                for i in range(candidate_length + 1):
                    new_logits[:, i, :] = logits_processor(candidate_input_ids[:, : cur_len + i], new_logits[:, i, :])
            if do_sample and len(logits_warper) > 0:
                for i in range(candidate_length + 1):
                    new_logits[:, i, :] = logits_warper(candidate_input_ids[:, : cur_len + i], new_logits[:, i, :])

            # 3. Select the accepted tokens. There are two possible cases:
            # Case 1: `do_sample=True` and we have logits for the candidates (originally from speculative decoding)
            # 👉 Apply algorithm 1 from the speculative decoding paper (https://arxiv.org/pdf/2211.17192.pdf).
            if do_sample and candidate_logits is not None:
                valid_tokens, n_matches = _speculative_sampling(
                    candidate_input_ids,
                    candidate_logits,
                    candidate_length,
                    new_logits,
                    is_done_candidate,
                )

            # Case 2: all other cases (originally from assisted generation) 👉 Compare the tokens selected from the
            # original model logits with the candidate tokens. We can keep the candidate tokens until the first
            # mismatch, or until the max length is reached.
            else:
                if do_sample:
                    probs = new_logits.softmax(dim=-1)
                    selected_tokens = torch.multinomial(probs[0, :, :], num_samples=1).squeeze(1)[None, :]
                else:
                    selected_tokens = new_logits.argmax(dim=-1)

                candidate_new_tokens = candidate_input_ids[:, cur_len:]
                n_matches = ((~(candidate_new_tokens == selected_tokens[:, :-1])).cumsum(dim=-1) < 1).sum()

                # Ensure we don't generate beyond max_len or an EOS token
                if is_done_candidate and n_matches == candidate_length:
                    n_matches -= 1
                valid_tokens = selected_tokens[:, : n_matches + 1]

            # 4. Update variables according to the number of matching assistant tokens. Remember: the token generated
            # by the model after the last candidate match is also valid, as it is generated from a correct sequence.
            # Because of this last token, assisted generation search reduces to a normal greedy search/sample if there
            # is no match.

            # 4.1. Get the valid continuation, after the matching tokens
            input_ids = torch.cat((input_ids, valid_tokens), dim=-1)
            if streamer is not None:
                streamer.put(valid_tokens.cpu())
            new_cur_len = input_ids.shape[-1]

            # 4.2. Discard past key values relative to unused assistant tokens
            new_cache_size = new_cur_len - 1
            outputs.past_key_values = _crop_past_key_values(self, outputs.past_key_values, new_cache_size)

            # 5. Update the candidate generation strategy if needed
            candidate_generator.update_candidate_strategy(input_ids, new_logits, n_matches)

            if synced_gpus and this_peer_finished:
                continue  # don't waste resources running the code we don't need

            # Store scores, attentions and hidden_states when required
            # Assistant: modified to append one tuple element per token, as in the other generation methods.
            if return_dict_in_generate:
                if output_scores:
                    scores += tuple(new_logits[:, i, :] for i in range(n_matches + 1))
                if output_logits:
                    raw_logits += (next_token_logits,)

                if "past_key_values" not in model_kwargs or start_from_empty_dynamic_cache:
                    added_len = new_cur_len
                    # set it to false for other iterations
                    start_from_empty_dynamic_cache = False
                else:
                    added_len = n_matches + 1

                if output_attentions:
                    if self.config.is_encoder_decoder:
                        cross_attentions = _split_model_outputs(
                            cross_attentions, outputs.cross_attentions, cur_len, added_len
                        )
                        decoder_attentions = _split_model_outputs(
                            decoder_attentions,
                            outputs.decoder_attentions,
                            cur_len,
                            added_len,
                            is_decoder_attention=True,
                        )
                    else:
                        decoder_attentions = _split_model_outputs(
                            decoder_attentions,
                            outputs.attentions,
                            cur_len,
                            added_len,
                            is_decoder_attention=True,
                        )
                if output_hidden_states:
                    if self.config.is_encoder_decoder:
                        decoder_hidden_states = _split_model_outputs(
                            decoder_hidden_states, outputs.decoder_hidden_states, cur_len, added_len
                        )
                    else:
                        decoder_hidden_states = _split_model_outputs(
                            decoder_hidden_states, outputs.hidden_states, cur_len, added_len
                        )

            model_kwargs = self._update_model_kwargs_for_generation(
                outputs,
                model_kwargs,
                is_encoder_decoder=self.config.is_encoder_decoder,
                num_new_tokens=n_matches + 1,
            )

            unfinished_sequences = unfinished_sequences & ~stopping_criteria(input_ids, scores)
            this_peer_finished = unfinished_sequences.max() == 0

        if streamer is not None:
            streamer.end()

        if (
            hasattr(candidate_generator, "assistant_model")
            and candidate_generator.assistant_model.generation_config.num_assistant_tokens_schedule == "heuristic"
        ):
            candidate_generator.assistant_model.generation_config.num_assistant_tokens = (
                candidate_generator.num_assistant_tokens
            )
        if return_dict_in_generate:
            if self.config.is_encoder_decoder:
                return GenerateEncoderDecoderOutput(
                    sequences=input_ids,
                    scores=scores,
                    logits=raw_logits,
                    encoder_attentions=encoder_attentions,
                    encoder_hidden_states=encoder_hidden_states,
                    decoder_attentions=decoder_attentions,
                    cross_attentions=cross_attentions,
                    decoder_hidden_states=decoder_hidden_states,
                    past_key_values=model_kwargs.get("past_key_values"),
                )
            else:
                return GenerateDecoderOnlyOutput(
                    sequences=input_ids,
                    scores=scores,
                    logits=raw_logits,
                    attentions=decoder_attentions,
                    hidden_states=decoder_hidden_states,
                    past_key_values=model_kwargs.get("past_key_values"),
                )
        else:
            return input_ids


def _speculative_sampling(
    candidate_input_ids,
    candidate_logits,
    candidate_length,
    new_logits,
    is_done_candidate,
):
    """
    Applies sampling as in the speculative decoding paper (https://arxiv.org/pdf/2211.17192.pdf, algorithm 1). Returns
    the selected tokens, as well as the number of candidate matches.

    NOTE: Unless otherwise stated, the variable names match those in the paper.
    """
    new_candidate_input_ids = candidate_input_ids[:, -candidate_length:]
    # Gets the probabilities from the logits. q_i and p_i denote the assistant and model probabilities of the tokens
    # selected by the assistant, respectively.
    q = candidate_logits.softmax(dim=-1)
    q_i = q[:, torch.arange(candidate_length), new_candidate_input_ids].squeeze(0, 1)
    p = new_logits.softmax(dim=-1)
    p_i = p[:, torch.arange(candidate_length), new_candidate_input_ids].squeeze(0, 1)
    probability_ratio = p_i / q_i

    # When probability_ratio > 1 (i.e. q_i(x) < p_i(x), or "assistant probability of the candidate token is smaller
    # than the model probability for the same token"), keep the token. Otherwise reject with p = 1 - probability_ratio
    # (= keep with p = probability_ratio). Keep all the tokens until the first rejection
    r_i = torch.rand_like(probability_ratio)
    is_accepted = r_i <= probability_ratio
    n_matches = ((~is_accepted).cumsum(dim=-1) < 1).sum()  # this is `n` in algorithm 1

    # Ensure we don't generate beyond max_len or an EOS token (not in algorithm 1, but needed for correct behavior)
    if is_done_candidate and n_matches == candidate_length:
        # Output length is assumed to be `n_matches + 1`. Since we won't generate another token with the target model
        # due to acceptance on EOS we fix `n_matches`
        n_matches -= 1
        valid_tokens = new_candidate_input_ids[:, : n_matches + 1]
    else:
        # Next token selection: if there is a rejection, adjust the distribution from the main model before sampling.
        gamma = candidate_logits.shape[1]
        p_n_plus_1 = p[:, n_matches, :]
        if n_matches < gamma:
            q_n_plus_1 = q[:, n_matches, :]
            p_prime = torch.clamp((p_n_plus_1 - q_n_plus_1), min=0)
            p_prime.div_(p_prime.sum())
        else:
            p_prime = p_n_plus_1
        t = torch.multinomial(p_prime, num_samples=1).squeeze(1)[None, :]

        # The selected tokens include the matches (if any) plus the next sampled tokens
        if n_matches > 0:
            valid_tokens = torch.cat((new_candidate_input_ids[:, :n_matches], t), dim=-1)
        else:
            valid_tokens = t

    return valid_tokens, n_matches


def _split_model_outputs(outputs, new_outputs, cur_len, added_len, is_decoder_attention=False):
    """
    Given the (decoder/cross attentions)/(decoder hidden states) for multiple generated tokens, splits it into a tuple
    where each member corresponds to a single generated token.
    """
    # Retrocompatibility: in our generation functions, the first iteration includes the attention/hidden states for the
    # prompt.
    if len(outputs) == 0:
        new_tuple = ()
        for layer in new_outputs:
            last_dim_size = cur_len if is_decoder_attention else layer.shape[-1]
            new_tuple += (layer[..., :cur_len, :last_dim_size],)
        outputs += (new_tuple,)
        # The first iteration contains the prompt + 1 generated token, let's update the length variables accordingly
        cur_len += 1
        added_len -= cur_len

    for i in range(added_len):
        new_tuple = ()
        for layer in new_outputs:
            last_dim_size = cur_len + i if is_decoder_attention else layer.shape[-1]
            new_tuple += (layer[..., i : i + 1, :last_dim_size],)
        outputs += (new_tuple,)
    return outputs


def _ranking_fast(
    context_hidden: torch.FloatTensor,
    next_hidden: torch.FloatTensor,
    next_top_k_probs: torch.FloatTensor,
    alpha: float,
    beam_width: int,
) -> torch.FloatTensor:
    """
    Reranks the top_k candidates based on a degeneration penalty (cosine similarity with previous tokens), as described
    in the paper "A Contrastive Framework for Neural Text Generation". Returns the index of the best candidate for each
    row in the batch.
    """
    norm_context_hidden = context_hidden / context_hidden.norm(dim=2, keepdim=True)
    norm_next_hidden = next_hidden / next_hidden.norm(dim=2, keepdim=True)
    cosine_matrix = torch.matmul(norm_context_hidden, norm_next_hidden.transpose(1, 2)).squeeze(-1)  # [B*K, S]
    degeneration_penalty, _ = torch.max(cosine_matrix, dim=-1)  # [B*K]
    next_top_k_probs = next_top_k_probs.view(-1)  # [B*K]
    contrastive_score = (1.0 - alpha) * next_top_k_probs - alpha * degeneration_penalty
    contrastive_score = torch.stack(torch.split(contrastive_score, beam_width))  # [B, K]
    _, selected_idx = contrastive_score.max(dim=-1)  # [B]
    return selected_idx


def _split(data, full_batch_size: int, split_size: int = None):
    """
    Takes care of three cases:
    1. data is a tensor: e.g. last_hidden_state, pooler_output etc. split them on the batch_size dim
    2. data is a tuple: e.g. hidden_states, attentions etc. Keep the tuple as it is and split each tensor in it and
       return a list of tuples
    3. data is a tuple of tuples, e.g. past_key_values. Keep the tuple as it is and split each tuple in it and
       return a list of tuples of tuples
    (see documentation of ModelOutput)
    """
    if data is None:
        return [None] * (full_batch_size // split_size)
    if isinstance(data, torch.Tensor):
        return [data[i : i + split_size] for i in range(0, full_batch_size, split_size)]
    # New cache format
    elif isinstance(data, DynamicCache):
        return data.batch_split(full_batch_size, split_size)
    elif isinstance(data, tuple):
        # If the elements of the tuple are also tuples (e.g., past_key_values in our earlier example)
        if isinstance(data[0], tuple):
            return [
                tuple(tuple(tensor[i : i + split_size] for tensor in inner_tuple) for inner_tuple in data)
                for i in range(0, full_batch_size, split_size)
            ]

        else:
            return [
                tuple(sub_tensor[i : i + split_size] for sub_tensor in data)
                for i in range(0, full_batch_size, split_size)
            ]
    else:
        raise ValueError(f"Unexpected attribute type: {type(data)}")


def _split_model_inputs(
    model_input: Union[ModelOutput, Dict], split_size: int, full_batch_size: int
) -> List[Union[ModelOutput, Dict]]:
    """
    Split a ModelOutput object (or its subclasses) or Dict into a list of same-class objects based on a specified split
    size. The input object is dict when it was prepared for forward pass and ModelOutput when it was returned from
    previous forward pass.
    """
    # Edge case: if model_input is None, return a list of Nones
    # this happens with Whisper where encoder_outputs is None
    if model_input is None:
        return [model_input] * (full_batch_size // split_size)
    # Infer the class from the object
    model_output_cls = type(model_input)
    if (full_batch_size % split_size) != 0:
        raise ValueError("`full_batch_size` must be divisible by `split_size`")

    if split_size > full_batch_size:
        raise ValueError("`split_size` must be smaller or equal to `full_batch_size`")

    # Helper function to split tensors or tuples of tensors

    # Find all the dataclass fields (e.g., last_hidden_state, pooler_output etc.) and split them
    keys = (
        model_input.__dataclass_fields__.keys() if hasattr(model_input, "__dataclass_fields__") else model_input.keys()
    )
    # We only keep keys that are in the model_input
    keys = [k for k in keys if k in model_input]
    # Here we can have four types of values: tensors, tuples of tensors and booleans, and encoder_outputs which is a
    # ModelOutput object.
    # bool should not be split but replicated for each split
    bool_keys = [k for k in keys if isinstance(model_input[k], bool) or k == "cache_position"]
    keys_to_ignore = ["cache_position", "encoder_outputs", "num_logits_to_keep"]
    non_bool_keys = [k for k in keys if not isinstance(model_input[k], bool) and k not in keys_to_ignore]

    # we split the tensors and tuples of tensors
    data_split_list = [
        {k: _split(model_input[k], full_batch_size, split_size)[i] for k in non_bool_keys}
        for i in range(full_batch_size // split_size)
    ]
    # bool values are the same and replicated for each split
    bool_data = {k: model_input[k] for k in bool_keys}
    # encoder_outputs is a ModelOutput object and should be split by its own
    if "encoder_outputs" in model_input:
        encoder_outputs_split = _split_model_inputs(model_input["encoder_outputs"], split_size, full_batch_size)
        data_split_list = [
            {**data_split, "encoder_outputs": encoder_outputs_split[i]} for i, data_split in enumerate(data_split_list)
        ]
    # num_logits_to_keep should be replicated for each split, similar to bool values
    if "num_logits_to_keep" in model_input:
        data_split_list = [
            {**data_split, "num_logits_to_keep": model_input["num_logits_to_keep"]} for data_split in data_split_list
        ]

    # Convert each dictionary in the list to an object of the inferred class
    split_model_inputs: List[Union[ModelOutput, Dict]] = [
        model_output_cls(**data_split, **bool_data) for data_split in data_split_list
    ]

    return split_model_inputs


def stack_model_outputs(model_outputs: List[ModelOutput]) -> ModelOutput:
    """
    Stack a list of ModelOutput objects (or its subclasses) along the batch_size dimension. The function infers the
    specific ModelOutput subclass from the list provided.
    """
    if not model_outputs:
        raise ValueError("Input list is empty.")

    # Infer the class from the first object in the list
    model_output_cls = type(model_outputs[0])

    # Ensure all objects are of the same type
    if not all(isinstance(obj, model_output_cls) for obj in model_outputs):
        raise ValueError("All elements in the list should be of the same type.")

    # Helper function to concat tensors or tuples of tensors
    def _concat(data):
        """
        Reverse of `_split` function above.
        """
        if any(data is None for data in data):
            return None
        if isinstance(data[0], torch.Tensor):
            return torch.cat(data, dim=0)
        # New cache format
        elif isinstance(data[0], DynamicCache):
            return DynamicCache.from_batch_splits(data)
        elif isinstance(data[0], tuple):
            # If the elements of the tuple are also tuples (e.g., past_key_values in our earlier example)
            if isinstance(data[0][0], tuple):
                return tuple(
                    tuple(torch.cat([attr[i][j] for attr in data], dim=0) for j in range(len(data[0][0])))
                    for i in range(len(data[0]))
                )
            else:
                return tuple(torch.cat([attr[i] for attr in data], dim=0) for i in range(len(data[0])))
        elif isinstance(data[0], (int, float)):
            # If the elements are integers or floats, return a tensor
            return torch.tensor(data)
        else:
            raise ValueError(f"Unexpected attribute type: {type(data[0])}")

    # Use a dictionary comprehension to gather attributes from all objects and concatenate them
    concatenated_data = {
        k: _concat([getattr(model_output, k) for model_output in model_outputs])
        for k in model_output_cls.__dataclass_fields__.keys()
    }

    # Return a new object of the inferred class with the concatenated attributes
    return model_output_cls(**concatenated_data)<|MERGE_RESOLUTION|>--- conflicted
+++ resolved
@@ -1402,7 +1402,6 @@
             self._cache.reset()
         return self._cache
 
-<<<<<<< HEAD
     def _supports_default_dynamic_cache(self) -> bool:
         """
         Return `True` if current model can use a `DynamicCache` instance when initializing the `past_key_values`.
@@ -1412,7 +1411,7 @@
         for `HybridMambaAttentionDynamicCache`).
         """
         return self._supports_cache_class and "jamba" not in self.__class__.__name__.lower()
-=======
+
     def _get_decoder_start_token_id(
         self, decoder_start_token_id: Union[int, List[int]] = None, bos_token_id: int = None
     ) -> int:
@@ -1429,7 +1428,6 @@
             return bos_token_id
         else:
             return
->>>>>>> 87a35181
 
     def _prepare_special_tokens(
         self,
@@ -1715,7 +1713,6 @@
                     if generation_config.cache_config is not None
                     else QuantizedCacheConfig()
                 )
-<<<<<<< HEAD
             model_kwargs["past_key_values"] = self._get_cache(
                 generation_config.cache_implementation, batch_size, generation_config.max_length
             )
@@ -1729,7 +1726,6 @@
             elif isinstance(past, tuple):
                 model_kwargs["past_key_values"] = DynamicCache.from_legacy_cache(past)
                 use_dynamic_cache_by_default = True
-=======
                 cache_class = QUANT_BACKEND_CLASSES_MAPPING[cache_config.backend]
 
                 if cache_config.backend == "quanto" and not is_quanto_available():
@@ -1744,7 +1740,6 @@
                     )
 
                 model_kwargs["past_key_values"] = cache_class(cache_config)
->>>>>>> 87a35181
 
         self._validate_generated_length(generation_config, input_ids_length, has_default_max_length)
 
