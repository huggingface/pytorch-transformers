# coding=utf-8
# Copyright 2021 The EleutherAI and HuggingFace Teams. All rights reserved.
#
# Licensed under the Apache License, Version 2.0 (the "License");
# you may not use this file except in compliance with the License.
# You may obtain a copy of the License at
#
#     http://www.apache.org/licenses/LICENSE-2.0
#
# Unless required by applicable law or agreed to in writing, software
# distributed under the License is distributed on an "AS IS" BASIS,
# WITHOUT WARRANTIES OR CONDITIONS OF ANY KIND, either express or implied.
# See the License for the specific language governing permissions and
# limitations under the License.
""" PyTorch GPT-J model. """

from typing import Tuple

import torch
import torch.utils.checkpoint
from torch import nn
from torch.nn import BCEWithLogitsLoss, CrossEntropyLoss, MSELoss

from ...activations import ACT2FN
from ...file_utils import add_code_sample_docstrings, add_start_docstrings, add_start_docstrings_to_model_forward
from ...modeling_outputs import BaseModelOutputWithPast, CausalLMOutputWithPast, SequenceClassifierOutputWithPast
from ...modeling_utils import PreTrainedModel
from ...utils import logging
from ...utils.model_parallel_utils import assert_device_map, get_device_map
from .configuration_gptj import GPTJConfig


logger = logging.get_logger(__name__)

_CHECKPOINT_FOR_DOC = "EleutherAI/gpt-j-6B"
_CONFIG_FOR_DOC = "GPTJConfig"
_TOKENIZER_FOR_DOC = "GPT2Tokenizer"

GPTJ_PRETRAINED_MODEL_ARCHIVE_LIST = [
    "EleutherAI/gpt-j-6B",
    # See all GPT-J models at https://huggingface.co/models?filter=gptj
]


def fixed_pos_embedding(x, seq_dim=1, seq_len=None):
    dim = x.shape[-1]
    if seq_len is None:
        seq_len = x.shape[seq_dim]
    inv_freq = 1.0 / (10000 ** (torch.arange(0, dim, 2) / dim))
    sinusoid_inp = torch.einsum("i , j -> i j", torch.arange(seq_len), inv_freq).to(x.device).float()
    return torch.sin(sinusoid_inp), torch.cos(sinusoid_inp)


def rotate_every_two(x):
    x1 = x[:, :, :, ::2]
    x2 = x[:, :, :, 1::2]
    x = torch.stack((-x2, x1), axis=-1)
    return x.flatten(-2)  # in einsum notation: rearrange(x, '... d j -> ... (d j)')


def apply_rotary_pos_emb(x, sincos, offset=0):
    sin, cos = map(lambda t: t[None, offset : x.shape[1] + offset, None, :].repeat_interleave(2, 3), sincos)
    # einsum notation for lambda t: repeat(t[offset:x.shape[1]+offset,:], "n d -> () n () (d j)", j=2)
    return (x * cos) + (rotate_every_two(x) * sin)


class GPTJAttention(nn.Module):
    def __init__(self, config):
        super().__init__()

        max_positions = config.max_position_embeddings
        self.register_buffer(
            "bias",
            torch.tril(torch.ones((max_positions, max_positions), dtype=torch.uint8)).view(
                1, 1, max_positions, max_positions
            ),
        )
        self.register_buffer("masked_bias", torch.tensor(-1e9))

        self.attn_dropout = nn.Dropout(config.attn_pdrop)
        self.resid_dropout = nn.Dropout(config.resid_pdrop)

        self.embed_dim = config.hidden_size
        self.num_attention_heads = config.num_attention_heads
        self.head_dim = self.embed_dim // self.num_attention_heads
        if self.head_dim * self.num_attention_heads != self.embed_dim:
            raise ValueError(
                f"embed_dim must be divisible by num_attention_heads (got `embed_dim`: {self.embed_dim} and `num_attention_heads`: {self.num_attention_heads})."
            )
        self.scale_attn = torch.sqrt(torch.tensor(self.head_dim, dtype=torch.float32)).to(torch.get_default_dtype())

        self.k_proj = nn.Linear(self.embed_dim, self.embed_dim, bias=False)
        self.v_proj = nn.Linear(self.embed_dim, self.embed_dim, bias=False)
        self.q_proj = nn.Linear(self.embed_dim, self.embed_dim, bias=False)
        self.out_proj = nn.Linear(self.embed_dim, self.embed_dim, bias=False)
        self.rotary_dim = None
        if config.rotary_dim is not None:
            self.rotary_dim = config.rotary_dim

    def _split_heads(self, tensor, num_attention_heads, attn_head_size, rotary):
        """
        Splits hidden dim into attn_head_size and num_attention_heads
        """
        new_shape = tensor.size()[:-1] + (num_attention_heads, attn_head_size)
        tensor = tensor.view(*new_shape)
        if rotary:
            return tensor
        if len(tensor.shape) == 5:
            return tensor.permute(0, 1, 3, 2, 4)  # (batch, blocks, head, block_length, head_features)
        elif len(tensor.shape) == 4:
            return tensor.permute(0, 2, 1, 3)  # (batch, head, seq_length, head_features)
        else:
            raise ValueError(f"Input tensor rank should be one of [4, 5], but is: {len(tensor.shape)}")

    def _merge_heads(self, tensor, num_attention_heads, attn_head_size):
        """
        Merges attn_head_size dim and num_attn_heads dim into hidden dim
        """
        if len(tensor.shape) == 5:
            tensor = tensor.permute(0, 1, 3, 2, 4).contiguous()
        elif len(tensor.shape) == 4:
            tensor = tensor.permute(0, 2, 1, 3).contiguous()
        else:
            raise ValueError(f"Input tensor rank should be one of [4, 5], but is: {len(tensor.shape)}")
        new_shape = tensor.size()[:-2] + (num_attention_heads * attn_head_size,)
        return tensor.view(new_shape)

    def _attn(
        self,
        query,
        key,
        value,
        attention_mask=None,
        head_mask=None,
    ):

        # compute causal mask from causal mask buffer
        query_length, key_length = query.size(-2), key.size(-2)
        causal_mask = self.bias[:, :, key_length - query_length : key_length, :key_length].bool()

        # Keep the attention weights computation in fp32 to avoid overflow issues
        query = query.to(torch.float32)
        key = key.to(torch.float32)

        attn_weights = torch.matmul(query, key.transpose(-1, -2))
        attn_weights = torch.where(causal_mask, attn_weights, self.masked_bias.to(attn_weights.dtype))

        attn_weights = attn_weights / self.scale_attn

        if attention_mask is not None:
            # Apply the attention mask
            attn_weights = attn_weights + attention_mask

        attn_weights = nn.Softmax(dim=-1)(attn_weights)
        attn_weights = attn_weights.to(value.dtype)
        attn_weights = self.attn_dropout(attn_weights)

        # Mask heads if we want to
        if head_mask is not None:
            attn_weights = attn_weights * head_mask

        attn_output = torch.matmul(attn_weights, value)

        return attn_output, attn_weights

    def forward(
        self,
        hidden_states,
        attention_mask=None,
        layer_past=None,
        head_mask=None,
        use_cache=False,
        output_attentions=False,
    ):

        query = self.q_proj(hidden_states)
        key = self.k_proj(hidden_states)
        value = self.v_proj(hidden_states)

        query = self._split_heads(query, self.num_attention_heads, self.head_dim, True)
        key = self._split_heads(key, self.num_attention_heads, self.head_dim, True)
        value = self._split_heads(value, self.num_attention_heads, self.head_dim, False)

        seq_len = key.shape[1]
        offset = 0

        if layer_past is not None:
            offset = layer_past[0].shape[-2]
            seq_len += offset

        if self.rotary_dim is not None:
            k_rot = key[:, :, :, : self.rotary_dim]
            k_pass = key[:, :, :, self.rotary_dim :]

            q_rot = query[:, :, :, : self.rotary_dim]
            q_pass = query[:, :, :, self.rotary_dim :]

            sincos = fixed_pos_embedding(k_rot, 1, seq_len=seq_len)
            k_rot = apply_rotary_pos_emb(k_rot, sincos, offset=offset)
            q_rot = apply_rotary_pos_emb(q_rot, sincos, offset=offset)

            key = torch.cat([k_rot, k_pass], dim=-1)
            query = torch.cat([q_rot, q_pass], dim=-1)
        else:
            sincos = fixed_pos_embedding(key, 1, seq_len=seq_len)
            key = apply_rotary_pos_emb(key, sincos, offset=offset)
            query = apply_rotary_pos_emb(query, sincos, offset=offset)

        key = key.permute(0, 2, 1, 3)
        query = query.permute(0, 2, 1, 3)

        if layer_past is not None:
            past_key = layer_past[0]
            past_value = layer_past[1]
            key = torch.cat((past_key, key), dim=-2)
            value = torch.cat((past_value, value), dim=-2)

        if use_cache is True:
            present = (key, value)
        else:
            present = None

        # compute self-attention: V x Softmax(QK^T)
        attn_output, attn_weights = self._attn(query, key, value, attention_mask, head_mask)

        attn_output = self._merge_heads(attn_output, self.num_attention_heads, self.head_dim)
        attn_output = self.out_proj(attn_output)
        attn_output = self.resid_dropout(attn_output)

        outputs = (attn_output, present)
        if output_attentions:
            outputs += (attn_weights,)

        return outputs  # a, present, (attentions)


class GPTJMLP(nn.Module):
    def __init__(self, intermediate_size, config):  # in MLP: intermediate_size= 4 * embed_dim
        super().__init__()
        embed_dim = config.n_embd

        self.fc_in = nn.Linear(embed_dim, intermediate_size)
        self.fc_out = nn.Linear(intermediate_size, embed_dim)

        self.act = ACT2FN[config.activation_function]
        self.dropout = nn.Dropout(config.resid_pdrop)

    def forward(self, hidden_states):
        hidden_states = self.fc_in(hidden_states)
        hidden_states = self.act(hidden_states)
        hidden_states = self.fc_out(hidden_states)
        hidden_states = self.dropout(hidden_states)
        return hidden_states


class GPTJBlock(nn.Module):
    def __init__(self, config):
        super().__init__()
        inner_dim = config.n_inner if config.n_inner is not None else 4 * config.n_embd
        self.ln_1 = nn.LayerNorm(config.n_embd, eps=config.layer_norm_epsilon)
        self.attn = GPTJAttention(config)
        self.mlp = GPTJMLP(inner_dim, config)

    def forward(
        self,
        hidden_states,
        layer_past=None,
        attention_mask=None,
        head_mask=None,
        use_cache=False,
        output_attentions=False,
    ):
        residual = hidden_states
        hidden_states = self.ln_1(hidden_states)
        attn_outputs = self.attn(
            hidden_states,
            layer_past=layer_past,
            attention_mask=attention_mask,
            head_mask=head_mask,
            use_cache=use_cache,
            output_attentions=output_attentions,
        )
        attn_output = attn_outputs[0]  # output_attn: a, present, (attentions)
        outputs = attn_outputs[1:]

        feed_forward_hidden_states = self.mlp(hidden_states)
        hidden_states = attn_output + feed_forward_hidden_states + residual

        if use_cache:
            outputs = (hidden_states,) + outputs
        else:
            outputs = (hidden_states,) + outputs[1:]

        return outputs  # hidden_states, present, (attentions)


class GPTJPreTrainedModel(PreTrainedModel):
    """
    An abstract class to handle weights initialization and a simple interface for downloading and loading pretrained
    models.
    """

    config_class = GPTJConfig
    base_model_prefix = "transformer"
    is_parallelizable = True
    supports_gradient_checkpointing = True

    def __init__(self, *inputs, **kwargs):
        super().__init__(*inputs, **kwargs)

    def _init_weights(self, module):
        """Initialize the weights."""
        if isinstance(module, (nn.Linear,)):
            # Slightly different from Mesh Transformer JAX which uses truncated_normal for initialization
            # cf https://github.com/pytorch/pytorch/pull/5617
            module.weight.data.normal_(mean=0.0, std=self.config.initializer_range)
            if module.bias is not None:
                module.bias.data.zero_()
        elif isinstance(module, nn.Embedding):
            module.weight.data.normal_(mean=0.0, std=self.config.initializer_range)
            if module.padding_idx is not None:
                module.weight.data[module.padding_idx].zero_()
        elif isinstance(module, nn.LayerNorm):
            module.bias.data.zero_()
            module.weight.data.fill_(1.0)

    def _set_gradient_checkpointing(self, module, value=False):
        if isinstance(module, GPTJModel):
            module.gradient_checkpointing = value


GPTJ_START_DOCSTRING = r"""
    This model is a PyTorch `torch.nn.Module <https://pytorch.org/docs/stable/nn.html#torch.nn.Module>`_ sub-class. Use
    it as a regular PyTorch Module and refer to the PyTorch documentation for all matter related to general usage and
    behavior.

    Parameters:
        config (:class:`~transformers.GPTJConfig`): Model configuration class with all the parameters of the model.
            Initializing with a config file does not load the weights associated with the model, only the
            configuration. Check out the :meth:`~transformers.PreTrainedModel.from_pretrained` method to load the model
            weights.
"""

GPTJ_INPUTS_DOCSTRING = r"""
    Args:
        input_ids (:obj:`torch.LongTensor` of shape :obj:`({0})`):
            Indices of input sequence tokens in the vocabulary.

            Indices can be obtained using :class:`transformers.GPTJTokenizer`. See
            :func:`transformers.PreTrainedTokenizer.encode` and :func:`transformers.PreTrainedTokenizer.__call__` for
            details.

            `What are input IDs? <../glossary.html#input-ids>`__
        attention_mask (:obj:`torch.FloatTensor` of shape :obj:`({0})`, `optional`):
            Mask to avoid performing attention on padding token indices. Mask values selected in ``[0, 1]``:

            - 1 for tokens that are **not masked**,
            - 0 for tokens that are **masked**.

            `What are attention masks? <../glossary.html#attention-mask>`__
        token_type_ids (:obj:`torch.LongTensor` of shape :obj:`({0})`, `optional`):
            Segment token indices to indicate first and second portions of the inputs. Indices are selected in ``[0,
            1]``:

            - 0 corresponds to a `sentence A` token,
            - 1 corresponds to a `sentence B` token.

            `What are token type IDs? <../glossary.html#token-type-ids>`_
        position_ids (:obj:`torch.LongTensor` of shape :obj:`({0})`, `optional`):
            Indices of positions of each input sequence tokens in the position embeddings. Selected in the range ``[0,
            config.n_positions - 1]``.

            `What are position IDs? <../glossary.html#position-ids>`_
        head_mask (:obj:`torch.FloatTensor` of shape :obj:`(num_attention_heads,)` or :obj:`(n_layer, num_attention_heads)`, `optional`):
            Mask to nullify selected heads of the self-attention modules. Mask values selected in ``[0, 1]``:

            - 1 indicates the head is **not masked**,
            - 0 indicates the head is **masked**.

        inputs_embeds (:obj:`torch.FloatTensor` of shape :obj:`({0}, hidden_dim)`, `optional`):
            Optionally, instead of passing :obj:`input_ids` you can choose to directly pass an embedded representation.
            This is useful if you want more control over how to convert `input_ids` indices into associated vectors
            than the model's internal embedding lookup matrix.
        output_attentions (:obj:`bool`, `optional`):
            Whether or not to return the attentions tensors of all attention layers. See ``attentions`` under returned
            tensors for more detail.
        output_hidden_states (:obj:`bool`, `optional`):
            Whether or not to return the hidden states of all layers. See ``hidden_states`` under returned tensors for
            more detail.
        return_dict (:obj:`bool`, `optional`):
            Whether or not to return a :class:`~transformers.file_utils.ModelOutput` instead of a plain tuple.
"""

PARALLELIZE_DOCSTRING = r"""
    This is an experimental feature and is a subject to change at a moment's notice. Uses a device map to distribute
    attention modules of the model across several devices. If no device map is given, it will evenly distribute blocks
    across all devices.

    Args:
        device_map (:obj:`Dict[int, list]`, optional, defaults to None):
            A dictionary that maps attention modules to devices. Note that the embedding module and LMHead are always
            automatically mapped to the first device (for esoteric reasons). That means that the first device should
            have fewer attention modules mapped to it than other devices. For reference, the GPT-J models have the
            following number of attention modules:

                - gpt-j-6B: 28

    Example::
        # Here is an example of a device map on a machine with 4 GPUs using gpt-j-6B, which has a total of 28 attention modules:
        model = GPTJForCausalLM.from_pretrained('EleutherAI/gpt-j-6B')
        device_map = {0: [0, 1, 2, 3, 4, 5, 6],
                      1: [7, 8, 9, 10, 11, 12, 13],
                      2: [14, 15, 16, 17, 18, 19, 20],
                      3: [21, 22, 23, 24, 25, 26, 27]}
        model.parallelize(device_map)
"""

DEPARALLELIZE_DOCSTRING = r"""
    Moves the model to CPU from a model parallel state.

    Example::
        # On a 4 GPU machine with gpt-j-6B:
        model = GPTJForCausalLM.from_pretrained('EleutherAI/gpt-j-6B')
        device_map = {0: [0, 1, 2, 3, 4, 5, 6],
                      1: [7, 8, 9, 10, 11, 12, 13],
                      2: [14, 15, 16, 17, 18, 19, 20],
                      3: [21, 22, 23, 24, 25, 26, 27]}
        model.parallelize(device_map) # Splits the model across several devices
        model.deparallelize() # Put the model back on cpu and cleans memory by calling torch.cuda.empty_cache()
"""


@add_start_docstrings(
    "The bare GPT-J Model transformer outputting raw hidden-states without any specific head on top.",
    GPTJ_START_DOCSTRING,
)
class GPTJModel(GPTJPreTrainedModel):
    def __init__(self, config):
        super().__init__(config)

        self.embed_dim = config.n_embd
        self.vocab_size = config.vocab_size
        self.wte = nn.Embedding(config.vocab_size, self.embed_dim)
        self.drop = nn.Dropout(config.embd_pdrop)
        self.h = nn.ModuleList([GPTJBlock(config) for _ in range(config.n_layer)])
        self.ln_f = nn.LayerNorm(self.embed_dim, eps=config.layer_norm_epsilon)
        self.init_weights()

        # Model parallel
        self.model_parallel = False
        self.device_map = None
        self.gradient_checkpointing = False

    @add_start_docstrings(PARALLELIZE_DOCSTRING)
    def parallelize(self, device_map=None):
        # Check validity of device_map
        self.device_map = (
            get_device_map(len(self.h), range(torch.cuda.device_count())) if device_map is None else device_map
        )
        assert_device_map(self.device_map, len(self.h))
        self.model_parallel = True
        self.first_device = "cpu" if "cpu" in self.device_map.keys() else "cuda:" + str(min(self.device_map.keys()))
        self.last_device = "cuda:" + str(max(self.device_map.keys()))
        self.wte = self.wte.to(self.first_device)
        # Load onto devices
        for k, v in self.device_map.items():
            for block in v:
                cuda_device = "cuda:" + str(k)
                self.h[block] = self.h[block].to(cuda_device)
        # ln_f to last
        self.ln_f = self.ln_f.to(self.last_device)

    @add_start_docstrings(DEPARALLELIZE_DOCSTRING)
    def deparallelize(self):
        self.model_parallel = False
        self.device_map = None
        self.first_device = "cpu"
        self.last_device = "cpu"
        self.wte = self.wte.to("cpu")
        for index in range(len(self.h)):
            self.h[index] = self.h[index].to("cpu")
        self.ln_f = self.ln_f.to("cpu")
        torch.cuda.empty_cache()

    def get_input_embeddings(self):
        return self.wte

    def set_input_embeddings(self, new_embeddings):
        self.wte = new_embeddings

    @add_start_docstrings_to_model_forward(GPTJ_INPUTS_DOCSTRING.format("batch_size, sequence_length"))
    @add_code_sample_docstrings(
        processor_class=_TOKENIZER_FOR_DOC,
        checkpoint=_CHECKPOINT_FOR_DOC,
        output_type=BaseModelOutputWithPast,
        config_class=_CONFIG_FOR_DOC,
    )
    def forward(
        self,
        input_ids=None,
        past_key_values=None,
        attention_mask=None,
        token_type_ids=None,
        position_ids=None,
        head_mask=None,
        inputs_embeds=None,
        use_cache=None,
        output_attentions=None,
        output_hidden_states=None,
        return_dict=None,
    ):
        output_attentions = output_attentions if output_attentions is not None else self.config.output_attentions
        output_hidden_states = (
            output_hidden_states if output_hidden_states is not None else self.config.output_hidden_states
        )
        use_cache = use_cache if use_cache is not None else self.config.use_cache
        return_dict = return_dict if return_dict is not None else self.config.use_return_dict

        if input_ids is not None and inputs_embeds is not None:
            raise ValueError("You cannot specify both input_ids and inputs_embeds at the same time")
        elif input_ids is not None:
            input_shape = input_ids.size()
            input_ids = input_ids.view(-1, input_shape[-1])
            batch_size = input_ids.shape[0]
        elif inputs_embeds is not None:
            input_shape = inputs_embeds.size()[:-1]
            batch_size = inputs_embeds.shape[0]
        else:
            raise ValueError("You have to specify either input_ids or inputs_embeds")

        device = input_ids.device if input_ids is not None else inputs_embeds.device

        if token_type_ids is not None:
            token_type_ids = token_type_ids.view(-1, input_shape[-1])

        if position_ids is not None:
            position_ids = position_ids.view(-1, input_shape[-1])

        if past_key_values is None:
            past_length = 0
            past_key_values = tuple([None] * len(self.h))
        else:
            past_length = past_key_values[0][0].size(-2)

        if position_ids is None:
            position_ids = torch.arange(past_length, input_shape[-1] + past_length, dtype=torch.long, device=device)
            position_ids = position_ids.unsqueeze(0).view(-1, input_shape[-1])

        # Attention mask.
        if attention_mask is not None:
            assert batch_size > 0, "batch_size has to be defined and > 0"
            attention_mask = attention_mask.view(batch_size, -1)
            # We create a 3D attention mask from a 2D tensor mask.
            # Sizes are [batch_size, 1, 1, to_seq_length]
            # So we can broadcast to [batch_size, num_heads, from_seq_length, to_seq_length]
            # this attention mask is more simple than the triangular masking of causal attention
            # used in OpenAI GPT, we just need to prepare the broadcast dimension here.
            attention_mask = attention_mask[:, None, None, :]

            # Since attention_mask is 1.0 for positions we want to attend and 0.0 for
            # masked positions, this operation will create a tensor which is 0.0 for
            # positions we want to attend and -10000.0 for masked positions.
            # Since we are adding it to the raw scores before the softmax, this is
            # effectively the same as removing these entirely.
            attention_mask = attention_mask.to(dtype=self.dtype)  # fp16 compatibility
            attention_mask = (1.0 - attention_mask) * -10000.0

        # Prepare head mask if needed
        # 1.0 in head_mask indicate we keep the head
        # attention_probs has shape bsz x num_attention_heads x N x N
        # head_mask has shape n_layer x batch x num_attention_heads x N x N
        head_mask = self.get_head_mask(head_mask, self.config.n_layer)

        if inputs_embeds is None:
            inputs_embeds = self.wte(input_ids)

        hidden_states = inputs_embeds

        if token_type_ids is not None:
            token_type_embeds = self.wte(token_type_ids)
            hidden_states = hidden_states + token_type_embeds

        hidden_states = self.drop(hidden_states)

        output_shape = input_shape + (hidden_states.size(-1),)

        presents = () if use_cache else None
        all_self_attentions = () if output_attentions else None
        all_hidden_states = () if output_hidden_states else None
        for i, (block, layer_past) in enumerate(zip(self.h, past_key_values)):

            # Model parallel
            if self.model_parallel:
                torch.cuda.set_device(hidden_states.device)
                # Ensure layer_past is on same device as hidden_states (might not be correct)
                if layer_past is not None:
                    layer_past = tuple(past_state.to(hidden_states.device) for past_state in layer_past)
                # Ensure that attention_mask is always on the same device as hidden_states
                if attention_mask is not None:
                    attention_mask = attention_mask.to(hidden_states.device)
                if isinstance(head_mask, torch.Tensor):
                    head_mask = head_mask.to(hidden_states.device)
            if output_hidden_states:
                all_hidden_states = all_hidden_states + (hidden_states,)

            if self.gradient_checkpointing and self.training:

                if use_cache:
                    logger.warning(
                        "`use_cache=True` is incompatible with gradient checkpointing. Setting `use_cache=False`..."
                    )
                    use_cache = False

                def create_custom_forward(module):
                    def custom_forward(*inputs):
                        # None for past_key_value
                        return module(*inputs, use_cache, output_attentions)

                    return custom_forward

                outputs = torch.utils.checkpoint.checkpoint(
                    create_custom_forward(block),
                    hidden_states,
                    None,
                    attention_mask,
                    head_mask[i],
                )
            else:
                outputs = block(
                    hidden_states,
                    layer_past=layer_past,
                    attention_mask=attention_mask,
                    head_mask=head_mask[i],
                    use_cache=use_cache,
                    output_attentions=output_attentions,
                )

            hidden_states = outputs[0]
            if use_cache is True:
                presents = presents + (outputs[1],)

            if output_attentions:
                all_self_attentions = all_self_attentions + (outputs[2 if use_cache else 1],)

            # Model Parallel: If it's the last layer for that device, put things on the next device
            if self.model_parallel:
                for k, v in self.device_map.items():
                    if i == v[-1] and "cuda:" + str(k) != self.last_device:
                        hidden_states = hidden_states.to("cuda:" + str(k + 1))

        hidden_states = self.ln_f(hidden_states)

        hidden_states = hidden_states.view(*output_shape)
        # Add last hidden state
        if output_hidden_states:
            all_hidden_states = all_hidden_states + (hidden_states,)

        if not return_dict:
            return tuple(v for v in [hidden_states, presents, all_hidden_states, all_self_attentions] if v is not None)

        return BaseModelOutputWithPast(
            last_hidden_state=hidden_states,
            past_key_values=presents,
            hidden_states=all_hidden_states,
            attentions=all_self_attentions,
        )


@add_start_docstrings(
    """
    The GPT-J Model transformer with a language modeling head on top (linear layer with weights tied to the input
    embeddings).
    """,
    GPTJ_START_DOCSTRING,
)
class GPTJForCausalLM(GPTJPreTrainedModel):
    _keys_to_ignore_on_load_missing = [r"h\.\d+\.attn\.masked_bias", r"h\.\d+\.attn\.bias"]

    def __init__(self, config):
        super().__init__(config)
        self.transformer = GPTJModel(config)
        self.lm_head = nn.Linear(config.n_embd, config.vocab_size)
        self.init_weights()

        # Model parallel
        self.model_parallel = False
        self.device_map = None

    @add_start_docstrings(PARALLELIZE_DOCSTRING)
    def parallelize(self, device_map=None):
        self.device_map = (
            get_device_map(len(self.transformer.h), range(torch.cuda.device_count()))
            if device_map is None
            else device_map
        )
        assert_device_map(self.device_map, len(self.transformer.h))
        self.transformer.parallelize(self.device_map)
        self.lm_head = self.lm_head.to(self.transformer.first_device)
        self.model_parallel = True

    @add_start_docstrings(DEPARALLELIZE_DOCSTRING)
    def deparallelize(self):
        self.transformer.deparallelize()
        self.transformer = self.transformer.to("cpu")
        self.lm_head = self.lm_head.to("cpu")
        self.model_parallel = False
        torch.cuda.empty_cache()

    def get_output_embeddings(self):
        return self.lm_head

    def set_output_embeddings(self, new_embeddings):
        self.lm_head = new_embeddings

    def prepare_inputs_for_generation(self, input_ids, past=None, **kwargs):
        token_type_ids = kwargs.get("token_type_ids", None)
        # only last token for inputs_ids if past is defined in kwargs
        if past:
            input_ids = input_ids[:, -1].unsqueeze(-1)
            if token_type_ids is not None:
                token_type_ids = token_type_ids[:, -1].unsqueeze(-1)

        attention_mask = kwargs.get("attention_mask", None)
        position_ids = kwargs.get("position_ids", None)

        if attention_mask is not None and position_ids is None:
            # create position_ids on the fly for batch generation
            position_ids = attention_mask.long().cumsum(-1) - 1
            position_ids.masked_fill_(attention_mask == 0, 1)
            if past:
                position_ids = position_ids[:, -1].unsqueeze(-1)
        else:
            position_ids = None
        return {
            "input_ids": input_ids,
            "past_key_values": past,
            "use_cache": kwargs.get("use_cache"),
            "position_ids": position_ids,
            "attention_mask": attention_mask,
            "token_type_ids": token_type_ids,
        }

    @add_start_docstrings_to_model_forward(GPTJ_INPUTS_DOCSTRING.format("batch_size, sequence_length"))
    @add_code_sample_docstrings(
        processor_class=_TOKENIZER_FOR_DOC,
        checkpoint=_CHECKPOINT_FOR_DOC,
        output_type=CausalLMOutputWithPast,
        config_class=_CONFIG_FOR_DOC,
    )
    def forward(
        self,
        input_ids=None,
        past_key_values=None,
        attention_mask=None,
        token_type_ids=None,
        position_ids=None,
        head_mask=None,
        inputs_embeds=None,
        labels=None,
        use_cache=None,
        output_attentions=None,
        output_hidden_states=None,
        return_dict=None,
    ):
        r"""
        labels (:obj:`torch.LongTensor` of shape :obj:`(batch_size, sequence_length)`, `optional`):
            Labels for language modeling. Note that the labels **are shifted** inside the model, i.e. you can set
            ``labels = input_ids`` Indices are selected in ``[-100, 0, ..., config.vocab_size]`` All labels set to
            ``-100`` are ignored (masked), the loss is only computed for labels in ``[0, ..., config.vocab_size]``
        """
        return_dict = return_dict if return_dict is not None else self.config.use_return_dict

        transformer_outputs = self.transformer(
            input_ids,
            past_key_values=past_key_values,
            attention_mask=attention_mask,
            token_type_ids=token_type_ids,
            position_ids=position_ids,
            head_mask=head_mask,
            inputs_embeds=inputs_embeds,
            use_cache=use_cache,
            output_attentions=output_attentions,
            output_hidden_states=output_hidden_states,
            return_dict=return_dict,
        )
        hidden_states = transformer_outputs[0]

        # Set device for model parallelism
        if self.model_parallel:
            torch.cuda.set_device(self.transformer.first_device)
            hidden_states = hidden_states.to(self.lm_head.weight.device)

        # make sure sampling in fp16 works correctly and
        # compute loss in fp32 to match with mesh-tf version
        # https://github.com/EleutherAI/gpt-neo/blob/89ce74164da2fb16179106f54e2269b5da8db333/models/gpt2/gpt2.py#L179
        lm_logits = self.lm_head(hidden_states).to(torch.float32)

        loss = None
        if labels is not None:
            # Shift so that tokens < n predict n
            shift_logits = lm_logits[..., :-1, :].contiguous()
            shift_labels = labels[..., 1:].contiguous()
            # Flatten the tokens
            loss_fct = CrossEntropyLoss()
            loss = loss_fct(shift_logits.view(-1, shift_logits.size(-1)), shift_labels.view(-1))

            loss = loss.to(hidden_states.dtype)

        if not return_dict:
            output = (lm_logits,) + transformer_outputs[1:]
            return ((loss,) + output) if loss is not None else output

        return CausalLMOutputWithPast(
            loss=loss,
            logits=lm_logits,
            past_key_values=transformer_outputs.past_key_values,
            hidden_states=transformer_outputs.hidden_states,
            attentions=transformer_outputs.attentions,
        )

    @staticmethod
    def _reorder_cache(past: Tuple[Tuple[torch.Tensor]], beam_idx: torch.Tensor) -> Tuple[Tuple[torch.Tensor]]:
        """
        This function is used to re-order the :obj:`past_key_values` cache if
        :meth:`~transformers.PretrainedModel.beam_search` or :meth:`~transformers.PretrainedModel.beam_sample` is
        called. This is required to match :obj:`past_key_values` with the correct beam_idx at every generation step.
        """
        return tuple(
            tuple(past_state.index_select(0, beam_idx.to(past_state.device)) for past_state in layer_past)
            for layer_past in past
        )


@add_start_docstrings(
    """
    The GPT-J Model transformer with a sequence classification head on top (linear layer).

    :class:`~transformers.GPTJForSequenceClassification` uses the last token in order to do the classification, as
    other causal models (e.g. GPT, GPT-2, GPT-Neo) do.

    Since it does classification on the last token, it requires to know the position of the last token. If a
    :obj:`pad_token_id` is defined in the configuration, it finds the last token that is not a padding token in each
    row. If no :obj:`pad_token_id` is defined, it simply takes the last value in each row of the batch. Since it cannot
    guess the padding tokens when :obj:`inputs_embeds` are passed instead of :obj:`input_ids`, it does the same (take
    the last value in each row of the batch).
    """,
    GPTJ_START_DOCSTRING,
)
class GPTJForSequenceClassification(GPTJPreTrainedModel):
    _keys_to_ignore_on_load_missing = [r"h\.\d+\.attn\.masked_bias", r"h\.\d+\.attn\.bias", r"lm_head\.weight"]

    def __init__(self, config):
        super().__init__(config)
        self.num_labels = config.num_labels
        self.transformer = GPTJModel(config)
<<<<<<< HEAD
        self.score = nn.Linear(config.n_embd, self.num_labels, bias=False)
=======
        self.score = nn.Linear(config.n_positions, self.num_labels, bias=False)
>>>>>>> 9fc19517

        self.init_weights()

        # Model parallel
        self.model_parallel = False
        self.device_map = None

    @add_start_docstrings_to_model_forward(GPTJ_INPUTS_DOCSTRING.format("batch_size, sequence_length"))
    @add_code_sample_docstrings(
        processor_class=_TOKENIZER_FOR_DOC,
        checkpoint=_CHECKPOINT_FOR_DOC,
        output_type=SequenceClassifierOutputWithPast,
        config_class=_CONFIG_FOR_DOC,
    )
    def forward(
        self,
        input_ids=None,
        past_key_values=None,
        attention_mask=None,
        token_type_ids=None,
        position_ids=None,
        head_mask=None,
        inputs_embeds=None,
        labels=None,
        use_cache=None,
        output_attentions=None,
        output_hidden_states=None,
        return_dict=None,
    ):
        r"""
        labels (:obj:`torch.LongTensor` of shape :obj:`(batch_size,)`, `optional`):
            Labels for computing the sequence classification/regression loss. Indices should be in :obj:`[0, ...,
            config.num_labels - 1]`. If :obj:`config.num_labels == 1` a regression loss is computed (Mean-Square loss),
            If :obj:`config.num_labels > 1` a classification loss is computed (Cross-Entropy).
        """
        return_dict = return_dict if return_dict is not None else self.config.use_return_dict

        transformer_outputs = self.transformer(
            input_ids,
            past_key_values=past_key_values,
            attention_mask=attention_mask,
            token_type_ids=token_type_ids,
            position_ids=position_ids,
            head_mask=head_mask,
            inputs_embeds=inputs_embeds,
            use_cache=use_cache,
            output_attentions=output_attentions,
            output_hidden_states=output_hidden_states,
            return_dict=return_dict,
        )
        hidden_states = transformer_outputs[0]
        logits = self.score(hidden_states)

        if input_ids is not None:
            batch_size = input_ids.shape[0]
        else:
            batch_size = inputs_embeds.shape[0]

        assert (
            self.config.pad_token_id is not None or batch_size == 1
        ), "Cannot handle batch sizes > 1 if no padding token is defined."
        if self.config.pad_token_id is None:
            sequence_lengths = -1
        else:
            if input_ids is not None:
                sequence_lengths = torch.ne(input_ids, self.config.pad_token_id).sum(-1) - 1
            else:
                sequence_lengths = -1
                logger.warning(
                    f"{self.__class__.__name__} will not detect padding tokens in `inputs_embeds`. Results may be "
                    f"unexpected if using padding tokens in conjunction with `inputs_embeds.`"
                )

        pooled_logits = logits[range(batch_size), sequence_lengths]

        loss = None
        if labels is not None:
            if self.config.problem_type is None:
                if self.num_labels == 1:
                    self.config.problem_type = "regression"
                elif self.num_labels > 1 and (labels.dtype == torch.long or labels.dtype == torch.int):
                    self.config.problem_type = "single_label_classification"
                else:
                    self.config.problem_type = "multi_label_classification"

            if self.config.problem_type == "regression":
                loss_fct = MSELoss()
                if self.num_labels == 1:
                    loss = loss_fct(pooled_logits.squeeze(), labels.squeeze())
                else:
                    loss = loss_fct(pooled_logits, labels)
            elif self.config.problem_type == "single_label_classification":
                loss_fct = CrossEntropyLoss()
                loss = loss_fct(pooled_logits.view(-1, self.num_labels), labels.view(-1))
            elif self.config.problem_type == "multi_label_classification":
                loss_fct = BCEWithLogitsLoss()
                loss = loss_fct(pooled_logits, labels)
        if not return_dict:
            output = (pooled_logits,) + transformer_outputs[1:]
            return ((loss,) + output) if loss is not None else output

        return SequenceClassifierOutputWithPast(
            loss=loss,
            logits=pooled_logits,
            past_key_values=transformer_outputs.past_key_values,
            hidden_states=transformer_outputs.hidden_states,
            attentions=transformer_outputs.attentions,
        )<|MERGE_RESOLUTION|>--- conflicted
+++ resolved
@@ -853,11 +853,7 @@
         super().__init__(config)
         self.num_labels = config.num_labels
         self.transformer = GPTJModel(config)
-<<<<<<< HEAD
         self.score = nn.Linear(config.n_embd, self.num_labels, bias=False)
-=======
-        self.score = nn.Linear(config.n_positions, self.num_labels, bias=False)
->>>>>>> 9fc19517
 
         self.init_weights()
 
