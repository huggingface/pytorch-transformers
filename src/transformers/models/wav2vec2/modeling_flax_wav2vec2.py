--- conflicted
+++ resolved
@@ -310,13 +310,8 @@
     def setup(self):
         self.conv = nn.Conv(
             features=self.config.hidden_size,
-<<<<<<< HEAD
-            kernel_size=self.config.num_conv_pos_embeddings,
+            kernel_size=(self.config.num_conv_pos_embeddings,),
             kernel_init=jax.nn.initializers.he_normal(),
-=======
-            kernel_size=(self.config.num_conv_pos_embeddings,),
-            kernel_init=jax.nn.initializers.he_normal(dtype=self.dtype),
->>>>>>> 5c153079
             padding="VALID",
             feature_group_count=self.config.num_conv_pos_embedding_groups,
             dtype=self.dtype,
