--- conflicted
+++ resolved
@@ -899,27 +899,6 @@
             # This check we did call the fake head request
             mock_head.assert_called()
 
-<<<<<<< HEAD
-    def test_load_from_one_file(self):
-        try:
-            tmp_file = tempfile.mktemp()
-            with open(tmp_file, "wb") as f:
-                http_get(
-                    "https://huggingface.co/hf-internal-testing/tiny-random-bert/resolve/main/pytorch_model.bin", f
-                )
-
-            config = BertConfig.from_pretrained("hf-internal-testing/tiny-random-bert")
-            _ = BertModel.from_pretrained(tmp_file, config=config)
-        finally:
-            os.remove(tmp_file)
-
-    def test_legacy_load_from_url(self):
-        # This test is for deprecated behavior and can be removed in v5
-        config = BertConfig.from_pretrained("hf-internal-testing/tiny-random-bert")
-        _ = BertModel.from_pretrained(
-            "https://huggingface.co/hf-internal-testing/tiny-random-bert/resolve/main/pytorch_model.bin", config=config
-        )
-
     @require_accelerate
     @mark.accelerate_tests
     @require_torch_accelerator
@@ -961,8 +940,6 @@
         self.assertTrue(torch.allclose(cpu_output, presaved_output, atol=1e-4))
         self.assertTrue(torch.allclose(presaved_output, postsaved_output))
 
-=======
->>>>>>> 6cdbd73e
     @require_safetensors
     def test_use_safetensors(self):
         # Should not raise anymore
