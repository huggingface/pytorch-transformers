# coding=utf-8
# Copyright 2022 Microsoft Research and The HuggingFace Inc. team.
# All rights reserved.
#
# Licensed under the Apache License, Version 2.0 (the "License");
# you may not use this file except in compliance with the License.
# You may obtain a copy of the License at
#
#     http://www.apache.org/licenses/LICENSE-2.0
#
# Unless required by applicable law or agreed to in writing, software
# distributed under the License is distributed on an "AS IS" BASIS,
# WITHOUT WARRANTIES OR CONDITIONS OF ANY KIND, either express or implied.
# See the License for the specific language governing permissions and
# limitations under the License.
"""PyTorch GIT model."""


import math
from dataclasses import dataclass
from typing import List, Optional, Tuple, Union

import torch
import torch.utils.checkpoint
from torch import nn
from torch.nn import CrossEntropyLoss

from ...activations import ACT2FN
from ...file_utils import ModelOutput
from ...modeling_outputs import (
    BaseModelOutput,
    BaseModelOutputWithPast,
    BaseModelOutputWithPooling,
    CausalLMOutputWithPast,
)
from ...modeling_utils import PreTrainedModel
from ...pytorch_utils import apply_chunking_to_forward, find_pruneable_heads_and_indices, prune_linear_layer
from ...utils import add_start_docstrings, add_start_docstrings_to_model_forward, logging, replace_return_docstrings
from .configuration_git import GitConfig, GitVisionConfig


logger = logging.get_logger(__name__)

_CHECKPOINT_FOR_DOC = "microsoft/git-base"
_CONFIG_FOR_DOC = "GitConfig"

GIT_PRETRAINED_MODEL_ARCHIVE_LIST = [
    "microsoft/git-base",
    # See all GIT models at https://huggingface.co/models?filter=git
]


@dataclass
# Copied from transformers.models.clip.modeling_clip.CLIPVisionModelOutput with CLIP->Git
class GitVisionModelOutput(ModelOutput):
    """
    Base class for vision model's outputs that also contains image embeddings of the pooling of the last hidden states.

    Args:
        image_embeds (`torch.FloatTensor` of shape `(batch_size, output_dim)` *optional* returned when model is initialized with `with_projection=True`):
            The image embeddings obtained by applying the projection layer to the pooler_output.
        last_hidden_state (`torch.FloatTensor` of shape `(batch_size, sequence_length, hidden_size)`):
            Sequence of hidden-states at the output of the last layer of the model.
        hidden_states (`tuple(torch.FloatTensor)`, *optional*, returned when `output_hidden_states=True` is passed or when `config.output_hidden_states=True`):
            Tuple of `torch.FloatTensor` (one for the output of the embeddings, if the model has an embedding layer, +
            one for the output of each layer) of shape `(batch_size, sequence_length, hidden_size)`.

            Hidden-states of the model at the output of each layer plus the optional initial embedding outputs.
        attentions (`tuple(torch.FloatTensor)`, *optional*, returned when `output_attentions=True` is passed or when `config.output_attentions=True`):
            Tuple of `torch.FloatTensor` (one for each layer) of shape `(batch_size, num_heads, sequence_length,
            sequence_length)`.

            Attentions weights after the attention softmax, used to compute the weighted average in the self-attention
            heads.
    """

    image_embeds: Optional[torch.FloatTensor] = None
    last_hidden_state: torch.FloatTensor = None
    hidden_states: Optional[Tuple[torch.FloatTensor]] = None
    attentions: Optional[Tuple[torch.FloatTensor]] = None


# Copied from transformers.models.bart.modeling_bart._expand_mask
def _expand_mask(mask: torch.Tensor, dtype: torch.dtype, tgt_len: Optional[int] = None):
    """
    Expands attention_mask from `[bsz, seq_len]` to `[bsz, 1, tgt_seq_len, src_seq_len]`.
    """
    bsz, src_len = mask.size()
    tgt_len = tgt_len if tgt_len is not None else src_len

    expanded_mask = mask[:, None, None, :].expand(bsz, 1, tgt_len, src_len).to(dtype)

    inverted_mask = 1.0 - expanded_mask

    return inverted_mask.masked_fill(inverted_mask.to(torch.bool), torch.finfo(dtype).min)


class GitEmbeddings(nn.Module):
    """Construct the embeddings from word and position embeddings."""

    def __init__(self, config):
        super().__init__()
        self.word_embeddings = nn.Embedding(config.vocab_size, config.hidden_size, padding_idx=config.pad_token_id)
        self.position_embeddings = nn.Embedding(config.max_position_embeddings, config.hidden_size)

        # self.LayerNorm is not snake-cased to stick with TensorFlow model variable name and be able to load
        # any TensorFlow checkpoint file
        self.LayerNorm = nn.LayerNorm(config.hidden_size, eps=config.layer_norm_eps)
        self.dropout = nn.Dropout(config.hidden_dropout_prob)
        # position_ids (1, len position emb) is contiguous in memory and exported when serialized
        self.position_embedding_type = getattr(config, "position_embedding_type", "absolute")
        self.register_buffer("position_ids", torch.arange(config.max_position_embeddings).expand((1, -1)))

    def forward(
        self,
        input_ids: Optional[torch.LongTensor] = None,
        position_ids: Optional[torch.LongTensor] = None,
        inputs_embeds: Optional[torch.FloatTensor] = None,
        past_key_values_length: int = 0,
    ) -> torch.Tensor:
        if input_ids is not None:
            input_shape = input_ids.size()
        else:
            input_shape = inputs_embeds.size()[:-1]

        seq_length = input_shape[1]

        if position_ids is None:
            position_ids = self.position_ids[:, past_key_values_length : seq_length + past_key_values_length]

        if inputs_embeds is None:
            embeddings = self.word_embeddings(input_ids)
        else:
            embeddings = inputs_embeds

        if self.position_embedding_type == "absolute":
            position_embeddings = self.position_embeddings(position_ids)
            embeddings += position_embeddings
        embeddings = self.LayerNorm(embeddings)
        embeddings = self.dropout(embeddings)
        return embeddings


class GitSelfAttention(nn.Module):
    def __init__(self, config, position_embedding_type=None):
        super().__init__()
        if config.hidden_size % config.num_attention_heads != 0 and not hasattr(config, "embedding_size"):
            raise ValueError(
                f"The hidden size ({config.hidden_size}) is not a multiple of the number of attention "
                f"heads ({config.num_attention_heads})"
            )

        self.num_attention_heads = config.num_attention_heads
        self.attention_head_size = int(config.hidden_size / config.num_attention_heads)
        self.all_head_size = self.num_attention_heads * self.attention_head_size
        self.image_patch_tokens = int((config.vision_config.image_size / config.vision_config.patch_size) ** 2 + 1)
        if config.num_image_with_embedding is not None:
            self.image_patch_tokens *= config.num_image_with_embedding

        self.query = nn.Linear(config.hidden_size, self.all_head_size)
        self.key = nn.Linear(config.hidden_size, self.all_head_size)
        self.value = nn.Linear(config.hidden_size, self.all_head_size)

        self.dropout = nn.Dropout(config.attention_probs_dropout_prob)
        self.position_embedding_type = position_embedding_type or getattr(
            config, "position_embedding_type", "absolute"
        )
        if self.position_embedding_type == "relative_key" or self.position_embedding_type == "relative_key_query":
            self.max_position_embeddings = config.max_position_embeddings
            self.distance_embedding = nn.Embedding(2 * config.max_position_embeddings - 1, self.attention_head_size)

    def transpose_for_scores(self, x: torch.Tensor) -> torch.Tensor:
        new_x_shape = x.size()[:-1] + (self.num_attention_heads, self.attention_head_size)
        x = x.view(new_x_shape)
        return x.permute(0, 2, 1, 3)

    def forward(
        self,
        hidden_states: torch.Tensor,
        attention_mask: Optional[torch.FloatTensor] = None,
        head_mask: Optional[torch.FloatTensor] = None,
        past_key_value: Optional[Tuple[Tuple[torch.FloatTensor]]] = None,
        output_attentions: Optional[bool] = False,
        pixel_values_present: Optional[bool] = False,
    ) -> Tuple[torch.Tensor]:
        mixed_query_layer = self.query(hidden_states)

        cutoff = self.image_patch_tokens if pixel_values_present else 0
        if past_key_value is not None:
            key_layer = self.transpose_for_scores(self.key(hidden_states))
            value_layer = self.transpose_for_scores(self.value(hidden_states))
            key_layer = torch.cat([key_layer[:, :, :cutoff, :], past_key_value[0], key_layer[:, :, -1:, :]], dim=2)
            value_layer = torch.cat(
                [value_layer[:, :, :cutoff, :], past_key_value[1], value_layer[:, :, -1:, :]], dim=2
            )
        else:
            key_layer = self.transpose_for_scores(self.key(hidden_states))
            value_layer = self.transpose_for_scores(self.value(hidden_states))

        query_layer = self.transpose_for_scores(mixed_query_layer)

        use_cache = past_key_value is not None
        # if cross_attention save Tuple(torch.Tensor, torch.Tensor) of all cross attention key/value_states.
        # Further calls to cross_attention layer can then reuse all cross-attention
        # key/value_states (first "if" case)
        # if uni-directional self-attention (decoder) save Tuple(torch.Tensor, torch.Tensor) of
        # all previous decoder key/value_states. Further calls to uni-directional self-attention
        # can concat previous decoder key/value_states to current projected key/value_states (third "elif" case)
        # if encoder bi-directional self-attention `past_key_value` is always `None`
        # NOTE: like in other caches, we store the text component. In GIT it means we discard the image component.
        past_key_value = (
            key_layer[:, :, cutoff:, :],
            value_layer[:, :, cutoff:, :],
        )

        # Take the dot product between "query" and "key" to get the raw attention scores.
        attention_scores = torch.matmul(query_layer, key_layer.transpose(-1, -2))

        if self.position_embedding_type == "relative_key" or self.position_embedding_type == "relative_key_query":
            query_length, key_length = query_layer.shape[2], key_layer.shape[2]
            if use_cache:
                position_ids_l = torch.tensor(key_length - 1, dtype=torch.long, device=hidden_states.device).view(
                    -1, 1
                )
            else:
                position_ids_l = torch.arange(query_length, dtype=torch.long, device=hidden_states.device).view(-1, 1)
            position_ids_r = torch.arange(key_length, dtype=torch.long, device=hidden_states.device).view(1, -1)
            distance = position_ids_l - position_ids_r

            positional_embedding = self.distance_embedding(distance + self.max_position_embeddings - 1)
            positional_embedding = positional_embedding.to(dtype=query_layer.dtype)  # fp16 compatibility

            if self.position_embedding_type == "relative_key":
                relative_position_scores = torch.einsum("bhld,lrd->bhlr", query_layer, positional_embedding)
                attention_scores = attention_scores + relative_position_scores
            elif self.position_embedding_type == "relative_key_query":
                relative_position_scores_query = torch.einsum("bhld,lrd->bhlr", query_layer, positional_embedding)
                relative_position_scores_key = torch.einsum("bhrd,lrd->bhlr", key_layer, positional_embedding)
                attention_scores = attention_scores + relative_position_scores_query + relative_position_scores_key

        attention_scores = attention_scores / math.sqrt(self.attention_head_size)
        if attention_mask is not None:
            # Apply the attention mask is (precomputed for all layers in GitModel forward() function)
            attention_scores = attention_scores + attention_mask

        # Normalize the attention scores to probabilities.
        attention_probs = nn.functional.softmax(attention_scores, dim=-1)

        # This is actually dropping out entire tokens to attend to, which might
        # seem a bit unusual, but is taken from the original Transformer paper.
        attention_probs = self.dropout(attention_probs)

        # Mask heads if we want to
        if head_mask is not None:
            attention_probs = attention_probs * head_mask

        context_layer = torch.matmul(attention_probs, value_layer)

        context_layer = context_layer.permute(0, 2, 1, 3).contiguous()
        new_context_layer_shape = context_layer.size()[:-2] + (self.all_head_size,)
        context_layer = context_layer.view(new_context_layer_shape)

        outputs = (context_layer, attention_probs) if output_attentions else (context_layer,)

        outputs = outputs + (past_key_value,)
        return outputs


# Copied from transformers.models.bert.modeling_bert.BertSelfOutput
class GitSelfOutput(nn.Module):
    def __init__(self, config):
        super().__init__()
        self.dense = nn.Linear(config.hidden_size, config.hidden_size)
        self.LayerNorm = nn.LayerNorm(config.hidden_size, eps=config.layer_norm_eps)
        self.dropout = nn.Dropout(config.hidden_dropout_prob)

    def forward(self, hidden_states: torch.Tensor, input_tensor: torch.Tensor) -> torch.Tensor:
        hidden_states = self.dense(hidden_states)
        hidden_states = self.dropout(hidden_states)
        hidden_states = self.LayerNorm(hidden_states + input_tensor)
        return hidden_states


class GitAttention(nn.Module):
    # Copied from transformers.models.bert.modeling_bert.BertAttention.__init__ with Bert->Git
    def __init__(self, config, position_embedding_type=None):
        super().__init__()
        self.self = GitSelfAttention(config, position_embedding_type=position_embedding_type)
        self.output = GitSelfOutput(config)
        self.pruned_heads = set()

    # Copied from transformers.models.bert.modeling_bert.BertAttention.prune_heads
    def prune_heads(self, heads):
        if len(heads) == 0:
            return
        heads, index = find_pruneable_heads_and_indices(
            heads, self.self.num_attention_heads, self.self.attention_head_size, self.pruned_heads
        )

        # Prune linear layers
        self.self.query = prune_linear_layer(self.self.query, index)
        self.self.key = prune_linear_layer(self.self.key, index)
        self.self.value = prune_linear_layer(self.self.value, index)
        self.output.dense = prune_linear_layer(self.output.dense, index, dim=1)

        # Update hyper params and store pruned heads
        self.self.num_attention_heads = self.self.num_attention_heads - len(heads)
        self.self.all_head_size = self.self.attention_head_size * self.self.num_attention_heads
        self.pruned_heads = self.pruned_heads.union(heads)

    def forward(
        self,
        hidden_states: torch.Tensor,
        attention_mask: Optional[torch.FloatTensor] = None,
        head_mask: Optional[torch.FloatTensor] = None,
        past_key_value: Optional[Tuple[Tuple[torch.FloatTensor]]] = None,
        output_attentions: Optional[bool] = False,
        pixel_values_present: Optional[bool] = False,
    ) -> Tuple[torch.Tensor]:
        self_outputs = self.self(
            hidden_states,
            attention_mask,
            head_mask,
            past_key_value,
            output_attentions,
            pixel_values_present,
        )
        attention_output = self.output(self_outputs[0], hidden_states)
        outputs = (attention_output,) + self_outputs[1:]  # add attentions if we output them
        return outputs


# Copied from transformers.models.bert.modeling_bert.BertIntermediate
class GitIntermediate(nn.Module):
    def __init__(self, config):
        super().__init__()
        self.dense = nn.Linear(config.hidden_size, config.intermediate_size)
        if isinstance(config.hidden_act, str):
            self.intermediate_act_fn = ACT2FN[config.hidden_act]
        else:
            self.intermediate_act_fn = config.hidden_act

    def forward(self, hidden_states: torch.Tensor) -> torch.Tensor:
        hidden_states = self.dense(hidden_states)
        hidden_states = self.intermediate_act_fn(hidden_states)
        return hidden_states


# Copied from transformers.models.bert.modeling_bert.BertOutput
class GitOutput(nn.Module):
    def __init__(self, config):
        super().__init__()
        self.dense = nn.Linear(config.intermediate_size, config.hidden_size)
        self.LayerNorm = nn.LayerNorm(config.hidden_size, eps=config.layer_norm_eps)
        self.dropout = nn.Dropout(config.hidden_dropout_prob)

    def forward(self, hidden_states: torch.Tensor, input_tensor: torch.Tensor) -> torch.Tensor:
        hidden_states = self.dense(hidden_states)
        hidden_states = self.dropout(hidden_states)
        hidden_states = self.LayerNorm(hidden_states + input_tensor)
        return hidden_states


class GitLayer(nn.Module):
    def __init__(self, config):
        super().__init__()
        self.chunk_size_feed_forward = config.chunk_size_feed_forward
        self.seq_len_dim = 1
        self.attention = GitAttention(config)
        self.intermediate = GitIntermediate(config)
        self.output = GitOutput(config)

    def forward(
        self,
        hidden_states: torch.Tensor,
        attention_mask: Optional[torch.FloatTensor] = None,
        head_mask: Optional[torch.FloatTensor] = None,
        past_key_value: Optional[Tuple[Tuple[torch.FloatTensor]]] = None,
        output_attentions: Optional[bool] = False,
        pixel_values_present: Optional[bool] = False,
    ) -> Tuple[torch.Tensor]:
        # decoder uni-directional self-attention cached key/values tuple is at positions 1,2
        self_attn_past_key_value = past_key_value[:2] if past_key_value is not None else None
        self_attention_outputs = self.attention(
            hidden_states,
            attention_mask,
            head_mask,
            output_attentions=output_attentions,
            past_key_value=self_attn_past_key_value,
            pixel_values_present=pixel_values_present,
        )
        attention_output = self_attention_outputs[0]

        # if decoder, the last output is tuple of self-attn cache
        outputs = self_attention_outputs[1:-1]
        present_key_value = self_attention_outputs[-1]

        layer_output = apply_chunking_to_forward(
            self.feed_forward_chunk, self.chunk_size_feed_forward, self.seq_len_dim, attention_output
        )
        outputs = (layer_output,) + outputs

        # if decoder, return the attn key/values as the last output
        outputs = outputs + (present_key_value,)

        return outputs

    def feed_forward_chunk(self, attention_output):
        intermediate_output = self.intermediate(attention_output)
        layer_output = self.output(intermediate_output, attention_output)
        return layer_output


class GitEncoder(nn.Module):
    # Copied from transformers.models.bert.modeling_bert.BertEncoder.__init__ with Bert->Git
    def __init__(self, config):
        super().__init__()
        self.config = config
        self.layer = nn.ModuleList([GitLayer(config) for _ in range(config.num_hidden_layers)])
        self.gradient_checkpointing = False

    def forward(
        self,
        hidden_states: torch.Tensor,
        attention_mask: Optional[torch.FloatTensor] = None,
        head_mask: Optional[torch.FloatTensor] = None,
        past_key_values: Optional[Tuple[Tuple[torch.FloatTensor]]] = None,
        use_cache: Optional[bool] = None,
        output_attentions: Optional[bool] = False,
        output_hidden_states: Optional[bool] = False,
        pixel_values_present: Optional[bool] = False,
        return_dict: Optional[bool] = True,
    ) -> Union[Tuple[torch.Tensor], BaseModelOutputWithPast]:
        if self.gradient_checkpointing and self.training:
            if use_cache:
                logger.warning(
                    "`use_cache=True` is incompatible with gradient checkpointing. Setting `use_cache=False`..."
                )
                use_cache = False

        all_hidden_states = () if output_hidden_states else None
        all_self_attentions = () if output_attentions else None

        next_decoder_cache = () if use_cache else None
        for i, layer_module in enumerate(self.layer):
            if output_hidden_states:
                all_hidden_states = all_hidden_states + (hidden_states,)

            layer_head_mask = head_mask[i] if head_mask is not None else None
            past_key_value = past_key_values[i] if past_key_values is not None else None

            if self.gradient_checkpointing and self.training:
<<<<<<< HEAD
=======
                if use_cache:
                    logger.warning_once(
                        "`use_cache=True` is incompatible with gradient checkpointing. Setting `use_cache=False`..."
                    )
                    use_cache = False
>>>>>>> 50db7414

                def create_custom_forward(module):
                    def custom_forward(*inputs):
                        return module(*inputs, past_key_value, output_attentions)

                    return custom_forward

                layer_outputs = torch.utils.checkpoint.checkpoint(
                    create_custom_forward(layer_module),
                    hidden_states,
                    attention_mask,
                    layer_head_mask,
                )
            else:
                layer_outputs = layer_module(
                    hidden_states,
                    attention_mask,
                    layer_head_mask,
                    past_key_value,
                    output_attentions,
                    pixel_values_present,
                )

            hidden_states = layer_outputs[0]
            if use_cache:
                next_decoder_cache += (layer_outputs[-1],)
            if output_attentions:
                all_self_attentions = all_self_attentions + (layer_outputs[1],)

        if output_hidden_states:
            all_hidden_states = all_hidden_states + (hidden_states,)

        if not return_dict:
            return tuple(
                v
                for v in [
                    hidden_states,
                    next_decoder_cache,
                    all_hidden_states,
                    all_self_attentions,
                ]
                if v is not None
            )
        return BaseModelOutputWithPast(
            last_hidden_state=hidden_states,
            past_key_values=next_decoder_cache,
            hidden_states=all_hidden_states,
            attentions=all_self_attentions,
        )


class GitPreTrainedModel(PreTrainedModel):
    """
    An abstract class to handle weights initialization and a simple interface for downloading and loading pretrained
    models.
    """

    config_class = GitConfig
    base_model_prefix = "git"
    supports_gradient_checkpointing = True
    _keys_to_ignore_on_load_missing = [r"position_ids"]

    def _init_weights(self, module):
        """Initialize the weights"""
        if isinstance(module, GitVisionEmbeddings):
            nn.init.normal_(module.class_embedding, mean=0.0, std=self.config.initializer_range)
            nn.init.normal_(module.patch_embedding.weight, std=self.config.initializer_range)
            nn.init.normal_(module.position_embedding.weight, std=self.config.initializer_range)
        if isinstance(module, nn.Linear):
            # Slightly different from the TF version which uses truncated_normal for initialization
            # cf https://github.com/pytorch/pytorch/pull/5617
            module.weight.data.normal_(mean=0.0, std=self.config.initializer_range)
            if module.bias is not None:
                module.bias.data.zero_()
        elif isinstance(module, nn.Embedding):
            module.weight.data.normal_(mean=0.0, std=self.config.initializer_range)
            if module.padding_idx is not None:
                module.weight.data[module.padding_idx].zero_()
        elif isinstance(module, nn.LayerNorm):
            module.bias.data.zero_()
            module.weight.data.fill_(1.0)

    def _set_gradient_checkpointing(self, module, value=False):
        if isinstance(module, (GitEncoder, GitVisionEncoder)):
            module.gradient_checkpointing = value


GIT_START_DOCSTRING = r"""

    This model inherits from [`PreTrainedModel`]. Check the superclass documentation for the generic methods the
    library implements for all its model (such as downloading or saving, resizing the input embeddings, pruning heads
    etc.)

    This model is also a PyTorch [torch.nn.Module](https://pytorch.org/docs/stable/nn.html#torch.nn.Module) subclass.
    Use it as a regular PyTorch Module and refer to the PyTorch documentation for all matter related to general usage
    and behavior.

    Parameters:
        config ([`GitConfig`]): Model configuration class with all the parameters of the model.
            Initializing with a config file does not load the weights associated with the model, only the
            configuration. Check out the [`~PreTrainedModel.from_pretrained`] method to load the model weights.
"""

GIT_INPUTS_DOCSTRING = r"""
    Args:
        input_ids (`torch.LongTensor` of shape `({0})`):
            Indices of input sequence tokens in the vocabulary.

            Indices can be obtained using [`AutoTokenizer`]. See [`PreTrainedTokenizer.encode`] and
            [`PreTrainedTokenizer.__call__`] for details.

            [What are input IDs?](../glossary#input-ids)
        attention_mask (`torch.FloatTensor` of shape `({0})`, *optional*):
            Mask to avoid performing attention on padding token indices. Mask values selected in `[0, 1]`:

            - 1 for tokens that are **not masked**,
            - 0 for tokens that are **masked**.

            [What are attention masks?](../glossary#attention-mask)

        position_ids (`torch.LongTensor` of shape `({0})`, *optional*):
            Indices of positions of each input sequence tokens in the position embeddings. Selected in the range `[0,
            config.max_position_embeddings - 1]`.

            [What are position IDs?](../glossary#position-ids)

        pixel_values (`torch.FloatTensor` of shape `(batch_size, num_channels, height, width)`):
            Pixel values. Pixel values can be obtained using [`AutoImageProcessor`]. See
            [`CLIPImageProcessor.__call__`] for details.

        head_mask (`torch.FloatTensor` of shape `(num_heads,)` or `(num_layers, num_heads)`, *optional*):
            Mask to nullify selected heads of the self-attention modules. Mask values selected in `[0, 1]`:

            - 1 indicates the head is **not masked**,
            - 0 indicates the head is **masked**.

        inputs_embeds (`torch.FloatTensor` of shape `({0}, hidden_size)`, *optional*):
            Optionally, instead of passing `input_ids` you can choose to directly pass an embedded representation. This
            is useful if you want more control over how to convert `input_ids` indices into associated vectors than the
            model's internal embedding lookup matrix.
        output_attentions (`bool`, *optional*):
            Whether or not to return the attentions tensors of all attention layers. See `attentions` under returned
            tensors for more detail.
        output_hidden_states (`bool`, *optional*):
            Whether or not to return the hidden states of all layers. See `hidden_states` under returned tensors for
            more detail.
        return_dict (`bool`, *optional*):
            Whether or not to return a [`~utils.ModelOutput`] instead of a plain tuple.
"""


# Copied from transformers.models.clip.modeling_clip.CLIPVisionEmbeddings with CLIP->Git
class GitVisionEmbeddings(nn.Module):
    def __init__(self, config: GitVisionConfig):
        super().__init__()
        self.config = config
        self.embed_dim = config.hidden_size
        self.image_size = config.image_size
        self.patch_size = config.patch_size

        self.class_embedding = nn.Parameter(torch.randn(self.embed_dim))

        self.patch_embedding = nn.Conv2d(
            in_channels=config.num_channels,
            out_channels=self.embed_dim,
            kernel_size=self.patch_size,
            stride=self.patch_size,
            bias=False,
        )

        self.num_patches = (self.image_size // self.patch_size) ** 2
        self.num_positions = self.num_patches + 1
        self.position_embedding = nn.Embedding(self.num_positions, self.embed_dim)
        self.register_buffer("position_ids", torch.arange(self.num_positions).expand((1, -1)))

    def forward(self, pixel_values: torch.FloatTensor) -> torch.Tensor:
        batch_size = pixel_values.shape[0]
        patch_embeds = self.patch_embedding(pixel_values)  # shape = [*, width, grid, grid]
        patch_embeds = patch_embeds.flatten(2).transpose(1, 2)

        class_embeds = self.class_embedding.expand(batch_size, 1, -1)
        embeddings = torch.cat([class_embeds, patch_embeds], dim=1)
        embeddings = embeddings + self.position_embedding(self.position_ids)
        return embeddings


# Copied from transformers.models.clip.modeling_clip.CLIPMLP
class GitVisionMLP(nn.Module):
    def __init__(self, config):
        super().__init__()
        self.config = config
        self.activation_fn = ACT2FN[config.hidden_act]
        self.fc1 = nn.Linear(config.hidden_size, config.intermediate_size)
        self.fc2 = nn.Linear(config.intermediate_size, config.hidden_size)

    def forward(self, hidden_states: torch.Tensor) -> torch.Tensor:
        hidden_states = self.fc1(hidden_states)
        hidden_states = self.activation_fn(hidden_states)
        hidden_states = self.fc2(hidden_states)
        return hidden_states


# Copied from transformers.models.clip.modeling_clip.CLIPAttention
class GitVisionAttention(nn.Module):
    """Multi-headed attention from 'Attention Is All You Need' paper"""

    def __init__(self, config):
        super().__init__()
        self.config = config
        self.embed_dim = config.hidden_size
        self.num_heads = config.num_attention_heads
        self.head_dim = self.embed_dim // self.num_heads
        if self.head_dim * self.num_heads != self.embed_dim:
            raise ValueError(
                f"embed_dim must be divisible by num_heads (got `embed_dim`: {self.embed_dim} and `num_heads`:"
                f" {self.num_heads})."
            )
        self.scale = self.head_dim**-0.5
        self.dropout = config.attention_dropout

        self.k_proj = nn.Linear(self.embed_dim, self.embed_dim)
        self.v_proj = nn.Linear(self.embed_dim, self.embed_dim)
        self.q_proj = nn.Linear(self.embed_dim, self.embed_dim)
        self.out_proj = nn.Linear(self.embed_dim, self.embed_dim)

    def _shape(self, tensor: torch.Tensor, seq_len: int, bsz: int):
        return tensor.view(bsz, seq_len, self.num_heads, self.head_dim).transpose(1, 2).contiguous()

    def forward(
        self,
        hidden_states: torch.Tensor,
        attention_mask: Optional[torch.Tensor] = None,
        causal_attention_mask: Optional[torch.Tensor] = None,
        output_attentions: Optional[bool] = False,
    ) -> Tuple[torch.Tensor, Optional[torch.Tensor], Optional[Tuple[torch.Tensor]]]:
        """Input shape: Batch x Time x Channel"""

        bsz, tgt_len, embed_dim = hidden_states.size()

        # get query proj
        query_states = self.q_proj(hidden_states) * self.scale
        key_states = self._shape(self.k_proj(hidden_states), -1, bsz)
        value_states = self._shape(self.v_proj(hidden_states), -1, bsz)

        proj_shape = (bsz * self.num_heads, -1, self.head_dim)
        query_states = self._shape(query_states, tgt_len, bsz).view(*proj_shape)
        key_states = key_states.view(*proj_shape)
        value_states = value_states.view(*proj_shape)

        src_len = key_states.size(1)
        attn_weights = torch.bmm(query_states, key_states.transpose(1, 2))

        if attn_weights.size() != (bsz * self.num_heads, tgt_len, src_len):
            raise ValueError(
                f"Attention weights should be of size {(bsz * self.num_heads, tgt_len, src_len)}, but is"
                f" {attn_weights.size()}"
            )

        # apply the causal_attention_mask first
        if causal_attention_mask is not None:
            if causal_attention_mask.size() != (bsz, 1, tgt_len, src_len):
                raise ValueError(
                    f"Attention mask should be of size {(bsz, 1, tgt_len, src_len)}, but is"
                    f" {causal_attention_mask.size()}"
                )
            attn_weights = attn_weights.view(bsz, self.num_heads, tgt_len, src_len) + causal_attention_mask
            attn_weights = attn_weights.view(bsz * self.num_heads, tgt_len, src_len)

        if attention_mask is not None:
            if attention_mask.size() != (bsz, 1, tgt_len, src_len):
                raise ValueError(
                    f"Attention mask should be of size {(bsz, 1, tgt_len, src_len)}, but is {attention_mask.size()}"
                )
            attn_weights = attn_weights.view(bsz, self.num_heads, tgt_len, src_len) + attention_mask
            attn_weights = attn_weights.view(bsz * self.num_heads, tgt_len, src_len)

        attn_weights = nn.functional.softmax(attn_weights, dim=-1)

        if output_attentions:
            # this operation is a bit akward, but it's required to
            # make sure that attn_weights keeps its gradient.
            # In order to do so, attn_weights have to reshaped
            # twice and have to be reused in the following
            attn_weights_reshaped = attn_weights.view(bsz, self.num_heads, tgt_len, src_len)
            attn_weights = attn_weights_reshaped.view(bsz * self.num_heads, tgt_len, src_len)
        else:
            attn_weights_reshaped = None

        attn_probs = nn.functional.dropout(attn_weights, p=self.dropout, training=self.training)

        attn_output = torch.bmm(attn_probs, value_states)

        if attn_output.size() != (bsz * self.num_heads, tgt_len, self.head_dim):
            raise ValueError(
                f"`attn_output` should be of size {(bsz, self.num_heads, tgt_len, self.head_dim)}, but is"
                f" {attn_output.size()}"
            )

        attn_output = attn_output.view(bsz, self.num_heads, tgt_len, self.head_dim)
        attn_output = attn_output.transpose(1, 2)
        attn_output = attn_output.reshape(bsz, tgt_len, embed_dim)

        attn_output = self.out_proj(attn_output)

        return attn_output, attn_weights_reshaped


# Copied from transformers.models.clip.modeling_clip.CLIPEncoderLayer with CLIP->GitVision
class GitVisionEncoderLayer(nn.Module):
    def __init__(self, config: GitVisionConfig):
        super().__init__()
        self.embed_dim = config.hidden_size
        self.self_attn = GitVisionAttention(config)
        self.layer_norm1 = nn.LayerNorm(self.embed_dim, eps=config.layer_norm_eps)
        self.mlp = GitVisionMLP(config)
        self.layer_norm2 = nn.LayerNorm(self.embed_dim, eps=config.layer_norm_eps)

    def forward(
        self,
        hidden_states: torch.Tensor,
        attention_mask: torch.Tensor,
        causal_attention_mask: torch.Tensor,
        output_attentions: Optional[bool] = False,
    ) -> Tuple[torch.FloatTensor]:
        """
        Args:
            hidden_states (`torch.FloatTensor`): input to the layer of shape `(batch, seq_len, embed_dim)`
            attention_mask (`torch.FloatTensor`): attention mask of size
                `(batch, 1, tgt_len, src_len)` where padding elements are indicated by very large negative values.
                `(config.encoder_attention_heads,)`.
            output_attentions (`bool`, *optional*):
                Whether or not to return the attentions tensors of all attention layers. See `attentions` under
                returned tensors for more detail.
        """
        residual = hidden_states

        hidden_states = self.layer_norm1(hidden_states)
        hidden_states, attn_weights = self.self_attn(
            hidden_states=hidden_states,
            attention_mask=attention_mask,
            causal_attention_mask=causal_attention_mask,
            output_attentions=output_attentions,
        )
        hidden_states = residual + hidden_states

        residual = hidden_states
        hidden_states = self.layer_norm2(hidden_states)
        hidden_states = self.mlp(hidden_states)
        hidden_states = residual + hidden_states

        outputs = (hidden_states,)

        if output_attentions:
            outputs += (attn_weights,)

        return outputs


# Copied from transformers.models.clip.modeling_clip.CLIPEncoder with CLIP->GitVision, CLIPConfig
class GitVisionEncoder(nn.Module):
    """
    Transformer encoder consisting of `config.num_hidden_layers` self attention layers. Each layer is a
    [`GitVisionEncoderLayer`].

    Args:
        config: GitVisionConfig
    """

    def __init__(self, config: GitVisionConfig):
        super().__init__()
        self.config = config
        self.layers = nn.ModuleList([GitVisionEncoderLayer(config) for _ in range(config.num_hidden_layers)])
        self.gradient_checkpointing = False

    def forward(
        self,
        inputs_embeds,
        attention_mask: Optional[torch.Tensor] = None,
        causal_attention_mask: Optional[torch.Tensor] = None,
        output_attentions: Optional[bool] = None,
        output_hidden_states: Optional[bool] = None,
        return_dict: Optional[bool] = None,
    ) -> Union[Tuple, BaseModelOutput]:
        r"""
        Args:
            inputs_embeds (`torch.FloatTensor` of shape `(batch_size, sequence_length, hidden_size)`):
                Optionally, instead of passing `input_ids` you can choose to directly pass an embedded representation.
                This is useful if you want more control over how to convert `input_ids` indices into associated vectors
                than the model's internal embedding lookup matrix.
            attention_mask (`torch.Tensor` of shape `(batch_size, sequence_length)`, *optional*):
                Mask to avoid performing attention on padding token indices. Mask values selected in `[0, 1]`:

                - 1 for tokens that are **not masked**,
                - 0 for tokens that are **masked**.

                [What are attention masks?](../glossary#attention-mask)
            causal_attention_mask (`torch.Tensor` of shape `(batch_size, sequence_length)`, *optional*):
                Causal mask for the text model. Mask values selected in `[0, 1]`:

                - 1 for tokens that are **not masked**,
                - 0 for tokens that are **masked**.

                [What are attention masks?](../glossary#attention-mask)
            output_attentions (`bool`, *optional*):
                Whether or not to return the attentions tensors of all attention layers. See `attentions` under
                returned tensors for more detail.
            output_hidden_states (`bool`, *optional*):
                Whether or not to return the hidden states of all layers. See `hidden_states` under returned tensors
                for more detail.
            return_dict (`bool`, *optional*):
                Whether or not to return a [`~utils.ModelOutput`] instead of a plain tuple.
        """
        output_attentions = output_attentions if output_attentions is not None else self.config.output_attentions
        output_hidden_states = (
            output_hidden_states if output_hidden_states is not None else self.config.output_hidden_states
        )
        return_dict = return_dict if return_dict is not None else self.config.use_return_dict

        encoder_states = () if output_hidden_states else None
        all_attentions = () if output_attentions else None

        hidden_states = inputs_embeds
        for idx, encoder_layer in enumerate(self.layers):
            if output_hidden_states:
                encoder_states = encoder_states + (hidden_states,)
            if self.gradient_checkpointing and self.training:

                def create_custom_forward(module):
                    def custom_forward(*inputs):
                        return module(*inputs, output_attentions)

                    return custom_forward

                layer_outputs = torch.utils.checkpoint.checkpoint(
                    create_custom_forward(encoder_layer),
                    hidden_states,
                    attention_mask,
                    causal_attention_mask,
                )
            else:
                layer_outputs = encoder_layer(
                    hidden_states,
                    attention_mask,
                    causal_attention_mask,
                    output_attentions=output_attentions,
                )

            hidden_states = layer_outputs[0]

            if output_attentions:
                all_attentions = all_attentions + (layer_outputs[1],)

        if output_hidden_states:
            encoder_states = encoder_states + (hidden_states,)

        if not return_dict:
            return tuple(v for v in [hidden_states, encoder_states, all_attentions] if v is not None)
        return BaseModelOutput(
            last_hidden_state=hidden_states, hidden_states=encoder_states, attentions=all_attentions
        )


GIT_VISION_INPUTS_DOCSTRING = r"""
    Args:
        pixel_values (`torch.FloatTensor` of shape `(batch_size, num_channels, height, width)`):
            Pixel values. Padding will be ignored by default should you provide it. Pixel values can be obtained using
            [`AutoImageProcessor`]. See [`CLIPImageProcessor.__call__`] for details.
        output_attentions (`bool`, *optional*):
            Whether or not to return the attentions tensors of all attention layers. See `attentions` under returned
            tensors for more detail.
        output_hidden_states (`bool`, *optional*):
            Whether or not to return the hidden states of all layers. See `hidden_states` under returned tensors for
            more detail.
        return_dict (`bool`, *optional*):
            Whether or not to return a [`~utils.ModelOutput`] instead of a plain tuple.
"""


class GitVisionTransformer(nn.Module):
    # Copied from transformers.models.clip.modeling_clip.CLIPVisionTransformer.__init__ with CLIPEncoder->GitVisionEncoder, CLIP->Git
    def __init__(self, config: GitVisionConfig):
        super().__init__()
        self.config = config
        embed_dim = config.hidden_size

        self.embeddings = GitVisionEmbeddings(config)
        self.pre_layrnorm = nn.LayerNorm(embed_dim, eps=config.layer_norm_eps)
        self.encoder = GitVisionEncoder(config)
        self.post_layernorm = nn.LayerNorm(embed_dim, eps=config.layer_norm_eps)

    @add_start_docstrings_to_model_forward(GIT_VISION_INPUTS_DOCSTRING)
    @replace_return_docstrings(output_type=BaseModelOutput, config_class=GitVisionConfig)
    def forward(
        self,
        pixel_values: Optional[torch.FloatTensor] = None,
        output_attentions: Optional[bool] = None,
        output_hidden_states: Optional[bool] = None,
        return_dict: Optional[bool] = None,
    ) -> Union[Tuple, BaseModelOutput]:
        r"""
        Returns:

        """
        output_attentions = output_attentions if output_attentions is not None else self.config.output_attentions
        output_hidden_states = (
            output_hidden_states if output_hidden_states is not None else self.config.output_hidden_states
        )
        return_dict = return_dict if return_dict is not None else self.config.use_return_dict

        if pixel_values is None:
            raise ValueError("You have to specify pixel_values")

        hidden_states = self.embeddings(pixel_values)
        hidden_states = self.pre_layrnorm(hidden_states)

        encoder_outputs = self.encoder(
            inputs_embeds=hidden_states,
            output_attentions=output_attentions,
            output_hidden_states=output_hidden_states,
            return_dict=return_dict,
        )

        last_hidden_state = encoder_outputs[0]

        last_hidden_state = self.post_layernorm(last_hidden_state)

        if not return_dict:
            return (last_hidden_state,) + encoder_outputs[1:]

        return BaseModelOutput(
            last_hidden_state=last_hidden_state,
            hidden_states=encoder_outputs.hidden_states,
            attentions=encoder_outputs.attentions,
        )


@add_start_docstrings(
    """The vision model from CLIP, used in GIT, without any head or projection on top.""",
    GIT_START_DOCSTRING,
)
class GitVisionModel(GitPreTrainedModel):
    config_class = GitVisionConfig
    main_input_name = "pixel_values"

    # Copied from transformers.models.clip.modeling_clip.CLIPVisionModel.__init__ with CLIP->Git
    def __init__(self, config: GitVisionConfig):
        super().__init__(config)
        self.vision_model = GitVisionTransformer(config)
        # Initialize weights and apply final processing
        self.post_init()

    def get_input_embeddings(self) -> nn.Module:
        return self.vision_model.embeddings.patch_embedding

    @add_start_docstrings_to_model_forward(GIT_VISION_INPUTS_DOCSTRING)
    @replace_return_docstrings(output_type=BaseModelOutput, config_class=GitVisionConfig)
    def forward(
        self,
        pixel_values: Optional[torch.FloatTensor] = None,
        output_attentions: Optional[bool] = None,
        output_hidden_states: Optional[bool] = None,
        return_dict: Optional[bool] = None,
    ) -> Union[Tuple, BaseModelOutput]:
        r"""
        Returns:

        Examples:

        ```python
        >>> from PIL import Image
        >>> import requests
        >>> from transformers import AutoProcessor, GitVisionModel

        >>> processor = AutoProcessor.from_pretrained("microsoft/git-base")
        >>> model = GitVisionModel.from_pretrained("microsoft/git-base")

        >>> url = "http://images.cocodataset.org/val2017/000000039769.jpg"
        >>> image = Image.open(requests.get(url, stream=True).raw)

        >>> inputs = processor(images=image, return_tensors="pt")

        >>> outputs = model(**inputs)
        >>> last_hidden_state = outputs.last_hidden_state
        ```"""
        return_dict = return_dict if return_dict is not None else self.config.use_return_dict

        return self.vision_model(
            pixel_values=pixel_values,
            output_attentions=output_attentions,
            output_hidden_states=output_hidden_states,
            return_dict=return_dict,
        )


class GitProjection(nn.Module):
    def __init__(self, config: GitConfig):
        super().__init__()
        self.config = config
        self.visual_projection = nn.Sequential(
            nn.Linear(config.vision_config.hidden_size, config.hidden_size),
            nn.LayerNorm(config.hidden_size, eps=config.vision_config.layer_norm_eps),
        )

    def forward(self, embeddings: torch.Tensor) -> torch.Tensor:
        return self.visual_projection(embeddings)


@add_start_docstrings(
    "The bare GIT Model transformer consisting of a CLIP image encoder and text decoder outputting raw hidden-states"
    " without any specific head on top.",
    GIT_START_DOCSTRING,
)
class GitModel(GitPreTrainedModel):
    def __init__(self, config):
        super().__init__(config)
        self.config = config

        self.embeddings = GitEmbeddings(config)
        self.image_encoder = GitVisionModel(config.vision_config)
        self.encoder = GitEncoder(config)

        self.visual_projection = GitProjection(config)

        if config.num_image_with_embedding is not None:
            self.img_temperal_embedding = nn.ParameterList(
                nn.Parameter(torch.zeros(1, 1, config.vision_config.hidden_size))
                for _ in range(config.num_image_with_embedding)
            )

        # Initialize weights and apply final processing
        self.post_init()

    def get_input_embeddings(self):
        return self.embeddings.word_embeddings

    def set_input_embeddings(self, value):
        self.embeddings.word_embeddings = value

    def _prune_heads(self, heads_to_prune):
        """
        Prunes heads of the model. heads_to_prune: dict of {layer_num: list of heads to prune in this layer} See base
        class PreTrainedModel
        """
        for layer, heads in heads_to_prune.items():
            self.encoder.layer[layer].attention.prune_heads(heads)

    def _generate_future_mask(self, size: int, dtype: torch.dtype, device: torch.device) -> torch.Tensor:
        # Default mask is for forward direction. Flip for backward direction.
        mask = torch.triu(torch.ones(size, size, device=device, dtype=dtype), diagonal=1)
        mask = mask.masked_fill(mask == 1, float("-inf"))
        return mask

    def create_attention_mask(self, tgt, memory, tgt_mask, past_key_values_length, memory_key_padding_mask=None):
        num_tgt = tgt.shape[1]
        num_memory = memory.shape[1]
        device = tgt.device
        dtype = tgt.dtype
        top_left = torch.zeros((num_memory, num_memory), device=device, dtype=dtype)
        top_right = torch.full(
            (num_memory, num_tgt + past_key_values_length),
            float("-inf"),
            device=tgt.device,
            dtype=dtype,
        )
        bottom_left = torch.zeros(
            (num_tgt, num_memory),
            dtype=dtype,
            device=tgt_mask.device,
        )

        if past_key_values_length > 0:
            tgt_mask = torch.zeros(
                (tgt_mask.shape[0], tgt_mask.shape[0] + past_key_values_length),
                dtype=dtype,
                device=tgt_mask.device,
            )

        left = torch.cat((top_left, bottom_left), dim=0)
        right = torch.cat((top_right, tgt_mask.to(dtype)), dim=0)

        full_attention_mask = torch.cat((left, right), dim=1)[None, :]

        if memory_key_padding_mask is None:
            memory_key_padding_mask = torch.full((memory.shape[0], memory.shape[1]), fill_value=False, device=device)
        # if it is False, it means valid. That is, it is not a padding
        if memory_key_padding_mask.dtype != torch.bool:
            raise ValueError("Memory key padding mask must be a boolean tensor.")
        zero_negative_infinity = torch.zeros_like(memory_key_padding_mask, dtype=tgt.dtype)
        zero_negative_infinity[memory_key_padding_mask] = float("-inf")
        full_attention_mask = full_attention_mask.expand(
            (memory_key_padding_mask.shape[0], num_memory + num_tgt, num_memory + past_key_values_length + num_tgt)
        )
        full_attention_mask = full_attention_mask.clone()
        origin_left = full_attention_mask[:, :, :num_memory]
        update = zero_negative_infinity[:, None, :]
        full_attention_mask[:, :, :num_memory] = origin_left + update

        # add axis for multi-head
        full_attention_mask = full_attention_mask[:, None, :, :]

        return full_attention_mask

    @add_start_docstrings_to_model_forward(GIT_INPUTS_DOCSTRING.format("batch_size, sequence_length"))
    @replace_return_docstrings(output_type=BaseModelOutputWithPooling, config_class=_CONFIG_FOR_DOC)
    def forward(
        self,
        input_ids: Optional[torch.Tensor] = None,
        attention_mask: Optional[torch.Tensor] = None,
        position_ids: Optional[torch.Tensor] = None,
        pixel_values: Optional[torch.Tensor] = None,
        head_mask: Optional[torch.Tensor] = None,
        inputs_embeds: Optional[torch.Tensor] = None,
        past_key_values: Optional[List[torch.FloatTensor]] = None,
        use_cache: Optional[bool] = None,
        output_attentions: Optional[bool] = None,
        output_hidden_states: Optional[bool] = None,
        return_dict: Optional[bool] = None,
    ) -> Union[Tuple[torch.Tensor], BaseModelOutputWithPooling]:
        r"""
        past_key_values (`tuple(tuple(torch.FloatTensor))` of length `config.n_layers` with each tuple having 4 tensors of shape `(batch_size, num_heads, sequence_length - 1, embed_size_per_head)`):
            Contains precomputed key and value hidden states of the attention blocks. Can be used to speed up decoding.

            If `past_key_values` are used, the user can optionally input only the last `decoder_input_ids` (those that
            don't have their past key value states given to this model) of shape `(batch_size, 1)` instead of all
            `decoder_input_ids` of shape `(batch_size, sequence_length)`.
        use_cache (`bool`, *optional*):
            If set to `True`, `past_key_values` key value states are returned and can be used to speed up decoding (see
            `past_key_values`).

        Returns:

        Examples:

        ```python
        >>> from transformers import AutoProcessor, AutoModel
        >>> import requests
        >>> from PIL import Image

        >>> processor = AutoProcessor.from_pretrained("microsoft/git-base")
        >>> model = AutoModel.from_pretrained("microsoft/git-base")

        >>> url = "http://images.cocodataset.org/val2017/000000039769.jpg"
        >>> image = Image.open(requests.get(url, stream=True).raw)

        >>> text = "this is an image of two cats"

        >>> inputs = processor(text, images=image, return_tensors="pt")

        >>> outputs = model(**inputs)
        >>> last_hidden_state = outputs.last_hidden_state
        ```"""
        output_attentions = output_attentions if output_attentions is not None else self.config.output_attentions
        output_hidden_states = (
            output_hidden_states if output_hidden_states is not None else self.config.output_hidden_states
        )
        use_cache = use_cache if use_cache is not None else self.config.use_cache
        return_dict = return_dict if return_dict is not None else self.config.use_return_dict

        if input_ids is not None and inputs_embeds is not None:
            raise ValueError("You cannot specify both input_ids and inputs_embeds at the same time")
        elif input_ids is not None:
            input_shape = input_ids.size()
        elif inputs_embeds is not None:
            input_shape = inputs_embeds.size()[:-1]
        else:
            raise ValueError("You have to specify either input_ids or inputs_embeds")

        seq_length = input_shape[1]

        # past_key_values_length
        past_key_values_length = past_key_values[0][0].shape[2] if past_key_values is not None else 0

        # Prepare head mask if needed
        # 1.0 in head_mask indicate we keep the head
        # attention_probs has shape bsz x n_heads x N x N
        # input head_mask has shape [num_heads] or [num_hidden_layers x num_heads]
        # and head_mask is converted to shape [num_hidden_layers x batch x num_heads x seq_length x seq_length]
        head_mask = self.get_head_mask(head_mask, self.config.num_hidden_layers)

        projected_visual_features = None
        if pixel_values is not None:
            if pixel_values.ndim == 4:
                # here we assume pixel_values is of shape (batch_size, num_channels, height, width)
                visual_features = self.image_encoder(pixel_values).last_hidden_state

            elif pixel_values.ndim == 5:
                # here we assume pixel_values is of shape (batch_size, num_frames, num_channels, height, width)
                visual_features = []
                for frame_idx in range(pixel_values.shape[1]):
                    visual_features_frame = self.image_encoder(pixel_values[:, frame_idx, :, :]).last_hidden_state
                    visual_features_frame += self.img_temperal_embedding[frame_idx]
                    visual_features.append(visual_features_frame)

                # finally, concatenate all features along sequence dimension
                visual_features = torch.cat(visual_features, dim=1)

            else:
                raise ValueError("pixel_values must be of rank 4 or 5")

            projected_visual_features = self.visual_projection(visual_features)

        embedding_output = self.embeddings(
            input_ids=input_ids,
            position_ids=position_ids,
            inputs_embeds=inputs_embeds,
            past_key_values_length=past_key_values_length,
        )

        if projected_visual_features is None:
            projected_visual_features = torch.zeros(
                (embedding_output.shape[0], 0, embedding_output.shape[2]),
                dtype=embedding_output.dtype,
                device=embedding_output.device,
            )

        # Repeat visual features to match embedding batch size.
        projected_visual_features = projected_visual_features.repeat(
            embedding_output.size(0) // projected_visual_features.size(0), 1, 1
        )

        # concatenate patch token and text token embeddings
        hidden_states = torch.cat((projected_visual_features, embedding_output), dim=1)

        # By default, an additive causal mask is created
        # for masking the future (one direction).
        tgt_mask = self._generate_future_mask(seq_length, embedding_output.dtype, embedding_output.device)

        # Create an attention mask of shape (batch_size, 1, tgt_seq_len, src_seq_len)
        combined_attention_mask = self.create_attention_mask(
            tgt=embedding_output,
            memory=projected_visual_features,
            tgt_mask=tgt_mask,
            past_key_values_length=past_key_values_length,
        )

        if attention_mask is not None:
            # if the user provides an attention mask, we add it to the default one
            # [bsz, seq_len] -> [bsz, 1, tgt_seq_len, src_seq_len]
            expanded_attn_mask = _expand_mask(attention_mask, embedding_output.dtype, tgt_len=input_shape[-1]).to(
                embedding_output.device
            )
            if past_key_values_length > 0:
                expanded_attn_mask = expanded_attn_mask[:, :, -past_key_values_length:, :]
            else:
                combined_attention_mask[:, :, -input_shape[1] :, -input_shape[1] :] += expanded_attn_mask

        encoder_outputs = self.encoder(
            hidden_states,
            attention_mask=combined_attention_mask,
            head_mask=head_mask,
            past_key_values=past_key_values,
            use_cache=use_cache,
            output_attentions=output_attentions,
            output_hidden_states=output_hidden_states,
            return_dict=return_dict,
            pixel_values_present=pixel_values is not None,
        )
        sequence_output = encoder_outputs[0]

        if not return_dict:
            return (sequence_output,) + encoder_outputs[1:]

        return BaseModelOutputWithPast(
            last_hidden_state=sequence_output,
            past_key_values=encoder_outputs.past_key_values,
            hidden_states=encoder_outputs.hidden_states,
            attentions=encoder_outputs.attentions,
        )


@add_start_docstrings(
    """GIT Model with a `language modeling` head on top for autoregressive language modeling.""", GIT_START_DOCSTRING
)
class GitForCausalLM(GitPreTrainedModel):
    def __init__(self, config):
        super().__init__(config)

        self.git = GitModel(config)
        self.output = nn.Linear(config.hidden_size, config.vocab_size)

        # Initialize weights and apply final processing
        self.post_init()

    def get_output_embeddings(self):
        return self.output

    def set_output_embeddings(self, new_embeddings):
        self.output = new_embeddings

    @add_start_docstrings_to_model_forward(GIT_INPUTS_DOCSTRING.format("batch_size, sequence_length"))
    @replace_return_docstrings(output_type=CausalLMOutputWithPast, config_class=_CONFIG_FOR_DOC)
    def forward(
        self,
        input_ids: Optional[torch.Tensor] = None,
        attention_mask: Optional[torch.Tensor] = None,
        position_ids: Optional[torch.Tensor] = None,
        pixel_values: Optional[torch.Tensor] = None,
        head_mask: Optional[torch.Tensor] = None,
        inputs_embeds: Optional[torch.Tensor] = None,
        labels: Optional[torch.Tensor] = None,
        past_key_values: Optional[List[torch.Tensor]] = None,
        use_cache: Optional[bool] = None,
        output_attentions: Optional[bool] = None,
        output_hidden_states: Optional[bool] = None,
        return_dict: Optional[bool] = None,
    ) -> Union[Tuple[torch.Tensor], CausalLMOutputWithPast]:
        r"""
        labels (`torch.LongTensor` of shape `(batch_size, sequence_length)`, *optional*):
            Labels for computing the left-to-right language modeling loss (next word prediction). Indices should be in
            `[-100, 0, ..., config.vocab_size]` (see `input_ids` docstring) Tokens with indices set to `-100` are
            ignored (masked), the loss is only computed for the tokens with labels n `[0, ..., config.vocab_size]`
        past_key_values (`tuple(tuple(torch.FloatTensor))` of length `config.n_layers` with each tuple having 4 tensors of shape `(batch_size, num_heads, sequence_length - 1, embed_size_per_head)`):
            Contains precomputed key and value hidden states of the attention blocks. Can be used to speed up decoding.

            If `past_key_values` are used, the user can optionally input only the last `decoder_input_ids` (those that
            don't have their past key value states given to this model) of shape `(batch_size, 1)` instead of all
            `decoder_input_ids` of shape `(batch_size, sequence_length)`.
        use_cache (`bool`, *optional*):
            If set to `True`, `past_key_values` key value states are returned and can be used to speed up decoding (see
            `past_key_values`).

        Returns:

        Examples:

        Image captioning example:

        ```python
        >>> from transformers import AutoProcessor, AutoModelForCausalLM
        >>> import requests
        >>> from PIL import Image

        >>> processor = AutoProcessor.from_pretrained("microsoft/git-base-coco")
        >>> model = AutoModelForCausalLM.from_pretrained("microsoft/git-base-coco")

        >>> url = "http://images.cocodataset.org/val2017/000000039769.jpg"
        >>> image = Image.open(requests.get(url, stream=True).raw)

        >>> pixel_values = processor(images=image, return_tensors="pt").pixel_values

        >>> generated_ids = model.generate(pixel_values=pixel_values, max_length=50)
        >>> generated_caption = processor.batch_decode(generated_ids, skip_special_tokens=True)[0]
        >>> print(generated_caption)
        two cats sleeping on a pink blanket next to remotes.
        ```

        Visual question answering (VQA) example:

        ```python
        >>> from transformers import AutoProcessor, AutoModelForCausalLM
        >>> from huggingface_hub import hf_hub_download
        >>> from PIL import Image

        >>> processor = AutoProcessor.from_pretrained("microsoft/git-base-textvqa")
        >>> model = AutoModelForCausalLM.from_pretrained("microsoft/git-base-textvqa")

        >>> file_path = hf_hub_download(repo_id="nielsr/textvqa-sample", filename="bus.png", repo_type="dataset")
        >>> image = Image.open(file_path).convert("RGB")

        >>> pixel_values = processor(images=image, return_tensors="pt").pixel_values

        >>> question = "what does the front of the bus say at the top?"

        >>> input_ids = processor(text=question, add_special_tokens=False).input_ids
        >>> input_ids = [processor.tokenizer.cls_token_id] + input_ids
        >>> input_ids = torch.tensor(input_ids).unsqueeze(0)

        >>> generated_ids = model.generate(pixel_values=pixel_values, input_ids=input_ids, max_length=50)
        >>> print(processor.batch_decode(generated_ids, skip_special_tokens=True))
        ['what does the front of the bus say at the top? special']
        ```

        Video captioning example:

        ```python
        >>> from transformers import AutoProcessor, AutoModelForCausalLM
        >>> from PIL import Image
        >>> import numpy as np
        >>> from huggingface_hub import hf_hub_download
        >>> from decord import VideoReader, cpu

        >>> processor = AutoProcessor.from_pretrained("microsoft/git-base-vatex")
        >>> model = AutoModelForCausalLM.from_pretrained("microsoft/git-base-vatex")

        >>> # set seed for reproducability
        >>> np.random.seed(45)


        >>> def sample_frame_indices(clip_len, frame_sample_rate, seg_len):
        ...     converted_len = int(clip_len * frame_sample_rate)
        ...     end_idx = np.random.randint(converted_len, seg_len)
        ...     start_idx = end_idx - converted_len
        ...     indices = np.linspace(start_idx, end_idx, num=clip_len)
        ...     indices = np.clip(indices, start_idx, end_idx - 1).astype(np.int64)
        ...     return indices


        >>> def sample_frames(file_path, num_frames):
        ...     videoreader = VideoReader(file_path, num_threads=1, ctx=cpu(0))
        ...     videoreader.seek(0)
        ...     indices = sample_frame_indices(clip_len=num_frames, frame_sample_rate=4, seg_len=len(videoreader))
        ...     frames = videoreader.get_batch(indices).asnumpy()
        ...     return list(frames)


        >>> # load video
        >>> file_path = hf_hub_download(
        ...     repo_id="nielsr/video-demo", filename="eating_spaghetti.mp4", repo_type="dataset"
        ... )

        >>> # sample frames
        >>> num_frames = model.config.num_image_with_embedding
        >>> frames = sample_frames(file_path, num_frames)

        >>> pixel_values = processor(images=frames, return_tensors="pt").pixel_values

        >>> generated_ids = model.generate(pixel_values=pixel_values, max_length=50)

        >>> print("Generated caption:", processor.batch_decode(generated_ids, skip_special_tokens=True))
        Generated caption: ['a woman is sitting at a table and she is talking about the food she is holding.']
        ```
        """
        return_dict = return_dict if return_dict is not None else self.config.use_return_dict
        if labels is not None:
            use_cache = False

        outputs = self.git(
            input_ids,
            attention_mask=attention_mask,
            position_ids=position_ids,
            pixel_values=pixel_values,
            head_mask=head_mask,
            inputs_embeds=inputs_embeds,
            past_key_values=past_key_values,
            use_cache=use_cache,
            output_attentions=output_attentions,
            output_hidden_states=output_hidden_states,
            return_dict=return_dict,
        )

        sequence_output = outputs[0]
        logits = self.output(sequence_output)

        loss = None
        if labels is not None:
            # we are doing next-token prediction; shift prediction scores and input ids by one
            num_image_tokens = self.git.encoder.layer[0].attention.self.image_patch_tokens
            shifted_logits = logits[:, num_image_tokens:-1, :].contiguous()
            labels = labels[:, 1:].contiguous()
            loss_fct = CrossEntropyLoss()
            loss = loss_fct(shifted_logits.view(-1, self.config.vocab_size), labels.view(-1))

        if not return_dict:
            output = (logits,) + outputs[1:]
            return ((loss,) + output) if loss is not None else output

        return CausalLMOutputWithPast(
            loss=loss,
            logits=logits,
            past_key_values=outputs.past_key_values,
            hidden_states=outputs.hidden_states,
            attentions=outputs.attentions,
        )

    def prepare_inputs_for_generation(
        self, input_ids, past_key_values=None, attention_mask=None, use_cache=None, **kwargs
    ):
        # cut decoder_input_ids if past_key_values is used
        if past_key_values is not None:
            input_ids = input_ids[:, -1:]

        # if model is used as a decoder in encoder-decoder model, the decoder attention mask is created on the fly
        input_shape = input_ids.shape
        if attention_mask is None:
            attention_mask = input_ids.new_ones(input_shape)

        return {
            "input_ids": input_ids,
            "attention_mask": attention_mask,
            "pixel_values": kwargs.get("pixel_values", None),
            "past_key_values": past_key_values,
            "use_cache": use_cache,
        }

    def _reorder_cache(self, past_key_values, beam_idx):
        reordered_past = ()
        for layer_past in past_key_values:
            reordered_past += (tuple(past_state.index_select(0, beam_idx) for past_state in layer_past),)
        return reordered_past<|MERGE_RESOLUTION|>--- conflicted
+++ resolved
@@ -433,7 +433,7 @@
     ) -> Union[Tuple[torch.Tensor], BaseModelOutputWithPast]:
         if self.gradient_checkpointing and self.training:
             if use_cache:
-                logger.warning(
+                logger.warning_once(
                     "`use_cache=True` is incompatible with gradient checkpointing. Setting `use_cache=False`..."
                 )
                 use_cache = False
@@ -450,14 +450,6 @@
             past_key_value = past_key_values[i] if past_key_values is not None else None
 
             if self.gradient_checkpointing and self.training:
-<<<<<<< HEAD
-=======
-                if use_cache:
-                    logger.warning_once(
-                        "`use_cache=True` is incompatible with gradient checkpointing. Setting `use_cache=False`..."
-                    )
-                    use_cache = False
->>>>>>> 50db7414
 
                 def create_custom_forward(module):
                     def custom_forward(*inputs):
