<<<<<<< HEAD
- sections:
  - local: index
    title: 🤗 Transformers
  - local: quicktour
    title: Tour rapido
  - local: installation
    title: Installazione
  title: Iniziare
- sections:
  - local: pipeline_tutorial
    title: Pipeline per l'inferenza
  - local: autoclass_tutorial
    title: Carica istanze pre-allenate con AutoClass
  - local: preprocessing
    title: Preprocess
  - local: training
    title: Fine-tuning di un modello pre-addestrato
  - local: accelerate
    title: Allenamento distribuito con 🤗 Accelerate
  - local: model_sharing
    title: Condividere un modello
  title: Esercitazione
- sections:
  - local: create_a_model
    title: Crea un'architettura personalizzata
  - local: custom_models
    title: Condividere modelli personalizzati
  - local: run_scripts
    title: Addestramento con script
  - local: multilingual
    title: Modelli multilingua per l'inferenza
  - local: converting_tensorflow_models
    title: Convertire modelli tensorflow
  - local: serialization
    title: Esporta modelli Transformers
  - local: perf_train_cpu
    title: Addestramento efficiente su CPU
  - local: perf_train_cpu_many
    title: Addestramento efficiente su multiple CPU
  - local: perf_infer_gpu_one
    title: Inferenza su una GPU
  - local: big_models
    title: Istanziare un big model
  - local: debugging
    title: Debugging
  title: Guide pratiche
- sections:
  - local: add_new_pipeline
    title: Come aggiungere una pipeline a 🤗 Transformers?
  - local: add_new_model
    title: Come aggiungere un modello a 🤗 Transformers?
  - local: perf_hardware
    title: Hardware ottimizzato per l'addestramento
  - local: community
    title: Risorse della comunità
  - local: pr_checks
    title: Controlli su una Pull Request
  title: Guide How-to
  
=======
- sections:
  - local: index
    title: 🤗 Transformers
  - local: quicktour
    title: Tour rapido
  - local: installation
    title: Installazione
  title: Iniziare
- sections:
  - local: pipeline_tutorial
    title: Pipeline per l'inferenza
  - local: autoclass_tutorial
    title: Carica istanze pre-allenate con AutoClass
  - local: preprocessing
    title: Preprocess
  - local: training
    title: Fine-tuning di un modello pre-addestrato
  - local: accelerate
    title: Allenamento distribuito con 🤗 Accelerate
  - local: model_sharing
    title: Condividere un modello
  title: Esercitazione
- sections:
  - local: create_a_model
    title: Crea un'architettura personalizzata
  - local: custom_models
    title: Condividere modelli personalizzati
  - local: run_scripts
    title: Addestramento con script
  - local: multilingual
    title: Modelli multilingua per l'inferenza
  - local: converting_tensorflow_models
    title: Convertire modelli tensorflow
  - local: serialization
    title: Esporta modelli Transformers
  - local: perf_train_cpu
    title: Addestramento efficiente su CPU
  - local: perf_train_cpu_many
    title: Addestramento efficiente su multiple CPU
  - local: perf_infer_cpu
    title: Inferenza Efficiente su CPU
  - local: big_models
    title: Istanziare un big model
  - local: migration
    title: Passaggio da pacchetti precedenti
  - local: debugging
    title: Debugging
  title: Guide pratiche
- sections:
  - local: add_new_pipeline
    title: Come aggiungere una pipeline a 🤗 Transformers?
  - local: add_new_model
    title: Come aggiungere un modello a 🤗 Transformers?
  - local: perf_hardware
    title: Hardware ottimizzato per l'addestramento
  - local: community
    title: Risorse della comunità
  - local: pr_checks
    title: Controlli su una Pull Request
  title: Guide How-to
  
>>>>>>> d0b942d1
<|MERGE_RESOLUTION|>--- conflicted
+++ resolved
@@ -1,4 +1,3 @@
-<<<<<<< HEAD
 - sections:
   - local: index
     title: 🤗 Transformers
@@ -34,7 +33,7 @@
     title: Convertire modelli tensorflow
   - local: serialization
     title: Esporta modelli Transformers
-  - local: perf_train_cpu
+  - local: perf_train_cp
     title: Addestramento efficiente su CPU
   - local: perf_train_cpu_many
     title: Addestramento efficiente su multiple CPU
@@ -56,68 +55,4 @@
     title: Risorse della comunità
   - local: pr_checks
     title: Controlli su una Pull Request
-  title: Guide How-to
-  
-=======
-- sections:
-  - local: index
-    title: 🤗 Transformers
-  - local: quicktour
-    title: Tour rapido
-  - local: installation
-    title: Installazione
-  title: Iniziare
-- sections:
-  - local: pipeline_tutorial
-    title: Pipeline per l'inferenza
-  - local: autoclass_tutorial
-    title: Carica istanze pre-allenate con AutoClass
-  - local: preprocessing
-    title: Preprocess
-  - local: training
-    title: Fine-tuning di un modello pre-addestrato
-  - local: accelerate
-    title: Allenamento distribuito con 🤗 Accelerate
-  - local: model_sharing
-    title: Condividere un modello
-  title: Esercitazione
-- sections:
-  - local: create_a_model
-    title: Crea un'architettura personalizzata
-  - local: custom_models
-    title: Condividere modelli personalizzati
-  - local: run_scripts
-    title: Addestramento con script
-  - local: multilingual
-    title: Modelli multilingua per l'inferenza
-  - local: converting_tensorflow_models
-    title: Convertire modelli tensorflow
-  - local: serialization
-    title: Esporta modelli Transformers
-  - local: perf_train_cpu
-    title: Addestramento efficiente su CPU
-  - local: perf_train_cpu_many
-    title: Addestramento efficiente su multiple CPU
-  - local: perf_infer_cpu
-    title: Inferenza Efficiente su CPU
-  - local: big_models
-    title: Istanziare un big model
-  - local: migration
-    title: Passaggio da pacchetti precedenti
-  - local: debugging
-    title: Debugging
-  title: Guide pratiche
-- sections:
-  - local: add_new_pipeline
-    title: Come aggiungere una pipeline a 🤗 Transformers?
-  - local: add_new_model
-    title: Come aggiungere un modello a 🤗 Transformers?
-  - local: perf_hardware
-    title: Hardware ottimizzato per l'addestramento
-  - local: community
-    title: Risorse della comunità
-  - local: pr_checks
-    title: Controlli su una Pull Request
-  title: Guide How-to
-  
->>>>>>> d0b942d1
+  title: Guide How-to