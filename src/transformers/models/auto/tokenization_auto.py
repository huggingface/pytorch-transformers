# coding=utf-8
# Copyright 2018 The HuggingFace Inc. team.
#
# Licensed under the Apache License, Version 2.0 (the "License");
# you may not use this file except in compliance with the License.
# You may obtain a copy of the License at
#
#     http://www.apache.org/licenses/LICENSE-2.0
#
# Unless required by applicable law or agreed to in writing, software
# distributed under the License is distributed on an "AS IS" BASIS,
# WITHOUT WARRANTIES OR CONDITIONS OF ANY KIND, either express or implied.
# See the License for the specific language governing permissions and
# limitations under the License.
""" Auto Tokenizer class. """

import importlib
import json
import os
from collections import OrderedDict
from typing import TYPE_CHECKING, Dict, Optional, Tuple, Union

from ...configuration_utils import PretrainedConfig
from ...file_utils import (
    cached_path,
    hf_bucket_url,
    is_offline_mode,
    is_sentencepiece_available,
    is_tokenizers_available,
)
from ...tokenization_utils_base import TOKENIZER_CONFIG_FILE
from ...tokenization_utils_fast import PreTrainedTokenizerFast
from ...utils import logging
from ..encoder_decoder import EncoderDecoderConfig
from .auto_factory import _LazyAutoMapping
from .configuration_auto import (
    CONFIG_MAPPING_NAMES,
    AutoConfig,
    config_class_to_model_type,
    model_type_to_module_name,
    replace_list_option_in_docstrings,
)


logger = logging.get_logger(__name__)

if TYPE_CHECKING:
    # This significantly improves completion suggestion performance when
    # the transformers package is used with Microsoft's Pylance language server.
    TOKENIZER_MAPPING_NAMES: OrderedDict[str, Tuple[Optional[str], Optional[str]]] = OrderedDict()
else:
    TOKENIZER_MAPPING_NAMES = OrderedDict(
        [
            ("fnet", ("FNetTokenizer", "FNetTokenizerFast" if is_tokenizers_available() else None)),
            ("retribert", ("RetriBertTokenizer", "RetriBertTokenizerFast" if is_tokenizers_available() else None)),
            ("roformer", ("RoFormerTokenizer", "RoFormerTokenizerFast" if is_tokenizers_available() else None)),
            (
                "t5",
                (
                    "T5Tokenizer" if is_sentencepiece_available() else None,
                    "T5TokenizerFast" if is_tokenizers_available() else None,
                ),
            ),
            (
                "mt5",
                (
                    "MT5Tokenizer" if is_sentencepiece_available() else None,
                    "MT5TokenizerFast" if is_tokenizers_available() else None,
                ),
            ),
            ("mobilebert", ("MobileBertTokenizer", "MobileBertTokenizerFast" if is_tokenizers_available() else None)),
            ("distilbert", ("DistilBertTokenizer", "DistilBertTokenizerFast" if is_tokenizers_available() else None)),
            (
                "albert",
                (
                    "AlbertTokenizer" if is_sentencepiece_available() else None,
                    "AlbertTokenizerFast" if is_tokenizers_available() else None,
                ),
            ),
            (
                "camembert",
                (
                    "CamembertTokenizer" if is_sentencepiece_available() else None,
                    "CamembertTokenizerFast" if is_tokenizers_available() else None,
                ),
            ),
            (
                "pegasus",
                (
                    "PegasusTokenizer" if is_sentencepiece_available() else None,
                    "PegasusTokenizerFast" if is_tokenizers_available() else None,
                ),
            ),
            (
                "mbart",
                (
                    "MBartTokenizer" if is_sentencepiece_available() else None,
                    "MBartTokenizerFast" if is_tokenizers_available() else None,
                ),
            ),
            (
                "xlm-roberta",
                (
                    "XLMRobertaTokenizer" if is_sentencepiece_available() else None,
                    "XLMRobertaTokenizerFast" if is_tokenizers_available() else None,
                ),
            ),
            ("marian", ("MarianTokenizer" if is_sentencepiece_available() else None, None)),
            ("blenderbot-small", ("BlenderbotSmallTokenizer", None)),
            ("blenderbot", ("BlenderbotTokenizer", None)),
            ("bart", ("BartTokenizer", "BartTokenizerFast")),
            ("longformer", ("LongformerTokenizer", "LongformerTokenizerFast" if is_tokenizers_available() else None)),
            ("roberta", ("RobertaTokenizer", "RobertaTokenizerFast" if is_tokenizers_available() else None)),
            (
                "reformer",
                (
                    "ReformerTokenizer" if is_sentencepiece_available() else None,
                    "ReformerTokenizerFast" if is_tokenizers_available() else None,
                ),
            ),
            ("electra", ("ElectraTokenizer", "ElectraTokenizerFast" if is_tokenizers_available() else None)),
            ("funnel", ("FunnelTokenizer", "FunnelTokenizerFast" if is_tokenizers_available() else None)),
            ("lxmert", ("LxmertTokenizer", "LxmertTokenizerFast" if is_tokenizers_available() else None)),
            ("layoutlm", ("LayoutLMTokenizer", "LayoutLMTokenizerFast" if is_tokenizers_available() else None)),
            ("layoutlmv2", ("LayoutLMv2Tokenizer", "LayoutLMv2TokenizerFast" if is_tokenizers_available() else None)),
            (
                "dpr",
                (
                    "DPRQuestionEncoderTokenizer",
                    "DPRQuestionEncoderTokenizerFast" if is_tokenizers_available() else None,
                ),
            ),
            (
                "squeezebert",
                ("SqueezeBertTokenizer", "SqueezeBertTokenizerFast" if is_tokenizers_available() else None),
            ),
<<<<<<< HEAD
        ),
        ("ibert", ("RobertaTokenizer", "RobertaTokenizerFast" if is_tokenizers_available() else None)),
        ("wav2vec2", ("Wav2Vec2CTCTokenizer", None)),
        ("hubert", ("Wav2Vec2CTCTokenizer", None)),
        ("gpt_neo", ("GPT2Tokenizer", "GPT2TokenizerFast" if is_tokenizers_available() else None)),
        ("luke", ("LukeTokenizer", None)),
        ("bigbird_pegasus", ("PegasusTokenizer", "PegasusTokenizerFast" if is_tokenizers_available() else None)),
        ("canine", ("CanineTokenizer", None)),
        ("bertweet", ("BertweetTokenizer", None)),
        ("bert-japanese", ("BertJapaneseTokenizer", None)),
        ("roberta_japanese", ("RobertaJapaneseTokenizer", None)),
        ("byt5", ("ByT5Tokenizer", None)),
        (
            "cpm",
=======
            ("bert", ("BertTokenizer", "BertTokenizerFast" if is_tokenizers_available() else None)),
            ("openai-gpt", ("OpenAIGPTTokenizer", "OpenAIGPTTokenizerFast" if is_tokenizers_available() else None)),
            ("gpt2", ("GPT2Tokenizer", "GPT2TokenizerFast" if is_tokenizers_available() else None)),
            ("transfo-xl", ("TransfoXLTokenizer", None)),
>>>>>>> 48fa42e5
            (
                "xlnet",
                (
                    "XLNetTokenizer" if is_sentencepiece_available() else None,
                    "XLNetTokenizerFast" if is_tokenizers_available() else None,
                ),
            ),
            ("flaubert", ("FlaubertTokenizer", None)),
            ("xlm", ("XLMTokenizer", None)),
            ("ctrl", ("CTRLTokenizer", None)),
            ("fsmt", ("FSMTTokenizer", None)),
            ("bert-generation", ("BertGenerationTokenizer" if is_sentencepiece_available() else None, None)),
            ("deberta", ("DebertaTokenizer", "DebertaTokenizerFast" if is_tokenizers_available() else None)),
            ("deberta-v2", ("DebertaV2Tokenizer" if is_sentencepiece_available() else None, None)),
            ("rag", ("RagTokenizer", None)),
            ("xlm-prophetnet", ("XLMProphetNetTokenizer" if is_sentencepiece_available() else None, None)),
            ("speech_to_text", ("Speech2TextTokenizer" if is_sentencepiece_available() else None, None)),
            ("speech_to_text_2", ("Speech2Text2Tokenizer", None)),
            ("m2m_100", ("M2M100Tokenizer" if is_sentencepiece_available() else None, None)),
            ("prophetnet", ("ProphetNetTokenizer", None)),
            ("mpnet", ("MPNetTokenizer", "MPNetTokenizerFast" if is_tokenizers_available() else None)),
            ("tapas", ("TapasTokenizer", None)),
            ("led", ("LEDTokenizer", "LEDTokenizerFast" if is_tokenizers_available() else None)),
            ("convbert", ("ConvBertTokenizer", "ConvBertTokenizerFast" if is_tokenizers_available() else None)),
            (
                "big_bird",
                (
                    "BigBirdTokenizer" if is_sentencepiece_available() else None,
                    "BigBirdTokenizerFast" if is_tokenizers_available() else None,
                ),
            ),
            ("ibert", ("RobertaTokenizer", "RobertaTokenizerFast" if is_tokenizers_available() else None)),
            ("wav2vec2", ("Wav2Vec2CTCTokenizer", None)),
            ("hubert", ("Wav2Vec2CTCTokenizer", None)),
            ("gpt_neo", ("GPT2Tokenizer", "GPT2TokenizerFast" if is_tokenizers_available() else None)),
            ("luke", ("LukeTokenizer", None)),
            ("bigbird_pegasus", ("PegasusTokenizer", "PegasusTokenizerFast" if is_tokenizers_available() else None)),
            ("canine", ("CanineTokenizer", None)),
            ("bertweet", ("BertweetTokenizer", None)),
            ("bert-japanese", ("BertJapaneseTokenizer", None)),
            ("splinter", ("SplinterTokenizer", "SplinterTokenizerFast")),
            ("byt5", ("ByT5Tokenizer", None)),
            (
                "cpm",
                (
                    "CpmTokenizer" if is_sentencepiece_available() else None,
                    "CpmTokenizerFast" if is_tokenizers_available() else None,
                ),
            ),
            ("herbert", ("HerbertTokenizer", "HerbertTokenizerFast" if is_tokenizers_available() else None)),
            ("phobert", ("PhobertTokenizer", None)),
            (
                "barthez",
                (
                    "BarthezTokenizer" if is_sentencepiece_available() else None,
                    "BarthezTokenizerFast" if is_tokenizers_available() else None,
                ),
            ),
            (
                "mbart50",
                (
                    "MBart50Tokenizer" if is_sentencepiece_available() else None,
                    "MBart50TokenizerFast" if is_tokenizers_available() else None,
                ),
            ),
            (
                "rembert",
                (
                    "RemBertTokenizer" if is_sentencepiece_available() else None,
                    "RemBertTokenizerFast" if is_tokenizers_available() else None,
                ),
            ),
            (
                "clip",
                (
                    "CLIPTokenizer",
                    "CLIPTokenizerFast" if is_tokenizers_available() else None,
                ),
            ),
        ]
    )

TOKENIZER_MAPPING = _LazyAutoMapping(CONFIG_MAPPING_NAMES, TOKENIZER_MAPPING_NAMES)

CONFIG_TO_TYPE = {v: k for k, v in CONFIG_MAPPING_NAMES.items()}


def tokenizer_class_from_name(class_name: str):
    if class_name == "PreTrainedTokenizerFast":
        return PreTrainedTokenizerFast

    for module_name, tokenizers in TOKENIZER_MAPPING_NAMES.items():
        if class_name in tokenizers:
            module_name = model_type_to_module_name(module_name)

            module = importlib.import_module(f".{module_name}", "transformers.models")
            return getattr(module, class_name)

    return None


def get_tokenizer_config(
    pretrained_model_name_or_path: Union[str, os.PathLike],
    cache_dir: Optional[Union[str, os.PathLike]] = None,
    force_download: bool = False,
    resume_download: bool = False,
    proxies: Optional[Dict[str, str]] = None,
    use_auth_token: Optional[Union[bool, str]] = None,
    revision: Optional[str] = None,
    local_files_only: bool = False,
    **kwargs,
):
    """
    Loads the tokenizer configuration from a pretrained model tokenizer configuration.

    Args:
        pretrained_model_name_or_path (:obj:`str` or :obj:`os.PathLike`):
            This can be either:

            - a string, the `model id` of a pretrained model configuration hosted inside a model repo on
              huggingface.co. Valid model ids can be located at the root-level, like ``bert-base-uncased``, or
              namespaced under a user or organization name, like ``dbmdz/bert-base-german-cased``.
            - a path to a `directory` containing a configuration file saved using the
              :func:`~transformers.PreTrainedTokenizer.save_pretrained` method, e.g., ``./my_model_directory/``.

        cache_dir (:obj:`str` or :obj:`os.PathLike`, `optional`):
            Path to a directory in which a downloaded pretrained model configuration should be cached if the standard
            cache should not be used.
        force_download (:obj:`bool`, `optional`, defaults to :obj:`False`):
            Whether or not to force to (re-)download the configuration files and override the cached versions if they
            exist.
        resume_download (:obj:`bool`, `optional`, defaults to :obj:`False`):
            Whether or not to delete incompletely received file. Attempts to resume the download if such a file exists.
        proxies (:obj:`Dict[str, str]`, `optional`):
            A dictionary of proxy servers to use by protocol or endpoint, e.g., :obj:`{'http': 'foo.bar:3128',
            'http://hostname': 'foo.bar:4012'}.` The proxies are used on each request.
        use_auth_token (:obj:`str` or `bool`, `optional`):
            The token to use as HTTP bearer authorization for remote files. If :obj:`True`, will use the token
            generated when running :obj:`transformers-cli login` (stored in :obj:`~/.huggingface`).
        revision(:obj:`str`, `optional`, defaults to :obj:`"main"`):
            The specific model version to use. It can be a branch name, a tag name, or a commit id, since we use a
            git-based system for storing models and other artifacts on huggingface.co, so ``revision`` can be any
            identifier allowed by git.
        local_files_only (:obj:`bool`, `optional`, defaults to :obj:`False`):
            If :obj:`True`, will only try to load the tokenizer configuration from local files.

    .. note::

        Passing :obj:`use_auth_token=True` is required when you want to use a private model.


    Returns:
        :obj:`Dict`: The configuration of the tokenizer.

    Examples::

        # Download configuration from huggingface.co and cache.
        tokenizer_config = get_tokenizer_config("bert-base-uncased")
        # This model does not have a tokenizer config so the result will be an empty dict.
        tokenizer_config = get_tokenizer_config("xlm-roberta-base")

        # Save a pretrained tokenizer locally and you can reload its config
        from transformers import AutoTokenizer

        tokenizer = AutoTokenizer.from_pretrained("bert-base-cased")
        tokenizer.save_pretrained("tokenizer-test")
        tokenizer_config = get_tokenizer_config("tokenizer-test")
    """
    if is_offline_mode() and not local_files_only:
        logger.info("Offline mode: forcing local_files_only=True")
        local_files_only = True

    pretrained_model_name_or_path = str(pretrained_model_name_or_path)
    if os.path.isdir(pretrained_model_name_or_path):
        config_file = os.path.join(pretrained_model_name_or_path, TOKENIZER_CONFIG_FILE)
    else:
        config_file = hf_bucket_url(
            pretrained_model_name_or_path, filename=TOKENIZER_CONFIG_FILE, revision=revision, mirror=None
        )

    try:
        # Load from URL or cache if already cached
        resolved_config_file = cached_path(
            config_file,
            cache_dir=cache_dir,
            force_download=force_download,
            proxies=proxies,
            resume_download=resume_download,
            local_files_only=local_files_only,
            use_auth_token=use_auth_token,
        )

    except EnvironmentError:
        logger.info("Could not locate the tokenizer configuration file, will try to use the model config instead.")
        return {}

    with open(resolved_config_file, encoding="utf-8") as reader:
        return json.load(reader)


class AutoTokenizer:
    r"""
    This is a generic tokenizer class that will be instantiated as one of the tokenizer classes of the library when
    created with the :meth:`AutoTokenizer.from_pretrained` class method.

    This class cannot be instantiated directly using ``__init__()`` (throws an error).
    """

    def __init__(self):
        raise EnvironmentError(
            "AutoTokenizer is designed to be instantiated "
            "using the `AutoTokenizer.from_pretrained(pretrained_model_name_or_path)` method."
        )

    @classmethod
    @replace_list_option_in_docstrings(TOKENIZER_MAPPING_NAMES)
    def from_pretrained(cls, pretrained_model_name_or_path, *inputs, **kwargs):
        r"""
        Instantiate one of the tokenizer classes of the library from a pretrained model vocabulary.

        The tokenizer class to instantiate is selected based on the :obj:`model_type` property of the config object
        (either passed as an argument or loaded from :obj:`pretrained_model_name_or_path` if possible), or when it's
        missing, by falling back to using pattern matching on :obj:`pretrained_model_name_or_path`:

        List options

        Params:
            pretrained_model_name_or_path (:obj:`str` or :obj:`os.PathLike`):
                Can be either:

                    - A string, the `model id` of a predefined tokenizer hosted inside a model repo on huggingface.co.
                      Valid model ids can be located at the root-level, like ``bert-base-uncased``, or namespaced under
                      a user or organization name, like ``dbmdz/bert-base-german-cased``.
                    - A path to a `directory` containing vocabulary files required by the tokenizer, for instance saved
                      using the :func:`~transformers.PreTrainedTokenizer.save_pretrained` method, e.g.,
                      ``./my_model_directory/``.
                    - A path or url to a single saved vocabulary file if and only if the tokenizer only requires a
                      single vocabulary file (like Bert or XLNet), e.g.: ``./my_model_directory/vocab.txt``. (Not
                      applicable to all derived classes)
            inputs (additional positional arguments, `optional`):
                Will be passed along to the Tokenizer ``__init__()`` method.
            config (:class:`~transformers.PretrainedConfig`, `optional`)
                The configuration object used to dertermine the tokenizer class to instantiate.
            cache_dir (:obj:`str` or :obj:`os.PathLike`, `optional`):
                Path to a directory in which a downloaded pretrained model configuration should be cached if the
                standard cache should not be used.
            force_download (:obj:`bool`, `optional`, defaults to :obj:`False`):
                Whether or not to force the (re-)download the model weights and configuration files and override the
                cached versions if they exist.
            resume_download (:obj:`bool`, `optional`, defaults to :obj:`False`):
                Whether or not to delete incompletely received files. Will attempt to resume the download if such a
                file exists.
            proxies (:obj:`Dict[str, str]`, `optional`):
                A dictionary of proxy servers to use by protocol or endpoint, e.g., :obj:`{'http': 'foo.bar:3128',
                'http://hostname': 'foo.bar:4012'}`. The proxies are used on each request.
            revision(:obj:`str`, `optional`, defaults to :obj:`"main"`):
                The specific model version to use. It can be a branch name, a tag name, or a commit id, since we use a
                git-based system for storing models and other artifacts on huggingface.co, so ``revision`` can be any
                identifier allowed by git.
            subfolder (:obj:`str`, `optional`):
                In case the relevant files are located inside a subfolder of the model repo on huggingface.co (e.g. for
                facebook/rag-token-base), specify it here.
            use_fast (:obj:`bool`, `optional`, defaults to :obj:`True`):
                Whether or not to try to load the fast version of the tokenizer.
            kwargs (additional keyword arguments, `optional`):
                Will be passed to the Tokenizer ``__init__()`` method. Can be used to set special tokens like
                ``bos_token``, ``eos_token``, ``unk_token``, ``sep_token``, ``pad_token``, ``cls_token``,
                ``mask_token``, ``additional_special_tokens``. See parameters in the ``__init__()`` for more details.

        Examples::

            >>> from transformers import AutoTokenizer

            >>> # Download vocabulary from huggingface.co and cache.
            >>> tokenizer = AutoTokenizer.from_pretrained('bert-base-uncased')

            >>> # Download vocabulary from huggingface.co (user-uploaded) and cache.
            >>> tokenizer = AutoTokenizer.from_pretrained('dbmdz/bert-base-german-cased')

            >>> # If vocabulary files are in a directory (e.g. tokenizer was saved using `save_pretrained('./test/saved_model/')`)
            >>> tokenizer = AutoTokenizer.from_pretrained('./test/bert_saved_model/')

        """
        config = kwargs.pop("config", None)
        kwargs["_from_auto"] = True

        use_fast = kwargs.pop("use_fast", True)

        # First, let's try to use the tokenizer_config file to get the tokenizer class.
        tokenizer_config = get_tokenizer_config(pretrained_model_name_or_path, **kwargs)
        config_tokenizer_class = tokenizer_config.get("tokenizer_class")

        # If that did not work, let's try to use the config.
        if config_tokenizer_class is None:
            if not isinstance(config, PretrainedConfig):
                config = AutoConfig.from_pretrained(pretrained_model_name_or_path, **kwargs)
            config_tokenizer_class = config.tokenizer_class

        # If we have the tokenizer class from the tokenizer config or the model config we're good!
        if config_tokenizer_class is not None:
            tokenizer_class = None
            if use_fast and not config_tokenizer_class.endswith("Fast"):
                tokenizer_class_candidate = f"{config_tokenizer_class}Fast"
                tokenizer_class = tokenizer_class_from_name(tokenizer_class_candidate)
            if tokenizer_class is None:
                tokenizer_class_candidate = config_tokenizer_class
                tokenizer_class = tokenizer_class_from_name(tokenizer_class_candidate)

            if tokenizer_class is None:
                raise ValueError(
                    f"Tokenizer class {tokenizer_class_candidate} does not exist or is not currently imported."
                )
            return tokenizer_class.from_pretrained(pretrained_model_name_or_path, *inputs, **kwargs)

        # Otherwise we have to be creative.
        # if model is an encoder decoder, the encoder tokenizer class is used by default
        if isinstance(config, EncoderDecoderConfig):
            if type(config.decoder) is not type(config.encoder):  # noqa: E721
                logger.warning(
                    f"The encoder model config class: {config.encoder.__class__} is different from the decoder model "
                    f"config class: {config.decoder.__class__}. It is not recommended to use the "
                    "`AutoTokenizer.from_pretrained()` method in this case. Please use the encoder and decoder "
                    "specific tokenizer classes."
                )
            config = config.encoder

        model_type = config_class_to_model_type(type(config).__name__)
        if model_type is not None:
            tokenizer_class_py, tokenizer_class_fast = TOKENIZER_MAPPING[type(config)]
            if tokenizer_class_fast and (use_fast or tokenizer_class_py is None):
                return tokenizer_class_fast.from_pretrained(pretrained_model_name_or_path, *inputs, **kwargs)
            else:
                if tokenizer_class_py is not None:
                    return tokenizer_class_py.from_pretrained(pretrained_model_name_or_path, *inputs, **kwargs)
                else:
                    raise ValueError(
                        "This tokenizer cannot be instantiated. Please make sure you have `sentencepiece` installed "
                        "in order to use this tokenizer."
                    )

        raise ValueError(
            f"Unrecognized configuration class {config.__class__} to build an AutoTokenizer.\n"
            f"Model type should be one of {', '.join(c.__name__ for c in TOKENIZER_MAPPING.keys())}."
        )<|MERGE_RESOLUTION|>--- conflicted
+++ resolved
@@ -134,27 +134,11 @@
                 "squeezebert",
                 ("SqueezeBertTokenizer", "SqueezeBertTokenizerFast" if is_tokenizers_available() else None),
             ),
-<<<<<<< HEAD
-        ),
-        ("ibert", ("RobertaTokenizer", "RobertaTokenizerFast" if is_tokenizers_available() else None)),
-        ("wav2vec2", ("Wav2Vec2CTCTokenizer", None)),
-        ("hubert", ("Wav2Vec2CTCTokenizer", None)),
-        ("gpt_neo", ("GPT2Tokenizer", "GPT2TokenizerFast" if is_tokenizers_available() else None)),
-        ("luke", ("LukeTokenizer", None)),
-        ("bigbird_pegasus", ("PegasusTokenizer", "PegasusTokenizerFast" if is_tokenizers_available() else None)),
-        ("canine", ("CanineTokenizer", None)),
-        ("bertweet", ("BertweetTokenizer", None)),
-        ("bert-japanese", ("BertJapaneseTokenizer", None)),
-        ("roberta_japanese", ("RobertaJapaneseTokenizer", None)),
-        ("byt5", ("ByT5Tokenizer", None)),
-        (
-            "cpm",
-=======
+
             ("bert", ("BertTokenizer", "BertTokenizerFast" if is_tokenizers_available() else None)),
             ("openai-gpt", ("OpenAIGPTTokenizer", "OpenAIGPTTokenizerFast" if is_tokenizers_available() else None)),
             ("gpt2", ("GPT2Tokenizer", "GPT2TokenizerFast" if is_tokenizers_available() else None)),
             ("transfo-xl", ("TransfoXLTokenizer", None)),
->>>>>>> 48fa42e5
             (
                 "xlnet",
                 (
@@ -195,6 +179,7 @@
             ("canine", ("CanineTokenizer", None)),
             ("bertweet", ("BertweetTokenizer", None)),
             ("bert-japanese", ("BertJapaneseTokenizer", None)),
+            ("roberta_japanese", ("RobertaJapaneseTokenizer", None)),
             ("splinter", ("SplinterTokenizer", "SplinterTokenizerFast")),
             ("byt5", ("ByT5Tokenizer", None)),
             (
