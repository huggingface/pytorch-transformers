--- conflicted
+++ resolved
@@ -24,14 +24,11 @@
 from torch.nn import BCEWithLogitsLoss, CrossEntropyLoss, MSELoss
 
 from ...activations import ACT2FN, gelu
-<<<<<<< HEAD
 from ...generation import GenerationMixin
-=======
 from ...modeling_attn_mask_utils import (
     _prepare_4d_attention_mask_for_sdpa,
     _prepare_4d_causal_attention_mask_for_sdpa,
 )
->>>>>>> c409cd81
 from ...modeling_outputs import (
     BaseModelOutputWithPastAndCrossAttentions,
     BaseModelOutputWithPoolingAndCrossAttentions,
