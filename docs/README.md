--- conflicted
+++ resolved
@@ -263,7 +263,6 @@
 Here's an example for tuple return, comprising several objects:
 
 ```
-<<<<<<< HEAD
     Returns:
         `tuple(torch.FloatTensor)` comprising various elements depending on the configuration ([`BertConfig`]) and inputs:
         - ** loss** (*optional*, returned when `masked_lm_labels` is provided) `torch.FloatTensor` of shape `(1,)` --
@@ -271,15 +270,6 @@
         - **prediction_scores** (`torch.FloatTensor` of shape `(batch_size, sequence_length, config.vocab_size)`) --
           Prediction scores of the language modeling head (scores for each vocabulary token before SoftMax).
 ```
-=======
-
-This tells you which characters have already been assigned for each level.
-
-So using this particular example's output -- if your current section's header uses `=` as its underline character, you now know you're at level 4, and if you want to add a sub-section header you know you want `"` as it'd level 5.
-
-If you needed to add yet another sub-level, then pick a character that is not used already. That is you must pick a character that is not in the output of that script.
-
-Here is the full list of characters that can be used in this context: `= - ` : ' " ~ ^ _ * + # < >`
 
 #### Adding an image
 
@@ -288,4 +278,3 @@
 them by URL. We recommend putting them in the following dataset: [huggingface/documentation-images](https://huggingface.co/datasets/huggingface/documentation-images).
 If an external contribution, feel free to add the images to your PR and ask a Hugging Face member to migrate your images
 to this dataset.
->>>>>>> 8010fda9
