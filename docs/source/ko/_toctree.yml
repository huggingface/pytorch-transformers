--- conflicted
+++ resolved
@@ -164,13 +164,9 @@
   - local: performance
     title: 성능 및 확장성
   - local: in_translation
-<<<<<<< HEAD
     title: (번역중) Quantization
   - local: llm_optims
     title: LLM 추론 최적화
-=======
-    title: (번역중) LLM inference optimization
->>>>>>> 621fb3c0
   - sections:
     - local: in_translation
       title: (번역중) Methods and tools for efficient training on a single GPU
