--- conflicted
+++ resolved
@@ -126,12 +126,8 @@
     _no_split_modules = ["PaliGemmaMultiModalProjector"]
     _skip_keys_device_placement = "past_key_values"
     _supports_flash_attn_2 = False
-<<<<<<< HEAD
     _is_composite = True
-=======
-    _supports_sdpa = True
     _supports_cache_class = True
->>>>>>> 838d141f
 
     def _init_weights(self, module):
         # important: this ported version of PaliGemmaisn't meant for training from scratch - only
