# coding=utf-8
# Copyright 2018 The HuggingFace Inc. team.
#
# Licensed under the Apache License, Version 2.0 (the "License");
# you may not use this file except in compliance with the License.
# You may obtain a copy of the License at
#
#     http://www.apache.org/licenses/LICENSE-2.0
#
# Unless required by applicable law or agreed to in writing, software
# distributed under the License is distributed on an "AS IS" BASIS,
# WITHOUT WARRANTIES OR CONDITIONS OF ANY KIND, either express or implied.
# See the License for the specific language governing permissions and
# limitations under the License.
""" Auto Model class. """


import warnings
from collections import OrderedDict

from ...configuration_utils import PretrainedConfig
from ...file_utils import add_start_docstrings
from ...utils import logging
from ..albert.modeling_albert import (
    AlbertForMaskedLM,
    AlbertForMultipleChoice,
    AlbertForPreTraining,
    AlbertForQuestionAnswering,
    AlbertForSequenceClassification,
    AlbertForTokenClassification,
    AlbertModel,
)
from ..bart.modeling_bart import (
    BartForConditionalGeneration,
    BartForQuestionAnswering,
    BartForSequenceClassification,
    BartModel,
)
from ..bert.modeling_bert import (
    BertForMaskedLM,
    BertForMultipleChoice,
    BertForNextSentencePrediction,
    BertForPreTraining,
    BertForQuestionAnswering,
    BertForSequenceClassification,
    BertForTokenClassification,
    BertLMHeadModel,
    BertModel,
)
from ..bert_generation.modeling_bert_generation import BertGenerationDecoder, BertGenerationEncoder
from ..blenderbot.modeling_blenderbot import BlenderbotForConditionalGeneration, BlenderbotModel
from ..blenderbot_small.modeling_blenderbot_small import BlenderbotSmallForConditionalGeneration, BlenderbotSmallModel
from ..camembert.modeling_camembert import (
    CamembertForCausalLM,
    CamembertForMaskedLM,
    CamembertForMultipleChoice,
    CamembertForQuestionAnswering,
    CamembertForSequenceClassification,
    CamembertForTokenClassification,
    CamembertModel,
)

# Add modeling imports here
from ..convbert.modeling_convbert import (
    ConvBertForMaskedLM,
    ConvBertForMultipleChoice,
    ConvBertForQuestionAnswering,
    ConvBertForSequenceClassification,
    ConvBertForTokenClassification,
    ConvBertModel,
)
from ..ctrl.modeling_ctrl import CTRLForSequenceClassification, CTRLLMHeadModel, CTRLModel
from ..deberta.modeling_deberta import (
    DebertaForMaskedLM,
    DebertaForQuestionAnswering,
    DebertaForSequenceClassification,
    DebertaForTokenClassification,
    DebertaModel,
)
from ..distilbert.modeling_distilbert import (
    DistilBertForMaskedLM,
    DistilBertForMultipleChoice,
    DistilBertForQuestionAnswering,
    DistilBertForSequenceClassification,
    DistilBertForTokenClassification,
    DistilBertModel,
)
from ..dpr.modeling_dpr import DPRQuestionEncoder
from ..electra.modeling_electra import (
    ElectraForMaskedLM,
    ElectraForMultipleChoice,
    ElectraForPreTraining,
    ElectraForQuestionAnswering,
    ElectraForSequenceClassification,
    ElectraForTokenClassification,
    ElectraModel,
)
from ..encoder_decoder.modeling_encoder_decoder import EncoderDecoderModel
from ..flaubert.modeling_flaubert import (
    FlaubertForMultipleChoice,
    FlaubertForQuestionAnsweringSimple,
    FlaubertForSequenceClassification,
    FlaubertForTokenClassification,
    FlaubertModel,
    FlaubertWithLMHeadModel,
)
from ..fsmt.modeling_fsmt import FSMTForConditionalGeneration, FSMTModel
from ..funnel.modeling_funnel import (
    FunnelForMaskedLM,
    FunnelForMultipleChoice,
    FunnelForPreTraining,
    FunnelForQuestionAnswering,
    FunnelForSequenceClassification,
    FunnelForTokenClassification,
    FunnelModel,
)
from ..gpt2.modeling_gpt2 import GPT2ForSequenceClassification, GPT2LMHeadModel, GPT2Model
from ..layoutlm.modeling_layoutlm import (
    LayoutLMForMaskedLM,
    LayoutLMForSequenceClassification,
    LayoutLMForTokenClassification,
    LayoutLMModel,
)
from ..led.modeling_led import (
    LEDForConditionalGeneration,
    LEDForQuestionAnswering,
    LEDForSequenceClassification,
    LEDModel,
)
from ..longformer.modeling_longformer import (
    LongformerForMaskedLM,
    LongformerForMultipleChoice,
    LongformerForQuestionAnswering,
    LongformerForSequenceClassification,
    LongformerForTokenClassification,
    LongformerModel,
)
from ..lxmert.modeling_lxmert import LxmertForPreTraining, LxmertForQuestionAnswering, LxmertModel
from ..marian.modeling_marian import MarianModel, MarianMTModel
from ..mbart.modeling_mbart import (
    MBartForConditionalGeneration,
    MBartForQuestionAnswering,
    MBartForSequenceClassification,
    MBartModel,
)
from ..mobilebert.modeling_mobilebert import (
    MobileBertForMaskedLM,
    MobileBertForMultipleChoice,
    MobileBertForNextSentencePrediction,
    MobileBertForPreTraining,
    MobileBertForQuestionAnswering,
    MobileBertForSequenceClassification,
    MobileBertForTokenClassification,
    MobileBertModel,
)
from ..mpnet.modeling_mpnet import (
    MPNetForMaskedLM,
    MPNetForMultipleChoice,
    MPNetForQuestionAnswering,
    MPNetForSequenceClassification,
    MPNetForTokenClassification,
    MPNetModel,
)
from ..mt5.modeling_mt5 import MT5ForConditionalGeneration, MT5Model
from ..openai.modeling_openai import OpenAIGPTForSequenceClassification, OpenAIGPTLMHeadModel, OpenAIGPTModel
from ..pegasus.modeling_pegasus import PegasusForConditionalGeneration, PegasusModel
from ..prophetnet.modeling_prophetnet import ProphetNetForCausalLM, ProphetNetForConditionalGeneration, ProphetNetModel
from ..rag.modeling_rag import (  # noqa: F401 - need to import all RagModels to be in globals() function
    RagModel,
    RagSequenceForGeneration,
    RagTokenForGeneration,
)
from ..reformer.modeling_reformer import (
    ReformerForMaskedLM,
    ReformerForQuestionAnswering,
    ReformerForSequenceClassification,
    ReformerModel,
    ReformerModelWithLMHead,
)
from ..retribert.modeling_retribert import RetriBertModel
from ..roberta.modeling_roberta import (
    RobertaForCausalLM,
    RobertaForMaskedLM,
    RobertaForMultipleChoice,
    RobertaForQuestionAnswering,
    RobertaForSequenceClassification,
    RobertaForTokenClassification,
    RobertaModel,
)
from ..squeezebert.modeling_squeezebert import (
    SqueezeBertForMaskedLM,
    SqueezeBertForMultipleChoice,
    SqueezeBertForQuestionAnswering,
    SqueezeBertForSequenceClassification,
    SqueezeBertForTokenClassification,
    SqueezeBertModel,
)
from ..t5.modeling_t5 import T5ForConditionalGeneration, T5Model
from ..tapas.modeling_tapas import (
    TapasForMaskedLM,
    TapasForQuestionAnswering,
    TapasForSequenceClassification,
    TapasModel,
)
from ..transfo_xl.modeling_transfo_xl import TransfoXLForSequenceClassification, TransfoXLLMHeadModel, TransfoXLModel

# Add modeling imports here
from ..wav2vec2.modeling_wav2vec2 import Wav2Vec2ForMaskedLM, Wav2Vec2Model
from ..xlm.modeling_xlm import (
    XLMForMultipleChoice,
    XLMForQuestionAnsweringSimple,
    XLMForSequenceClassification,
    XLMForTokenClassification,
    XLMModel,
    XLMWithLMHeadModel,
)
from ..xlm_prophetnet.modeling_xlm_prophetnet import (
    XLMProphetNetForCausalLM,
    XLMProphetNetForConditionalGeneration,
    XLMProphetNetModel,
)
from ..xlm_roberta.modeling_xlm_roberta import (
    XLMRobertaForCausalLM,
    XLMRobertaForMaskedLM,
    XLMRobertaForMultipleChoice,
    XLMRobertaForQuestionAnswering,
    XLMRobertaForSequenceClassification,
    XLMRobertaForTokenClassification,
    XLMRobertaModel,
)
from ..xlnet.modeling_xlnet import (
    XLNetForMultipleChoice,
    XLNetForQuestionAnsweringSimple,
    XLNetForSequenceClassification,
    XLNetForTokenClassification,
    XLNetLMHeadModel,
    XLNetModel,
)
from .configuration_auto import (
    AlbertConfig,
    AutoConfig,
    BartConfig,
    BertConfig,
    BertGenerationConfig,
    BlenderbotConfig,
    BlenderbotSmallConfig,
    CamembertConfig,
    ConvBertConfig,
    CTRLConfig,
    DebertaConfig,
    DistilBertConfig,
    DPRConfig,
    ElectraConfig,
    EncoderDecoderConfig,
    FlaubertConfig,
    FSMTConfig,
    FunnelConfig,
    GPT2Config,
    LayoutLMConfig,
    LEDConfig,
    LongformerConfig,
    LxmertConfig,
    MarianConfig,
    MBartConfig,
    MobileBertConfig,
    MPNetConfig,
    MT5Config,
    OpenAIGPTConfig,
    PegasusConfig,
    ProphetNetConfig,
    ReformerConfig,
    RetriBertConfig,
    RobertaConfig,
    SqueezeBertConfig,
    T5Config,
    TapasConfig,
    TransfoXLConfig,
    Wav2Vec2Config,
    XLMConfig,
    XLMProphetNetConfig,
    XLMRobertaConfig,
    XLNetConfig,
    replace_list_option_in_docstrings,
)


logger = logging.get_logger(__name__)


MODEL_MAPPING = OrderedDict(
    [
        # Base model mapping
<<<<<<< HEAD
        (Wav2Vec2Config, Wav2Vec2Model),
=======
        (ConvBertConfig, ConvBertModel),
>>>>>>> fdcde144
        (LEDConfig, LEDModel),
        (BlenderbotSmallConfig, BlenderbotSmallModel),
        (RetriBertConfig, RetriBertModel),
        (MT5Config, MT5Model),
        (T5Config, T5Model),
        (PegasusConfig, PegasusModel),
        (MarianConfig, MarianMTModel),
        (MBartConfig, MBartModel),
        (BlenderbotConfig, BlenderbotModel),
        (DistilBertConfig, DistilBertModel),
        (AlbertConfig, AlbertModel),
        (CamembertConfig, CamembertModel),
        (XLMRobertaConfig, XLMRobertaModel),
        (BartConfig, BartModel),
        (LongformerConfig, LongformerModel),
        (RobertaConfig, RobertaModel),
        (LayoutLMConfig, LayoutLMModel),
        (SqueezeBertConfig, SqueezeBertModel),
        (BertConfig, BertModel),
        (OpenAIGPTConfig, OpenAIGPTModel),
        (GPT2Config, GPT2Model),
        (MobileBertConfig, MobileBertModel),
        (TransfoXLConfig, TransfoXLModel),
        (XLNetConfig, XLNetModel),
        (FlaubertConfig, FlaubertModel),
        (FSMTConfig, FSMTModel),
        (XLMConfig, XLMModel),
        (CTRLConfig, CTRLModel),
        (ElectraConfig, ElectraModel),
        (ReformerConfig, ReformerModel),
        (FunnelConfig, FunnelModel),
        (LxmertConfig, LxmertModel),
        (BertGenerationConfig, BertGenerationEncoder),
        (DebertaConfig, DebertaModel),
        (DPRConfig, DPRQuestionEncoder),
        (XLMProphetNetConfig, XLMProphetNetModel),
        (ProphetNetConfig, ProphetNetModel),
        (MPNetConfig, MPNetModel),
        (TapasConfig, TapasModel),
        (MarianConfig, MarianModel),
    ]
)

MODEL_FOR_PRETRAINING_MAPPING = OrderedDict(
    [
        # Model for pre-training mapping
        (LayoutLMConfig, LayoutLMForMaskedLM),
        (RetriBertConfig, RetriBertModel),
        (T5Config, T5ForConditionalGeneration),
        (DistilBertConfig, DistilBertForMaskedLM),
        (AlbertConfig, AlbertForPreTraining),
        (CamembertConfig, CamembertForMaskedLM),
        (XLMRobertaConfig, XLMRobertaForMaskedLM),
        (BartConfig, BartForConditionalGeneration),
        (FSMTConfig, FSMTForConditionalGeneration),
        (LongformerConfig, LongformerForMaskedLM),
        (RobertaConfig, RobertaForMaskedLM),
        (SqueezeBertConfig, SqueezeBertForMaskedLM),
        (BertConfig, BertForPreTraining),
        (OpenAIGPTConfig, OpenAIGPTLMHeadModel),
        (GPT2Config, GPT2LMHeadModel),
        (MobileBertConfig, MobileBertForPreTraining),
        (TransfoXLConfig, TransfoXLLMHeadModel),
        (XLNetConfig, XLNetLMHeadModel),
        (FlaubertConfig, FlaubertWithLMHeadModel),
        (XLMConfig, XLMWithLMHeadModel),
        (CTRLConfig, CTRLLMHeadModel),
        (ElectraConfig, ElectraForPreTraining),
        (LxmertConfig, LxmertForPreTraining),
        (FunnelConfig, FunnelForPreTraining),
        (MPNetConfig, MPNetForMaskedLM),
        (TapasConfig, TapasForMaskedLM),
    ]
)

MODEL_WITH_LM_HEAD_MAPPING = OrderedDict(
    [
        # Model with LM heads mapping
<<<<<<< HEAD
        (Wav2Vec2Config, Wav2Vec2ForMaskedLM),
=======
        (ConvBertConfig, ConvBertForMaskedLM),
>>>>>>> fdcde144
        (LEDConfig, LEDForConditionalGeneration),
        (BlenderbotSmallConfig, BlenderbotSmallForConditionalGeneration),
        (LayoutLMConfig, LayoutLMForMaskedLM),
        (T5Config, T5ForConditionalGeneration),
        (DistilBertConfig, DistilBertForMaskedLM),
        (AlbertConfig, AlbertForMaskedLM),
        (CamembertConfig, CamembertForMaskedLM),
        (XLMRobertaConfig, XLMRobertaForMaskedLM),
        (MarianConfig, MarianMTModel),
        (FSMTConfig, FSMTForConditionalGeneration),
        (BartConfig, BartForConditionalGeneration),
        (LongformerConfig, LongformerForMaskedLM),
        (RobertaConfig, RobertaForMaskedLM),
        (SqueezeBertConfig, SqueezeBertForMaskedLM),
        (BertConfig, BertForMaskedLM),
        (OpenAIGPTConfig, OpenAIGPTLMHeadModel),
        (GPT2Config, GPT2LMHeadModel),
        (MobileBertConfig, MobileBertForMaskedLM),
        (TransfoXLConfig, TransfoXLLMHeadModel),
        (XLNetConfig, XLNetLMHeadModel),
        (FlaubertConfig, FlaubertWithLMHeadModel),
        (XLMConfig, XLMWithLMHeadModel),
        (CTRLConfig, CTRLLMHeadModel),
        (ElectraConfig, ElectraForMaskedLM),
        (EncoderDecoderConfig, EncoderDecoderModel),
        (ReformerConfig, ReformerModelWithLMHead),
        (FunnelConfig, FunnelForMaskedLM),
        (MPNetConfig, MPNetForMaskedLM),
        (TapasConfig, TapasForMaskedLM),
        (DebertaConfig, DebertaForMaskedLM),
    ]
)

MODEL_FOR_CAUSAL_LM_MAPPING = OrderedDict(
    [
        # Model for Causal LM mapping
        (CamembertConfig, CamembertForCausalLM),
        (XLMRobertaConfig, XLMRobertaForCausalLM),
        (RobertaConfig, RobertaForCausalLM),
        (BertConfig, BertLMHeadModel),
        (OpenAIGPTConfig, OpenAIGPTLMHeadModel),
        (GPT2Config, GPT2LMHeadModel),
        (TransfoXLConfig, TransfoXLLMHeadModel),
        (XLNetConfig, XLNetLMHeadModel),
        (
            XLMConfig,
            XLMWithLMHeadModel,
        ),  # XLM can be MLM and CLM => model should be split similar to BERT; leave here for now
        (CTRLConfig, CTRLLMHeadModel),
        (ReformerConfig, ReformerModelWithLMHead),
        (BertGenerationConfig, BertGenerationDecoder),
        (XLMProphetNetConfig, XLMProphetNetForCausalLM),
        (ProphetNetConfig, ProphetNetForCausalLM),
    ]
)

MODEL_FOR_MASKED_LM_MAPPING = OrderedDict(
    [
        # Model for Masked LM mapping
<<<<<<< HEAD
        (Wav2Vec2Config, Wav2Vec2ForMaskedLM),
=======
        (ConvBertConfig, ConvBertForMaskedLM),
>>>>>>> fdcde144
        (LayoutLMConfig, LayoutLMForMaskedLM),
        (DistilBertConfig, DistilBertForMaskedLM),
        (AlbertConfig, AlbertForMaskedLM),
        (BartConfig, BartForConditionalGeneration),
        (MBartConfig, MBartForConditionalGeneration),
        (CamembertConfig, CamembertForMaskedLM),
        (XLMRobertaConfig, XLMRobertaForMaskedLM),
        (LongformerConfig, LongformerForMaskedLM),
        (RobertaConfig, RobertaForMaskedLM),
        (SqueezeBertConfig, SqueezeBertForMaskedLM),
        (BertConfig, BertForMaskedLM),
        (MobileBertConfig, MobileBertForMaskedLM),
        (FlaubertConfig, FlaubertWithLMHeadModel),
        (XLMConfig, XLMWithLMHeadModel),
        (ElectraConfig, ElectraForMaskedLM),
        (ReformerConfig, ReformerForMaskedLM),
        (FunnelConfig, FunnelForMaskedLM),
        (MPNetConfig, MPNetForMaskedLM),
        (TapasConfig, TapasForMaskedLM),
        (DebertaConfig, DebertaForMaskedLM),
    ]
)

MODEL_FOR_SEQ_TO_SEQ_CAUSAL_LM_MAPPING = OrderedDict(
    [
        # Model for Seq2Seq Causal LM mapping
        (LEDConfig, LEDForConditionalGeneration),
        (BlenderbotSmallConfig, BlenderbotSmallForConditionalGeneration),
        (MT5Config, MT5ForConditionalGeneration),
        (T5Config, T5ForConditionalGeneration),
        (PegasusConfig, PegasusForConditionalGeneration),
        (MarianConfig, MarianMTModel),
        (MBartConfig, MBartForConditionalGeneration),
        (BlenderbotConfig, BlenderbotForConditionalGeneration),
        (BartConfig, BartForConditionalGeneration),
        (FSMTConfig, FSMTForConditionalGeneration),
        (EncoderDecoderConfig, EncoderDecoderModel),
        (XLMProphetNetConfig, XLMProphetNetForConditionalGeneration),
        (ProphetNetConfig, ProphetNetForConditionalGeneration),
    ]
)

MODEL_FOR_SEQUENCE_CLASSIFICATION_MAPPING = OrderedDict(
    [
        # Model for Sequence Classification mapping
        (ConvBertConfig, ConvBertForSequenceClassification),
        (LEDConfig, LEDForSequenceClassification),
        (DistilBertConfig, DistilBertForSequenceClassification),
        (AlbertConfig, AlbertForSequenceClassification),
        (CamembertConfig, CamembertForSequenceClassification),
        (XLMRobertaConfig, XLMRobertaForSequenceClassification),
        (MBartConfig, MBartForSequenceClassification),
        (BartConfig, BartForSequenceClassification),
        (LongformerConfig, LongformerForSequenceClassification),
        (RobertaConfig, RobertaForSequenceClassification),
        (SqueezeBertConfig, SqueezeBertForSequenceClassification),
        (LayoutLMConfig, LayoutLMForSequenceClassification),
        (BertConfig, BertForSequenceClassification),
        (XLNetConfig, XLNetForSequenceClassification),
        (MobileBertConfig, MobileBertForSequenceClassification),
        (FlaubertConfig, FlaubertForSequenceClassification),
        (XLMConfig, XLMForSequenceClassification),
        (ElectraConfig, ElectraForSequenceClassification),
        (FunnelConfig, FunnelForSequenceClassification),
        (DebertaConfig, DebertaForSequenceClassification),
        (GPT2Config, GPT2ForSequenceClassification),
        (OpenAIGPTConfig, OpenAIGPTForSequenceClassification),
        (ReformerConfig, ReformerForSequenceClassification),
        (CTRLConfig, CTRLForSequenceClassification),
        (TransfoXLConfig, TransfoXLForSequenceClassification),
        (MPNetConfig, MPNetForSequenceClassification),
        (TapasConfig, TapasForSequenceClassification),
    ]
)

MODEL_FOR_QUESTION_ANSWERING_MAPPING = OrderedDict(
    [
        # Model for Question Answering mapping
        (ConvBertConfig, ConvBertForQuestionAnswering),
        (LEDConfig, LEDForQuestionAnswering),
        (DistilBertConfig, DistilBertForQuestionAnswering),
        (AlbertConfig, AlbertForQuestionAnswering),
        (CamembertConfig, CamembertForQuestionAnswering),
        (BartConfig, BartForQuestionAnswering),
        (MBartConfig, MBartForQuestionAnswering),
        (LongformerConfig, LongformerForQuestionAnswering),
        (XLMRobertaConfig, XLMRobertaForQuestionAnswering),
        (RobertaConfig, RobertaForQuestionAnswering),
        (SqueezeBertConfig, SqueezeBertForQuestionAnswering),
        (BertConfig, BertForQuestionAnswering),
        (XLNetConfig, XLNetForQuestionAnsweringSimple),
        (FlaubertConfig, FlaubertForQuestionAnsweringSimple),
        (MobileBertConfig, MobileBertForQuestionAnswering),
        (XLMConfig, XLMForQuestionAnsweringSimple),
        (ElectraConfig, ElectraForQuestionAnswering),
        (ReformerConfig, ReformerForQuestionAnswering),
        (FunnelConfig, FunnelForQuestionAnswering),
        (LxmertConfig, LxmertForQuestionAnswering),
        (MPNetConfig, MPNetForQuestionAnswering),
        (DebertaConfig, DebertaForQuestionAnswering),
    ]
)

MODEL_FOR_TABLE_QUESTION_ANSWERING_MAPPING = OrderedDict(
    [
        # Model for Table Question Answering mapping
        (TapasConfig, TapasForQuestionAnswering),
    ]
)

MODEL_FOR_TOKEN_CLASSIFICATION_MAPPING = OrderedDict(
    [
        # Model for Token Classification mapping
        (ConvBertConfig, ConvBertForTokenClassification),
        (LayoutLMConfig, LayoutLMForTokenClassification),
        (DistilBertConfig, DistilBertForTokenClassification),
        (CamembertConfig, CamembertForTokenClassification),
        (FlaubertConfig, FlaubertForTokenClassification),
        (XLMConfig, XLMForTokenClassification),
        (XLMRobertaConfig, XLMRobertaForTokenClassification),
        (LongformerConfig, LongformerForTokenClassification),
        (RobertaConfig, RobertaForTokenClassification),
        (SqueezeBertConfig, SqueezeBertForTokenClassification),
        (BertConfig, BertForTokenClassification),
        (MobileBertConfig, MobileBertForTokenClassification),
        (XLNetConfig, XLNetForTokenClassification),
        (AlbertConfig, AlbertForTokenClassification),
        (ElectraConfig, ElectraForTokenClassification),
        (FlaubertConfig, FlaubertForTokenClassification),
        (FunnelConfig, FunnelForTokenClassification),
        (MPNetConfig, MPNetForTokenClassification),
        (DebertaConfig, DebertaForTokenClassification),
    ]
)

MODEL_FOR_MULTIPLE_CHOICE_MAPPING = OrderedDict(
    [
        # Model for Multiple Choice mapping
        (ConvBertConfig, ConvBertForMultipleChoice),
        (CamembertConfig, CamembertForMultipleChoice),
        (ElectraConfig, ElectraForMultipleChoice),
        (XLMRobertaConfig, XLMRobertaForMultipleChoice),
        (LongformerConfig, LongformerForMultipleChoice),
        (RobertaConfig, RobertaForMultipleChoice),
        (SqueezeBertConfig, SqueezeBertForMultipleChoice),
        (BertConfig, BertForMultipleChoice),
        (DistilBertConfig, DistilBertForMultipleChoice),
        (MobileBertConfig, MobileBertForMultipleChoice),
        (XLNetConfig, XLNetForMultipleChoice),
        (AlbertConfig, AlbertForMultipleChoice),
        (XLMConfig, XLMForMultipleChoice),
        (FlaubertConfig, FlaubertForMultipleChoice),
        (FunnelConfig, FunnelForMultipleChoice),
        (MPNetConfig, MPNetForMultipleChoice),
    ]
)

MODEL_FOR_NEXT_SENTENCE_PREDICTION_MAPPING = OrderedDict(
    [
        (BertConfig, BertForNextSentencePrediction),
        (MobileBertConfig, MobileBertForNextSentencePrediction),
    ]
)

AUTO_MODEL_PRETRAINED_DOCSTRING = r"""

        The model class to instantiate is selected based on the :obj:`model_type` property of the config object (either
        passed as an argument or loaded from :obj:`pretrained_model_name_or_path` if possible), or when it's missing,
        by falling back to using pattern matching on :obj:`pretrained_model_name_or_path`:

        List options

        The model is set in evaluation mode by default using ``model.eval()`` (so for instance, dropout modules are
        deactivated). To train the model, you should first set it back in training mode with ``model.train()``

        Args:
            pretrained_model_name_or_path (:obj:`str` or :obj:`os.PathLike`):
                Can be either:

                    - A string, the `model id` of a pretrained model hosted inside a model repo on huggingface.co.
                      Valid model ids can be located at the root-level, like ``bert-base-uncased``, or namespaced under
                      a user or organization name, like ``dbmdz/bert-base-german-cased``.
                    - A path to a `directory` containing model weights saved using
                      :func:`~transformers.PreTrainedModel.save_pretrained`, e.g., ``./my_model_directory/``.
                    - A path or url to a `tensorflow index checkpoint file` (e.g, ``./tf_model/model.ckpt.index``). In
                      this case, ``from_tf`` should be set to :obj:`True` and a configuration object should be provided
                      as ``config`` argument. This loading path is slower than converting the TensorFlow checkpoint in
                      a PyTorch model using the provided conversion scripts and loading the PyTorch model afterwards.
            model_args (additional positional arguments, `optional`):
                Will be passed along to the underlying model ``__init__()`` method.
            config (:class:`~transformers.PretrainedConfig`, `optional`):
                Configuration for the model to use instead of an automatically loaded configuration. Configuration can
                be automatically loaded when:

                    - The model is a model provided by the library (loaded with the `model id` string of a pretrained
                      model).
                    - The model was saved using :meth:`~transformers.PreTrainedModel.save_pretrained` and is reloaded
                      by supplying the save directory.
                    - The model is loaded by supplying a local directory as ``pretrained_model_name_or_path`` and a
                      configuration JSON file named `config.json` is found in the directory.
            state_dict (`Dict[str, torch.Tensor]`, `optional`):
                A state dictionary to use instead of a state dictionary loaded from saved weights file.

                This option can be used if you want to create a model from a pretrained configuration but load your own
                weights. In this case though, you should check if using
                :func:`~transformers.PreTrainedModel.save_pretrained` and
                :func:`~transformers.PreTrainedModel.from_pretrained` is not a simpler option.
            cache_dir (:obj:`str` or :obj:`os.PathLike`, `optional`):
                Path to a directory in which a downloaded pretrained model configuration should be cached if the
                standard cache should not be used.
            from_tf (:obj:`bool`, `optional`, defaults to :obj:`False`):
                Load the model weights from a TensorFlow checkpoint save file (see docstring of
                ``pretrained_model_name_or_path`` argument).
            force_download (:obj:`bool`, `optional`, defaults to :obj:`False`):
                Whether or not to force the (re-)download of the model weights and configuration files, overriding the
                cached versions if they exist.
            resume_download (:obj:`bool`, `optional`, defaults to :obj:`False`):
                Whether or not to delete incompletely received files. Will attempt to resume the download if such a
                file exists.
            proxies (:obj:`Dict[str, str], `optional`):
                A dictionary of proxy servers to use by protocol or endpoint, e.g., :obj:`{'http': 'foo.bar:3128',
                'http://hostname': 'foo.bar:4012'}`. The proxies are used on each request.
            output_loading_info(:obj:`bool`, `optional`, defaults to :obj:`False`):
                Whether ot not to also return a dictionary containing missing keys, unexpected keys and error messages.
            local_files_only(:obj:`bool`, `optional`, defaults to :obj:`False`):
                Whether or not to only look at local files (e.g., not try downloading the model).
            revision(:obj:`str`, `optional`, defaults to :obj:`"main"`):
                The specific model version to use. It can be a branch name, a tag name, or a commit id, since we use a
                git-based system for storing models and other artifacts on huggingface.co, so ``revision`` can be any
                identifier allowed by git.
            kwargs (additional keyword arguments, `optional`):
                Can be used to update the configuration object (after it being loaded) and initiate the model (e.g.,
                :obj:`output_attentions=True`). Behaves differently depending on whether a ``config`` is provided or
                automatically loaded:

                    - If a configuration is provided with ``config``, ``**kwargs`` will be directly passed to the
                      underlying model's ``__init__`` method (we assume all relevant updates to the configuration have
                      already been done)
                    - If a configuration is not provided, ``kwargs`` will be first passed to the configuration class
                      initialization function (:func:`~transformers.PretrainedConfig.from_pretrained`). Each key of
                      ``kwargs`` that corresponds to a configuration attribute will be used to override said attribute
                      with the supplied ``kwargs`` value. Remaining keys that do not correspond to any configuration
                      attribute will be passed to the underlying model's ``__init__`` function.
"""


class AutoModel:
    r"""
    This is a generic model class that will be instantiated as one of the base model classes of the library when
    created with the :meth:`~transformers.AutoModel.from_pretrained` class method or the
    :meth:`~transformers.AutoModel.from_config` class methods.

    This class cannot be instantiated directly using ``__init__()`` (throws an error).
    """

    def __init__(self):
        raise EnvironmentError(
            "AutoModel is designed to be instantiated "
            "using the `AutoModel.from_pretrained(pretrained_model_name_or_path)` or "
            "`AutoModel.from_config(config)` methods."
        )

    @classmethod
    @replace_list_option_in_docstrings(MODEL_MAPPING, use_model_types=False)
    def from_config(cls, config):
        r"""
        Instantiates one of the base model classes of the library from a configuration.

        Note:
            Loading a model from its configuration file does **not** load the model weights. It only affects the
            model's configuration. Use :meth:`~transformers.AutoModel.from_pretrained` to load the model weights.

        Args:
            config (:class:`~transformers.PretrainedConfig`):
                The model class to instantiate is selected based on the configuration class:

                List options

        Examples::

            >>> from transformers import AutoConfig, AutoModel
            >>> # Download configuration from huggingface.co and cache.
            >>> config = AutoConfig.from_pretrained('bert-base-uncased')
            >>> model = AutoModel.from_config(config)
        """
        if type(config) in MODEL_MAPPING.keys():
            return MODEL_MAPPING[type(config)](config)
        raise ValueError(
            "Unrecognized configuration class {} for this kind of AutoModel: {}.\n"
            "Model type should be one of {}.".format(
                config.__class__, cls.__name__, ", ".join(c.__name__ for c in MODEL_MAPPING.keys())
            )
        )

    @classmethod
    @replace_list_option_in_docstrings(MODEL_MAPPING)
    @add_start_docstrings(
        "Instantiate one of the base model classes of the library from a pretrained model.",
        AUTO_MODEL_PRETRAINED_DOCSTRING,
    )
    def from_pretrained(cls, pretrained_model_name_or_path, *model_args, **kwargs):
        r"""

        Examples::

            >>> from transformers import AutoConfig, AutoModel

            >>> # Download model and configuration from huggingface.co and cache.
            >>> model = AutoModel.from_pretrained('bert-base-uncased')

            >>> # Update configuration during loading
            >>> model = AutoModel.from_pretrained('bert-base-uncased', output_attentions=True)
            >>> model.config.output_attentions
            True

            >>> # Loading from a TF checkpoint file instead of a PyTorch model (slower)
            >>> config = AutoConfig.from_json_file('./tf_model/bert_tf_model_config.json')
            >>> model = AutoModel.from_pretrained('./tf_model/bert_tf_checkpoint.ckpt.index', from_tf=True, config=config)
        """
        config = kwargs.pop("config", None)
        if not isinstance(config, PretrainedConfig):
            config, kwargs = AutoConfig.from_pretrained(
                pretrained_model_name_or_path, return_unused_kwargs=True, **kwargs
            )

        if type(config) in MODEL_MAPPING.keys():
            return MODEL_MAPPING[type(config)].from_pretrained(
                pretrained_model_name_or_path, *model_args, config=config, **kwargs
            )
        raise ValueError(
            "Unrecognized configuration class {} for this kind of AutoModel: {}.\n"
            "Model type should be one of {}.".format(
                config.__class__, cls.__name__, ", ".join(c.__name__ for c in MODEL_MAPPING.keys())
            )
        )


class AutoModelForPreTraining:
    r"""
    This is a generic model class that will be instantiated as one of the model classes of the library---with the
    architecture used for pretraining this model---when created with the when created with the
    :meth:`~transformers.AutoModelForPreTraining.from_pretrained` class method or the
    :meth:`~transformers.AutoModelForPreTraining.from_config` class method.

    This class cannot be instantiated directly using ``__init__()`` (throws an error).
    """

    def __init__(self):
        raise EnvironmentError(
            "AutoModelForPreTraining is designed to be instantiated "
            "using the `AutoModelForPreTraining.from_pretrained(pretrained_model_name_or_path)` or "
            "`AutoModelForPreTraining.from_config(config)` methods."
        )

    @classmethod
    @replace_list_option_in_docstrings(MODEL_FOR_PRETRAINING_MAPPING, use_model_types=False)
    def from_config(cls, config):
        r"""
        Instantiates one of the model classes of the library---with the architecture used for pretraining this
        model---from a configuration.

        Note:
            Loading a model from its configuration file does **not** load the model weights. It only affects the
            model's configuration. Use :meth:`~transformers.AutoModelForPreTraining.from_pretrained` to load the model
            weights.

        Args:
            config (:class:`~transformers.PretrainedConfig`):
                The model class to instantiate is selected based on the configuration class:

                List options

        Examples::

            >>> from transformers import AutoConfig, AutoModelForPreTraining
            >>> # Download configuration from huggingface.co and cache.
            >>> config = AutoConfig.from_pretrained('bert-base-uncased')
            >>> model = AutoModelForPreTraining.from_config(config)
        """
        if type(config) in MODEL_FOR_PRETRAINING_MAPPING.keys():
            return MODEL_FOR_PRETRAINING_MAPPING[type(config)](config)
        raise ValueError(
            "Unrecognized configuration class {} for this kind of AutoModel: {}.\n"
            "Model type should be one of {}.".format(
                config.__class__, cls.__name__, ", ".join(c.__name__ for c in MODEL_FOR_PRETRAINING_MAPPING.keys())
            )
        )

    @classmethod
    @replace_list_option_in_docstrings(MODEL_FOR_PRETRAINING_MAPPING)
    @add_start_docstrings(
        "Instantiate one of the model classes of the library---with the architecture used for pretraining this ",
        "model---from a pretrained model.",
        AUTO_MODEL_PRETRAINED_DOCSTRING,
    )
    def from_pretrained(cls, pretrained_model_name_or_path, *model_args, **kwargs):
        r"""
        Examples::

            >>> from transformers import AutoConfig, AutoModelForPreTraining

            >>> # Download model and configuration from huggingface.co and cache.
            >>> model = AutoModelForPreTraining.from_pretrained('bert-base-uncased')

            >>> # Update configuration during loading
            >>> model = AutoModelForPreTraining.from_pretrained('bert-base-uncased', output_attentions=True)
            >>> model.config.output_attentions
            True

            >>> # Loading from a TF checkpoint file instead of a PyTorch model (slower)
            >>> config = AutoConfig.from_json_file('./tf_model/bert_tf_model_config.json')
            >>> model = AutoModelForPreTraining.from_pretrained('./tf_model/bert_tf_checkpoint.ckpt.index', from_tf=True, config=config)
        """
        config = kwargs.pop("config", None)
        if not isinstance(config, PretrainedConfig):
            config, kwargs = AutoConfig.from_pretrained(
                pretrained_model_name_or_path, return_unused_kwargs=True, **kwargs
            )

        if type(config) in MODEL_FOR_PRETRAINING_MAPPING.keys():
            return MODEL_FOR_PRETRAINING_MAPPING[type(config)].from_pretrained(
                pretrained_model_name_or_path, *model_args, config=config, **kwargs
            )
        raise ValueError(
            "Unrecognized configuration class {} for this kind of AutoModel: {}.\n"
            "Model type should be one of {}.".format(
                config.__class__, cls.__name__, ", ".join(c.__name__ for c in MODEL_FOR_PRETRAINING_MAPPING.keys())
            )
        )


class AutoModelWithLMHead:
    r"""
    This is a generic model class that will be instantiated as one of the model classes of the library---with a
    language modeling head---when created with the when created with the
    :meth:`~transformers.AutoModelWithLMHead.from_pretrained` class method or the
    :meth:`~transformers.AutoModelWithLMHead.from_config` class method.

    This class cannot be instantiated directly using ``__init__()`` (throws an error).

    .. warning::

        This class is deprecated and will be removed in a future version. Please use
        :class:`~transformers.AutoModelForCausalLM` for causal language models,
        :class:`~transformers.AutoModelForMaskedLM` for masked language models and
        :class:`~transformers.AutoModelForSeq2SeqLM` for encoder-decoder models.
    """

    def __init__(self):
        raise EnvironmentError(
            "AutoModelWithLMHead is designed to be instantiated "
            "using the `AutoModelWithLMHead.from_pretrained(pretrained_model_name_or_path)` or "
            "`AutoModelWithLMHead.from_config(config)` methods."
        )

    @classmethod
    @replace_list_option_in_docstrings(MODEL_WITH_LM_HEAD_MAPPING, use_model_types=False)
    def from_config(cls, config):
        r"""
        Instantiates one of the model classes of the library---with a language modeling head---from a configuration.

        Note:
            Loading a model from its configuration file does **not** load the model weights. It only affects the
            model's configuration. Use :meth:`~transformers.AutoModelWithLMHead.from_pretrained` to load the model
            weights.

        Args:
            config (:class:`~transformers.PretrainedConfig`):
                The model class to instantiate is selected based on the configuration class:

                List options

        Examples::

            >>> from transformers import AutoConfig, AutoModelWithLMHead
            >>> # Download configuration from huggingface.co and cache.
            >>> config = AutoConfig.from_pretrained('bert-base-uncased')
            >>> model = AutoModelWithLMHead.from_config(config)
        """
        warnings.warn(
            "The class `AutoModelWithLMHead` is deprecated and will be removed in a future version. Please use "
            "`AutoModelForCausalLM` for causal language models, `AutoModelForMaskedLM` for masked language models and "
            "`AutoModelForSeq2SeqLM` for encoder-decoder models.",
            FutureWarning,
        )
        if type(config) in MODEL_WITH_LM_HEAD_MAPPING.keys():
            return MODEL_WITH_LM_HEAD_MAPPING[type(config)](config)
        raise ValueError(
            "Unrecognized configuration class {} for this kind of AutoModel: {}.\n"
            "Model type should be one of {}.".format(
                config.__class__, cls.__name__, ", ".join(c.__name__ for c in MODEL_WITH_LM_HEAD_MAPPING.keys())
            )
        )

    @classmethod
    @replace_list_option_in_docstrings(MODEL_WITH_LM_HEAD_MAPPING)
    @add_start_docstrings(
        "Instantiate one of the model classes of the library---with a language modeling head---from a pretrained ",
        "model.",
        AUTO_MODEL_PRETRAINED_DOCSTRING,
    )
    def from_pretrained(cls, pretrained_model_name_or_path, *model_args, **kwargs):
        r"""
        Examples::

            >>> from transformers import AutoConfig, AutoModelWithLMHead

            >>> # Download model and configuration from huggingface.co and cache.
            >>> model = AutoModelWithLMHead.from_pretrained('bert-base-uncased')

            >>> # Update configuration during loading
            >>> model = AutoModelWithLMHead.from_pretrained('bert-base-uncased', output_attentions=True)
            >>> model.config.output_attentions
            True

            >>> # Loading from a TF checkpoint file instead of a PyTorch model (slower)
            >>> config = AutoConfig.from_json_file('./tf_model/bert_tf_model_config.json')
            >>> model = AutoModelWithLMHead.from_pretrained('./tf_model/bert_tf_checkpoint.ckpt.index', from_tf=True, config=config)
        """
        warnings.warn(
            "The class `AutoModelWithLMHead` is deprecated and will be removed in a future version. Please use "
            "`AutoModelForCausalLM` for causal language models, `AutoModelForMaskedLM` for masked language models and "
            "`AutoModelForSeq2SeqLM` for encoder-decoder models.",
            FutureWarning,
        )
        config = kwargs.pop("config", None)
        if not isinstance(config, PretrainedConfig):
            config, kwargs = AutoConfig.from_pretrained(
                pretrained_model_name_or_path, return_unused_kwargs=True, **kwargs
            )

        if type(config) in MODEL_WITH_LM_HEAD_MAPPING.keys():
            return MODEL_WITH_LM_HEAD_MAPPING[type(config)].from_pretrained(
                pretrained_model_name_or_path, *model_args, config=config, **kwargs
            )
        raise ValueError(
            "Unrecognized configuration class {} for this kind of AutoModel: {}.\n"
            "Model type should be one of {}.".format(
                config.__class__, cls.__name__, ", ".join(c.__name__ for c in MODEL_WITH_LM_HEAD_MAPPING.keys())
            )
        )


class AutoModelForCausalLM:
    r"""
    This is a generic model class that will be instantiated as one of the model classes of the library---with a causal
    language modeling head---when created with the when created with the
    :meth:`~transformers.AutoModelForCausalLM.from_pretrained` class method or the
    :meth:`~transformers.AutoModelForCausalLM.from_config` class method.

    This class cannot be instantiated directly using ``__init__()`` (throws an error).
    """

    def __init__(self):
        raise EnvironmentError(
            "AutoModelForCausalLM is designed to be instantiated "
            "using the `AutoModelForCausalLM.from_pretrained(pretrained_model_name_or_path)` or "
            "`AutoModelForCausalLM.from_config(config)` methods."
        )

    @classmethod
    @replace_list_option_in_docstrings(MODEL_FOR_CAUSAL_LM_MAPPING, use_model_types=False)
    def from_config(cls, config):
        r"""
        Instantiates one of the model classes of the library---with a causal language modeling head---from a
        configuration.

        Note:
            Loading a model from its configuration file does **not** load the model weights. It only affects the
            model's configuration. Use :meth:`~transformers.AutoModelForCausalLM.from_pretrained` to load the model
            weights.

        Args:
            config (:class:`~transformers.PretrainedConfig`):
                The model class to instantiate is selected based on the configuration class:

                List options

        Examples::

            >>> from transformers import AutoConfig, AutoModelForCausalLM
            >>> # Download configuration from huggingface.co and cache.
            >>> config = AutoConfig.from_pretrained('gpt2')
            >>> model = AutoModelForCausalLM.from_config(config)
        """
        if type(config) in MODEL_FOR_CAUSAL_LM_MAPPING.keys():
            return MODEL_FOR_CAUSAL_LM_MAPPING[type(config)](config)
        raise ValueError(
            "Unrecognized configuration class {} for this kind of AutoModel: {}.\n"
            "Model type should be one of {}.".format(
                config.__class__, cls.__name__, ", ".join(c.__name__ for c in MODEL_FOR_CAUSAL_LM_MAPPING.keys())
            )
        )

    @classmethod
    @replace_list_option_in_docstrings(MODEL_FOR_CAUSAL_LM_MAPPING)
    @add_start_docstrings(
        "Instantiate one of the model classes of the library---with a causal language modeling head---from a "
        "pretrained model.",
        AUTO_MODEL_PRETRAINED_DOCSTRING,
    )
    def from_pretrained(cls, pretrained_model_name_or_path, *model_args, **kwargs):
        r"""
        Examples::

            >>> from transformers import AutoConfig, AutoModelForCausalLM

            >>> # Download model and configuration from huggingface.co and cache.
            >>> model = AutoModelForCausalLM.from_pretrained('gpt2')

            >>> # Update configuration during loading
            >>> model = AutoModelForCausalLM.from_pretrained('gpt2', output_attentions=True)
            >>> model.config.output_attentions
            True

            >>> # Loading from a TF checkpoint file instead of a PyTorch model (slower)
            >>> config = AutoConfig.from_json_file('./tf_model/gpt2_tf_model_config.json')
            >>> model = AutoModelForCausalLM.from_pretrained('./tf_model/gpt2_tf_checkpoint.ckpt.index', from_tf=True, config=config)
        """
        config = kwargs.pop("config", None)
        if not isinstance(config, PretrainedConfig):
            config, kwargs = AutoConfig.from_pretrained(
                pretrained_model_name_or_path, return_unused_kwargs=True, **kwargs
            )

        if type(config) in MODEL_FOR_CAUSAL_LM_MAPPING.keys():
            return MODEL_FOR_CAUSAL_LM_MAPPING[type(config)].from_pretrained(
                pretrained_model_name_or_path, *model_args, config=config, **kwargs
            )
        raise ValueError(
            "Unrecognized configuration class {} for this kind of AutoModel: {}.\n"
            "Model type should be one of {}.".format(
                config.__class__, cls.__name__, ", ".join(c.__name__ for c in MODEL_FOR_CAUSAL_LM_MAPPING.keys())
            )
        )


class AutoModelForMaskedLM:
    r"""
    This is a generic model class that will be instantiated as one of the model classes of the library---with a masked
    language modeling head---when created with the when created with the
    :meth:`~transformers.AutoModelForMaskedLM.from_pretrained` class method or the
    :meth:`~transformers.AutoModelForMaskedLM.from_config` class method.

    This class cannot be instantiated directly using ``__init__()`` (throws an error).
    """

    def __init__(self):
        raise EnvironmentError(
            "AutoModelForMaskedLM is designed to be instantiated "
            "using the `AutoModelForMaskedLM.from_pretrained(pretrained_model_name_or_path)` or "
            "`AutoModelForMaskedLM.from_config(config)` methods."
        )

    @classmethod
    @replace_list_option_in_docstrings(MODEL_FOR_MASKED_LM_MAPPING, use_model_types=False)
    def from_config(cls, config):
        r"""
        Instantiates one of the model classes of the library---with a masked language modeling head---from a
        configuration.

        Note:
            Loading a model from its configuration file does **not** load the model weights. It only affects the
            model's configuration. Use :meth:`~transformers.AutoModelForMaskedLM.from_pretrained` to load the model
            weights.

        Args:
            config (:class:`~transformers.PretrainedConfig`):
                The model class to instantiate is selected based on the configuration class:

                List options

        Examples::

            >>> from transformers import AutoConfig, AutoModelForMaskedLM
            >>> # Download configuration from huggingface.co and cache.
            >>> config = AutoConfig.from_pretrained('bert-base-uncased')
            >>> model = AutoModelForMaskedLM.from_config(config)
        """
        if type(config) in MODEL_FOR_MASKED_LM_MAPPING.keys():
            return MODEL_FOR_MASKED_LM_MAPPING[type(config)](config)
        raise ValueError(
            "Unrecognized configuration class {} for this kind of AutoModel: {}.\n"
            "Model type should be one of {}.".format(
                config.__class__, cls.__name__, ", ".join(c.__name__ for c in MODEL_FOR_MASKED_LM_MAPPING.keys())
            )
        )

    @classmethod
    @replace_list_option_in_docstrings(MODEL_FOR_MASKED_LM_MAPPING)
    @add_start_docstrings(
        "Instantiate one of the model classes of the library---with a masked language modeling head---from a "
        "pretrained model.",
        AUTO_MODEL_PRETRAINED_DOCSTRING,
    )
    def from_pretrained(cls, pretrained_model_name_or_path, *model_args, **kwargs):
        r"""
        Examples::

            >>> from transformers import AutoConfig, AutoModelForMaskedLM

            >>> # Download model and configuration from huggingface.co and cache.
            >>> model = AutoModelForMaskedLM.from_pretrained('bert-base-uncased')

            >>> # Update configuration during loading
            >>> model = AutoModelForMaskedLM.from_pretrained('bert-base-uncased', output_attentions=True)
            >>> model.config.output_attentions
            True

            >>> # Loading from a TF checkpoint file instead of a PyTorch model (slower)
            >>> config = AutoConfig.from_json_file('./tf_model/bert_tf_model_config.json')
            >>> model = AutoModelForMaskedLM.from_pretrained('./tf_model/bert_tf_checkpoint.ckpt.index', from_tf=True, config=config)
        """
        config = kwargs.pop("config", None)
        if not isinstance(config, PretrainedConfig):
            config, kwargs = AutoConfig.from_pretrained(
                pretrained_model_name_or_path, return_unused_kwargs=True, **kwargs
            )

        if type(config) in MODEL_FOR_MASKED_LM_MAPPING.keys():
            return MODEL_FOR_MASKED_LM_MAPPING[type(config)].from_pretrained(
                pretrained_model_name_or_path, *model_args, config=config, **kwargs
            )
        raise ValueError(
            "Unrecognized configuration class {} for this kind of AutoModel: {}.\n"
            "Model type should be one of {}.".format(
                config.__class__, cls.__name__, ", ".join(c.__name__ for c in MODEL_FOR_MASKED_LM_MAPPING.keys())
            )
        )


class AutoModelForSeq2SeqLM:
    r"""
    This is a generic model class that will be instantiated as one of the model classes of the library---with a
    sequence-to-sequence language modeling head---when created with the when created with the
    :meth:`~transformers.AutoModelForSeq2SeqLM.from_pretrained` class method or the
    :meth:`~transformers.AutoModelForSeq2SeqLM.from_config` class method.

    This class cannot be instantiated directly using ``__init__()`` (throws an error).
    """

    def __init__(self):
        raise EnvironmentError(
            "AutoModelForSeq2SeqLM is designed to be instantiated "
            "using the `AutoModelForSeq2SeqLM.from_pretrained(pretrained_model_name_or_path)` or "
            "`AutoModelForSeq2SeqLM.from_config(config)` methods."
        )

    @classmethod
    @replace_list_option_in_docstrings(MODEL_FOR_SEQ_TO_SEQ_CAUSAL_LM_MAPPING, use_model_types=False)
    def from_config(cls, config):
        r"""
        Instantiates one of the model classes of the library---with a sequence-to-sequence language modeling
        head---from a configuration.

        Note:
            Loading a model from its configuration file does **not** load the model weights. It only affects the
            model's configuration. Use :meth:`~transformers.AutoModelForSeq2SeqLM.from_pretrained` to load the model
            weights.

        Args:
            config (:class:`~transformers.PretrainedConfig`):
                The model class to instantiate is selected based on the configuration class:

                List options

        Examples::

            >>> from transformers import AutoConfig, AutoModelForSeq2SeqLM
            >>> # Download configuration from huggingface.co and cache.
            >>> config = AutoConfig.from_pretrained('t5')
            >>> model = AutoModelForSeq2SeqLM.from_config(config)
        """
        if type(config) in MODEL_FOR_SEQ_TO_SEQ_CAUSAL_LM_MAPPING.keys():
            return MODEL_FOR_SEQ_TO_SEQ_CAUSAL_LM_MAPPING[type(config)](config)
        raise ValueError(
            "Unrecognized configuration class {} for this kind of AutoModel: {}.\n"
            "Model type should be one of {}.".format(
                config.__class__,
                cls.__name__,
                ", ".join(c.__name__ for c in MODEL_FOR_SEQ_TO_SEQ_CAUSAL_LM_MAPPING.keys()),
            )
        )

    @classmethod
    @replace_list_option_in_docstrings(MODEL_FOR_SEQ_TO_SEQ_CAUSAL_LM_MAPPING)
    @add_start_docstrings(
        "Instantiate one of the model classes of the library---with a sequence-to-sequence language modeling "
        "head---from a pretrained model.",
        AUTO_MODEL_PRETRAINED_DOCSTRING,
    )
    def from_pretrained(cls, pretrained_model_name_or_path, *model_args, **kwargs):
        r"""
        Examples::

            >>> from transformers import AutoConfig, AutoModelForSeq2SeqLM

            >>> # Download model and configuration from huggingface.co and cache.
            >>> model = AutoModelForSeq2SeqLM.from_pretrained('t5-base')

            >>> # Update configuration during loading
            >>> model = AutoModelForSeq2SeqLM.from_pretrained('t5-base', output_attentions=True)
            >>> model.config.output_attentions
            True

            >>> # Loading from a TF checkpoint file instead of a PyTorch model (slower)
            >>> config = AutoConfig.from_json_file('./tf_model/t5_tf_model_config.json')
            >>> model = AutoModelForSeq2SeqLM.from_pretrained('./tf_model/t5_tf_checkpoint.ckpt.index', from_tf=True, config=config)
        """
        config = kwargs.pop("config", None)
        if not isinstance(config, PretrainedConfig):
            config, kwargs = AutoConfig.from_pretrained(
                pretrained_model_name_or_path, return_unused_kwargs=True, **kwargs
            )

        if type(config) in MODEL_FOR_SEQ_TO_SEQ_CAUSAL_LM_MAPPING.keys():
            return MODEL_FOR_SEQ_TO_SEQ_CAUSAL_LM_MAPPING[type(config)].from_pretrained(
                pretrained_model_name_or_path, *model_args, config=config, **kwargs
            )
        raise ValueError(
            "Unrecognized configuration class {} for this kind of AutoModel: {}.\n"
            "Model type should be one of {}.".format(
                config.__class__,
                cls.__name__,
                ", ".join(c.__name__ for c in MODEL_FOR_SEQ_TO_SEQ_CAUSAL_LM_MAPPING.keys()),
            )
        )


class AutoModelForSequenceClassification:
    r"""
    This is a generic model class that will be instantiated as one of the model classes of the library---with a
    sequence classification head---when created with the when created with the
    :meth:`~transformers.AutoModelForSequenceClassification.from_pretrained` class method or the
    :meth:`~transformers.AutoModelForSequenceClassification.from_config` class method.

    This class cannot be instantiated directly using ``__init__()`` (throws an error).
    """

    def __init__(self):
        raise EnvironmentError(
            "AutoModelForSequenceClassification is designed to be instantiated "
            "using the `AutoModelForSequenceClassification.from_pretrained(pretrained_model_name_or_path)` or "
            "`AutoModelForSequenceClassification.from_config(config)` methods."
        )

    @classmethod
    @replace_list_option_in_docstrings(MODEL_FOR_SEQUENCE_CLASSIFICATION_MAPPING, use_model_types=False)
    def from_config(cls, config):
        r"""
        Instantiates one of the model classes of the library---with a sequence classification head---from a
        configuration.

        Note:
            Loading a model from its configuration file does **not** load the model weights. It only affects the
            model's configuration. Use :meth:`~transformers.AutoModelForSequenceClassification.from_pretrained` to load
            the model weights.

        Args:
            config (:class:`~transformers.PretrainedConfig`):
                The model class to instantiate is selected based on the configuration class:

                List options

        Examples::

            >>> from transformers import AutoConfig, AutoModelForSequenceClassification
            >>> # Download configuration from huggingface.co and cache.
            >>> config = AutoConfig.from_pretrained('bert-base-uncased')
            >>> model = AutoModelForSequenceClassification.from_config(config)
        """
        if type(config) in MODEL_FOR_SEQUENCE_CLASSIFICATION_MAPPING.keys():
            return MODEL_FOR_SEQUENCE_CLASSIFICATION_MAPPING[type(config)](config)
        raise ValueError(
            "Unrecognized configuration class {} for this kind of AutoModel: {}.\n"
            "Model type should be one of {}.".format(
                config.__class__,
                cls.__name__,
                ", ".join(c.__name__ for c in MODEL_FOR_SEQUENCE_CLASSIFICATION_MAPPING.keys()),
            )
        )

    @classmethod
    @replace_list_option_in_docstrings(MODEL_FOR_SEQUENCE_CLASSIFICATION_MAPPING)
    @add_start_docstrings(
        "Instantiate one of the model classes of the library---with a sequence classification head---from a "
        "pretrained model.",
        AUTO_MODEL_PRETRAINED_DOCSTRING,
    )
    def from_pretrained(cls, pretrained_model_name_or_path, *model_args, **kwargs):
        r"""
        Examples::

            >>> from transformers import AutoConfig, AutoModelForSequenceClassification

            >>> # Download model and configuration from huggingface.co and cache.
            >>> model = AutoModelForSequenceClassification.from_pretrained('bert-base-uncased')

            >>> # Update configuration during loading
            >>> model = AutoModelForSequenceClassification.from_pretrained('bert-base-uncased', output_attentions=True)
            >>> model.config.output_attentions
            True

            >>> # Loading from a TF checkpoint file instead of a PyTorch model (slower)
            >>> config = AutoConfig.from_json_file('./tf_model/bert_tf_model_config.json')
            >>> model = AutoModelForSequenceClassification.from_pretrained('./tf_model/bert_tf_checkpoint.ckpt.index', from_tf=True, config=config)
        """
        config = kwargs.pop("config", None)
        if not isinstance(config, PretrainedConfig):
            config, kwargs = AutoConfig.from_pretrained(
                pretrained_model_name_or_path, return_unused_kwargs=True, **kwargs
            )

        if type(config) in MODEL_FOR_SEQUENCE_CLASSIFICATION_MAPPING.keys():
            return MODEL_FOR_SEQUENCE_CLASSIFICATION_MAPPING[type(config)].from_pretrained(
                pretrained_model_name_or_path, *model_args, config=config, **kwargs
            )
        raise ValueError(
            "Unrecognized configuration class {} for this kind of AutoModel: {}.\n"
            "Model type should be one of {}.".format(
                config.__class__,
                cls.__name__,
                ", ".join(c.__name__ for c in MODEL_FOR_SEQUENCE_CLASSIFICATION_MAPPING.keys()),
            )
        )


class AutoModelForQuestionAnswering:
    r"""
    This is a generic model class that will be instantiated as one of the model classes of the library---with a
    question answering head---when created with the when created with the
    :meth:`~transformers.AutoModeForQuestionAnswering.from_pretrained` class method or the
    :meth:`~transformers.AutoModelForQuestionAnswering.from_config` class method.

    This class cannot be instantiated directly using ``__init__()`` (throws an error).
    """

    def __init__(self):
        raise EnvironmentError(
            "AutoModelForQuestionAnswering is designed to be instantiated "
            "using the `AutoModelForQuestionAnswering.from_pretrained(pretrained_model_name_or_path)` or "
            "`AutoModelForQuestionAnswering.from_config(config)` methods."
        )

    @classmethod
    @replace_list_option_in_docstrings(MODEL_FOR_QUESTION_ANSWERING_MAPPING, use_model_types=False)
    def from_config(cls, config):
        r"""
        Instantiates one of the model classes of the library---with a question answering head---from a configuration.

        Note:
            Loading a model from its configuration file does **not** load the model weights. It only affects the
            model's configuration. Use :meth:`~transformers.AutoModelForQuestionAnswering.from_pretrained` to load the
            model weights.

        Args:
            config (:class:`~transformers.PretrainedConfig`):
                The model class to instantiate is selected based on the configuration class:

                List options

        Examples::

            >>> from transformers import AutoConfig, AutoModelForQuestionAnswering
            >>> # Download configuration from huggingface.co and cache.
            >>> config = AutoConfig.from_pretrained('bert-base-uncased')
            >>> model = AutoModelForQuestionAnswering.from_config(config)
        """
        if type(config) in MODEL_FOR_QUESTION_ANSWERING_MAPPING.keys():
            return MODEL_FOR_QUESTION_ANSWERING_MAPPING[type(config)](config)

        raise ValueError(
            "Unrecognized configuration class {} for this kind of AutoModel: {}.\n"
            "Model type should be one of {}.".format(
                config.__class__,
                cls.__name__,
                ", ".join(c.__name__ for c in MODEL_FOR_QUESTION_ANSWERING_MAPPING.keys()),
            )
        )

    @classmethod
    @replace_list_option_in_docstrings(MODEL_FOR_QUESTION_ANSWERING_MAPPING)
    @add_start_docstrings(
        "Instantiate one of the model classes of the library---with a question answering head---from a "
        "pretrained model.",
        AUTO_MODEL_PRETRAINED_DOCSTRING,
    )
    def from_pretrained(cls, pretrained_model_name_or_path, *model_args, **kwargs):
        r"""
        Examples::

            >>> from transformers import AutoConfig, AutoModelForQuestionAnswering

            >>> # Download model and configuration from huggingface.co and cache.
            >>> model = AutoModelForQuestionAnswering.from_pretrained('bert-base-uncased')

            >>> # Update configuration during loading
            >>> model = AutoModelForQuestionAnswering.from_pretrained('bert-base-uncased', output_attentions=True)
            >>> model.config.output_attentions
            True

            >>> # Loading from a TF checkpoint file instead of a PyTorch model (slower)
            >>> config = AutoConfig.from_json_file('./tf_model/bert_tf_model_config.json')
            >>> model = AutoModelForQuestionAnswering.from_pretrained('./tf_model/bert_tf_checkpoint.ckpt.index', from_tf=True, config=config)
        """
        config = kwargs.pop("config", None)
        if not isinstance(config, PretrainedConfig):
            config, kwargs = AutoConfig.from_pretrained(
                pretrained_model_name_or_path, return_unused_kwargs=True, **kwargs
            )

        if type(config) in MODEL_FOR_QUESTION_ANSWERING_MAPPING.keys():
            return MODEL_FOR_QUESTION_ANSWERING_MAPPING[type(config)].from_pretrained(
                pretrained_model_name_or_path, *model_args, config=config, **kwargs
            )

        raise ValueError(
            "Unrecognized configuration class {} for this kind of AutoModel: {}.\n"
            "Model type should be one of {}.".format(
                config.__class__,
                cls.__name__,
                ", ".join(c.__name__ for c in MODEL_FOR_QUESTION_ANSWERING_MAPPING.keys()),
            )
        )


class AutoModelForTableQuestionAnswering:
    r"""
    This is a generic model class that will be instantiated as one of the model classes of the library---with a table
    question answering head---when created with the when created with the
    :meth:`~transformers.AutoModeForTableQuestionAnswering.from_pretrained` class method or the
    :meth:`~transformers.AutoModelForTableQuestionAnswering.from_config` class method.

    This class cannot be instantiated directly using ``__init__()`` (throws an error).
    """

    def __init__(self):
        raise EnvironmentError(
            "AutoModelForQuestionAnswering is designed to be instantiated "
            "using the `AutoModelForTableQuestionAnswering.from_pretrained(pretrained_model_name_or_path)` or "
            "`AutoModelForTableQuestionAnswering.from_config(config)` methods."
        )

    @classmethod
    @replace_list_option_in_docstrings(MODEL_FOR_TABLE_QUESTION_ANSWERING_MAPPING, use_model_types=False)
    def from_config(cls, config):
        r"""
        Instantiates one of the model classes of the library---with a table question answering head---from a
        configuration.

        Note:
            Loading a model from its configuration file does **not** load the model weights. It only affects the
            model's configuration. Use :meth:`~transformers.AutoModelForTableQuestionAnswering.from_pretrained` to load
            the model weights.

        Args:
            config (:class:`~transformers.PretrainedConfig`):
                The model class to instantiate is selected based on the configuration class:

                List options

        Examples::

            >>> from transformers import AutoConfig, AutoModelForTableQuestionAnswering
            >>> # Download configuration from huggingface.co and cache.
            >>> config = AutoConfig.from_pretrained('google/tapas-base-finetuned-wtq')
            >>> model = AutoModelForTableQuestionAnswering.from_config(config)
        """
        if type(config) in MODEL_FOR_TABLE_QUESTION_ANSWERING_MAPPING.keys():
            return MODEL_FOR_TABLE_QUESTION_ANSWERING_MAPPING[type(config)](config)

        raise ValueError(
            "Unrecognized configuration class {} for this kind of AutoModel: {}.\n"
            "Model type should be one of {}.".format(
                config.__class__,
                cls.__name__,
                ", ".join(c.__name__ for c in MODEL_FOR_TABLE_QUESTION_ANSWERING_MAPPING.keys()),
            )
        )

    @classmethod
    @replace_list_option_in_docstrings(MODEL_FOR_TABLE_QUESTION_ANSWERING_MAPPING)
    @add_start_docstrings(
        "Instantiate one of the model classes of the library---with a table question answering head---from a "
        "pretrained model.",
        AUTO_MODEL_PRETRAINED_DOCSTRING,
    )
    def from_pretrained(cls, pretrained_model_name_or_path, *model_args, **kwargs):
        r"""
        Examples::

            >>> from transformers import AutoConfig, AutoModelForTableQuestionAnswering

            >>> # Download model and configuration from huggingface.co and cache.
            >>> model = AutoModelForTableQuestionAnswering.from_pretrained('google/tapas-base-finetuned-wtq')

            >>> # Update configuration during loading
            >>> model = AutoModelForTableQuestionAnswering.from_pretrained('google/tapas-base-finetuned-wtq', output_attentions=True)
            >>> model.config.output_attentions
            True

            >>> # Loading from a TF checkpoint file instead of a PyTorch model (slower)
            >>> config = AutoConfig.from_json_file('./tf_model/tapas_tf_checkpoint.json')
            >>> model = AutoModelForQuestionAnswering.from_pretrained('./tf_model/tapas_tf_checkpoint.ckpt.index', from_tf=True, config=config)
        """
        config = kwargs.pop("config", None)
        if not isinstance(config, PretrainedConfig):
            config, kwargs = AutoConfig.from_pretrained(
                pretrained_model_name_or_path, return_unused_kwargs=True, **kwargs
            )

        if type(config) in MODEL_FOR_TABLE_QUESTION_ANSWERING_MAPPING.keys():
            return MODEL_FOR_TABLE_QUESTION_ANSWERING_MAPPING[type(config)].from_pretrained(
                pretrained_model_name_or_path, *model_args, config=config, **kwargs
            )

        raise ValueError(
            "Unrecognized configuration class {} for this kind of AutoModel: {}.\n"
            "Model type should be one of {}.".format(
                config.__class__,
                cls.__name__,
                ", ".join(c.__name__ for c in MODEL_FOR_TABLE_QUESTION_ANSWERING_MAPPING.keys()),
            )
        )


class AutoModelForTokenClassification:
    r"""
    This is a generic model class that will be instantiated as one of the model classes of the library---with a token
    classification head---when created with the when created with the
    :meth:`~transformers.AutoModelForTokenClassification.from_pretrained` class method or the
    :meth:`~transformers.AutoModelForTokenClassification.from_config` class method.

    This class cannot be instantiated directly using ``__init__()`` (throws an error).
    """

    def __init__(self):
        raise EnvironmentError(
            "AutoModelForTokenClassification is designed to be instantiated "
            "using the `AutoModelForTokenClassification.from_pretrained(pretrained_model_name_or_path)` or "
            "`AutoModelForTokenClassification.from_config(config)` methods."
        )

    @classmethod
    @replace_list_option_in_docstrings(MODEL_FOR_TOKEN_CLASSIFICATION_MAPPING, use_model_types=False)
    def from_config(cls, config):
        r"""
        Instantiates one of the model classes of the library---with a token classification head---from a configuration.

        Note:
            Loading a model from its configuration file does **not** load the model weights. It only affects the
            model's configuration. Use :meth:`~transformers.AutoModelForTokenClassification.from_pretrained` to load
            the model weights.

        Args:
            config (:class:`~transformers.PretrainedConfig`):
                The model class to instantiate is selected based on the configuration class:

                List options

        Examples::

            >>> from transformers import AutoConfig, AutoModelForTokenClassification
            >>> # Download configuration from huggingface.co and cache.
            >>> config = AutoConfig.from_pretrained('bert-base-uncased')
            >>> model = AutoModelForTokenClassification.from_config(config)
        """
        if type(config) in MODEL_FOR_TOKEN_CLASSIFICATION_MAPPING.keys():
            return MODEL_FOR_TOKEN_CLASSIFICATION_MAPPING[type(config)](config)

        raise ValueError(
            "Unrecognized configuration class {} for this kind of AutoModel: {}.\n"
            "Model type should be one of {}.".format(
                config.__class__,
                cls.__name__,
                ", ".join(c.__name__ for c in MODEL_FOR_TOKEN_CLASSIFICATION_MAPPING.keys()),
            )
        )

    @classmethod
    @replace_list_option_in_docstrings(MODEL_FOR_TOKEN_CLASSIFICATION_MAPPING)
    @add_start_docstrings(
        "Instantiate one of the model classes of the library---with a token classification head---from a "
        "pretrained model.",
        AUTO_MODEL_PRETRAINED_DOCSTRING,
    )
    def from_pretrained(cls, pretrained_model_name_or_path, *model_args, **kwargs):
        r"""
        Examples::

            >>> from transformers import AutoConfig, AutoModelForTokenClassification

            >>> # Download model and configuration from huggingface.co and cache.
            >>> model = AutoModelForTokenClassification.from_pretrained('bert-base-uncased')

            >>> # Update configuration during loading
            >>> model = AutoModelForTokenClassification.from_pretrained('bert-base-uncased', output_attentions=True)
            >>> model.config.output_attentions
            True

            >>> # Loading from a TF checkpoint file instead of a PyTorch model (slower)
            >>> config = AutoConfig.from_json_file('./tf_model/bert_tf_model_config.json')
            >>> model = AutoModelForTokenClassification.from_pretrained('./tf_model/bert_tf_checkpoint.ckpt.index', from_tf=True, config=config)
        """
        config = kwargs.pop("config", None)
        if not isinstance(config, PretrainedConfig):
            config, kwargs = AutoConfig.from_pretrained(
                pretrained_model_name_or_path, return_unused_kwargs=True, **kwargs
            )

        if type(config) in MODEL_FOR_TOKEN_CLASSIFICATION_MAPPING.keys():
            return MODEL_FOR_TOKEN_CLASSIFICATION_MAPPING[type(config)].from_pretrained(
                pretrained_model_name_or_path, *model_args, config=config, **kwargs
            )

        raise ValueError(
            "Unrecognized configuration class {} for this kind of AutoModel: {}.\n"
            "Model type should be one of {}.".format(
                config.__class__,
                cls.__name__,
                ", ".join(c.__name__ for c in MODEL_FOR_TOKEN_CLASSIFICATION_MAPPING.keys()),
            )
        )


class AutoModelForMultipleChoice:
    r"""
    This is a generic model class that will be instantiated as one of the model classes of the library---with a
    multiple choice classification head---when created with the when created with the
    :meth:`~transformers.AutoModelForMultipleChoice.from_pretrained` class method or the
    :meth:`~transformers.AutoModelForMultipleChoice.from_config` class method.

    This class cannot be instantiated directly using ``__init__()`` (throws an error).
    """

    def __init__(self):
        raise EnvironmentError(
            "AutoModelForMultipleChoice is designed to be instantiated "
            "using the `AutoModelForMultipleChoice.from_pretrained(pretrained_model_name_or_path)` or "
            "`AutoModelForMultipleChoice.from_config(config)` methods."
        )

    @classmethod
    @replace_list_option_in_docstrings(MODEL_FOR_MULTIPLE_CHOICE_MAPPING, use_model_types=False)
    def from_config(cls, config):
        r"""
        Instantiates one of the model classes of the library---with a multiple choice classification head---from a
        configuration.

        Note:
            Loading a model from its configuration file does **not** load the model weights. It only affects the
            model's configuration. Use :meth:`~transformers.AutoModelForMultipleChoice.from_pretrained` to load the
            model weights.

        Args:
            config (:class:`~transformers.PretrainedConfig`):
                The model class to instantiate is selected based on the configuration class:

                List options

        Examples::

            >>> from transformers import AutoConfig, AutoModelForMultipleChoice
            >>> # Download configuration from huggingface.co and cache.
            >>> config = AutoConfig.from_pretrained('bert-base-uncased')
            >>> model = AutoModelForMultipleChoice.from_config(config)
        """
        if type(config) in MODEL_FOR_MULTIPLE_CHOICE_MAPPING.keys():
            return MODEL_FOR_MULTIPLE_CHOICE_MAPPING[type(config)](config)

        raise ValueError(
            "Unrecognized configuration class {} for this kind of AutoModel: {}.\n"
            "Model type should be one of {}.".format(
                config.__class__,
                cls.__name__,
                ", ".join(c.__name__ for c in MODEL_FOR_MULTIPLE_CHOICE_MAPPING.keys()),
            )
        )

    @classmethod
    @replace_list_option_in_docstrings(MODEL_FOR_MULTIPLE_CHOICE_MAPPING)
    @add_start_docstrings(
        "Instantiate one of the model classes of the library---with a multiple choice classification head---from a "
        "pretrained model.",
        AUTO_MODEL_PRETRAINED_DOCSTRING,
    )
    def from_pretrained(cls, pretrained_model_name_or_path, *model_args, **kwargs):
        r"""
        Examples::

            >>> from transformers import AutoConfig, AutoModelForMultipleChoice

            >>> # Download model and configuration from huggingface.co and cache.
            >>> model = AutoModelForMultipleChoice.from_pretrained('bert-base-uncased')

            >>> # Update configuration during loading
            >>> model = AutoModelForMultipleChoice.from_pretrained('bert-base-uncased', output_attentions=True)
            >>> model.config.output_attentions
            True

            >>> # Loading from a TF checkpoint file instead of a PyTorch model (slower)
            >>> config = AutoConfig.from_json_file('./tf_model/bert_tf_model_config.json')
            >>> model = AutoModelForMultipleChoice.from_pretrained('./tf_model/bert_tf_checkpoint.ckpt.index', from_tf=True, config=config)
        """
        config = kwargs.pop("config", None)
        if not isinstance(config, PretrainedConfig):
            config, kwargs = AutoConfig.from_pretrained(
                pretrained_model_name_or_path, return_unused_kwargs=True, **kwargs
            )

        if type(config) in MODEL_FOR_MULTIPLE_CHOICE_MAPPING.keys():
            return MODEL_FOR_MULTIPLE_CHOICE_MAPPING[type(config)].from_pretrained(
                pretrained_model_name_or_path, *model_args, config=config, **kwargs
            )

        raise ValueError(
            "Unrecognized configuration class {} for this kind of AutoModel: {}.\n"
            "Model type should be one of {}.".format(
                config.__class__,
                cls.__name__,
                ", ".join(c.__name__ for c in MODEL_FOR_MULTIPLE_CHOICE_MAPPING.keys()),
            )
        )


class AutoModelForNextSentencePrediction:
    r"""
    This is a generic model class that will be instantiated as one of the model classes of the library---with a
    multiple choice classification head---when created with the when created with the
    :meth:`~transformers.AutoModelForNextSentencePrediction.from_pretrained` class method or the
    :meth:`~transformers.AutoModelForNextSentencePrediction.from_config` class method.

    This class cannot be instantiated directly using ``__init__()`` (throws an error).
    """

    def __init__(self):
        raise EnvironmentError(
            "AutoModelForNextSentencePrediction is designed to be instantiated "
            "using the `AutoModelForNextSentencePrediction.from_pretrained(pretrained_model_name_or_path)` or "
            "`AutoModelForNextSentencePrediction.from_config(config)` methods."
        )

    @classmethod
    @replace_list_option_in_docstrings(MODEL_FOR_NEXT_SENTENCE_PREDICTION_MAPPING, use_model_types=False)
    def from_config(cls, config):
        r"""
        Instantiates one of the model classes of the library---with a multiple choice classification head---from a
        configuration.

        Note:
            Loading a model from its configuration file does **not** load the model weights. It only affects the
            model's configuration. Use :meth:`~transformers.AutoModelForNextSentencePrediction.from_pretrained` to load
            the model weights.

        Args:
            config (:class:`~transformers.PretrainedConfig`):
                The model class to instantiate is selected based on the configuration class:

                List options

        Examples::

            >>> from transformers import AutoConfig, AutoModelForNextSentencePrediction
            >>> # Download configuration from huggingface.co and cache.
            >>> config = AutoConfig.from_pretrained('bert-base-uncased')
            >>> model = AutoModelForNextSentencePrediction.from_config(config)
        """
        if type(config) in MODEL_FOR_NEXT_SENTENCE_PREDICTION_MAPPING.keys():
            return MODEL_FOR_NEXT_SENTENCE_PREDICTION_MAPPING[type(config)](config)

        raise ValueError(
            "Unrecognized configuration class {} for this kind of AutoModel: {}.\n"
            "Model type should be one of {}.".format(
                config.__class__,
                cls.__name__,
                ", ".join(c.__name__ for c in MODEL_FOR_NEXT_SENTENCE_PREDICTION_MAPPING.keys()),
            )
        )

    @classmethod
    @replace_list_option_in_docstrings(MODEL_FOR_NEXT_SENTENCE_PREDICTION_MAPPING)
    @add_start_docstrings(
        "Instantiate one of the model classes of the library---with a multiple choice classification head---from a "
        "pretrained model.",
        AUTO_MODEL_PRETRAINED_DOCSTRING,
    )
    def from_pretrained(cls, pretrained_model_name_or_path, *model_args, **kwargs):
        r"""
        Examples::

            >>> from transformers import AutoConfig, AutoModelForNextSentencePrediction

            >>> # Download model and configuration from huggingface.co and cache.
            >>> model = AutoModelForNextSentencePrediction.from_pretrained('bert-base-uncased')

            >>> # Update configuration during loading
            >>> model = AutoModelForNextSentencePrediction.from_pretrained('bert-base-uncased', output_attentions=True)
            >>> model.config.output_attentions
            True

            >>> # Loading from a TF checkpoint file instead of a PyTorch model (slower)
            >>> config = AutoConfig.from_json_file('./tf_model/bert_tf_model_config.json')
            >>> model = AutoModelForNextSentencePrediction.from_pretrained('./tf_model/bert_tf_checkpoint.ckpt.index', from_tf=True, config=config)
        """
        config = kwargs.pop("config", None)
        if not isinstance(config, PretrainedConfig):
            config, kwargs = AutoConfig.from_pretrained(
                pretrained_model_name_or_path, return_unused_kwargs=True, **kwargs
            )

        if type(config) in MODEL_FOR_NEXT_SENTENCE_PREDICTION_MAPPING.keys():
            return MODEL_FOR_NEXT_SENTENCE_PREDICTION_MAPPING[type(config)].from_pretrained(
                pretrained_model_name_or_path, *model_args, config=config, **kwargs
            )

        raise ValueError(
            "Unrecognized configuration class {} for this kind of AutoModel: {}.\n"
            "Model type should be one of {}.".format(
                config.__class__,
                cls.__name__,
                ", ".join(c.__name__ for c in MODEL_FOR_NEXT_SENTENCE_PREDICTION_MAPPING.keys()),
            )
        )<|MERGE_RESOLUTION|>--- conflicted
+++ resolved
@@ -290,11 +290,8 @@
 MODEL_MAPPING = OrderedDict(
     [
         # Base model mapping
-<<<<<<< HEAD
         (Wav2Vec2Config, Wav2Vec2Model),
-=======
         (ConvBertConfig, ConvBertModel),
->>>>>>> fdcde144
         (LEDConfig, LEDModel),
         (BlenderbotSmallConfig, BlenderbotSmallModel),
         (RetriBertConfig, RetriBertModel),
@@ -373,11 +370,8 @@
 MODEL_WITH_LM_HEAD_MAPPING = OrderedDict(
     [
         # Model with LM heads mapping
-<<<<<<< HEAD
         (Wav2Vec2Config, Wav2Vec2ForMaskedLM),
-=======
         (ConvBertConfig, ConvBertForMaskedLM),
->>>>>>> fdcde144
         (LEDConfig, LEDForConditionalGeneration),
         (BlenderbotSmallConfig, BlenderbotSmallForConditionalGeneration),
         (LayoutLMConfig, LayoutLMForMaskedLM),
@@ -437,11 +431,8 @@
 MODEL_FOR_MASKED_LM_MAPPING = OrderedDict(
     [
         # Model for Masked LM mapping
-<<<<<<< HEAD
         (Wav2Vec2Config, Wav2Vec2ForMaskedLM),
-=======
         (ConvBertConfig, ConvBertForMaskedLM),
->>>>>>> fdcde144
         (LayoutLMConfig, LayoutLMForMaskedLM),
         (DistilBertConfig, DistilBertForMaskedLM),
         (AlbertConfig, AlbertForMaskedLM),
