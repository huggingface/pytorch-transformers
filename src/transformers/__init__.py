# Copyright 2020 The HuggingFace Team. All rights reserved.
#
# Licensed under the Apache License, Version 2.0 (the "License");
# you may not use this file except in compliance with the License.
# You may obtain a copy of the License at
#
#     http://www.apache.org/licenses/LICENSE-2.0
#
# Unless required by applicable law or agreed to in writing, software
# distributed under the License is distributed on an "AS IS" BASIS,
# WITHOUT WARRANTIES OR CONDITIONS OF ANY KIND, either express or implied.
# See the License for the specific language governing permissions and
# limitations under the License.

# When adding a new object to this init, remember to add it twice: once inside the `_import_structure` dictionary and
# once inside the `if TYPE_CHECKING` branch. The `TYPE_CHECKING` should have import statements as usual, but they are
# only there for type checking. The `_import_structure` is a dictionary submodule to list of object names, and is used
# to defer the actual importing for when the objects are requested. This way `import transformers` provides the names
# in the namespace without actually importing anything (and especially none of the backends).

__version__ = "4.40.0.dev0"

from typing import TYPE_CHECKING

# Check the dependencies satisfy the minimal versions required.
from . import dependency_versions_check
from .utils import (
    OptionalDependencyNotAvailable,
    _LazyModule,
    is_bitsandbytes_available,
    is_essentia_available,
    is_flax_available,
    is_g2p_en_available,
    is_keras_nlp_available,
    is_librosa_available,
    is_pretty_midi_available,
    is_scipy_available,
    is_sentencepiece_available,
    is_speech_available,
    is_tensorflow_text_available,
    is_tf_available,
    is_timm_available,
    is_tokenizers_available,
    is_torch_available,
    is_torchaudio_available,
    is_torchvision_available,
    is_vision_available,
    logging,
)


logger = logging.get_logger(__name__)  # pylint: disable=invalid-name


# Base objects, independent of any specific backend
_import_structure = {
    "audio_utils": [],
    "benchmark": [],
    "commands": [],
    "configuration_utils": ["PretrainedConfig"],
    "convert_graph_to_onnx": [],
    "convert_slow_tokenizers_checkpoints_to_fast": [],
    "convert_tf_hub_seq_to_seq_bert_to_pytorch": [],
    "data": [
        "DataProcessor",
        "InputExample",
        "InputFeatures",
        "SingleSentenceClassificationProcessor",
        "SquadExample",
        "SquadFeatures",
        "SquadV1Processor",
        "SquadV2Processor",
        "glue_compute_metrics",
        "glue_convert_examples_to_features",
        "glue_output_modes",
        "glue_processors",
        "glue_tasks_num_labels",
        "squad_convert_examples_to_features",
        "xnli_compute_metrics",
        "xnli_output_modes",
        "xnli_processors",
        "xnli_tasks_num_labels",
    ],
    "data.data_collator": [
        "DataCollator",
        "DataCollatorForLanguageModeling",
        "DataCollatorForPermutationLanguageModeling",
        "DataCollatorForSeq2Seq",
        "DataCollatorForSOP",
        "DataCollatorForTokenClassification",
        "DataCollatorForWholeWordMask",
        "DataCollatorWithPadding",
        "DefaultDataCollator",
        "default_data_collator",
    ],
    "data.metrics": [],
    "data.processors": [],
    "debug_utils": [],
    "deepspeed": [],
    "dependency_versions_check": [],
    "dependency_versions_table": [],
    "dynamic_module_utils": [],
    "feature_extraction_sequence_utils": ["SequenceFeatureExtractor"],
    "feature_extraction_utils": ["BatchFeature", "FeatureExtractionMixin"],
    "file_utils": [],
    "generation": ["GenerationConfig", "TextIteratorStreamer", "TextStreamer"],
    "hf_argparser": ["HfArgumentParser"],
    "hyperparameter_search": [],
    "image_transforms": [],
    "integrations": [
        "is_clearml_available",
        "is_comet_available",
        "is_dvclive_available",
        "is_neptune_available",
        "is_optuna_available",
        "is_ray_available",
        "is_ray_tune_available",
        "is_sigopt_available",
        "is_tensorboard_available",
        "is_wandb_available",
    ],
    "modelcard": ["ModelCard"],
    "modeling_tf_pytorch_utils": [
        "convert_tf_weight_name_to_pt_weight_name",
        "load_pytorch_checkpoint_in_tf2_model",
        "load_pytorch_model_in_tf2_model",
        "load_pytorch_weights_in_tf2_model",
        "load_tf2_checkpoint_in_pytorch_model",
        "load_tf2_model_in_pytorch_model",
        "load_tf2_weights_in_pytorch_model",
    ],
    "models": [],
    # Models
    "models.albert": ["ALBERT_PRETRAINED_CONFIG_ARCHIVE_MAP", "AlbertConfig"],
    "models.align": [
        "ALIGN_PRETRAINED_CONFIG_ARCHIVE_MAP",
        "AlignConfig",
        "AlignProcessor",
        "AlignTextConfig",
        "AlignVisionConfig",
    ],
    "models.altclip": [
        "ALTCLIP_PRETRAINED_CONFIG_ARCHIVE_MAP",
        "AltCLIPConfig",
        "AltCLIPProcessor",
        "AltCLIPTextConfig",
        "AltCLIPVisionConfig",
    ],
    "models.audio_spectrogram_transformer": [
        "AUDIO_SPECTROGRAM_TRANSFORMER_PRETRAINED_CONFIG_ARCHIVE_MAP",
        "ASTConfig",
        "ASTFeatureExtractor",
    ],
    "models.auto": [
        "ALL_PRETRAINED_CONFIG_ARCHIVE_MAP",
        "CONFIG_MAPPING",
        "FEATURE_EXTRACTOR_MAPPING",
        "IMAGE_PROCESSOR_MAPPING",
        "MODEL_NAMES_MAPPING",
        "PROCESSOR_MAPPING",
        "TOKENIZER_MAPPING",
        "AutoConfig",
        "AutoFeatureExtractor",
        "AutoImageProcessor",
        "AutoProcessor",
        "AutoTokenizer",
    ],
    "models.autoformer": [
        "AUTOFORMER_PRETRAINED_CONFIG_ARCHIVE_MAP",
        "AutoformerConfig",
    ],
    "models.bark": [
        "BarkCoarseConfig",
        "BarkConfig",
        "BarkFineConfig",
        "BarkProcessor",
        "BarkSemanticConfig",
    ],
    "models.bart": ["BartConfig", "BartTokenizer"],
    "models.barthez": [],
    "models.bartpho": [],
    "models.beit": ["BEIT_PRETRAINED_CONFIG_ARCHIVE_MAP", "BeitConfig"],
    "models.bert": [
        "BERT_PRETRAINED_CONFIG_ARCHIVE_MAP",
        "BasicTokenizer",
        "BertConfig",
        "BertTokenizer",
        "WordpieceTokenizer",
    ],
    "models.bert_generation": ["BertGenerationConfig"],
    "models.bert_japanese": [
        "BertJapaneseTokenizer",
        "CharacterTokenizer",
        "MecabTokenizer",
    ],
    "models.bertweet": ["BertweetTokenizer"],
    "models.big_bird": ["BIG_BIRD_PRETRAINED_CONFIG_ARCHIVE_MAP", "BigBirdConfig"],
    "models.bigbird_pegasus": [
        "BIGBIRD_PEGASUS_PRETRAINED_CONFIG_ARCHIVE_MAP",
        "BigBirdPegasusConfig",
    ],
    "models.biogpt": [
        "BIOGPT_PRETRAINED_CONFIG_ARCHIVE_MAP",
        "BioGptConfig",
        "BioGptTokenizer",
    ],
    "models.bit": ["BIT_PRETRAINED_CONFIG_ARCHIVE_MAP", "BitConfig"],
    "models.blenderbot": [
        "BLENDERBOT_PRETRAINED_CONFIG_ARCHIVE_MAP",
        "BlenderbotConfig",
        "BlenderbotTokenizer",
    ],
    "models.blenderbot_small": [
        "BLENDERBOT_SMALL_PRETRAINED_CONFIG_ARCHIVE_MAP",
        "BlenderbotSmallConfig",
        "BlenderbotSmallTokenizer",
    ],
    "models.blip": [
        "BLIP_PRETRAINED_CONFIG_ARCHIVE_MAP",
        "BlipConfig",
        "BlipProcessor",
        "BlipTextConfig",
        "BlipVisionConfig",
    ],
    "models.blip_2": [
        "BLIP_2_PRETRAINED_CONFIG_ARCHIVE_MAP",
        "Blip2Config",
        "Blip2Processor",
        "Blip2QFormerConfig",
        "Blip2VisionConfig",
    ],
    "models.bloom": ["BLOOM_PRETRAINED_CONFIG_ARCHIVE_MAP", "BloomConfig"],
    "models.bridgetower": [
        "BRIDGETOWER_PRETRAINED_CONFIG_ARCHIVE_MAP",
        "BridgeTowerConfig",
        "BridgeTowerProcessor",
        "BridgeTowerTextConfig",
        "BridgeTowerVisionConfig",
    ],
    "models.bros": [
        "BROS_PRETRAINED_CONFIG_ARCHIVE_MAP",
        "BrosConfig",
        "BrosProcessor",
    ],
    "models.byt5": ["ByT5Tokenizer"],
    "models.camembert": ["CAMEMBERT_PRETRAINED_CONFIG_ARCHIVE_MAP", "CamembertConfig"],
    "models.canine": [
        "CANINE_PRETRAINED_CONFIG_ARCHIVE_MAP",
        "CanineConfig",
        "CanineTokenizer",
    ],
    "models.chinese_clip": [
        "CHINESE_CLIP_PRETRAINED_CONFIG_ARCHIVE_MAP",
        "ChineseCLIPConfig",
        "ChineseCLIPProcessor",
        "ChineseCLIPTextConfig",
        "ChineseCLIPVisionConfig",
    ],
    "models.clap": [
        "CLAP_PRETRAINED_MODEL_ARCHIVE_LIST",
        "ClapAudioConfig",
        "ClapConfig",
        "ClapProcessor",
        "ClapTextConfig",
    ],
    "models.clip": [
        "CLIP_PRETRAINED_CONFIG_ARCHIVE_MAP",
        "CLIPConfig",
        "CLIPProcessor",
        "CLIPTextConfig",
        "CLIPTokenizer",
        "CLIPVisionConfig",
    ],
    "models.clipseg": [
        "CLIPSEG_PRETRAINED_CONFIG_ARCHIVE_MAP",
        "CLIPSegConfig",
        "CLIPSegProcessor",
        "CLIPSegTextConfig",
        "CLIPSegVisionConfig",
    ],
    "models.clvp": [
        "CLVP_PRETRAINED_CONFIG_ARCHIVE_MAP",
        "ClvpConfig",
        "ClvpDecoderConfig",
        "ClvpEncoderConfig",
        "ClvpFeatureExtractor",
        "ClvpProcessor",
        "ClvpTokenizer",
    ],
    "models.code_llama": [],
    "models.codegen": [
        "CODEGEN_PRETRAINED_CONFIG_ARCHIVE_MAP",
        "CodeGenConfig",
        "CodeGenTokenizer",
    ],
    "models.cohere": ["COHERE_PRETRAINED_CONFIG_ARCHIVE_MAP", "CohereConfig"],
    "models.conditional_detr": [
        "CONDITIONAL_DETR_PRETRAINED_CONFIG_ARCHIVE_MAP",
        "ConditionalDetrConfig",
    ],
    "models.convbert": [
        "CONVBERT_PRETRAINED_CONFIG_ARCHIVE_MAP",
        "ConvBertConfig",
        "ConvBertTokenizer",
    ],
    "models.convnext": ["CONVNEXT_PRETRAINED_CONFIG_ARCHIVE_MAP", "ConvNextConfig"],
    "models.convnextv2": [
        "CONVNEXTV2_PRETRAINED_CONFIG_ARCHIVE_MAP",
        "ConvNextV2Config",
    ],
    "models.cpm": [],
    "models.cpmant": [
        "CPMANT_PRETRAINED_CONFIG_ARCHIVE_MAP",
        "CpmAntConfig",
        "CpmAntTokenizer",
    ],
    "models.ctrl": [
        "CTRL_PRETRAINED_CONFIG_ARCHIVE_MAP",
        "CTRLConfig",
        "CTRLTokenizer",
    ],
    "models.cvt": ["CVT_PRETRAINED_CONFIG_ARCHIVE_MAP", "CvtConfig"],
    "models.data2vec": [
        "DATA2VEC_TEXT_PRETRAINED_CONFIG_ARCHIVE_MAP",
        "DATA2VEC_VISION_PRETRAINED_CONFIG_ARCHIVE_MAP",
        "Data2VecAudioConfig",
        "Data2VecTextConfig",
        "Data2VecVisionConfig",
    ],
    "models.deberta": [
        "DEBERTA_PRETRAINED_CONFIG_ARCHIVE_MAP",
        "DebertaConfig",
        "DebertaTokenizer",
    ],
    "models.deberta_v2": [
        "DEBERTA_V2_PRETRAINED_CONFIG_ARCHIVE_MAP",
        "DebertaV2Config",
    ],
    "models.decision_transformer": [
        "DECISION_TRANSFORMER_PRETRAINED_CONFIG_ARCHIVE_MAP",
        "DecisionTransformerConfig",
    ],
    "models.deformable_detr": [
        "DEFORMABLE_DETR_PRETRAINED_CONFIG_ARCHIVE_MAP",
        "DeformableDetrConfig",
    ],
    "models.deit": ["DEIT_PRETRAINED_CONFIG_ARCHIVE_MAP", "DeiTConfig"],
    "models.deprecated": [],
    "models.deprecated.bort": [],
    "models.deprecated.mctct": [
        "MCTCT_PRETRAINED_CONFIG_ARCHIVE_MAP",
        "MCTCTConfig",
        "MCTCTFeatureExtractor",
        "MCTCTProcessor",
    ],
    "models.deprecated.mmbt": ["MMBTConfig"],
    "models.deprecated.open_llama": [
        "OPEN_LLAMA_PRETRAINED_CONFIG_ARCHIVE_MAP",
        "OpenLlamaConfig",
    ],
    "models.deprecated.retribert": [
        "RETRIBERT_PRETRAINED_CONFIG_ARCHIVE_MAP",
        "RetriBertConfig",
        "RetriBertTokenizer",
    ],
    "models.deprecated.tapex": ["TapexTokenizer"],
    "models.deprecated.trajectory_transformer": [
        "TRAJECTORY_TRANSFORMER_PRETRAINED_CONFIG_ARCHIVE_MAP",
        "TrajectoryTransformerConfig",
    ],
    "models.deprecated.transfo_xl": [
        "TRANSFO_XL_PRETRAINED_CONFIG_ARCHIVE_MAP",
        "TransfoXLConfig",
        "TransfoXLCorpus",
        "TransfoXLTokenizer",
    ],
    "models.deprecated.van": ["VAN_PRETRAINED_CONFIG_ARCHIVE_MAP", "VanConfig"],
    "models.depth_anything": ["DEPTH_ANYTHING_PRETRAINED_CONFIG_ARCHIVE_MAP", "DepthAnythingConfig"],
    "models.deta": ["DETA_PRETRAINED_CONFIG_ARCHIVE_MAP", "DetaConfig"],
    "models.detr": ["DETR_PRETRAINED_CONFIG_ARCHIVE_MAP", "DetrConfig"],
    "models.dialogpt": [],
    "models.dinat": ["DINAT_PRETRAINED_CONFIG_ARCHIVE_MAP", "DinatConfig"],
    "models.dinov2": ["DINOV2_PRETRAINED_CONFIG_ARCHIVE_MAP", "Dinov2Config"],
    "models.distilbert": [
        "DISTILBERT_PRETRAINED_CONFIG_ARCHIVE_MAP",
        "DistilBertConfig",
        "DistilBertTokenizer",
    ],
    "models.dit": [],
    "models.donut": [
        "DONUT_SWIN_PRETRAINED_CONFIG_ARCHIVE_MAP",
        "DonutProcessor",
        "DonutSwinConfig",
    ],
    "models.dpr": [
        "DPR_PRETRAINED_CONFIG_ARCHIVE_MAP",
        "DPRConfig",
        "DPRContextEncoderTokenizer",
        "DPRQuestionEncoderTokenizer",
        "DPRReaderOutput",
        "DPRReaderTokenizer",
    ],
    "models.dpt": ["DPT_PRETRAINED_CONFIG_ARCHIVE_MAP", "DPTConfig"],
    "models.efficientformer": [
        "EFFICIENTFORMER_PRETRAINED_CONFIG_ARCHIVE_MAP",
        "EfficientFormerConfig",
    ],
    "models.efficientnet": [
        "EFFICIENTNET_PRETRAINED_CONFIG_ARCHIVE_MAP",
        "EfficientNetConfig",
    ],
    "models.electra": [
        "ELECTRA_PRETRAINED_CONFIG_ARCHIVE_MAP",
        "ElectraConfig",
        "ElectraTokenizer",
    ],
    "models.encodec": [
        "ENCODEC_PRETRAINED_CONFIG_ARCHIVE_MAP",
        "EncodecConfig",
        "EncodecFeatureExtractor",
    ],
    "models.encoder_decoder": ["EncoderDecoderConfig"],
    "models.ernie": [
        "ERNIE_PRETRAINED_CONFIG_ARCHIVE_MAP",
        "ErnieConfig",
    ],
    "models.ernie_m": ["ERNIE_M_PRETRAINED_CONFIG_ARCHIVE_MAP", "ErnieMConfig"],
    "models.esm": ["ESM_PRETRAINED_CONFIG_ARCHIVE_MAP", "EsmConfig", "EsmTokenizer"],
    "models.falcon": ["FALCON_PRETRAINED_CONFIG_ARCHIVE_MAP", "FalconConfig"],
    "models.fastspeech2_conformer": [
        "FASTSPEECH2_CONFORMER_HIFIGAN_PRETRAINED_CONFIG_ARCHIVE_MAP",
        "FASTSPEECH2_CONFORMER_PRETRAINED_CONFIG_ARCHIVE_MAP",
        "FASTSPEECH2_CONFORMER_WITH_HIFIGAN_PRETRAINED_CONFIG_ARCHIVE_MAP",
        "FastSpeech2ConformerConfig",
        "FastSpeech2ConformerHifiGanConfig",
        "FastSpeech2ConformerTokenizer",
        "FastSpeech2ConformerWithHifiGanConfig",
    ],
    "models.flaubert": ["FLAUBERT_PRETRAINED_CONFIG_ARCHIVE_MAP", "FlaubertConfig", "FlaubertTokenizer"],
    "models.flava": [
        "FLAVA_PRETRAINED_CONFIG_ARCHIVE_MAP",
        "FlavaConfig",
        "FlavaImageCodebookConfig",
        "FlavaImageConfig",
        "FlavaMultimodalConfig",
        "FlavaTextConfig",
    ],
    "models.fnet": ["FNET_PRETRAINED_CONFIG_ARCHIVE_MAP", "FNetConfig"],
    "models.focalnet": ["FOCALNET_PRETRAINED_CONFIG_ARCHIVE_MAP", "FocalNetConfig"],
    "models.fsmt": [
        "FSMT_PRETRAINED_CONFIG_ARCHIVE_MAP",
        "FSMTConfig",
        "FSMTTokenizer",
    ],
    "models.funnel": [
        "FUNNEL_PRETRAINED_CONFIG_ARCHIVE_MAP",
        "FunnelConfig",
        "FunnelTokenizer",
    ],
    "models.fuyu": ["FUYU_PRETRAINED_CONFIG_ARCHIVE_MAP", "FuyuConfig"],
    "models.gemma": ["GEMMA_PRETRAINED_CONFIG_ARCHIVE_MAP", "GemmaConfig"],
    "models.git": [
        "GIT_PRETRAINED_CONFIG_ARCHIVE_MAP",
        "GitConfig",
        "GitProcessor",
        "GitVisionConfig",
    ],
    "models.glpn": ["GLPN_PRETRAINED_CONFIG_ARCHIVE_MAP", "GLPNConfig"],
    "models.gpt2": [
        "GPT2_PRETRAINED_CONFIG_ARCHIVE_MAP",
        "GPT2Config",
        "GPT2Tokenizer",
    ],
    "models.gpt_bigcode": [
        "GPT_BIGCODE_PRETRAINED_CONFIG_ARCHIVE_MAP",
        "GPTBigCodeConfig",
    ],
    "models.gpt_neo": ["GPT_NEO_PRETRAINED_CONFIG_ARCHIVE_MAP", "GPTNeoConfig"],
    "models.gpt_neox": ["GPT_NEOX_PRETRAINED_CONFIG_ARCHIVE_MAP", "GPTNeoXConfig"],
    "models.gpt_neox_japanese": [
        "GPT_NEOX_JAPANESE_PRETRAINED_CONFIG_ARCHIVE_MAP",
        "GPTNeoXJapaneseConfig",
    ],
    "models.gpt_sw3": [],
    "models.gptj": ["GPTJ_PRETRAINED_CONFIG_ARCHIVE_MAP", "GPTJConfig"],
    "models.gptsan_japanese": [
        "GPTSAN_JAPANESE_PRETRAINED_CONFIG_ARCHIVE_MAP",
        "GPTSanJapaneseConfig",
        "GPTSanJapaneseTokenizer",
    ],
    "models.graphormer": ["GRAPHORMER_PRETRAINED_CONFIG_ARCHIVE_MAP", "GraphormerConfig"],
    "models.grounding_dino": [
        "GROUNDING_DINO_PRETRAINED_CONFIG_ARCHIVE_MAP",
        "GroundingDinoConfig",
        "GroundingDinoProcessor",
    ],
    "models.groupvit": [
        "GROUPVIT_PRETRAINED_CONFIG_ARCHIVE_MAP",
        "GroupViTConfig",
        "GroupViTTextConfig",
        "GroupViTVisionConfig",
    ],
    "models.herbert": ["HerbertTokenizer"],
    "models.hubert": ["HUBERT_PRETRAINED_CONFIG_ARCHIVE_MAP", "HubertConfig"],
    "models.ibert": ["IBERT_PRETRAINED_CONFIG_ARCHIVE_MAP", "IBertConfig"],
    "models.idefics": [
        "IDEFICS_PRETRAINED_CONFIG_ARCHIVE_MAP",
        "IdeficsConfig",
    ],
    "models.imagegpt": ["IMAGEGPT_PRETRAINED_CONFIG_ARCHIVE_MAP", "ImageGPTConfig"],
    "models.informer": ["INFORMER_PRETRAINED_CONFIG_ARCHIVE_MAP", "InformerConfig"],
    "models.instructblip": [
        "INSTRUCTBLIP_PRETRAINED_CONFIG_ARCHIVE_MAP",
        "InstructBlipConfig",
        "InstructBlipProcessor",
        "InstructBlipQFormerConfig",
        "InstructBlipVisionConfig",
    ],
    "models.jukebox": [
        "JUKEBOX_PRETRAINED_CONFIG_ARCHIVE_MAP",
        "JukeboxConfig",
        "JukeboxPriorConfig",
        "JukeboxTokenizer",
        "JukeboxVQVAEConfig",
    ],
    "models.kosmos2": [
        "KOSMOS2_PRETRAINED_CONFIG_ARCHIVE_MAP",
        "Kosmos2Config",
        "Kosmos2Processor",
    ],
    "models.layoutlm": [
        "LAYOUTLM_PRETRAINED_CONFIG_ARCHIVE_MAP",
        "LayoutLMConfig",
        "LayoutLMTokenizer",
    ],
    "models.layoutlmv2": [
        "LAYOUTLMV2_PRETRAINED_CONFIG_ARCHIVE_MAP",
        "LayoutLMv2Config",
        "LayoutLMv2FeatureExtractor",
        "LayoutLMv2ImageProcessor",
        "LayoutLMv2Processor",
        "LayoutLMv2Tokenizer",
    ],
    "models.layoutlmv3": [
        "LAYOUTLMV3_PRETRAINED_CONFIG_ARCHIVE_MAP",
        "LayoutLMv3Config",
        "LayoutLMv3FeatureExtractor",
        "LayoutLMv3ImageProcessor",
        "LayoutLMv3Processor",
        "LayoutLMv3Tokenizer",
    ],
    "models.layoutxlm": ["LayoutXLMProcessor"],
    "models.led": ["LED_PRETRAINED_CONFIG_ARCHIVE_MAP", "LEDConfig", "LEDTokenizer"],
    "models.levit": ["LEVIT_PRETRAINED_CONFIG_ARCHIVE_MAP", "LevitConfig"],
    "models.lilt": ["LILT_PRETRAINED_CONFIG_ARCHIVE_MAP", "LiltConfig"],
    "models.llama": ["LLAMA_PRETRAINED_CONFIG_ARCHIVE_MAP", "LlamaConfig"],
    "models.llava": [
        "LLAVA_PRETRAINED_CONFIG_ARCHIVE_MAP",
        "LlavaConfig",
        "LlavaProcessor",
    ],
    "models.llava_next": [
        "LLAVA_NEXT_PRETRAINED_CONFIG_ARCHIVE_MAP",
        "LlavaNextConfig",
        "LlavaNextProcessor",
    ],
    "models.longformer": [
        "LONGFORMER_PRETRAINED_CONFIG_ARCHIVE_MAP",
        "LongformerConfig",
        "LongformerTokenizer",
    ],
    "models.longt5": ["LONGT5_PRETRAINED_CONFIG_ARCHIVE_MAP", "LongT5Config"],
    "models.luke": [
        "LUKE_PRETRAINED_CONFIG_ARCHIVE_MAP",
        "LukeConfig",
        "LukeTokenizer",
    ],
    "models.lxmert": [
        "LXMERT_PRETRAINED_CONFIG_ARCHIVE_MAP",
        "LxmertConfig",
        "LxmertTokenizer",
    ],
    "models.m2m_100": ["M2M_100_PRETRAINED_CONFIG_ARCHIVE_MAP", "M2M100Config"],
    "models.mamba": ["MAMBA_PRETRAINED_CONFIG_ARCHIVE_MAP", "MambaConfig"],
    "models.marian": ["MarianConfig"],
    "models.markuplm": [
        "MARKUPLM_PRETRAINED_CONFIG_ARCHIVE_MAP",
        "MarkupLMConfig",
        "MarkupLMFeatureExtractor",
        "MarkupLMProcessor",
        "MarkupLMTokenizer",
    ],
    "models.mask2former": [
        "MASK2FORMER_PRETRAINED_CONFIG_ARCHIVE_MAP",
        "Mask2FormerConfig",
    ],
    "models.maskformer": [
        "MASKFORMER_PRETRAINED_CONFIG_ARCHIVE_MAP",
        "MaskFormerConfig",
        "MaskFormerSwinConfig",
    ],
    "models.mbart": ["MBartConfig"],
    "models.mbart50": [],
    "models.mega": ["MEGA_PRETRAINED_CONFIG_ARCHIVE_MAP", "MegaConfig"],
    "models.megatron_bert": [
        "MEGATRON_BERT_PRETRAINED_CONFIG_ARCHIVE_MAP",
        "MegatronBertConfig",
    ],
    "models.megatron_gpt2": [],
    "models.mgp_str": [
        "MGP_STR_PRETRAINED_CONFIG_ARCHIVE_MAP",
        "MgpstrConfig",
        "MgpstrProcessor",
        "MgpstrTokenizer",
    ],
    "models.mistral": ["MISTRAL_PRETRAINED_CONFIG_ARCHIVE_MAP", "MistralConfig"],
    "models.mixtral": ["MIXTRAL_PRETRAINED_CONFIG_ARCHIVE_MAP", "MixtralConfig"],
    "models.mluke": [],
    "models.mobilebert": [
        "MOBILEBERT_PRETRAINED_CONFIG_ARCHIVE_MAP",
        "MobileBertConfig",
        "MobileBertTokenizer",
    ],
    "models.mobilenet_v1": [
        "MOBILENET_V1_PRETRAINED_CONFIG_ARCHIVE_MAP",
        "MobileNetV1Config",
    ],
    "models.mobilenet_v2": [
        "MOBILENET_V2_PRETRAINED_CONFIG_ARCHIVE_MAP",
        "MobileNetV2Config",
    ],
    "models.mobilevit": ["MOBILEVIT_PRETRAINED_CONFIG_ARCHIVE_MAP", "MobileViTConfig"],
    "models.mobilevitv2": [
        "MOBILEVITV2_PRETRAINED_CONFIG_ARCHIVE_MAP",
        "MobileViTV2Config",
    ],
    "models.mpnet": [
        "MPNET_PRETRAINED_CONFIG_ARCHIVE_MAP",
        "MPNetConfig",
        "MPNetTokenizer",
    ],
    "models.mpt": ["MPT_PRETRAINED_CONFIG_ARCHIVE_MAP", "MptConfig"],
    "models.mra": ["MRA_PRETRAINED_CONFIG_ARCHIVE_MAP", "MraConfig"],
    "models.mt5": ["MT5Config"],
    "models.musicgen": [
        "MUSICGEN_PRETRAINED_CONFIG_ARCHIVE_MAP",
        "MusicgenConfig",
        "MusicgenDecoderConfig",
    ],
    "models.musicgen_melody": [
        "MUSICGEN_MELODY_PRETRAINED_MODEL_ARCHIVE_LIST",
        "MusicgenMelodyConfig",
        "MusicgenMelodyDecoderConfig",
    ],
    "models.mvp": ["MvpConfig", "MvpTokenizer"],
    "models.nat": ["NAT_PRETRAINED_CONFIG_ARCHIVE_MAP", "NatConfig"],
    "models.nezha": ["NEZHA_PRETRAINED_CONFIG_ARCHIVE_MAP", "NezhaConfig"],
    "models.nllb": [],
    "models.nllb_moe": ["NLLB_MOE_PRETRAINED_CONFIG_ARCHIVE_MAP", "NllbMoeConfig"],
    "models.nougat": ["NougatProcessor"],
    "models.nystromformer": [
        "NYSTROMFORMER_PRETRAINED_CONFIG_ARCHIVE_MAP",
        "NystromformerConfig",
    ],
    "models.oneformer": [
        "ONEFORMER_PRETRAINED_CONFIG_ARCHIVE_MAP",
        "OneFormerConfig",
        "OneFormerProcessor",
    ],
    "models.openai": [
        "OPENAI_GPT_PRETRAINED_CONFIG_ARCHIVE_MAP",
        "OpenAIGPTConfig",
        "OpenAIGPTTokenizer",
    ],
    "models.opt": ["OPTConfig"],
    "models.owlv2": [
        "OWLV2_PRETRAINED_CONFIG_ARCHIVE_MAP",
        "Owlv2Config",
        "Owlv2Processor",
        "Owlv2TextConfig",
        "Owlv2VisionConfig",
    ],
    "models.owlvit": [
        "OWLVIT_PRETRAINED_CONFIG_ARCHIVE_MAP",
        "OwlViTConfig",
        "OwlViTProcessor",
        "OwlViTTextConfig",
        "OwlViTVisionConfig",
    ],
    "models.patchtsmixer": [
        "PATCHTSMIXER_PRETRAINED_CONFIG_ARCHIVE_MAP",
        "PatchTSMixerConfig",
    ],
    "models.patchtst": ["PATCHTST_PRETRAINED_CONFIG_ARCHIVE_MAP", "PatchTSTConfig"],
    "models.pegasus": [
        "PEGASUS_PRETRAINED_CONFIG_ARCHIVE_MAP",
        "PegasusConfig",
        "PegasusTokenizer",
    ],
    "models.pegasus_x": ["PEGASUS_X_PRETRAINED_CONFIG_ARCHIVE_MAP", "PegasusXConfig"],
    "models.perceiver": [
        "PERCEIVER_PRETRAINED_CONFIG_ARCHIVE_MAP",
        "PerceiverConfig",
        "PerceiverTokenizer",
    ],
    "models.persimmon": ["PERSIMMON_PRETRAINED_CONFIG_ARCHIVE_MAP", "PersimmonConfig"],
    "models.phi": ["PHI_PRETRAINED_CONFIG_ARCHIVE_MAP", "PhiConfig"],
    "models.phobert": ["PhobertTokenizer"],
    "models.pix2struct": [
        "PIX2STRUCT_PRETRAINED_CONFIG_ARCHIVE_MAP",
        "Pix2StructConfig",
        "Pix2StructProcessor",
        "Pix2StructTextConfig",
        "Pix2StructVisionConfig",
    ],
    "models.plbart": ["PLBART_PRETRAINED_CONFIG_ARCHIVE_MAP", "PLBartConfig"],
    "models.poolformer": [
        "POOLFORMER_PRETRAINED_CONFIG_ARCHIVE_MAP",
        "PoolFormerConfig",
    ],
    "models.pop2piano": [
        "POP2PIANO_PRETRAINED_CONFIG_ARCHIVE_MAP",
        "Pop2PianoConfig",
    ],
    "models.prophetnet": [
        "PROPHETNET_PRETRAINED_CONFIG_ARCHIVE_MAP",
        "ProphetNetConfig",
        "ProphetNetTokenizer",
    ],
    "models.pvt": ["PVT_PRETRAINED_CONFIG_ARCHIVE_MAP", "PvtConfig"],
    "models.pvt_v2": ["PvtV2Config"],
    "models.qdqbert": ["QDQBERT_PRETRAINED_CONFIG_ARCHIVE_MAP", "QDQBertConfig"],
    "models.qwen2": [
        "QWEN2_PRETRAINED_CONFIG_ARCHIVE_MAP",
        "Qwen2Config",
        "Qwen2Tokenizer",
    ],
    "models.qwen2_moe": [
        "QWEN2MOE_PRETRAINED_CONFIG_ARCHIVE_MAP",
        "Qwen2MoeConfig",
    ],
    "models.rag": ["RagConfig", "RagRetriever", "RagTokenizer"],
    "models.realm": [
        "REALM_PRETRAINED_CONFIG_ARCHIVE_MAP",
        "RealmConfig",
        "RealmTokenizer",
    ],
    "models.recurrent_gemma": ["RecurrentGemmaConfig"],
    "models.reformer": ["REFORMER_PRETRAINED_CONFIG_ARCHIVE_MAP", "ReformerConfig"],
    "models.regnet": ["REGNET_PRETRAINED_CONFIG_ARCHIVE_MAP", "RegNetConfig"],
    "models.rembert": ["REMBERT_PRETRAINED_CONFIG_ARCHIVE_MAP", "RemBertConfig"],
    "models.resnet": ["RESNET_PRETRAINED_CONFIG_ARCHIVE_MAP", "ResNetConfig"],
    "models.roberta": [
        "ROBERTA_PRETRAINED_CONFIG_ARCHIVE_MAP",
        "RobertaConfig",
        "RobertaTokenizer",
    ],
    "models.roberta_prelayernorm": [
        "ROBERTA_PRELAYERNORM_PRETRAINED_CONFIG_ARCHIVE_MAP",
        "RobertaPreLayerNormConfig",
    ],
    "models.roc_bert": [
        "ROC_BERT_PRETRAINED_CONFIG_ARCHIVE_MAP",
        "RoCBertConfig",
        "RoCBertTokenizer",
    ],
    "models.roformer": [
        "ROFORMER_PRETRAINED_CONFIG_ARCHIVE_MAP",
        "RoFormerConfig",
        "RoFormerTokenizer",
    ],
    "models.rwkv": ["RWKV_PRETRAINED_CONFIG_ARCHIVE_MAP", "RwkvConfig"],
    "models.sam": [
        "SAM_PRETRAINED_CONFIG_ARCHIVE_MAP",
        "SamConfig",
        "SamMaskDecoderConfig",
        "SamProcessor",
        "SamPromptEncoderConfig",
        "SamVisionConfig",
    ],
    "models.seamless_m4t": [
        "SEAMLESS_M4T_PRETRAINED_CONFIG_ARCHIVE_MAP",
        "SeamlessM4TConfig",
        "SeamlessM4TFeatureExtractor",
        "SeamlessM4TProcessor",
    ],
    "models.seamless_m4t_v2": [
        "SEAMLESS_M4T_V2_PRETRAINED_CONFIG_ARCHIVE_MAP",
        "SeamlessM4Tv2Config",
    ],
    "models.segformer": ["SEGFORMER_PRETRAINED_CONFIG_ARCHIVE_MAP", "SegformerConfig"],
    "models.seggpt": ["SEGGPT_PRETRAINED_CONFIG_ARCHIVE_MAP", "SegGptConfig"],
    "models.sew": ["SEW_PRETRAINED_CONFIG_ARCHIVE_MAP", "SEWConfig"],
    "models.sew_d": ["SEW_D_PRETRAINED_CONFIG_ARCHIVE_MAP", "SEWDConfig"],
    "models.siglip": [
        "SIGLIP_PRETRAINED_CONFIG_ARCHIVE_MAP",
        "SiglipConfig",
        "SiglipProcessor",
        "SiglipTextConfig",
        "SiglipVisionConfig",
    ],
    "models.speech_encoder_decoder": ["SpeechEncoderDecoderConfig"],
    "models.speech_to_text": [
        "SPEECH_TO_TEXT_PRETRAINED_CONFIG_ARCHIVE_MAP",
        "Speech2TextConfig",
        "Speech2TextFeatureExtractor",
        "Speech2TextProcessor",
    ],
    "models.speech_to_text_2": [
        "SPEECH_TO_TEXT_2_PRETRAINED_CONFIG_ARCHIVE_MAP",
        "Speech2Text2Config",
        "Speech2Text2Processor",
        "Speech2Text2Tokenizer",
    ],
    "models.speecht5": [
        "SPEECHT5_PRETRAINED_CONFIG_ARCHIVE_MAP",
        "SPEECHT5_PRETRAINED_HIFIGAN_CONFIG_ARCHIVE_MAP",
        "SpeechT5Config",
        "SpeechT5FeatureExtractor",
        "SpeechT5HifiGanConfig",
        "SpeechT5Processor",
    ],
    "models.splinter": [
        "SPLINTER_PRETRAINED_CONFIG_ARCHIVE_MAP",
        "SplinterConfig",
        "SplinterTokenizer",
    ],
    "models.squeezebert": [
        "SQUEEZEBERT_PRETRAINED_CONFIG_ARCHIVE_MAP",
        "SqueezeBertConfig",
        "SqueezeBertTokenizer",
    ],
    "models.stablelm": ["STABLELM_PRETRAINED_CONFIG_ARCHIVE_MAP", "StableLmConfig"],
    "models.starcoder2": ["STARCODER2_PRETRAINED_CONFIG_ARCHIVE_MAP", "Starcoder2Config"],
    "models.superpoint": ["SUPERPOINT_PRETRAINED_CONFIG_ARCHIVE_MAP", "SuperPointConfig"],
    "models.swiftformer": [
        "SWIFTFORMER_PRETRAINED_CONFIG_ARCHIVE_MAP",
        "SwiftFormerConfig",
    ],
    "models.swin": ["SWIN_PRETRAINED_CONFIG_ARCHIVE_MAP", "SwinConfig"],
    "models.swin2sr": ["SWIN2SR_PRETRAINED_CONFIG_ARCHIVE_MAP", "Swin2SRConfig"],
    "models.swinv2": ["SWINV2_PRETRAINED_CONFIG_ARCHIVE_MAP", "Swinv2Config"],
    "models.switch_transformers": [
        "SWITCH_TRANSFORMERS_PRETRAINED_CONFIG_ARCHIVE_MAP",
        "SwitchTransformersConfig",
    ],
    "models.t5": ["T5_PRETRAINED_CONFIG_ARCHIVE_MAP", "T5Config"],
    "models.table_transformer": [
        "TABLE_TRANSFORMER_PRETRAINED_CONFIG_ARCHIVE_MAP",
        "TableTransformerConfig",
    ],
    "models.tapas": [
        "TAPAS_PRETRAINED_CONFIG_ARCHIVE_MAP",
        "TapasConfig",
        "TapasTokenizer",
    ],
    "models.time_series_transformer": [
        "TIME_SERIES_TRANSFORMER_PRETRAINED_CONFIG_ARCHIVE_MAP",
        "TimeSeriesTransformerConfig",
    ],
    "models.timesformer": [
        "TIMESFORMER_PRETRAINED_CONFIG_ARCHIVE_MAP",
        "TimesformerConfig",
    ],
    "models.timm_backbone": ["TimmBackboneConfig"],
    "models.trocr": [
        "TROCR_PRETRAINED_CONFIG_ARCHIVE_MAP",
        "TrOCRConfig",
        "TrOCRProcessor",
    ],
    "models.tvlt": [
        "TVLT_PRETRAINED_CONFIG_ARCHIVE_MAP",
        "TvltConfig",
        "TvltFeatureExtractor",
        "TvltProcessor",
    ],
    "models.tvp": [
        "TVP_PRETRAINED_CONFIG_ARCHIVE_MAP",
        "TvpConfig",
        "TvpProcessor",
    ],
    "models.udop": [
        "UDOP_PRETRAINED_CONFIG_ARCHIVE_MAP",
        "UdopConfig",
        "UdopProcessor",
    ],
    "models.umt5": ["UMT5Config"],
    "models.unispeech": [
        "UNISPEECH_PRETRAINED_CONFIG_ARCHIVE_MAP",
        "UniSpeechConfig",
    ],
    "models.unispeech_sat": [
        "UNISPEECH_SAT_PRETRAINED_CONFIG_ARCHIVE_MAP",
        "UniSpeechSatConfig",
    ],
    "models.univnet": [
        "UNIVNET_PRETRAINED_CONFIG_ARCHIVE_MAP",
        "UnivNetConfig",
        "UnivNetFeatureExtractor",
    ],
    "models.upernet": ["UperNetConfig"],
    "models.videomae": ["VIDEOMAE_PRETRAINED_CONFIG_ARCHIVE_MAP", "VideoMAEConfig"],
    "models.vilt": [
        "VILT_PRETRAINED_CONFIG_ARCHIVE_MAP",
        "ViltConfig",
        "ViltFeatureExtractor",
        "ViltImageProcessor",
        "ViltProcessor",
    ],
    "models.vipllava": [
        "VIPLLAVA_PRETRAINED_CONFIG_ARCHIVE_MAP",
        "VipLlavaConfig",
    ],
    "models.vision_encoder_decoder": ["VisionEncoderDecoderConfig"],
    "models.vision_text_dual_encoder": [
        "VisionTextDualEncoderConfig",
        "VisionTextDualEncoderProcessor",
    ],
    "models.visual_bert": [
        "VISUAL_BERT_PRETRAINED_CONFIG_ARCHIVE_MAP",
        "VisualBertConfig",
    ],
    "models.vit": ["VIT_PRETRAINED_CONFIG_ARCHIVE_MAP", "ViTConfig"],
    "models.vit_hybrid": [
        "VIT_HYBRID_PRETRAINED_CONFIG_ARCHIVE_MAP",
        "ViTHybridConfig",
    ],
    "models.vit_mae": ["VIT_MAE_PRETRAINED_CONFIG_ARCHIVE_MAP", "ViTMAEConfig"],
<<<<<<< HEAD
    "models.vitpose": ["VITPOSE_PRETRAINED_CONFIG_ARCHIVE_MAP", "ViTPoseConfig"],
=======
    "models.vit_msn": ["VIT_MSN_PRETRAINED_CONFIG_ARCHIVE_MAP", "ViTMSNConfig"],
    "models.vitdet": ["VITDET_PRETRAINED_CONFIG_ARCHIVE_MAP", "VitDetConfig"],
    "models.vitmatte": ["VITMATTE_PRETRAINED_CONFIG_ARCHIVE_MAP", "VitMatteConfig"],
    "models.vits": [
        "VITS_PRETRAINED_CONFIG_ARCHIVE_MAP",
        "VitsConfig",
        "VitsTokenizer",
    ],
    "models.vivit": [
        "VIVIT_PRETRAINED_CONFIG_ARCHIVE_MAP",
        "VivitConfig",
    ],
>>>>>>> b109257f
    "models.wav2vec2": [
        "WAV_2_VEC_2_PRETRAINED_CONFIG_ARCHIVE_MAP",
        "Wav2Vec2Config",
        "Wav2Vec2CTCTokenizer",
        "Wav2Vec2FeatureExtractor",
        "Wav2Vec2Processor",
        "Wav2Vec2Tokenizer",
    ],
    "models.wav2vec2_bert": [
        "WAV2VEC2_BERT_PRETRAINED_CONFIG_ARCHIVE_MAP",
        "Wav2Vec2BertConfig",
        "Wav2Vec2BertProcessor",
    ],
    "models.wav2vec2_conformer": [
        "WAV2VEC2_CONFORMER_PRETRAINED_CONFIG_ARCHIVE_MAP",
        "Wav2Vec2ConformerConfig",
    ],
    "models.wav2vec2_phoneme": ["Wav2Vec2PhonemeCTCTokenizer"],
    "models.wav2vec2_with_lm": ["Wav2Vec2ProcessorWithLM"],
    "models.wavlm": [
        "WAVLM_PRETRAINED_CONFIG_ARCHIVE_MAP",
        "WavLMConfig",
    ],
    "models.whisper": [
        "WHISPER_PRETRAINED_CONFIG_ARCHIVE_MAP",
        "WhisperConfig",
        "WhisperFeatureExtractor",
        "WhisperProcessor",
        "WhisperTokenizer",
    ],
    "models.x_clip": [
        "XCLIP_PRETRAINED_CONFIG_ARCHIVE_MAP",
        "XCLIPConfig",
        "XCLIPProcessor",
        "XCLIPTextConfig",
        "XCLIPVisionConfig",
    ],
    "models.xglm": ["XGLM_PRETRAINED_CONFIG_ARCHIVE_MAP", "XGLMConfig"],
    "models.xlm": ["XLM_PRETRAINED_CONFIG_ARCHIVE_MAP", "XLMConfig", "XLMTokenizer"],
    "models.xlm_prophetnet": [
        "XLM_PROPHETNET_PRETRAINED_CONFIG_ARCHIVE_MAP",
        "XLMProphetNetConfig",
    ],
    "models.xlm_roberta": [
        "XLM_ROBERTA_PRETRAINED_CONFIG_ARCHIVE_MAP",
        "XLMRobertaConfig",
    ],
    "models.xlm_roberta_xl": [
        "XLM_ROBERTA_XL_PRETRAINED_CONFIG_ARCHIVE_MAP",
        "XLMRobertaXLConfig",
    ],
    "models.xlnet": ["XLNET_PRETRAINED_CONFIG_ARCHIVE_MAP", "XLNetConfig"],
    "models.xmod": ["XMOD_PRETRAINED_CONFIG_ARCHIVE_MAP", "XmodConfig"],
    "models.yolos": ["YOLOS_PRETRAINED_CONFIG_ARCHIVE_MAP", "YolosConfig"],
    "models.yoso": ["YOSO_PRETRAINED_CONFIG_ARCHIVE_MAP", "YosoConfig"],
    "onnx": [],
    "pipelines": [
        "AudioClassificationPipeline",
        "AutomaticSpeechRecognitionPipeline",
        "Conversation",
        "ConversationalPipeline",
        "CsvPipelineDataFormat",
        "DepthEstimationPipeline",
        "DocumentQuestionAnsweringPipeline",
        "FeatureExtractionPipeline",
        "FillMaskPipeline",
        "ImageClassificationPipeline",
        "ImageFeatureExtractionPipeline",
        "ImageSegmentationPipeline",
        "ImageToImagePipeline",
        "ImageToTextPipeline",
        "JsonPipelineDataFormat",
        "MaskGenerationPipeline",
        "NerPipeline",
        "ObjectDetectionPipeline",
        "PipedPipelineDataFormat",
        "Pipeline",
        "PipelineDataFormat",
        "QuestionAnsweringPipeline",
        "SummarizationPipeline",
        "TableQuestionAnsweringPipeline",
        "Text2TextGenerationPipeline",
        "TextClassificationPipeline",
        "TextGenerationPipeline",
        "TextToAudioPipeline",
        "TokenClassificationPipeline",
        "TranslationPipeline",
        "VideoClassificationPipeline",
        "VisualQuestionAnsweringPipeline",
        "ZeroShotAudioClassificationPipeline",
        "ZeroShotClassificationPipeline",
        "ZeroShotImageClassificationPipeline",
        "ZeroShotObjectDetectionPipeline",
        "pipeline",
    ],
    "processing_utils": ["ProcessorMixin"],
    "quantizers": [],
    "testing_utils": [],
    "tokenization_utils": ["PreTrainedTokenizer"],
    "tokenization_utils_base": [
        "AddedToken",
        "BatchEncoding",
        "CharSpan",
        "PreTrainedTokenizerBase",
        "SpecialTokensMixin",
        "TokenSpan",
    ],
    "tools": [
        "Agent",
        "AzureOpenAiAgent",
        "HfAgent",
        "LocalAgent",
        "OpenAiAgent",
        "PipelineTool",
        "RemoteTool",
        "Tool",
        "launch_gradio_demo",
        "load_tool",
    ],
    "trainer_callback": [
        "DefaultFlowCallback",
        "EarlyStoppingCallback",
        "PrinterCallback",
        "ProgressCallback",
        "TrainerCallback",
        "TrainerControl",
        "TrainerState",
    ],
    "trainer_utils": [
        "EvalPrediction",
        "IntervalStrategy",
        "SchedulerType",
        "enable_full_determinism",
        "set_seed",
    ],
    "training_args": ["TrainingArguments"],
    "training_args_seq2seq": ["Seq2SeqTrainingArguments"],
    "training_args_tf": ["TFTrainingArguments"],
    "utils": [
        "CONFIG_NAME",
        "MODEL_CARD_NAME",
        "PYTORCH_PRETRAINED_BERT_CACHE",
        "PYTORCH_TRANSFORMERS_CACHE",
        "SPIECE_UNDERLINE",
        "TF2_WEIGHTS_NAME",
        "TF_WEIGHTS_NAME",
        "TRANSFORMERS_CACHE",
        "WEIGHTS_NAME",
        "TensorType",
        "add_end_docstrings",
        "add_start_docstrings",
        "is_apex_available",
        "is_av_available",
        "is_bitsandbytes_available",
        "is_datasets_available",
        "is_decord_available",
        "is_faiss_available",
        "is_flax_available",
        "is_keras_nlp_available",
        "is_phonemizer_available",
        "is_psutil_available",
        "is_py3nvml_available",
        "is_pyctcdecode_available",
        "is_sacremoses_available",
        "is_safetensors_available",
        "is_scipy_available",
        "is_sentencepiece_available",
        "is_sklearn_available",
        "is_speech_available",
        "is_tensorflow_text_available",
        "is_tf_available",
        "is_timm_available",
        "is_tokenizers_available",
        "is_torch_available",
        "is_torch_mlu_available",
        "is_torch_neuroncore_available",
        "is_torch_npu_available",
        "is_torch_tpu_available",
        "is_torchvision_available",
        "is_torch_xla_available",
        "is_torch_xpu_available",
        "is_vision_available",
        "logging",
    ],
    "utils.quantization_config": ["AqlmConfig", "AwqConfig", "BitsAndBytesConfig", "GPTQConfig", "QuantoConfig"],
}

# sentencepiece-backed objects
try:
    if not is_sentencepiece_available():
        raise OptionalDependencyNotAvailable()
except OptionalDependencyNotAvailable:
    from .utils import dummy_sentencepiece_objects

    _import_structure["utils.dummy_sentencepiece_objects"] = [
        name for name in dir(dummy_sentencepiece_objects) if not name.startswith("_")
    ]
else:
    _import_structure["models.albert"].append("AlbertTokenizer")
    _import_structure["models.barthez"].append("BarthezTokenizer")
    _import_structure["models.bartpho"].append("BartphoTokenizer")
    _import_structure["models.bert_generation"].append("BertGenerationTokenizer")
    _import_structure["models.big_bird"].append("BigBirdTokenizer")
    _import_structure["models.camembert"].append("CamembertTokenizer")
    _import_structure["models.code_llama"].append("CodeLlamaTokenizer")
    _import_structure["models.cpm"].append("CpmTokenizer")
    _import_structure["models.deberta_v2"].append("DebertaV2Tokenizer")
    _import_structure["models.ernie_m"].append("ErnieMTokenizer")
    _import_structure["models.fnet"].append("FNetTokenizer")
    _import_structure["models.gemma"].append("GemmaTokenizer")
    _import_structure["models.gpt_sw3"].append("GPTSw3Tokenizer")
    _import_structure["models.layoutxlm"].append("LayoutXLMTokenizer")
    _import_structure["models.llama"].append("LlamaTokenizer")
    _import_structure["models.m2m_100"].append("M2M100Tokenizer")
    _import_structure["models.marian"].append("MarianTokenizer")
    _import_structure["models.mbart"].append("MBartTokenizer")
    _import_structure["models.mbart50"].append("MBart50Tokenizer")
    _import_structure["models.mluke"].append("MLukeTokenizer")
    _import_structure["models.mt5"].append("MT5Tokenizer")
    _import_structure["models.nllb"].append("NllbTokenizer")
    _import_structure["models.pegasus"].append("PegasusTokenizer")
    _import_structure["models.plbart"].append("PLBartTokenizer")
    _import_structure["models.reformer"].append("ReformerTokenizer")
    _import_structure["models.rembert"].append("RemBertTokenizer")
    _import_structure["models.seamless_m4t"].append("SeamlessM4TTokenizer")
    _import_structure["models.siglip"].append("SiglipTokenizer")
    _import_structure["models.speech_to_text"].append("Speech2TextTokenizer")
    _import_structure["models.speecht5"].append("SpeechT5Tokenizer")
    _import_structure["models.t5"].append("T5Tokenizer")
    _import_structure["models.udop"].append("UdopTokenizer")
    _import_structure["models.xglm"].append("XGLMTokenizer")
    _import_structure["models.xlm_prophetnet"].append("XLMProphetNetTokenizer")
    _import_structure["models.xlm_roberta"].append("XLMRobertaTokenizer")
    _import_structure["models.xlnet"].append("XLNetTokenizer")

# tokenizers-backed objects
try:
    if not is_tokenizers_available():
        raise OptionalDependencyNotAvailable()
except OptionalDependencyNotAvailable:
    from .utils import dummy_tokenizers_objects

    _import_structure["utils.dummy_tokenizers_objects"] = [
        name for name in dir(dummy_tokenizers_objects) if not name.startswith("_")
    ]
else:
    # Fast tokenizers structure
    _import_structure["models.albert"].append("AlbertTokenizerFast")
    _import_structure["models.bart"].append("BartTokenizerFast")
    _import_structure["models.barthez"].append("BarthezTokenizerFast")
    _import_structure["models.bert"].append("BertTokenizerFast")
    _import_structure["models.big_bird"].append("BigBirdTokenizerFast")
    _import_structure["models.blenderbot"].append("BlenderbotTokenizerFast")
    _import_structure["models.blenderbot_small"].append("BlenderbotSmallTokenizerFast")
    _import_structure["models.bloom"].append("BloomTokenizerFast")
    _import_structure["models.camembert"].append("CamembertTokenizerFast")
    _import_structure["models.clip"].append("CLIPTokenizerFast")
    _import_structure["models.code_llama"].append("CodeLlamaTokenizerFast")
    _import_structure["models.codegen"].append("CodeGenTokenizerFast")
    _import_structure["models.cohere"].append("CohereTokenizerFast")
    _import_structure["models.convbert"].append("ConvBertTokenizerFast")
    _import_structure["models.cpm"].append("CpmTokenizerFast")
    _import_structure["models.deberta"].append("DebertaTokenizerFast")
    _import_structure["models.deberta_v2"].append("DebertaV2TokenizerFast")
    _import_structure["models.deprecated.retribert"].append("RetriBertTokenizerFast")
    _import_structure["models.distilbert"].append("DistilBertTokenizerFast")
    _import_structure["models.dpr"].extend(
        [
            "DPRContextEncoderTokenizerFast",
            "DPRQuestionEncoderTokenizerFast",
            "DPRReaderTokenizerFast",
        ]
    )
    _import_structure["models.electra"].append("ElectraTokenizerFast")
    _import_structure["models.fnet"].append("FNetTokenizerFast")
    _import_structure["models.funnel"].append("FunnelTokenizerFast")
    _import_structure["models.gemma"].append("GemmaTokenizerFast")
    _import_structure["models.gpt2"].append("GPT2TokenizerFast")
    _import_structure["models.gpt_neox"].append("GPTNeoXTokenizerFast")
    _import_structure["models.gpt_neox_japanese"].append("GPTNeoXJapaneseTokenizer")
    _import_structure["models.herbert"].append("HerbertTokenizerFast")
    _import_structure["models.layoutlm"].append("LayoutLMTokenizerFast")
    _import_structure["models.layoutlmv2"].append("LayoutLMv2TokenizerFast")
    _import_structure["models.layoutlmv3"].append("LayoutLMv3TokenizerFast")
    _import_structure["models.layoutxlm"].append("LayoutXLMTokenizerFast")
    _import_structure["models.led"].append("LEDTokenizerFast")
    _import_structure["models.llama"].append("LlamaTokenizerFast")
    _import_structure["models.longformer"].append("LongformerTokenizerFast")
    _import_structure["models.lxmert"].append("LxmertTokenizerFast")
    _import_structure["models.markuplm"].append("MarkupLMTokenizerFast")
    _import_structure["models.mbart"].append("MBartTokenizerFast")
    _import_structure["models.mbart50"].append("MBart50TokenizerFast")
    _import_structure["models.mobilebert"].append("MobileBertTokenizerFast")
    _import_structure["models.mpnet"].append("MPNetTokenizerFast")
    _import_structure["models.mt5"].append("MT5TokenizerFast")
    _import_structure["models.mvp"].append("MvpTokenizerFast")
    _import_structure["models.nllb"].append("NllbTokenizerFast")
    _import_structure["models.nougat"].append("NougatTokenizerFast")
    _import_structure["models.openai"].append("OpenAIGPTTokenizerFast")
    _import_structure["models.pegasus"].append("PegasusTokenizerFast")
    _import_structure["models.qwen2"].append("Qwen2TokenizerFast")
    _import_structure["models.realm"].append("RealmTokenizerFast")
    _import_structure["models.reformer"].append("ReformerTokenizerFast")
    _import_structure["models.rembert"].append("RemBertTokenizerFast")
    _import_structure["models.roberta"].append("RobertaTokenizerFast")
    _import_structure["models.roformer"].append("RoFormerTokenizerFast")
    _import_structure["models.seamless_m4t"].append("SeamlessM4TTokenizerFast")
    _import_structure["models.splinter"].append("SplinterTokenizerFast")
    _import_structure["models.squeezebert"].append("SqueezeBertTokenizerFast")
    _import_structure["models.t5"].append("T5TokenizerFast")
    _import_structure["models.udop"].append("UdopTokenizerFast")
    _import_structure["models.whisper"].append("WhisperTokenizerFast")
    _import_structure["models.xglm"].append("XGLMTokenizerFast")
    _import_structure["models.xlm_roberta"].append("XLMRobertaTokenizerFast")
    _import_structure["models.xlnet"].append("XLNetTokenizerFast")
    _import_structure["tokenization_utils_fast"] = ["PreTrainedTokenizerFast"]


try:
    if not (is_sentencepiece_available() and is_tokenizers_available()):
        raise OptionalDependencyNotAvailable()
except OptionalDependencyNotAvailable:
    from .utils import dummy_sentencepiece_and_tokenizers_objects

    _import_structure["utils.dummy_sentencepiece_and_tokenizers_objects"] = [
        name for name in dir(dummy_sentencepiece_and_tokenizers_objects) if not name.startswith("_")
    ]
else:
    _import_structure["convert_slow_tokenizer"] = [
        "SLOW_TO_FAST_CONVERTERS",
        "convert_slow_tokenizer",
    ]

# Tensorflow-text-specific objects
try:
    if not is_tensorflow_text_available():
        raise OptionalDependencyNotAvailable()
except OptionalDependencyNotAvailable:
    from .utils import dummy_tensorflow_text_objects

    _import_structure["utils.dummy_tensorflow_text_objects"] = [
        name for name in dir(dummy_tensorflow_text_objects) if not name.startswith("_")
    ]
else:
    _import_structure["models.bert"].append("TFBertTokenizer")

# keras-nlp-specific objects
try:
    if not is_keras_nlp_available():
        raise OptionalDependencyNotAvailable()
except OptionalDependencyNotAvailable:
    from .utils import dummy_keras_nlp_objects

    _import_structure["utils.dummy_keras_nlp_objects"] = [
        name for name in dir(dummy_keras_nlp_objects) if not name.startswith("_")
    ]
else:
    _import_structure["models.gpt2"].append("TFGPT2Tokenizer")

# Vision-specific objects
try:
    if not is_vision_available():
        raise OptionalDependencyNotAvailable()
except OptionalDependencyNotAvailable:
    from .utils import dummy_vision_objects

    _import_structure["utils.dummy_vision_objects"] = [
        name for name in dir(dummy_vision_objects) if not name.startswith("_")
    ]
else:
    _import_structure["image_processing_utils"] = ["ImageProcessingMixin"]
    _import_structure["image_utils"] = ["ImageFeatureExtractionMixin"]
    _import_structure["models.beit"].extend(["BeitFeatureExtractor", "BeitImageProcessor"])
    _import_structure["models.bit"].extend(["BitImageProcessor"])
    _import_structure["models.blip"].extend(["BlipImageProcessor"])
    _import_structure["models.bridgetower"].append("BridgeTowerImageProcessor")
    _import_structure["models.chinese_clip"].extend(["ChineseCLIPFeatureExtractor", "ChineseCLIPImageProcessor"])
    _import_structure["models.clip"].extend(["CLIPFeatureExtractor", "CLIPImageProcessor"])
    _import_structure["models.conditional_detr"].extend(
        ["ConditionalDetrFeatureExtractor", "ConditionalDetrImageProcessor"]
    )
    _import_structure["models.convnext"].extend(["ConvNextFeatureExtractor", "ConvNextImageProcessor"])
    _import_structure["models.deformable_detr"].extend(
        ["DeformableDetrFeatureExtractor", "DeformableDetrImageProcessor"]
    )
    _import_structure["models.deit"].extend(["DeiTFeatureExtractor", "DeiTImageProcessor"])
    _import_structure["models.deta"].append("DetaImageProcessor")
    _import_structure["models.detr"].extend(["DetrFeatureExtractor", "DetrImageProcessor"])
    _import_structure["models.donut"].extend(["DonutFeatureExtractor", "DonutImageProcessor"])
    _import_structure["models.dpt"].extend(["DPTFeatureExtractor", "DPTImageProcessor"])
    _import_structure["models.efficientformer"].append("EfficientFormerImageProcessor")
    _import_structure["models.efficientnet"].append("EfficientNetImageProcessor")
    _import_structure["models.flava"].extend(["FlavaFeatureExtractor", "FlavaImageProcessor", "FlavaProcessor"])
    _import_structure["models.fuyu"].extend(["FuyuImageProcessor", "FuyuProcessor"])
    _import_structure["models.glpn"].extend(["GLPNFeatureExtractor", "GLPNImageProcessor"])
    _import_structure["models.grounding_dino"].extend(["GroundingDinoImageProcessor"])
    _import_structure["models.idefics"].extend(["IdeficsImageProcessor"])
    _import_structure["models.imagegpt"].extend(["ImageGPTFeatureExtractor", "ImageGPTImageProcessor"])
    _import_structure["models.layoutlmv2"].extend(["LayoutLMv2FeatureExtractor", "LayoutLMv2ImageProcessor"])
    _import_structure["models.layoutlmv3"].extend(["LayoutLMv3FeatureExtractor", "LayoutLMv3ImageProcessor"])
    _import_structure["models.levit"].extend(["LevitFeatureExtractor", "LevitImageProcessor"])
    _import_structure["models.llava_next"].append("LlavaNextImageProcessor")
    _import_structure["models.mask2former"].append("Mask2FormerImageProcessor")
    _import_structure["models.maskformer"].extend(["MaskFormerFeatureExtractor", "MaskFormerImageProcessor"])
    _import_structure["models.mobilenet_v1"].extend(["MobileNetV1FeatureExtractor", "MobileNetV1ImageProcessor"])
    _import_structure["models.mobilenet_v2"].extend(["MobileNetV2FeatureExtractor", "MobileNetV2ImageProcessor"])
    _import_structure["models.mobilevit"].extend(["MobileViTFeatureExtractor", "MobileViTImageProcessor"])
    _import_structure["models.nougat"].append("NougatImageProcessor")
    _import_structure["models.oneformer"].extend(["OneFormerImageProcessor"])
    _import_structure["models.owlv2"].append("Owlv2ImageProcessor")
    _import_structure["models.owlvit"].extend(["OwlViTFeatureExtractor", "OwlViTImageProcessor"])
    _import_structure["models.perceiver"].extend(["PerceiverFeatureExtractor", "PerceiverImageProcessor"])
    _import_structure["models.pix2struct"].extend(["Pix2StructImageProcessor"])
    _import_structure["models.poolformer"].extend(["PoolFormerFeatureExtractor", "PoolFormerImageProcessor"])
    _import_structure["models.pvt"].extend(["PvtImageProcessor"])
    _import_structure["models.sam"].extend(["SamImageProcessor"])
    _import_structure["models.segformer"].extend(["SegformerFeatureExtractor", "SegformerImageProcessor"])
    _import_structure["models.seggpt"].extend(["SegGptImageProcessor"])
    _import_structure["models.siglip"].append("SiglipImageProcessor")
    _import_structure["models.superpoint"].extend(["SuperPointImageProcessor"])
    _import_structure["models.swin2sr"].append("Swin2SRImageProcessor")
    _import_structure["models.tvlt"].append("TvltImageProcessor")
    _import_structure["models.tvp"].append("TvpImageProcessor")
    _import_structure["models.videomae"].extend(["VideoMAEFeatureExtractor", "VideoMAEImageProcessor"])
    _import_structure["models.vilt"].extend(["ViltFeatureExtractor", "ViltImageProcessor", "ViltProcessor"])
    _import_structure["models.vit"].extend(["ViTFeatureExtractor", "ViTImageProcessor"])
    _import_structure["models.vit_hybrid"].extend(["ViTHybridImageProcessor"])
    _import_structure["models.vitmatte"].append("VitMatteImageProcessor")
    _import_structure["models.vivit"].append("VivitImageProcessor")
    _import_structure["models.yolos"].extend(["YolosFeatureExtractor", "YolosImageProcessor"])


# PyTorch-backed objects
try:
    if not is_torch_available():
        raise OptionalDependencyNotAvailable()
except OptionalDependencyNotAvailable:
    from .utils import dummy_pt_objects

    _import_structure["utils.dummy_pt_objects"] = [name for name in dir(dummy_pt_objects) if not name.startswith("_")]
else:
    _import_structure["activations"] = []
    _import_structure["benchmark.benchmark"] = ["PyTorchBenchmark"]
    _import_structure["benchmark.benchmark_args"] = ["PyTorchBenchmarkArguments"]
    _import_structure["cache_utils"] = ["Cache", "DynamicCache", "SinkCache", "StaticCache"]
    _import_structure["data.datasets"] = [
        "GlueDataset",
        "GlueDataTrainingArguments",
        "LineByLineTextDataset",
        "LineByLineWithRefDataset",
        "LineByLineWithSOPTextDataset",
        "SquadDataset",
        "SquadDataTrainingArguments",
        "TextDataset",
        "TextDatasetForNextSentencePrediction",
    ]
    _import_structure["generation"].extend(
        [
            "AlternatingCodebooksLogitsProcessor",
            "BeamScorer",
            "BeamSearchScorer",
            "ClassifierFreeGuidanceLogitsProcessor",
            "ConstrainedBeamSearchScorer",
            "Constraint",
            "ConstraintListState",
            "DisjunctiveConstraint",
            "EncoderNoRepeatNGramLogitsProcessor",
            "EncoderRepetitionPenaltyLogitsProcessor",
            "EpsilonLogitsWarper",
            "EtaLogitsWarper",
            "ExponentialDecayLengthPenalty",
            "ForcedBOSTokenLogitsProcessor",
            "ForcedEOSTokenLogitsProcessor",
            "ForceTokensLogitsProcessor",
            "GenerationMixin",
            "HammingDiversityLogitsProcessor",
            "InfNanRemoveLogitsProcessor",
            "LogitNormalization",
            "LogitsProcessor",
            "LogitsProcessorList",
            "LogitsWarper",
            "MaxLengthCriteria",
            "MaxTimeCriteria",
            "MinLengthLogitsProcessor",
            "MinNewTokensLengthLogitsProcessor",
            "NoBadWordsLogitsProcessor",
            "NoRepeatNGramLogitsProcessor",
            "PhrasalConstraint",
            "PrefixConstrainedLogitsProcessor",
            "RepetitionPenaltyLogitsProcessor",
            "SequenceBiasLogitsProcessor",
            "StoppingCriteria",
            "StoppingCriteriaList",
            "SuppressTokensAtBeginLogitsProcessor",
            "SuppressTokensLogitsProcessor",
            "TemperatureLogitsWarper",
            "TopKLogitsWarper",
            "TopPLogitsWarper",
            "TypicalLogitsWarper",
            "UnbatchedClassifierFreeGuidanceLogitsProcessor",
            "WhisperTimeStampLogitsProcessor",
        ]
    )
    _import_structure["modeling_outputs"] = []
    _import_structure["modeling_utils"] = ["PreTrainedModel"]

    # PyTorch models structure

    _import_structure["models.albert"].extend(
        [
            "ALBERT_PRETRAINED_MODEL_ARCHIVE_LIST",
            "AlbertForMaskedLM",
            "AlbertForMultipleChoice",
            "AlbertForPreTraining",
            "AlbertForQuestionAnswering",
            "AlbertForSequenceClassification",
            "AlbertForTokenClassification",
            "AlbertModel",
            "AlbertPreTrainedModel",
            "load_tf_weights_in_albert",
        ]
    )

    _import_structure["models.align"].extend(
        [
            "ALIGN_PRETRAINED_MODEL_ARCHIVE_LIST",
            "AlignModel",
            "AlignPreTrainedModel",
            "AlignTextModel",
            "AlignVisionModel",
        ]
    )
    _import_structure["models.altclip"].extend(
        [
            "ALTCLIP_PRETRAINED_MODEL_ARCHIVE_LIST",
            "AltCLIPModel",
            "AltCLIPPreTrainedModel",
            "AltCLIPTextModel",
            "AltCLIPVisionModel",
        ]
    )
    _import_structure["models.audio_spectrogram_transformer"].extend(
        [
            "AUDIO_SPECTROGRAM_TRANSFORMER_PRETRAINED_MODEL_ARCHIVE_LIST",
            "ASTForAudioClassification",
            "ASTModel",
            "ASTPreTrainedModel",
        ]
    )
    _import_structure["models.auto"].extend(
        [
            "MODEL_FOR_AUDIO_CLASSIFICATION_MAPPING",
            "MODEL_FOR_AUDIO_FRAME_CLASSIFICATION_MAPPING",
            "MODEL_FOR_AUDIO_XVECTOR_MAPPING",
            "MODEL_FOR_BACKBONE_MAPPING",
            "MODEL_FOR_CAUSAL_IMAGE_MODELING_MAPPING",
            "MODEL_FOR_CAUSAL_LM_MAPPING",
            "MODEL_FOR_CTC_MAPPING",
            "MODEL_FOR_DEPTH_ESTIMATION_MAPPING",
            "MODEL_FOR_DOCUMENT_QUESTION_ANSWERING_MAPPING",
            "MODEL_FOR_IMAGE_CLASSIFICATION_MAPPING",
            "MODEL_FOR_IMAGE_MAPPING",
            "MODEL_FOR_IMAGE_SEGMENTATION_MAPPING",
            "MODEL_FOR_IMAGE_TO_IMAGE_MAPPING",
            "MODEL_FOR_INSTANCE_SEGMENTATION_MAPPING",
            "MODEL_FOR_KEYPOINT_DETECTION_MAPPING",
            "MODEL_FOR_MASKED_IMAGE_MODELING_MAPPING",
            "MODEL_FOR_MASKED_LM_MAPPING",
            "MODEL_FOR_MASK_GENERATION_MAPPING",
            "MODEL_FOR_MULTIPLE_CHOICE_MAPPING",
            "MODEL_FOR_NEXT_SENTENCE_PREDICTION_MAPPING",
            "MODEL_FOR_OBJECT_DETECTION_MAPPING",
            "MODEL_FOR_PRETRAINING_MAPPING",
            "MODEL_FOR_QUESTION_ANSWERING_MAPPING",
            "MODEL_FOR_SEMANTIC_SEGMENTATION_MAPPING",
            "MODEL_FOR_SEQ_TO_SEQ_CAUSAL_LM_MAPPING",
            "MODEL_FOR_SEQUENCE_CLASSIFICATION_MAPPING",
            "MODEL_FOR_SPEECH_SEQ_2_SEQ_MAPPING",
            "MODEL_FOR_TABLE_QUESTION_ANSWERING_MAPPING",
            "MODEL_FOR_TEXT_ENCODING_MAPPING",
            "MODEL_FOR_TEXT_TO_SPECTROGRAM_MAPPING",
            "MODEL_FOR_TEXT_TO_WAVEFORM_MAPPING",
            "MODEL_FOR_TIME_SERIES_CLASSIFICATION_MAPPING",
            "MODEL_FOR_TIME_SERIES_REGRESSION_MAPPING",
            "MODEL_FOR_TOKEN_CLASSIFICATION_MAPPING",
            "MODEL_FOR_UNIVERSAL_SEGMENTATION_MAPPING",
            "MODEL_FOR_VIDEO_CLASSIFICATION_MAPPING",
            "MODEL_FOR_VISION_2_SEQ_MAPPING",
            "MODEL_FOR_VISUAL_QUESTION_ANSWERING_MAPPING",
            "MODEL_FOR_ZERO_SHOT_IMAGE_CLASSIFICATION_MAPPING",
            "MODEL_FOR_ZERO_SHOT_OBJECT_DETECTION_MAPPING",
            "MODEL_MAPPING",
            "MODEL_WITH_LM_HEAD_MAPPING",
            "AutoBackbone",
            "AutoModel",
            "AutoModelForAudioClassification",
            "AutoModelForAudioFrameClassification",
            "AutoModelForAudioXVector",
            "AutoModelForCausalLM",
            "AutoModelForCTC",
            "AutoModelForDepthEstimation",
            "AutoModelForDocumentQuestionAnswering",
            "AutoModelForImageClassification",
            "AutoModelForImageSegmentation",
            "AutoModelForImageToImage",
            "AutoModelForInstanceSegmentation",
            "AutoModelForKeypointDetection",
            "AutoModelForMaskedImageModeling",
            "AutoModelForMaskedLM",
            "AutoModelForMaskGeneration",
            "AutoModelForMultipleChoice",
            "AutoModelForNextSentencePrediction",
            "AutoModelForObjectDetection",
            "AutoModelForPreTraining",
            "AutoModelForQuestionAnswering",
            "AutoModelForSemanticSegmentation",
            "AutoModelForSeq2SeqLM",
            "AutoModelForSequenceClassification",
            "AutoModelForSpeechSeq2Seq",
            "AutoModelForTableQuestionAnswering",
            "AutoModelForTextEncoding",
            "AutoModelForTextToSpectrogram",
            "AutoModelForTextToWaveform",
            "AutoModelForTokenClassification",
            "AutoModelForUniversalSegmentation",
            "AutoModelForVideoClassification",
            "AutoModelForVision2Seq",
            "AutoModelForVisualQuestionAnswering",
            "AutoModelForZeroShotImageClassification",
            "AutoModelForZeroShotObjectDetection",
            "AutoModelWithLMHead",
        ]
    )
    _import_structure["models.autoformer"].extend(
        [
            "AUTOFORMER_PRETRAINED_MODEL_ARCHIVE_LIST",
            "AutoformerForPrediction",
            "AutoformerModel",
            "AutoformerPreTrainedModel",
        ]
    )
    _import_structure["models.bark"].extend(
        [
            "BARK_PRETRAINED_MODEL_ARCHIVE_LIST",
            "BarkCausalModel",
            "BarkCoarseModel",
            "BarkFineModel",
            "BarkModel",
            "BarkPreTrainedModel",
            "BarkSemanticModel",
        ]
    )
    _import_structure["models.bart"].extend(
        [
            "BART_PRETRAINED_MODEL_ARCHIVE_LIST",
            "BartForCausalLM",
            "BartForConditionalGeneration",
            "BartForQuestionAnswering",
            "BartForSequenceClassification",
            "BartModel",
            "BartPretrainedModel",
            "BartPreTrainedModel",
            "PretrainedBartModel",
        ]
    )
    _import_structure["models.beit"].extend(
        [
            "BEIT_PRETRAINED_MODEL_ARCHIVE_LIST",
            "BeitBackbone",
            "BeitForImageClassification",
            "BeitForMaskedImageModeling",
            "BeitForSemanticSegmentation",
            "BeitModel",
            "BeitPreTrainedModel",
        ]
    )
    _import_structure["models.bert"].extend(
        [
            "BERT_PRETRAINED_MODEL_ARCHIVE_LIST",
            "BertForMaskedLM",
            "BertForMultipleChoice",
            "BertForNextSentencePrediction",
            "BertForPreTraining",
            "BertForQuestionAnswering",
            "BertForSequenceClassification",
            "BertForTokenClassification",
            "BertLayer",
            "BertLMHeadModel",
            "BertModel",
            "BertPreTrainedModel",
            "load_tf_weights_in_bert",
        ]
    )
    _import_structure["models.bert_generation"].extend(
        [
            "BertGenerationDecoder",
            "BertGenerationEncoder",
            "BertGenerationPreTrainedModel",
            "load_tf_weights_in_bert_generation",
        ]
    )
    _import_structure["models.big_bird"].extend(
        [
            "BIG_BIRD_PRETRAINED_MODEL_ARCHIVE_LIST",
            "BigBirdForCausalLM",
            "BigBirdForMaskedLM",
            "BigBirdForMultipleChoice",
            "BigBirdForPreTraining",
            "BigBirdForQuestionAnswering",
            "BigBirdForSequenceClassification",
            "BigBirdForTokenClassification",
            "BigBirdLayer",
            "BigBirdModel",
            "BigBirdPreTrainedModel",
            "load_tf_weights_in_big_bird",
        ]
    )
    _import_structure["models.bigbird_pegasus"].extend(
        [
            "BIGBIRD_PEGASUS_PRETRAINED_MODEL_ARCHIVE_LIST",
            "BigBirdPegasusForCausalLM",
            "BigBirdPegasusForConditionalGeneration",
            "BigBirdPegasusForQuestionAnswering",
            "BigBirdPegasusForSequenceClassification",
            "BigBirdPegasusModel",
            "BigBirdPegasusPreTrainedModel",
        ]
    )
    _import_structure["models.biogpt"].extend(
        [
            "BIOGPT_PRETRAINED_MODEL_ARCHIVE_LIST",
            "BioGptForCausalLM",
            "BioGptForSequenceClassification",
            "BioGptForTokenClassification",
            "BioGptModel",
            "BioGptPreTrainedModel",
        ]
    )
    _import_structure["models.bit"].extend(
        [
            "BIT_PRETRAINED_MODEL_ARCHIVE_LIST",
            "BitBackbone",
            "BitForImageClassification",
            "BitModel",
            "BitPreTrainedModel",
        ]
    )
    _import_structure["models.blenderbot"].extend(
        [
            "BLENDERBOT_PRETRAINED_MODEL_ARCHIVE_LIST",
            "BlenderbotForCausalLM",
            "BlenderbotForConditionalGeneration",
            "BlenderbotModel",
            "BlenderbotPreTrainedModel",
        ]
    )
    _import_structure["models.blenderbot_small"].extend(
        [
            "BLENDERBOT_SMALL_PRETRAINED_MODEL_ARCHIVE_LIST",
            "BlenderbotSmallForCausalLM",
            "BlenderbotSmallForConditionalGeneration",
            "BlenderbotSmallModel",
            "BlenderbotSmallPreTrainedModel",
        ]
    )
    _import_structure["models.blip"].extend(
        [
            "BLIP_PRETRAINED_MODEL_ARCHIVE_LIST",
            "BlipForConditionalGeneration",
            "BlipForImageTextRetrieval",
            "BlipForQuestionAnswering",
            "BlipModel",
            "BlipPreTrainedModel",
            "BlipTextModel",
            "BlipVisionModel",
        ]
    )
    _import_structure["models.blip_2"].extend(
        [
            "BLIP_2_PRETRAINED_MODEL_ARCHIVE_LIST",
            "Blip2ForConditionalGeneration",
            "Blip2Model",
            "Blip2PreTrainedModel",
            "Blip2QFormerModel",
            "Blip2VisionModel",
        ]
    )
    _import_structure["models.bloom"].extend(
        [
            "BLOOM_PRETRAINED_MODEL_ARCHIVE_LIST",
            "BloomForCausalLM",
            "BloomForQuestionAnswering",
            "BloomForSequenceClassification",
            "BloomForTokenClassification",
            "BloomModel",
            "BloomPreTrainedModel",
        ]
    )
    _import_structure["models.bridgetower"].extend(
        [
            "BRIDGETOWER_PRETRAINED_MODEL_ARCHIVE_LIST",
            "BridgeTowerForContrastiveLearning",
            "BridgeTowerForImageAndTextRetrieval",
            "BridgeTowerForMaskedLM",
            "BridgeTowerModel",
            "BridgeTowerPreTrainedModel",
        ]
    )
    _import_structure["models.bros"].extend(
        [
            "BROS_PRETRAINED_MODEL_ARCHIVE_LIST",
            "BrosForTokenClassification",
            "BrosModel",
            "BrosPreTrainedModel",
            "BrosProcessor",
            "BrosSpadeEEForTokenClassification",
            "BrosSpadeELForTokenClassification",
        ]
    )
    _import_structure["models.camembert"].extend(
        [
            "CAMEMBERT_PRETRAINED_MODEL_ARCHIVE_LIST",
            "CamembertForCausalLM",
            "CamembertForMaskedLM",
            "CamembertForMultipleChoice",
            "CamembertForQuestionAnswering",
            "CamembertForSequenceClassification",
            "CamembertForTokenClassification",
            "CamembertModel",
            "CamembertPreTrainedModel",
        ]
    )
    _import_structure["models.canine"].extend(
        [
            "CANINE_PRETRAINED_MODEL_ARCHIVE_LIST",
            "CanineForMultipleChoice",
            "CanineForQuestionAnswering",
            "CanineForSequenceClassification",
            "CanineForTokenClassification",
            "CanineLayer",
            "CanineModel",
            "CaninePreTrainedModel",
            "load_tf_weights_in_canine",
        ]
    )
    _import_structure["models.chinese_clip"].extend(
        [
            "CHINESE_CLIP_PRETRAINED_MODEL_ARCHIVE_LIST",
            "ChineseCLIPModel",
            "ChineseCLIPPreTrainedModel",
            "ChineseCLIPTextModel",
            "ChineseCLIPVisionModel",
        ]
    )
    _import_structure["models.clap"].extend(
        [
            "CLAP_PRETRAINED_MODEL_ARCHIVE_LIST",
            "ClapAudioModel",
            "ClapAudioModelWithProjection",
            "ClapFeatureExtractor",
            "ClapModel",
            "ClapPreTrainedModel",
            "ClapTextModel",
            "ClapTextModelWithProjection",
        ]
    )
    _import_structure["models.clip"].extend(
        [
            "CLIP_PRETRAINED_MODEL_ARCHIVE_LIST",
            "CLIPForImageClassification",
            "CLIPModel",
            "CLIPPreTrainedModel",
            "CLIPTextModel",
            "CLIPTextModelWithProjection",
            "CLIPVisionModel",
            "CLIPVisionModelWithProjection",
        ]
    )
    _import_structure["models.clipseg"].extend(
        [
            "CLIPSEG_PRETRAINED_MODEL_ARCHIVE_LIST",
            "CLIPSegForImageSegmentation",
            "CLIPSegModel",
            "CLIPSegPreTrainedModel",
            "CLIPSegTextModel",
            "CLIPSegVisionModel",
        ]
    )
    _import_structure["models.clvp"].extend(
        [
            "CLVP_PRETRAINED_MODEL_ARCHIVE_LIST",
            "ClvpDecoder",
            "ClvpEncoder",
            "ClvpForCausalLM",
            "ClvpModel",
            "ClvpModelForConditionalGeneration",
            "ClvpPreTrainedModel",
        ]
    )
    _import_structure["models.codegen"].extend(
        [
            "CODEGEN_PRETRAINED_MODEL_ARCHIVE_LIST",
            "CodeGenForCausalLM",
            "CodeGenModel",
            "CodeGenPreTrainedModel",
        ]
    )
    _import_structure["models.cohere"].extend(["CohereForCausalLM", "CohereModel", "CoherePreTrainedModel"])
    _import_structure["models.conditional_detr"].extend(
        [
            "CONDITIONAL_DETR_PRETRAINED_MODEL_ARCHIVE_LIST",
            "ConditionalDetrForObjectDetection",
            "ConditionalDetrForSegmentation",
            "ConditionalDetrModel",
            "ConditionalDetrPreTrainedModel",
        ]
    )
    _import_structure["models.convbert"].extend(
        [
            "CONVBERT_PRETRAINED_MODEL_ARCHIVE_LIST",
            "ConvBertForMaskedLM",
            "ConvBertForMultipleChoice",
            "ConvBertForQuestionAnswering",
            "ConvBertForSequenceClassification",
            "ConvBertForTokenClassification",
            "ConvBertLayer",
            "ConvBertModel",
            "ConvBertPreTrainedModel",
            "load_tf_weights_in_convbert",
        ]
    )
    _import_structure["models.convnext"].extend(
        [
            "CONVNEXT_PRETRAINED_MODEL_ARCHIVE_LIST",
            "ConvNextBackbone",
            "ConvNextForImageClassification",
            "ConvNextModel",
            "ConvNextPreTrainedModel",
        ]
    )
    _import_structure["models.convnextv2"].extend(
        [
            "CONVNEXTV2_PRETRAINED_MODEL_ARCHIVE_LIST",
            "ConvNextV2Backbone",
            "ConvNextV2ForImageClassification",
            "ConvNextV2Model",
            "ConvNextV2PreTrainedModel",
        ]
    )
    _import_structure["models.cpmant"].extend(
        [
            "CPMANT_PRETRAINED_MODEL_ARCHIVE_LIST",
            "CpmAntForCausalLM",
            "CpmAntModel",
            "CpmAntPreTrainedModel",
        ]
    )
    _import_structure["models.ctrl"].extend(
        [
            "CTRL_PRETRAINED_MODEL_ARCHIVE_LIST",
            "CTRLForSequenceClassification",
            "CTRLLMHeadModel",
            "CTRLModel",
            "CTRLPreTrainedModel",
        ]
    )
    _import_structure["models.cvt"].extend(
        [
            "CVT_PRETRAINED_MODEL_ARCHIVE_LIST",
            "CvtForImageClassification",
            "CvtModel",
            "CvtPreTrainedModel",
        ]
    )
    _import_structure["models.data2vec"].extend(
        [
            "DATA2VEC_AUDIO_PRETRAINED_MODEL_ARCHIVE_LIST",
            "DATA2VEC_TEXT_PRETRAINED_MODEL_ARCHIVE_LIST",
            "DATA2VEC_VISION_PRETRAINED_MODEL_ARCHIVE_LIST",
            "Data2VecAudioForAudioFrameClassification",
            "Data2VecAudioForCTC",
            "Data2VecAudioForSequenceClassification",
            "Data2VecAudioForXVector",
            "Data2VecAudioModel",
            "Data2VecAudioPreTrainedModel",
            "Data2VecTextForCausalLM",
            "Data2VecTextForMaskedLM",
            "Data2VecTextForMultipleChoice",
            "Data2VecTextForQuestionAnswering",
            "Data2VecTextForSequenceClassification",
            "Data2VecTextForTokenClassification",
            "Data2VecTextModel",
            "Data2VecTextPreTrainedModel",
            "Data2VecVisionForImageClassification",
            "Data2VecVisionForSemanticSegmentation",
            "Data2VecVisionModel",
            "Data2VecVisionPreTrainedModel",
        ]
    )
    _import_structure["models.deberta"].extend(
        [
            "DEBERTA_PRETRAINED_MODEL_ARCHIVE_LIST",
            "DebertaForMaskedLM",
            "DebertaForQuestionAnswering",
            "DebertaForSequenceClassification",
            "DebertaForTokenClassification",
            "DebertaModel",
            "DebertaPreTrainedModel",
        ]
    )
    _import_structure["models.deberta_v2"].extend(
        [
            "DEBERTA_V2_PRETRAINED_MODEL_ARCHIVE_LIST",
            "DebertaV2ForMaskedLM",
            "DebertaV2ForMultipleChoice",
            "DebertaV2ForQuestionAnswering",
            "DebertaV2ForSequenceClassification",
            "DebertaV2ForTokenClassification",
            "DebertaV2Model",
            "DebertaV2PreTrainedModel",
        ]
    )
    _import_structure["models.decision_transformer"].extend(
        [
            "DECISION_TRANSFORMER_PRETRAINED_MODEL_ARCHIVE_LIST",
            "DecisionTransformerGPT2Model",
            "DecisionTransformerGPT2PreTrainedModel",
            "DecisionTransformerModel",
            "DecisionTransformerPreTrainedModel",
        ]
    )
    _import_structure["models.deformable_detr"].extend(
        [
            "DEFORMABLE_DETR_PRETRAINED_MODEL_ARCHIVE_LIST",
            "DeformableDetrForObjectDetection",
            "DeformableDetrModel",
            "DeformableDetrPreTrainedModel",
        ]
    )
    _import_structure["models.deit"].extend(
        [
            "DEIT_PRETRAINED_MODEL_ARCHIVE_LIST",
            "DeiTForImageClassification",
            "DeiTForImageClassificationWithTeacher",
            "DeiTForMaskedImageModeling",
            "DeiTModel",
            "DeiTPreTrainedModel",
        ]
    )
    _import_structure["models.deprecated.mctct"].extend(
        [
            "MCTCT_PRETRAINED_MODEL_ARCHIVE_LIST",
            "MCTCTForCTC",
            "MCTCTModel",
            "MCTCTPreTrainedModel",
        ]
    )
    _import_structure["models.deprecated.mmbt"].extend(["MMBTForClassification", "MMBTModel", "ModalEmbeddings"])
    _import_structure["models.deprecated.open_llama"].extend(
        [
            "OpenLlamaForCausalLM",
            "OpenLlamaForSequenceClassification",
            "OpenLlamaModel",
            "OpenLlamaPreTrainedModel",
        ]
    )
    _import_structure["models.deprecated.retribert"].extend(
        [
            "RETRIBERT_PRETRAINED_MODEL_ARCHIVE_LIST",
            "RetriBertModel",
            "RetriBertPreTrainedModel",
        ]
    )
    _import_structure["models.deprecated.trajectory_transformer"].extend(
        [
            "TRAJECTORY_TRANSFORMER_PRETRAINED_MODEL_ARCHIVE_LIST",
            "TrajectoryTransformerModel",
            "TrajectoryTransformerPreTrainedModel",
        ]
    )
    _import_structure["models.deprecated.transfo_xl"].extend(
        [
            "TRANSFO_XL_PRETRAINED_MODEL_ARCHIVE_LIST",
            "AdaptiveEmbedding",
            "TransfoXLForSequenceClassification",
            "TransfoXLLMHeadModel",
            "TransfoXLModel",
            "TransfoXLPreTrainedModel",
            "load_tf_weights_in_transfo_xl",
        ]
    )
    _import_structure["models.deprecated.van"].extend(
        [
            "VAN_PRETRAINED_MODEL_ARCHIVE_LIST",
            "VanForImageClassification",
            "VanModel",
            "VanPreTrainedModel",
        ]
    )
    _import_structure["models.depth_anything"].extend(
        [
            "DEPTH_ANYTHING_PRETRAINED_MODEL_ARCHIVE_LIST",
            "DepthAnythingForDepthEstimation",
            "DepthAnythingPreTrainedModel",
        ]
    )
    _import_structure["models.deta"].extend(
        [
            "DETA_PRETRAINED_MODEL_ARCHIVE_LIST",
            "DetaForObjectDetection",
            "DetaModel",
            "DetaPreTrainedModel",
        ]
    )
    _import_structure["models.detr"].extend(
        [
            "DETR_PRETRAINED_MODEL_ARCHIVE_LIST",
            "DetrForObjectDetection",
            "DetrForSegmentation",
            "DetrModel",
            "DetrPreTrainedModel",
        ]
    )
    _import_structure["models.dinat"].extend(
        [
            "DINAT_PRETRAINED_MODEL_ARCHIVE_LIST",
            "DinatBackbone",
            "DinatForImageClassification",
            "DinatModel",
            "DinatPreTrainedModel",
        ]
    )
    _import_structure["models.dinov2"].extend(
        [
            "DINOV2_PRETRAINED_MODEL_ARCHIVE_LIST",
            "Dinov2Backbone",
            "Dinov2ForImageClassification",
            "Dinov2Model",
            "Dinov2PreTrainedModel",
        ]
    )
    _import_structure["models.distilbert"].extend(
        [
            "DISTILBERT_PRETRAINED_MODEL_ARCHIVE_LIST",
            "DistilBertForMaskedLM",
            "DistilBertForMultipleChoice",
            "DistilBertForQuestionAnswering",
            "DistilBertForSequenceClassification",
            "DistilBertForTokenClassification",
            "DistilBertModel",
            "DistilBertPreTrainedModel",
        ]
    )
    _import_structure["models.donut"].extend(
        [
            "DONUT_SWIN_PRETRAINED_MODEL_ARCHIVE_LIST",
            "DonutSwinModel",
            "DonutSwinPreTrainedModel",
        ]
    )
    _import_structure["models.dpr"].extend(
        [
            "DPR_CONTEXT_ENCODER_PRETRAINED_MODEL_ARCHIVE_LIST",
            "DPR_QUESTION_ENCODER_PRETRAINED_MODEL_ARCHIVE_LIST",
            "DPR_READER_PRETRAINED_MODEL_ARCHIVE_LIST",
            "DPRContextEncoder",
            "DPRPretrainedContextEncoder",
            "DPRPreTrainedModel",
            "DPRPretrainedQuestionEncoder",
            "DPRPretrainedReader",
            "DPRQuestionEncoder",
            "DPRReader",
        ]
    )
    _import_structure["models.dpt"].extend(
        [
            "DPT_PRETRAINED_MODEL_ARCHIVE_LIST",
            "DPTForDepthEstimation",
            "DPTForSemanticSegmentation",
            "DPTModel",
            "DPTPreTrainedModel",
        ]
    )
    _import_structure["models.efficientformer"].extend(
        [
            "EFFICIENTFORMER_PRETRAINED_MODEL_ARCHIVE_LIST",
            "EfficientFormerForImageClassification",
            "EfficientFormerForImageClassificationWithTeacher",
            "EfficientFormerModel",
            "EfficientFormerPreTrainedModel",
        ]
    )
    _import_structure["models.efficientnet"].extend(
        [
            "EFFICIENTNET_PRETRAINED_MODEL_ARCHIVE_LIST",
            "EfficientNetForImageClassification",
            "EfficientNetModel",
            "EfficientNetPreTrainedModel",
        ]
    )
    _import_structure["models.electra"].extend(
        [
            "ELECTRA_PRETRAINED_MODEL_ARCHIVE_LIST",
            "ElectraForCausalLM",
            "ElectraForMaskedLM",
            "ElectraForMultipleChoice",
            "ElectraForPreTraining",
            "ElectraForQuestionAnswering",
            "ElectraForSequenceClassification",
            "ElectraForTokenClassification",
            "ElectraModel",
            "ElectraPreTrainedModel",
            "load_tf_weights_in_electra",
        ]
    )
    _import_structure["models.encodec"].extend(
        [
            "ENCODEC_PRETRAINED_MODEL_ARCHIVE_LIST",
            "EncodecModel",
            "EncodecPreTrainedModel",
        ]
    )
    _import_structure["models.encoder_decoder"].append("EncoderDecoderModel")
    _import_structure["models.ernie"].extend(
        [
            "ERNIE_PRETRAINED_MODEL_ARCHIVE_LIST",
            "ErnieForCausalLM",
            "ErnieForMaskedLM",
            "ErnieForMultipleChoice",
            "ErnieForNextSentencePrediction",
            "ErnieForPreTraining",
            "ErnieForQuestionAnswering",
            "ErnieForSequenceClassification",
            "ErnieForTokenClassification",
            "ErnieModel",
            "ErniePreTrainedModel",
        ]
    )
    _import_structure["models.ernie_m"].extend(
        [
            "ERNIE_M_PRETRAINED_MODEL_ARCHIVE_LIST",
            "ErnieMForInformationExtraction",
            "ErnieMForMultipleChoice",
            "ErnieMForQuestionAnswering",
            "ErnieMForSequenceClassification",
            "ErnieMForTokenClassification",
            "ErnieMModel",
            "ErnieMPreTrainedModel",
        ]
    )
    _import_structure["models.esm"].extend(
        [
            "ESM_PRETRAINED_MODEL_ARCHIVE_LIST",
            "EsmFoldPreTrainedModel",
            "EsmForMaskedLM",
            "EsmForProteinFolding",
            "EsmForSequenceClassification",
            "EsmForTokenClassification",
            "EsmModel",
            "EsmPreTrainedModel",
        ]
    )
    _import_structure["models.falcon"].extend(
        [
            "FALCON_PRETRAINED_MODEL_ARCHIVE_LIST",
            "FalconForCausalLM",
            "FalconForQuestionAnswering",
            "FalconForSequenceClassification",
            "FalconForTokenClassification",
            "FalconModel",
            "FalconPreTrainedModel",
        ]
    )
    _import_structure["models.fastspeech2_conformer"].extend(
        [
            "FASTSPEECH2_CONFORMER_PRETRAINED_MODEL_ARCHIVE_LIST",
            "FastSpeech2ConformerHifiGan",
            "FastSpeech2ConformerModel",
            "FastSpeech2ConformerPreTrainedModel",
            "FastSpeech2ConformerWithHifiGan",
        ]
    )
    _import_structure["models.flaubert"].extend(
        [
            "FLAUBERT_PRETRAINED_MODEL_ARCHIVE_LIST",
            "FlaubertForMultipleChoice",
            "FlaubertForQuestionAnswering",
            "FlaubertForQuestionAnsweringSimple",
            "FlaubertForSequenceClassification",
            "FlaubertForTokenClassification",
            "FlaubertModel",
            "FlaubertPreTrainedModel",
            "FlaubertWithLMHeadModel",
        ]
    )
    _import_structure["models.flava"].extend(
        [
            "FLAVA_PRETRAINED_MODEL_ARCHIVE_LIST",
            "FlavaForPreTraining",
            "FlavaImageCodebook",
            "FlavaImageModel",
            "FlavaModel",
            "FlavaMultimodalModel",
            "FlavaPreTrainedModel",
            "FlavaTextModel",
        ]
    )
    _import_structure["models.fnet"].extend(
        [
            "FNET_PRETRAINED_MODEL_ARCHIVE_LIST",
            "FNetForMaskedLM",
            "FNetForMultipleChoice",
            "FNetForNextSentencePrediction",
            "FNetForPreTraining",
            "FNetForQuestionAnswering",
            "FNetForSequenceClassification",
            "FNetForTokenClassification",
            "FNetLayer",
            "FNetModel",
            "FNetPreTrainedModel",
        ]
    )
    _import_structure["models.focalnet"].extend(
        [
            "FOCALNET_PRETRAINED_MODEL_ARCHIVE_LIST",
            "FocalNetBackbone",
            "FocalNetForImageClassification",
            "FocalNetForMaskedImageModeling",
            "FocalNetModel",
            "FocalNetPreTrainedModel",
        ]
    )
    _import_structure["models.fsmt"].extend(["FSMTForConditionalGeneration", "FSMTModel", "PretrainedFSMTModel"])
    _import_structure["models.funnel"].extend(
        [
            "FUNNEL_PRETRAINED_MODEL_ARCHIVE_LIST",
            "FunnelBaseModel",
            "FunnelForMaskedLM",
            "FunnelForMultipleChoice",
            "FunnelForPreTraining",
            "FunnelForQuestionAnswering",
            "FunnelForSequenceClassification",
            "FunnelForTokenClassification",
            "FunnelModel",
            "FunnelPreTrainedModel",
            "load_tf_weights_in_funnel",
        ]
    )
    _import_structure["models.fuyu"].extend(["FuyuForCausalLM", "FuyuPreTrainedModel"])
    _import_structure["models.gemma"].extend(
        [
            "GemmaForCausalLM",
            "GemmaForSequenceClassification",
            "GemmaModel",
            "GemmaPreTrainedModel",
        ]
    )
    _import_structure["models.git"].extend(
        [
            "GIT_PRETRAINED_MODEL_ARCHIVE_LIST",
            "GitForCausalLM",
            "GitModel",
            "GitPreTrainedModel",
            "GitVisionModel",
        ]
    )
    _import_structure["models.glpn"].extend(
        [
            "GLPN_PRETRAINED_MODEL_ARCHIVE_LIST",
            "GLPNForDepthEstimation",
            "GLPNModel",
            "GLPNPreTrainedModel",
        ]
    )
    _import_structure["models.gpt2"].extend(
        [
            "GPT2_PRETRAINED_MODEL_ARCHIVE_LIST",
            "GPT2DoubleHeadsModel",
            "GPT2ForQuestionAnswering",
            "GPT2ForSequenceClassification",
            "GPT2ForTokenClassification",
            "GPT2LMHeadModel",
            "GPT2Model",
            "GPT2PreTrainedModel",
            "load_tf_weights_in_gpt2",
        ]
    )
    _import_structure["models.gpt_bigcode"].extend(
        [
            "GPT_BIGCODE_PRETRAINED_MODEL_ARCHIVE_LIST",
            "GPTBigCodeForCausalLM",
            "GPTBigCodeForSequenceClassification",
            "GPTBigCodeForTokenClassification",
            "GPTBigCodeModel",
            "GPTBigCodePreTrainedModel",
        ]
    )
    _import_structure["models.gpt_neo"].extend(
        [
            "GPT_NEO_PRETRAINED_MODEL_ARCHIVE_LIST",
            "GPTNeoForCausalLM",
            "GPTNeoForQuestionAnswering",
            "GPTNeoForSequenceClassification",
            "GPTNeoForTokenClassification",
            "GPTNeoModel",
            "GPTNeoPreTrainedModel",
            "load_tf_weights_in_gpt_neo",
        ]
    )
    _import_structure["models.gpt_neox"].extend(
        [
            "GPT_NEOX_PRETRAINED_MODEL_ARCHIVE_LIST",
            "GPTNeoXForCausalLM",
            "GPTNeoXForQuestionAnswering",
            "GPTNeoXForSequenceClassification",
            "GPTNeoXForTokenClassification",
            "GPTNeoXLayer",
            "GPTNeoXModel",
            "GPTNeoXPreTrainedModel",
        ]
    )
    _import_structure["models.gpt_neox_japanese"].extend(
        [
            "GPT_NEOX_JAPANESE_PRETRAINED_MODEL_ARCHIVE_LIST",
            "GPTNeoXJapaneseForCausalLM",
            "GPTNeoXJapaneseLayer",
            "GPTNeoXJapaneseModel",
            "GPTNeoXJapanesePreTrainedModel",
        ]
    )
    _import_structure["models.gptj"].extend(
        [
            "GPTJ_PRETRAINED_MODEL_ARCHIVE_LIST",
            "GPTJForCausalLM",
            "GPTJForQuestionAnswering",
            "GPTJForSequenceClassification",
            "GPTJModel",
            "GPTJPreTrainedModel",
        ]
    )
    _import_structure["models.gptsan_japanese"].extend(
        [
            "GPTSAN_JAPANESE_PRETRAINED_MODEL_ARCHIVE_LIST",
            "GPTSanJapaneseForConditionalGeneration",
            "GPTSanJapaneseModel",
            "GPTSanJapanesePreTrainedModel",
        ]
    )
    _import_structure["models.graphormer"].extend(
        [
            "GRAPHORMER_PRETRAINED_MODEL_ARCHIVE_LIST",
            "GraphormerForGraphClassification",
            "GraphormerModel",
            "GraphormerPreTrainedModel",
        ]
    )
    _import_structure["models.grounding_dino"].extend(
        [
            "GROUNDING_DINO_PRETRAINED_MODEL_ARCHIVE_LIST",
            "GroundingDinoForObjectDetection",
            "GroundingDinoModel",
            "GroundingDinoPreTrainedModel",
        ]
    )
    _import_structure["models.groupvit"].extend(
        [
            "GROUPVIT_PRETRAINED_MODEL_ARCHIVE_LIST",
            "GroupViTModel",
            "GroupViTPreTrainedModel",
            "GroupViTTextModel",
            "GroupViTVisionModel",
        ]
    )
    _import_structure["models.hubert"].extend(
        [
            "HUBERT_PRETRAINED_MODEL_ARCHIVE_LIST",
            "HubertForCTC",
            "HubertForSequenceClassification",
            "HubertModel",
            "HubertPreTrainedModel",
        ]
    )
    _import_structure["models.ibert"].extend(
        [
            "IBERT_PRETRAINED_MODEL_ARCHIVE_LIST",
            "IBertForMaskedLM",
            "IBertForMultipleChoice",
            "IBertForQuestionAnswering",
            "IBertForSequenceClassification",
            "IBertForTokenClassification",
            "IBertModel",
            "IBertPreTrainedModel",
        ]
    )
    _import_structure["models.idefics"].extend(
        [
            "IDEFICS_PRETRAINED_MODEL_ARCHIVE_LIST",
            "IdeficsForVisionText2Text",
            "IdeficsModel",
            "IdeficsPreTrainedModel",
            "IdeficsProcessor",
        ]
    )
    _import_structure["models.imagegpt"].extend(
        [
            "IMAGEGPT_PRETRAINED_MODEL_ARCHIVE_LIST",
            "ImageGPTForCausalImageModeling",
            "ImageGPTForImageClassification",
            "ImageGPTModel",
            "ImageGPTPreTrainedModel",
            "load_tf_weights_in_imagegpt",
        ]
    )
    _import_structure["models.informer"].extend(
        [
            "INFORMER_PRETRAINED_MODEL_ARCHIVE_LIST",
            "InformerForPrediction",
            "InformerModel",
            "InformerPreTrainedModel",
        ]
    )
    _import_structure["models.instructblip"].extend(
        [
            "INSTRUCTBLIP_PRETRAINED_MODEL_ARCHIVE_LIST",
            "InstructBlipForConditionalGeneration",
            "InstructBlipPreTrainedModel",
            "InstructBlipQFormerModel",
            "InstructBlipVisionModel",
        ]
    )
    _import_structure["models.jukebox"].extend(
        [
            "JUKEBOX_PRETRAINED_MODEL_ARCHIVE_LIST",
            "JukeboxModel",
            "JukeboxPreTrainedModel",
            "JukeboxPrior",
            "JukeboxVQVAE",
        ]
    )
    _import_structure["models.kosmos2"].extend(
        [
            "KOSMOS2_PRETRAINED_MODEL_ARCHIVE_LIST",
            "Kosmos2ForConditionalGeneration",
            "Kosmos2Model",
            "Kosmos2PreTrainedModel",
        ]
    )
    _import_structure["models.layoutlm"].extend(
        [
            "LAYOUTLM_PRETRAINED_MODEL_ARCHIVE_LIST",
            "LayoutLMForMaskedLM",
            "LayoutLMForQuestionAnswering",
            "LayoutLMForSequenceClassification",
            "LayoutLMForTokenClassification",
            "LayoutLMModel",
            "LayoutLMPreTrainedModel",
        ]
    )
    _import_structure["models.layoutlmv2"].extend(
        [
            "LAYOUTLMV2_PRETRAINED_MODEL_ARCHIVE_LIST",
            "LayoutLMv2ForQuestionAnswering",
            "LayoutLMv2ForSequenceClassification",
            "LayoutLMv2ForTokenClassification",
            "LayoutLMv2Model",
            "LayoutLMv2PreTrainedModel",
        ]
    )
    _import_structure["models.layoutlmv3"].extend(
        [
            "LAYOUTLMV3_PRETRAINED_MODEL_ARCHIVE_LIST",
            "LayoutLMv3ForQuestionAnswering",
            "LayoutLMv3ForSequenceClassification",
            "LayoutLMv3ForTokenClassification",
            "LayoutLMv3Model",
            "LayoutLMv3PreTrainedModel",
        ]
    )
    _import_structure["models.led"].extend(
        [
            "LED_PRETRAINED_MODEL_ARCHIVE_LIST",
            "LEDForConditionalGeneration",
            "LEDForQuestionAnswering",
            "LEDForSequenceClassification",
            "LEDModel",
            "LEDPreTrainedModel",
        ]
    )
    _import_structure["models.levit"].extend(
        [
            "LEVIT_PRETRAINED_MODEL_ARCHIVE_LIST",
            "LevitForImageClassification",
            "LevitForImageClassificationWithTeacher",
            "LevitModel",
            "LevitPreTrainedModel",
        ]
    )
    _import_structure["models.lilt"].extend(
        [
            "LILT_PRETRAINED_MODEL_ARCHIVE_LIST",
            "LiltForQuestionAnswering",
            "LiltForSequenceClassification",
            "LiltForTokenClassification",
            "LiltModel",
            "LiltPreTrainedModel",
        ]
    )
    _import_structure["models.llama"].extend(
        [
            "LlamaForCausalLM",
            "LlamaForQuestionAnswering",
            "LlamaForSequenceClassification",
            "LlamaModel",
            "LlamaPreTrainedModel",
        ]
    )
    _import_structure["models.llava"].extend(
        [
            "LLAVA_PRETRAINED_MODEL_ARCHIVE_LIST",
            "LlavaForConditionalGeneration",
            "LlavaPreTrainedModel",
        ]
    )
    _import_structure["models.llava_next"].extend(
        [
            "LLAVA_NEXT_PRETRAINED_MODEL_ARCHIVE_LIST",
            "LlavaNextForConditionalGeneration",
            "LlavaNextPreTrainedModel",
        ]
    )
    _import_structure["models.longformer"].extend(
        [
            "LONGFORMER_PRETRAINED_MODEL_ARCHIVE_LIST",
            "LongformerForMaskedLM",
            "LongformerForMultipleChoice",
            "LongformerForQuestionAnswering",
            "LongformerForSequenceClassification",
            "LongformerForTokenClassification",
            "LongformerModel",
            "LongformerPreTrainedModel",
            "LongformerSelfAttention",
        ]
    )
    _import_structure["models.longt5"].extend(
        [
            "LONGT5_PRETRAINED_MODEL_ARCHIVE_LIST",
            "LongT5EncoderModel",
            "LongT5ForConditionalGeneration",
            "LongT5Model",
            "LongT5PreTrainedModel",
        ]
    )
    _import_structure["models.luke"].extend(
        [
            "LUKE_PRETRAINED_MODEL_ARCHIVE_LIST",
            "LukeForEntityClassification",
            "LukeForEntityPairClassification",
            "LukeForEntitySpanClassification",
            "LukeForMaskedLM",
            "LukeForMultipleChoice",
            "LukeForQuestionAnswering",
            "LukeForSequenceClassification",
            "LukeForTokenClassification",
            "LukeModel",
            "LukePreTrainedModel",
        ]
    )
    _import_structure["models.lxmert"].extend(
        [
            "LxmertEncoder",
            "LxmertForPreTraining",
            "LxmertForQuestionAnswering",
            "LxmertModel",
            "LxmertPreTrainedModel",
            "LxmertVisualFeatureEncoder",
            "LxmertXLayer",
        ]
    )
    _import_structure["models.m2m_100"].extend(
        [
            "M2M_100_PRETRAINED_MODEL_ARCHIVE_LIST",
            "M2M100ForConditionalGeneration",
            "M2M100Model",
            "M2M100PreTrainedModel",
        ]
    )
    _import_structure["models.mamba"].extend(
        [
            "MAMBA_PRETRAINED_MODEL_ARCHIVE_LIST",
            "MambaForCausalLM",
            "MambaModel",
            "MambaPreTrainedModel",
        ]
    )
    _import_structure["models.marian"].extend(["MarianForCausalLM", "MarianModel", "MarianMTModel"])
    _import_structure["models.markuplm"].extend(
        [
            "MARKUPLM_PRETRAINED_MODEL_ARCHIVE_LIST",
            "MarkupLMForQuestionAnswering",
            "MarkupLMForSequenceClassification",
            "MarkupLMForTokenClassification",
            "MarkupLMModel",
            "MarkupLMPreTrainedModel",
        ]
    )
    _import_structure["models.mask2former"].extend(
        [
            "MASK2FORMER_PRETRAINED_MODEL_ARCHIVE_LIST",
            "Mask2FormerForUniversalSegmentation",
            "Mask2FormerModel",
            "Mask2FormerPreTrainedModel",
        ]
    )
    _import_structure["models.maskformer"].extend(
        [
            "MASKFORMER_PRETRAINED_MODEL_ARCHIVE_LIST",
            "MaskFormerForInstanceSegmentation",
            "MaskFormerModel",
            "MaskFormerPreTrainedModel",
            "MaskFormerSwinBackbone",
        ]
    )
    _import_structure["models.mbart"].extend(
        [
            "MBartForCausalLM",
            "MBartForConditionalGeneration",
            "MBartForQuestionAnswering",
            "MBartForSequenceClassification",
            "MBartModel",
            "MBartPreTrainedModel",
        ]
    )
    _import_structure["models.mega"].extend(
        [
            "MEGA_PRETRAINED_MODEL_ARCHIVE_LIST",
            "MegaForCausalLM",
            "MegaForMaskedLM",
            "MegaForMultipleChoice",
            "MegaForQuestionAnswering",
            "MegaForSequenceClassification",
            "MegaForTokenClassification",
            "MegaModel",
            "MegaPreTrainedModel",
        ]
    )
    _import_structure["models.megatron_bert"].extend(
        [
            "MEGATRON_BERT_PRETRAINED_MODEL_ARCHIVE_LIST",
            "MegatronBertForCausalLM",
            "MegatronBertForMaskedLM",
            "MegatronBertForMultipleChoice",
            "MegatronBertForNextSentencePrediction",
            "MegatronBertForPreTraining",
            "MegatronBertForQuestionAnswering",
            "MegatronBertForSequenceClassification",
            "MegatronBertForTokenClassification",
            "MegatronBertModel",
            "MegatronBertPreTrainedModel",
        ]
    )
    _import_structure["models.mgp_str"].extend(
        [
            "MGP_STR_PRETRAINED_MODEL_ARCHIVE_LIST",
            "MgpstrForSceneTextRecognition",
            "MgpstrModel",
            "MgpstrPreTrainedModel",
        ]
    )
    _import_structure["models.mistral"].extend(
        [
            "MistralForCausalLM",
            "MistralForSequenceClassification",
            "MistralModel",
            "MistralPreTrainedModel",
        ]
    )
    _import_structure["models.mixtral"].extend(
        ["MixtralForCausalLM", "MixtralForSequenceClassification", "MixtralModel", "MixtralPreTrainedModel"]
    )
    _import_structure["models.mobilebert"].extend(
        [
            "MOBILEBERT_PRETRAINED_MODEL_ARCHIVE_LIST",
            "MobileBertForMaskedLM",
            "MobileBertForMultipleChoice",
            "MobileBertForNextSentencePrediction",
            "MobileBertForPreTraining",
            "MobileBertForQuestionAnswering",
            "MobileBertForSequenceClassification",
            "MobileBertForTokenClassification",
            "MobileBertLayer",
            "MobileBertModel",
            "MobileBertPreTrainedModel",
            "load_tf_weights_in_mobilebert",
        ]
    )
    _import_structure["models.mobilenet_v1"].extend(
        [
            "MOBILENET_V1_PRETRAINED_MODEL_ARCHIVE_LIST",
            "MobileNetV1ForImageClassification",
            "MobileNetV1Model",
            "MobileNetV1PreTrainedModel",
            "load_tf_weights_in_mobilenet_v1",
        ]
    )
    _import_structure["models.mobilenet_v2"].extend(
        [
            "MOBILENET_V2_PRETRAINED_MODEL_ARCHIVE_LIST",
            "MobileNetV2ForImageClassification",
            "MobileNetV2ForSemanticSegmentation",
            "MobileNetV2Model",
            "MobileNetV2PreTrainedModel",
            "load_tf_weights_in_mobilenet_v2",
        ]
    )
    _import_structure["models.mobilevit"].extend(
        [
            "MOBILEVIT_PRETRAINED_MODEL_ARCHIVE_LIST",
            "MobileViTForImageClassification",
            "MobileViTForSemanticSegmentation",
            "MobileViTModel",
            "MobileViTPreTrainedModel",
        ]
    )
    _import_structure["models.mobilevitv2"].extend(
        [
            "MOBILEVITV2_PRETRAINED_MODEL_ARCHIVE_LIST",
            "MobileViTV2ForImageClassification",
            "MobileViTV2ForSemanticSegmentation",
            "MobileViTV2Model",
            "MobileViTV2PreTrainedModel",
        ]
    )
    _import_structure["models.mpnet"].extend(
        [
            "MPNET_PRETRAINED_MODEL_ARCHIVE_LIST",
            "MPNetForMaskedLM",
            "MPNetForMultipleChoice",
            "MPNetForQuestionAnswering",
            "MPNetForSequenceClassification",
            "MPNetForTokenClassification",
            "MPNetLayer",
            "MPNetModel",
            "MPNetPreTrainedModel",
        ]
    )
    _import_structure["models.mpt"].extend(
        [
            "MPT_PRETRAINED_MODEL_ARCHIVE_LIST",
            "MptForCausalLM",
            "MptForQuestionAnswering",
            "MptForSequenceClassification",
            "MptForTokenClassification",
            "MptModel",
            "MptPreTrainedModel",
        ]
    )
    _import_structure["models.mra"].extend(
        [
            "MRA_PRETRAINED_MODEL_ARCHIVE_LIST",
            "MraForMaskedLM",
            "MraForMultipleChoice",
            "MraForQuestionAnswering",
            "MraForSequenceClassification",
            "MraForTokenClassification",
            "MraModel",
            "MraPreTrainedModel",
        ]
    )
    _import_structure["models.mt5"].extend(
        [
            "MT5EncoderModel",
            "MT5ForConditionalGeneration",
            "MT5ForQuestionAnswering",
            "MT5ForSequenceClassification",
            "MT5ForTokenClassification",
            "MT5Model",
            "MT5PreTrainedModel",
        ]
    )
    _import_structure["models.musicgen"].extend(
        [
            "MUSICGEN_PRETRAINED_MODEL_ARCHIVE_LIST",
            "MusicgenForCausalLM",
            "MusicgenForConditionalGeneration",
            "MusicgenModel",
            "MusicgenPreTrainedModel",
            "MusicgenProcessor",
        ]
    )
    _import_structure["models.musicgen_melody"].extend(
        [
            "MUSICGEN_MELODY_PRETRAINED_MODEL_ARCHIVE_LIST",
            "MusicgenMelodyForCausalLM",
            "MusicgenMelodyForConditionalGeneration",
            "MusicgenMelodyModel",
            "MusicgenMelodyPreTrainedModel",
        ]
    )
    _import_structure["models.mvp"].extend(
        [
            "MVP_PRETRAINED_MODEL_ARCHIVE_LIST",
            "MvpForCausalLM",
            "MvpForConditionalGeneration",
            "MvpForQuestionAnswering",
            "MvpForSequenceClassification",
            "MvpModel",
            "MvpPreTrainedModel",
        ]
    )
    _import_structure["models.nat"].extend(
        [
            "NAT_PRETRAINED_MODEL_ARCHIVE_LIST",
            "NatBackbone",
            "NatForImageClassification",
            "NatModel",
            "NatPreTrainedModel",
        ]
    )
    _import_structure["models.nezha"].extend(
        [
            "NEZHA_PRETRAINED_MODEL_ARCHIVE_LIST",
            "NezhaForMaskedLM",
            "NezhaForMultipleChoice",
            "NezhaForNextSentencePrediction",
            "NezhaForPreTraining",
            "NezhaForQuestionAnswering",
            "NezhaForSequenceClassification",
            "NezhaForTokenClassification",
            "NezhaModel",
            "NezhaPreTrainedModel",
        ]
    )
    _import_structure["models.nllb_moe"].extend(
        [
            "NLLB_MOE_PRETRAINED_MODEL_ARCHIVE_LIST",
            "NllbMoeForConditionalGeneration",
            "NllbMoeModel",
            "NllbMoePreTrainedModel",
            "NllbMoeSparseMLP",
            "NllbMoeTop2Router",
        ]
    )
    _import_structure["models.nystromformer"].extend(
        [
            "NYSTROMFORMER_PRETRAINED_MODEL_ARCHIVE_LIST",
            "NystromformerForMaskedLM",
            "NystromformerForMultipleChoice",
            "NystromformerForQuestionAnswering",
            "NystromformerForSequenceClassification",
            "NystromformerForTokenClassification",
            "NystromformerLayer",
            "NystromformerModel",
            "NystromformerPreTrainedModel",
        ]
    )
    _import_structure["models.oneformer"].extend(
        [
            "ONEFORMER_PRETRAINED_MODEL_ARCHIVE_LIST",
            "OneFormerForUniversalSegmentation",
            "OneFormerModel",
            "OneFormerPreTrainedModel",
        ]
    )
    _import_structure["models.openai"].extend(
        [
            "OPENAI_GPT_PRETRAINED_MODEL_ARCHIVE_LIST",
            "OpenAIGPTDoubleHeadsModel",
            "OpenAIGPTForSequenceClassification",
            "OpenAIGPTLMHeadModel",
            "OpenAIGPTModel",
            "OpenAIGPTPreTrainedModel",
            "load_tf_weights_in_openai_gpt",
        ]
    )
    _import_structure["models.opt"].extend(
        [
            "OPT_PRETRAINED_MODEL_ARCHIVE_LIST",
            "OPTForCausalLM",
            "OPTForQuestionAnswering",
            "OPTForSequenceClassification",
            "OPTModel",
            "OPTPreTrainedModel",
        ]
    )
    _import_structure["models.owlv2"].extend(
        [
            "OWLV2_PRETRAINED_MODEL_ARCHIVE_LIST",
            "Owlv2ForObjectDetection",
            "Owlv2Model",
            "Owlv2PreTrainedModel",
            "Owlv2TextModel",
            "Owlv2VisionModel",
        ]
    )
    _import_structure["models.owlvit"].extend(
        [
            "OWLVIT_PRETRAINED_MODEL_ARCHIVE_LIST",
            "OwlViTForObjectDetection",
            "OwlViTModel",
            "OwlViTPreTrainedModel",
            "OwlViTTextModel",
            "OwlViTVisionModel",
        ]
    )
    _import_structure["models.patchtsmixer"].extend(
        [
            "PATCHTSMIXER_PRETRAINED_MODEL_ARCHIVE_LIST",
            "PatchTSMixerForPrediction",
            "PatchTSMixerForPretraining",
            "PatchTSMixerForRegression",
            "PatchTSMixerForTimeSeriesClassification",
            "PatchTSMixerModel",
            "PatchTSMixerPreTrainedModel",
        ]
    )
    _import_structure["models.patchtst"].extend(
        [
            "PATCHTST_PRETRAINED_MODEL_ARCHIVE_LIST",
            "PatchTSTForClassification",
            "PatchTSTForPrediction",
            "PatchTSTForPretraining",
            "PatchTSTForRegression",
            "PatchTSTModel",
            "PatchTSTPreTrainedModel",
        ]
    )
    _import_structure["models.pegasus"].extend(
        [
            "PegasusForCausalLM",
            "PegasusForConditionalGeneration",
            "PegasusModel",
            "PegasusPreTrainedModel",
        ]
    )
    _import_structure["models.pegasus_x"].extend(
        [
            "PEGASUS_X_PRETRAINED_MODEL_ARCHIVE_LIST",
            "PegasusXForConditionalGeneration",
            "PegasusXModel",
            "PegasusXPreTrainedModel",
        ]
    )
    _import_structure["models.perceiver"].extend(
        [
            "PERCEIVER_PRETRAINED_MODEL_ARCHIVE_LIST",
            "PerceiverForImageClassificationConvProcessing",
            "PerceiverForImageClassificationFourier",
            "PerceiverForImageClassificationLearned",
            "PerceiverForMaskedLM",
            "PerceiverForMultimodalAutoencoding",
            "PerceiverForOpticalFlow",
            "PerceiverForSequenceClassification",
            "PerceiverLayer",
            "PerceiverModel",
            "PerceiverPreTrainedModel",
        ]
    )
    _import_structure["models.persimmon"].extend(
        [
            "PersimmonForCausalLM",
            "PersimmonForSequenceClassification",
            "PersimmonModel",
            "PersimmonPreTrainedModel",
        ]
    )
    _import_structure["models.phi"].extend(
        [
            "PHI_PRETRAINED_MODEL_ARCHIVE_LIST",
            "PhiForCausalLM",
            "PhiForSequenceClassification",
            "PhiForTokenClassification",
            "PhiModel",
            "PhiPreTrainedModel",
        ]
    )
    _import_structure["models.pix2struct"].extend(
        [
            "PIX2STRUCT_PRETRAINED_MODEL_ARCHIVE_LIST",
            "Pix2StructForConditionalGeneration",
            "Pix2StructPreTrainedModel",
            "Pix2StructTextModel",
            "Pix2StructVisionModel",
        ]
    )
    _import_structure["models.plbart"].extend(
        [
            "PLBART_PRETRAINED_MODEL_ARCHIVE_LIST",
            "PLBartForCausalLM",
            "PLBartForConditionalGeneration",
            "PLBartForSequenceClassification",
            "PLBartModel",
            "PLBartPreTrainedModel",
        ]
    )
    _import_structure["models.poolformer"].extend(
        [
            "POOLFORMER_PRETRAINED_MODEL_ARCHIVE_LIST",
            "PoolFormerForImageClassification",
            "PoolFormerModel",
            "PoolFormerPreTrainedModel",
        ]
    )
    _import_structure["models.pop2piano"].extend(
        [
            "POP2PIANO_PRETRAINED_MODEL_ARCHIVE_LIST",
            "Pop2PianoForConditionalGeneration",
            "Pop2PianoPreTrainedModel",
        ]
    )
    _import_structure["models.prophetnet"].extend(
        [
            "PROPHETNET_PRETRAINED_MODEL_ARCHIVE_LIST",
            "ProphetNetDecoder",
            "ProphetNetEncoder",
            "ProphetNetForCausalLM",
            "ProphetNetForConditionalGeneration",
            "ProphetNetModel",
            "ProphetNetPreTrainedModel",
        ]
    )
    _import_structure["models.pvt"].extend(
        [
            "PVT_PRETRAINED_MODEL_ARCHIVE_LIST",
            "PvtForImageClassification",
            "PvtModel",
            "PvtPreTrainedModel",
        ]
    )
    _import_structure["models.pvt_v2"].extend(
        [
            "PvtV2Backbone",
            "PvtV2ForImageClassification",
            "PvtV2Model",
            "PvtV2PreTrainedModel",
        ]
    )
    _import_structure["models.qdqbert"].extend(
        [
            "QDQBERT_PRETRAINED_MODEL_ARCHIVE_LIST",
            "QDQBertForMaskedLM",
            "QDQBertForMultipleChoice",
            "QDQBertForNextSentencePrediction",
            "QDQBertForQuestionAnswering",
            "QDQBertForSequenceClassification",
            "QDQBertForTokenClassification",
            "QDQBertLayer",
            "QDQBertLMHeadModel",
            "QDQBertModel",
            "QDQBertPreTrainedModel",
            "load_tf_weights_in_qdqbert",
        ]
    )
    _import_structure["models.qwen2"].extend(
        [
            "Qwen2ForCausalLM",
            "Qwen2ForSequenceClassification",
            "Qwen2Model",
            "Qwen2PreTrainedModel",
        ]
    )
    _import_structure["models.qwen2_moe"].extend(
        [
            "Qwen2MoeForCausalLM",
            "Qwen2MoeForSequenceClassification",
            "Qwen2MoeModel",
            "Qwen2MoePreTrainedModel",
        ]
    )
    _import_structure["models.rag"].extend(
        [
            "RagModel",
            "RagPreTrainedModel",
            "RagSequenceForGeneration",
            "RagTokenForGeneration",
        ]
    )
    _import_structure["models.realm"].extend(
        [
            "REALM_PRETRAINED_MODEL_ARCHIVE_LIST",
            "RealmEmbedder",
            "RealmForOpenQA",
            "RealmKnowledgeAugEncoder",
            "RealmPreTrainedModel",
            "RealmReader",
            "RealmRetriever",
            "RealmScorer",
            "load_tf_weights_in_realm",
        ]
    )
    _import_structure["models.recurrent_gemma"].extend(
        [
            "RecurrentGemmaForCausalLM",
            "RecurrentGemmaModel",
            "RecurrentGemmaPreTrainedModel",
        ]
    )
    _import_structure["models.reformer"].extend(
        [
            "REFORMER_PRETRAINED_MODEL_ARCHIVE_LIST",
            "ReformerAttention",
            "ReformerForMaskedLM",
            "ReformerForQuestionAnswering",
            "ReformerForSequenceClassification",
            "ReformerLayer",
            "ReformerModel",
            "ReformerModelWithLMHead",
            "ReformerPreTrainedModel",
        ]
    )
    _import_structure["models.regnet"].extend(
        [
            "REGNET_PRETRAINED_MODEL_ARCHIVE_LIST",
            "RegNetForImageClassification",
            "RegNetModel",
            "RegNetPreTrainedModel",
        ]
    )
    _import_structure["models.rembert"].extend(
        [
            "REMBERT_PRETRAINED_MODEL_ARCHIVE_LIST",
            "RemBertForCausalLM",
            "RemBertForMaskedLM",
            "RemBertForMultipleChoice",
            "RemBertForQuestionAnswering",
            "RemBertForSequenceClassification",
            "RemBertForTokenClassification",
            "RemBertLayer",
            "RemBertModel",
            "RemBertPreTrainedModel",
            "load_tf_weights_in_rembert",
        ]
    )
    _import_structure["models.resnet"].extend(
        [
            "RESNET_PRETRAINED_MODEL_ARCHIVE_LIST",
            "ResNetBackbone",
            "ResNetForImageClassification",
            "ResNetModel",
            "ResNetPreTrainedModel",
        ]
    )
    _import_structure["models.roberta"].extend(
        [
            "ROBERTA_PRETRAINED_MODEL_ARCHIVE_LIST",
            "RobertaForCausalLM",
            "RobertaForMaskedLM",
            "RobertaForMultipleChoice",
            "RobertaForQuestionAnswering",
            "RobertaForSequenceClassification",
            "RobertaForTokenClassification",
            "RobertaModel",
            "RobertaPreTrainedModel",
        ]
    )
    _import_structure["models.roberta_prelayernorm"].extend(
        [
            "ROBERTA_PRELAYERNORM_PRETRAINED_MODEL_ARCHIVE_LIST",
            "RobertaPreLayerNormForCausalLM",
            "RobertaPreLayerNormForMaskedLM",
            "RobertaPreLayerNormForMultipleChoice",
            "RobertaPreLayerNormForQuestionAnswering",
            "RobertaPreLayerNormForSequenceClassification",
            "RobertaPreLayerNormForTokenClassification",
            "RobertaPreLayerNormModel",
            "RobertaPreLayerNormPreTrainedModel",
        ]
    )
    _import_structure["models.roc_bert"].extend(
        [
            "ROC_BERT_PRETRAINED_MODEL_ARCHIVE_LIST",
            "RoCBertForCausalLM",
            "RoCBertForMaskedLM",
            "RoCBertForMultipleChoice",
            "RoCBertForPreTraining",
            "RoCBertForQuestionAnswering",
            "RoCBertForSequenceClassification",
            "RoCBertForTokenClassification",
            "RoCBertLayer",
            "RoCBertModel",
            "RoCBertPreTrainedModel",
            "load_tf_weights_in_roc_bert",
        ]
    )
    _import_structure["models.roformer"].extend(
        [
            "ROFORMER_PRETRAINED_MODEL_ARCHIVE_LIST",
            "RoFormerForCausalLM",
            "RoFormerForMaskedLM",
            "RoFormerForMultipleChoice",
            "RoFormerForQuestionAnswering",
            "RoFormerForSequenceClassification",
            "RoFormerForTokenClassification",
            "RoFormerLayer",
            "RoFormerModel",
            "RoFormerPreTrainedModel",
            "load_tf_weights_in_roformer",
        ]
    )
    _import_structure["models.rwkv"].extend(
        [
            "RWKV_PRETRAINED_MODEL_ARCHIVE_LIST",
            "RwkvForCausalLM",
            "RwkvModel",
            "RwkvPreTrainedModel",
        ]
    )
    _import_structure["models.sam"].extend(
        [
            "SAM_PRETRAINED_MODEL_ARCHIVE_LIST",
            "SamModel",
            "SamPreTrainedModel",
        ]
    )
    _import_structure["models.seamless_m4t"].extend(
        [
            "SEAMLESS_M4T_PRETRAINED_MODEL_ARCHIVE_LIST",
            "SeamlessM4TCodeHifiGan",
            "SeamlessM4TForSpeechToSpeech",
            "SeamlessM4TForSpeechToText",
            "SeamlessM4TForTextToSpeech",
            "SeamlessM4TForTextToText",
            "SeamlessM4THifiGan",
            "SeamlessM4TModel",
            "SeamlessM4TPreTrainedModel",
            "SeamlessM4TTextToUnitForConditionalGeneration",
            "SeamlessM4TTextToUnitModel",
        ]
    )
    _import_structure["models.seamless_m4t_v2"].extend(
        [
            "SEAMLESS_M4T_V2_PRETRAINED_MODEL_ARCHIVE_LIST",
            "SeamlessM4Tv2ForSpeechToSpeech",
            "SeamlessM4Tv2ForSpeechToText",
            "SeamlessM4Tv2ForTextToSpeech",
            "SeamlessM4Tv2ForTextToText",
            "SeamlessM4Tv2Model",
            "SeamlessM4Tv2PreTrainedModel",
        ]
    )
    _import_structure["models.segformer"].extend(
        [
            "SEGFORMER_PRETRAINED_MODEL_ARCHIVE_LIST",
            "SegformerDecodeHead",
            "SegformerForImageClassification",
            "SegformerForSemanticSegmentation",
            "SegformerLayer",
            "SegformerModel",
            "SegformerPreTrainedModel",
        ]
    )
    _import_structure["models.seggpt"].extend(
        [
            "SEGGPT_PRETRAINED_MODEL_ARCHIVE_LIST",
            "SegGptForImageSegmentation",
            "SegGptModel",
            "SegGptPreTrainedModel",
        ]
    )
    _import_structure["models.sew"].extend(
        [
            "SEW_PRETRAINED_MODEL_ARCHIVE_LIST",
            "SEWForCTC",
            "SEWForSequenceClassification",
            "SEWModel",
            "SEWPreTrainedModel",
        ]
    )
    _import_structure["models.sew_d"].extend(
        [
            "SEW_D_PRETRAINED_MODEL_ARCHIVE_LIST",
            "SEWDForCTC",
            "SEWDForSequenceClassification",
            "SEWDModel",
            "SEWDPreTrainedModel",
        ]
    )
    _import_structure["models.siglip"].extend(
        [
            "SIGLIP_PRETRAINED_MODEL_ARCHIVE_LIST",
            "SiglipForImageClassification",
            "SiglipModel",
            "SiglipPreTrainedModel",
            "SiglipTextModel",
            "SiglipVisionModel",
        ]
    )
    _import_structure["models.speech_encoder_decoder"].extend(["SpeechEncoderDecoderModel"])
    _import_structure["models.speech_to_text"].extend(
        [
            "SPEECH_TO_TEXT_PRETRAINED_MODEL_ARCHIVE_LIST",
            "Speech2TextForConditionalGeneration",
            "Speech2TextModel",
            "Speech2TextPreTrainedModel",
        ]
    )
    _import_structure["models.speech_to_text_2"].extend(["Speech2Text2ForCausalLM", "Speech2Text2PreTrainedModel"])
    _import_structure["models.speecht5"].extend(
        [
            "SPEECHT5_PRETRAINED_MODEL_ARCHIVE_LIST",
            "SpeechT5ForSpeechToSpeech",
            "SpeechT5ForSpeechToText",
            "SpeechT5ForTextToSpeech",
            "SpeechT5HifiGan",
            "SpeechT5Model",
            "SpeechT5PreTrainedModel",
        ]
    )
    _import_structure["models.splinter"].extend(
        [
            "SPLINTER_PRETRAINED_MODEL_ARCHIVE_LIST",
            "SplinterForPreTraining",
            "SplinterForQuestionAnswering",
            "SplinterLayer",
            "SplinterModel",
            "SplinterPreTrainedModel",
        ]
    )
    _import_structure["models.squeezebert"].extend(
        [
            "SQUEEZEBERT_PRETRAINED_MODEL_ARCHIVE_LIST",
            "SqueezeBertForMaskedLM",
            "SqueezeBertForMultipleChoice",
            "SqueezeBertForQuestionAnswering",
            "SqueezeBertForSequenceClassification",
            "SqueezeBertForTokenClassification",
            "SqueezeBertModel",
            "SqueezeBertModule",
            "SqueezeBertPreTrainedModel",
        ]
    )
    _import_structure["models.stablelm"].extend(
        [
            "StableLmForCausalLM",
            "StableLmForSequenceClassification",
            "StableLmModel",
            "StableLmPreTrainedModel",
        ]
    )
    _import_structure["models.starcoder2"].extend(
        [
            "Starcoder2ForCausalLM",
            "Starcoder2ForSequenceClassification",
            "Starcoder2Model",
            "Starcoder2PreTrainedModel",
        ]
    )
    _import_structure["models.superpoint"].extend(
        [
            "SUPERPOINT_PRETRAINED_MODEL_ARCHIVE_LIST",
            "SuperPointForKeypointDetection",
            "SuperPointPreTrainedModel",
        ]
    )
    _import_structure["models.swiftformer"].extend(
        [
            "SWIFTFORMER_PRETRAINED_MODEL_ARCHIVE_LIST",
            "SwiftFormerForImageClassification",
            "SwiftFormerModel",
            "SwiftFormerPreTrainedModel",
        ]
    )
    _import_structure["models.swin"].extend(
        [
            "SWIN_PRETRAINED_MODEL_ARCHIVE_LIST",
            "SwinBackbone",
            "SwinForImageClassification",
            "SwinForMaskedImageModeling",
            "SwinModel",
            "SwinPreTrainedModel",
        ]
    )
    _import_structure["models.swin2sr"].extend(
        [
            "SWIN2SR_PRETRAINED_MODEL_ARCHIVE_LIST",
            "Swin2SRForImageSuperResolution",
            "Swin2SRModel",
            "Swin2SRPreTrainedModel",
        ]
    )
    _import_structure["models.swinv2"].extend(
        [
            "SWINV2_PRETRAINED_MODEL_ARCHIVE_LIST",
            "Swinv2Backbone",
            "Swinv2ForImageClassification",
            "Swinv2ForMaskedImageModeling",
            "Swinv2Model",
            "Swinv2PreTrainedModel",
        ]
    )
    _import_structure["models.switch_transformers"].extend(
        [
            "SWITCH_TRANSFORMERS_PRETRAINED_MODEL_ARCHIVE_LIST",
            "SwitchTransformersEncoderModel",
            "SwitchTransformersForConditionalGeneration",
            "SwitchTransformersModel",
            "SwitchTransformersPreTrainedModel",
            "SwitchTransformersSparseMLP",
            "SwitchTransformersTop1Router",
        ]
    )
    _import_structure["models.t5"].extend(
        [
            "T5_PRETRAINED_MODEL_ARCHIVE_LIST",
            "T5EncoderModel",
            "T5ForConditionalGeneration",
            "T5ForQuestionAnswering",
            "T5ForSequenceClassification",
            "T5ForTokenClassification",
            "T5Model",
            "T5PreTrainedModel",
            "load_tf_weights_in_t5",
        ]
    )
    _import_structure["models.table_transformer"].extend(
        [
            "TABLE_TRANSFORMER_PRETRAINED_MODEL_ARCHIVE_LIST",
            "TableTransformerForObjectDetection",
            "TableTransformerModel",
            "TableTransformerPreTrainedModel",
        ]
    )
    _import_structure["models.tapas"].extend(
        [
            "TAPAS_PRETRAINED_MODEL_ARCHIVE_LIST",
            "TapasForMaskedLM",
            "TapasForQuestionAnswering",
            "TapasForSequenceClassification",
            "TapasModel",
            "TapasPreTrainedModel",
            "load_tf_weights_in_tapas",
        ]
    )
    _import_structure["models.time_series_transformer"].extend(
        [
            "TIME_SERIES_TRANSFORMER_PRETRAINED_MODEL_ARCHIVE_LIST",
            "TimeSeriesTransformerForPrediction",
            "TimeSeriesTransformerModel",
            "TimeSeriesTransformerPreTrainedModel",
        ]
    )
    _import_structure["models.timesformer"].extend(
        [
            "TIMESFORMER_PRETRAINED_MODEL_ARCHIVE_LIST",
            "TimesformerForVideoClassification",
            "TimesformerModel",
            "TimesformerPreTrainedModel",
        ]
    )
    _import_structure["models.timm_backbone"].extend(["TimmBackbone"])
    _import_structure["models.trocr"].extend(
        [
            "TROCR_PRETRAINED_MODEL_ARCHIVE_LIST",
            "TrOCRForCausalLM",
            "TrOCRPreTrainedModel",
        ]
    )
    _import_structure["models.tvlt"].extend(
        [
            "TVLT_PRETRAINED_MODEL_ARCHIVE_LIST",
            "TvltForAudioVisualClassification",
            "TvltForPreTraining",
            "TvltModel",
            "TvltPreTrainedModel",
        ]
    )
    _import_structure["models.tvp"].extend(
        [
            "TVP_PRETRAINED_MODEL_ARCHIVE_LIST",
            "TvpForVideoGrounding",
            "TvpModel",
            "TvpPreTrainedModel",
        ]
    )
    _import_structure["models.udop"].extend(
        [
            "UDOP_PRETRAINED_MODEL_ARCHIVE_LIST",
            "UdopEncoderModel",
            "UdopForConditionalGeneration",
            "UdopModel",
            "UdopPreTrainedModel",
        ],
    )
    _import_structure["models.umt5"].extend(
        [
            "UMT5EncoderModel",
            "UMT5ForConditionalGeneration",
            "UMT5ForQuestionAnswering",
            "UMT5ForSequenceClassification",
            "UMT5ForTokenClassification",
            "UMT5Model",
            "UMT5PreTrainedModel",
        ]
    )
    _import_structure["models.unispeech"].extend(
        [
            "UNISPEECH_PRETRAINED_MODEL_ARCHIVE_LIST",
            "UniSpeechForCTC",
            "UniSpeechForPreTraining",
            "UniSpeechForSequenceClassification",
            "UniSpeechModel",
            "UniSpeechPreTrainedModel",
        ]
    )
    _import_structure["models.unispeech_sat"].extend(
        [
            "UNISPEECH_SAT_PRETRAINED_MODEL_ARCHIVE_LIST",
            "UniSpeechSatForAudioFrameClassification",
            "UniSpeechSatForCTC",
            "UniSpeechSatForPreTraining",
            "UniSpeechSatForSequenceClassification",
            "UniSpeechSatForXVector",
            "UniSpeechSatModel",
            "UniSpeechSatPreTrainedModel",
        ]
    )
    _import_structure["models.univnet"].extend(
        [
            "UNIVNET_PRETRAINED_MODEL_ARCHIVE_LIST",
            "UnivNetModel",
        ]
    )
    _import_structure["models.upernet"].extend(
        [
            "UperNetForSemanticSegmentation",
            "UperNetPreTrainedModel",
        ]
    )
    _import_structure["models.videomae"].extend(
        [
            "VIDEOMAE_PRETRAINED_MODEL_ARCHIVE_LIST",
            "VideoMAEForPreTraining",
            "VideoMAEForVideoClassification",
            "VideoMAEModel",
            "VideoMAEPreTrainedModel",
        ]
    )
    _import_structure["models.vilt"].extend(
        [
            "VILT_PRETRAINED_MODEL_ARCHIVE_LIST",
            "ViltForImageAndTextRetrieval",
            "ViltForImagesAndTextClassification",
            "ViltForMaskedLM",
            "ViltForQuestionAnswering",
            "ViltForTokenClassification",
            "ViltLayer",
            "ViltModel",
            "ViltPreTrainedModel",
        ]
    )
    _import_structure["models.vipllava"].extend(
        [
            "VIPLLAVA_PRETRAINED_MODEL_ARCHIVE_LIST",
            "VipLlavaForConditionalGeneration",
            "VipLlavaPreTrainedModel",
        ]
    )
    _import_structure["models.vision_encoder_decoder"].extend(["VisionEncoderDecoderModel"])
    _import_structure["models.vision_text_dual_encoder"].extend(["VisionTextDualEncoderModel"])
    _import_structure["models.visual_bert"].extend(
        [
            "VISUAL_BERT_PRETRAINED_MODEL_ARCHIVE_LIST",
            "VisualBertForMultipleChoice",
            "VisualBertForPreTraining",
            "VisualBertForQuestionAnswering",
            "VisualBertForRegionToPhraseAlignment",
            "VisualBertForVisualReasoning",
            "VisualBertLayer",
            "VisualBertModel",
            "VisualBertPreTrainedModel",
        ]
    )
    _import_structure["models.vit"].extend(
        [
            "VIT_PRETRAINED_MODEL_ARCHIVE_LIST",
            "ViTForImageClassification",
            "ViTForMaskedImageModeling",
            "ViTModel",
            "ViTPreTrainedModel",
        ]
    )
<<<<<<< HEAD
    _import_structure["models.vitpose"].extend(
        [
            "VITPOSE_PRETRAINED_MODEL_ARCHIVE_LIST",
            "ViTPoseModel",
            "ViTPosePreTrainedModel",
            "ViTPoseForPoseEstimation",
=======
    _import_structure["models.vit_hybrid"].extend(
        [
            "VIT_HYBRID_PRETRAINED_MODEL_ARCHIVE_LIST",
            "ViTHybridForImageClassification",
            "ViTHybridModel",
            "ViTHybridPreTrainedModel",
>>>>>>> b109257f
        ]
    )
    _import_structure["models.vit_mae"].extend(
        [
            "VIT_MAE_PRETRAINED_MODEL_ARCHIVE_LIST",
            "ViTMAEForPreTraining",
            "ViTMAELayer",
            "ViTMAEModel",
            "ViTMAEPreTrainedModel",
        ]
    )
    _import_structure["models.vit_msn"].extend(
        [
            "VIT_MSN_PRETRAINED_MODEL_ARCHIVE_LIST",
            "ViTMSNForImageClassification",
            "ViTMSNModel",
            "ViTMSNPreTrainedModel",
        ]
    )
    _import_structure["models.vitdet"].extend(
        [
            "VITDET_PRETRAINED_MODEL_ARCHIVE_LIST",
            "VitDetBackbone",
            "VitDetModel",
            "VitDetPreTrainedModel",
        ]
    )
    _import_structure["models.vitmatte"].extend(
        [
            "VITMATTE_PRETRAINED_MODEL_ARCHIVE_LIST",
            "VitMatteForImageMatting",
            "VitMattePreTrainedModel",
        ]
    )
    _import_structure["models.vits"].extend(
        [
            "VITS_PRETRAINED_MODEL_ARCHIVE_LIST",
            "VitsModel",
            "VitsPreTrainedModel",
        ]
    )
    _import_structure["models.vivit"].extend(
        [
            "VIVIT_PRETRAINED_MODEL_ARCHIVE_LIST",
            "VivitForVideoClassification",
            "VivitModel",
            "VivitPreTrainedModel",
        ]
    )
    _import_structure["models.wav2vec2"].extend(
        [
            "WAV_2_VEC_2_PRETRAINED_MODEL_ARCHIVE_LIST",
            "Wav2Vec2ForAudioFrameClassification",
            "Wav2Vec2ForCTC",
            "Wav2Vec2ForMaskedLM",
            "Wav2Vec2ForPreTraining",
            "Wav2Vec2ForSequenceClassification",
            "Wav2Vec2ForXVector",
            "Wav2Vec2Model",
            "Wav2Vec2PreTrainedModel",
        ]
    )
    _import_structure["models.wav2vec2_bert"].extend(
        [
            "WAV2VEC2_BERT_PRETRAINED_MODEL_ARCHIVE_LIST",
            "Wav2Vec2BertForAudioFrameClassification",
            "Wav2Vec2BertForCTC",
            "Wav2Vec2BertForSequenceClassification",
            "Wav2Vec2BertForXVector",
            "Wav2Vec2BertModel",
            "Wav2Vec2BertPreTrainedModel",
        ]
    )
    _import_structure["models.wav2vec2_conformer"].extend(
        [
            "WAV2VEC2_CONFORMER_PRETRAINED_MODEL_ARCHIVE_LIST",
            "Wav2Vec2ConformerForAudioFrameClassification",
            "Wav2Vec2ConformerForCTC",
            "Wav2Vec2ConformerForPreTraining",
            "Wav2Vec2ConformerForSequenceClassification",
            "Wav2Vec2ConformerForXVector",
            "Wav2Vec2ConformerModel",
            "Wav2Vec2ConformerPreTrainedModel",
        ]
    )
    _import_structure["models.wavlm"].extend(
        [
            "WAVLM_PRETRAINED_MODEL_ARCHIVE_LIST",
            "WavLMForAudioFrameClassification",
            "WavLMForCTC",
            "WavLMForSequenceClassification",
            "WavLMForXVector",
            "WavLMModel",
            "WavLMPreTrainedModel",
        ]
    )
    _import_structure["models.whisper"].extend(
        [
            "WHISPER_PRETRAINED_MODEL_ARCHIVE_LIST",
            "WhisperForAudioClassification",
            "WhisperForCausalLM",
            "WhisperForConditionalGeneration",
            "WhisperModel",
            "WhisperPreTrainedModel",
        ]
    )
    _import_structure["models.x_clip"].extend(
        [
            "XCLIP_PRETRAINED_MODEL_ARCHIVE_LIST",
            "XCLIPModel",
            "XCLIPPreTrainedModel",
            "XCLIPTextModel",
            "XCLIPVisionModel",
        ]
    )
    _import_structure["models.xglm"].extend(
        [
            "XGLM_PRETRAINED_MODEL_ARCHIVE_LIST",
            "XGLMForCausalLM",
            "XGLMModel",
            "XGLMPreTrainedModel",
        ]
    )
    _import_structure["models.xlm"].extend(
        [
            "XLM_PRETRAINED_MODEL_ARCHIVE_LIST",
            "XLMForMultipleChoice",
            "XLMForQuestionAnswering",
            "XLMForQuestionAnsweringSimple",
            "XLMForSequenceClassification",
            "XLMForTokenClassification",
            "XLMModel",
            "XLMPreTrainedModel",
            "XLMWithLMHeadModel",
        ]
    )
    _import_structure["models.xlm_prophetnet"].extend(
        [
            "XLM_PROPHETNET_PRETRAINED_MODEL_ARCHIVE_LIST",
            "XLMProphetNetDecoder",
            "XLMProphetNetEncoder",
            "XLMProphetNetForCausalLM",
            "XLMProphetNetForConditionalGeneration",
            "XLMProphetNetModel",
            "XLMProphetNetPreTrainedModel",
        ]
    )
    _import_structure["models.xlm_roberta"].extend(
        [
            "XLM_ROBERTA_PRETRAINED_MODEL_ARCHIVE_LIST",
            "XLMRobertaForCausalLM",
            "XLMRobertaForMaskedLM",
            "XLMRobertaForMultipleChoice",
            "XLMRobertaForQuestionAnswering",
            "XLMRobertaForSequenceClassification",
            "XLMRobertaForTokenClassification",
            "XLMRobertaModel",
            "XLMRobertaPreTrainedModel",
        ]
    )
    _import_structure["models.xlm_roberta_xl"].extend(
        [
            "XLM_ROBERTA_XL_PRETRAINED_MODEL_ARCHIVE_LIST",
            "XLMRobertaXLForCausalLM",
            "XLMRobertaXLForMaskedLM",
            "XLMRobertaXLForMultipleChoice",
            "XLMRobertaXLForQuestionAnswering",
            "XLMRobertaXLForSequenceClassification",
            "XLMRobertaXLForTokenClassification",
            "XLMRobertaXLModel",
            "XLMRobertaXLPreTrainedModel",
        ]
    )
    _import_structure["models.xlnet"].extend(
        [
            "XLNET_PRETRAINED_MODEL_ARCHIVE_LIST",
            "XLNetForMultipleChoice",
            "XLNetForQuestionAnswering",
            "XLNetForQuestionAnsweringSimple",
            "XLNetForSequenceClassification",
            "XLNetForTokenClassification",
            "XLNetLMHeadModel",
            "XLNetModel",
            "XLNetPreTrainedModel",
            "load_tf_weights_in_xlnet",
        ]
    )
    _import_structure["models.xmod"].extend(
        [
            "XMOD_PRETRAINED_MODEL_ARCHIVE_LIST",
            "XmodForCausalLM",
            "XmodForMaskedLM",
            "XmodForMultipleChoice",
            "XmodForQuestionAnswering",
            "XmodForSequenceClassification",
            "XmodForTokenClassification",
            "XmodModel",
            "XmodPreTrainedModel",
        ]
    )
    _import_structure["models.yolos"].extend(
        [
            "YOLOS_PRETRAINED_MODEL_ARCHIVE_LIST",
            "YolosForObjectDetection",
            "YolosModel",
            "YolosPreTrainedModel",
        ]
    )
    _import_structure["models.yoso"].extend(
        [
            "YOSO_PRETRAINED_MODEL_ARCHIVE_LIST",
            "YosoForMaskedLM",
            "YosoForMultipleChoice",
            "YosoForQuestionAnswering",
            "YosoForSequenceClassification",
            "YosoForTokenClassification",
            "YosoLayer",
            "YosoModel",
            "YosoPreTrainedModel",
        ]
    )
    _import_structure["optimization"] = [
        "Adafactor",
        "AdamW",
        "get_constant_schedule",
        "get_constant_schedule_with_warmup",
        "get_cosine_schedule_with_warmup",
        "get_cosine_with_hard_restarts_schedule_with_warmup",
        "get_inverse_sqrt_schedule",
        "get_linear_schedule_with_warmup",
        "get_polynomial_decay_schedule_with_warmup",
        "get_scheduler",
    ]
    _import_structure["pytorch_utils"] = [
        "Conv1D",
        "apply_chunking_to_forward",
        "prune_layer",
    ]
    _import_structure["sagemaker"] = []
    _import_structure["time_series_utils"] = []
    _import_structure["trainer"] = ["Trainer"]
    _import_structure["trainer_pt_utils"] = ["torch_distributed_zero_first"]
    _import_structure["trainer_seq2seq"] = ["Seq2SeqTrainer"]

# TensorFlow-backed objects
try:
    if not is_tf_available():
        raise OptionalDependencyNotAvailable()
except OptionalDependencyNotAvailable:
    from .utils import dummy_tf_objects

    _import_structure["utils.dummy_tf_objects"] = [name for name in dir(dummy_tf_objects) if not name.startswith("_")]
else:
    _import_structure["activations_tf"] = []
    _import_structure["benchmark.benchmark_args_tf"] = ["TensorFlowBenchmarkArguments"]
    _import_structure["benchmark.benchmark_tf"] = ["TensorFlowBenchmark"]
    _import_structure["generation"].extend(
        [
            "TFForcedBOSTokenLogitsProcessor",
            "TFForcedEOSTokenLogitsProcessor",
            "TFForceTokensLogitsProcessor",
            "TFGenerationMixin",
            "TFLogitsProcessor",
            "TFLogitsProcessorList",
            "TFLogitsWarper",
            "TFMinLengthLogitsProcessor",
            "TFNoBadWordsLogitsProcessor",
            "TFNoRepeatNGramLogitsProcessor",
            "TFRepetitionPenaltyLogitsProcessor",
            "TFSuppressTokensAtBeginLogitsProcessor",
            "TFSuppressTokensLogitsProcessor",
            "TFTemperatureLogitsWarper",
            "TFTopKLogitsWarper",
            "TFTopPLogitsWarper",
        ]
    )
    _import_structure["keras_callbacks"] = ["KerasMetricCallback", "PushToHubCallback"]
    _import_structure["modeling_tf_outputs"] = []
    _import_structure["modeling_tf_utils"] = [
        "TFPreTrainedModel",
        "TFSequenceSummary",
        "TFSharedEmbeddings",
        "shape_list",
    ]
    # TensorFlow models structure
    _import_structure["models.albert"].extend(
        [
            "TF_ALBERT_PRETRAINED_MODEL_ARCHIVE_LIST",
            "TFAlbertForMaskedLM",
            "TFAlbertForMultipleChoice",
            "TFAlbertForPreTraining",
            "TFAlbertForQuestionAnswering",
            "TFAlbertForSequenceClassification",
            "TFAlbertForTokenClassification",
            "TFAlbertMainLayer",
            "TFAlbertModel",
            "TFAlbertPreTrainedModel",
        ]
    )
    _import_structure["models.auto"].extend(
        [
            "TF_MODEL_FOR_AUDIO_CLASSIFICATION_MAPPING",
            "TF_MODEL_FOR_CAUSAL_LM_MAPPING",
            "TF_MODEL_FOR_DOCUMENT_QUESTION_ANSWERING_MAPPING",
            "TF_MODEL_FOR_IMAGE_CLASSIFICATION_MAPPING",
            "TF_MODEL_FOR_MASKED_IMAGE_MODELING_MAPPING",
            "TF_MODEL_FOR_MASKED_LM_MAPPING",
            "TF_MODEL_FOR_MASK_GENERATION_MAPPING",
            "TF_MODEL_FOR_MULTIPLE_CHOICE_MAPPING",
            "TF_MODEL_FOR_NEXT_SENTENCE_PREDICTION_MAPPING",
            "TF_MODEL_FOR_PRETRAINING_MAPPING",
            "TF_MODEL_FOR_QUESTION_ANSWERING_MAPPING",
            "TF_MODEL_FOR_SEMANTIC_SEGMENTATION_MAPPING",
            "TF_MODEL_FOR_SEQ_TO_SEQ_CAUSAL_LM_MAPPING",
            "TF_MODEL_FOR_SEQUENCE_CLASSIFICATION_MAPPING",
            "TF_MODEL_FOR_SPEECH_SEQ_2_SEQ_MAPPING",
            "TF_MODEL_FOR_TABLE_QUESTION_ANSWERING_MAPPING",
            "TF_MODEL_FOR_TEXT_ENCODING_MAPPING",
            "TF_MODEL_FOR_TOKEN_CLASSIFICATION_MAPPING",
            "TF_MODEL_FOR_VISION_2_SEQ_MAPPING",
            "TF_MODEL_FOR_ZERO_SHOT_IMAGE_CLASSIFICATION_MAPPING",
            "TF_MODEL_MAPPING",
            "TF_MODEL_WITH_LM_HEAD_MAPPING",
            "TFAutoModel",
            "TFAutoModelForAudioClassification",
            "TFAutoModelForCausalLM",
            "TFAutoModelForDocumentQuestionAnswering",
            "TFAutoModelForImageClassification",
            "TFAutoModelForMaskedImageModeling",
            "TFAutoModelForMaskedLM",
            "TFAutoModelForMaskGeneration",
            "TFAutoModelForMultipleChoice",
            "TFAutoModelForNextSentencePrediction",
            "TFAutoModelForPreTraining",
            "TFAutoModelForQuestionAnswering",
            "TFAutoModelForSemanticSegmentation",
            "TFAutoModelForSeq2SeqLM",
            "TFAutoModelForSequenceClassification",
            "TFAutoModelForSpeechSeq2Seq",
            "TFAutoModelForTableQuestionAnswering",
            "TFAutoModelForTextEncoding",
            "TFAutoModelForTokenClassification",
            "TFAutoModelForVision2Seq",
            "TFAutoModelForZeroShotImageClassification",
            "TFAutoModelWithLMHead",
        ]
    )
    _import_structure["models.bart"].extend(
        [
            "TFBartForConditionalGeneration",
            "TFBartForSequenceClassification",
            "TFBartModel",
            "TFBartPretrainedModel",
        ]
    )
    _import_structure["models.bert"].extend(
        [
            "TF_BERT_PRETRAINED_MODEL_ARCHIVE_LIST",
            "TFBertEmbeddings",
            "TFBertForMaskedLM",
            "TFBertForMultipleChoice",
            "TFBertForNextSentencePrediction",
            "TFBertForPreTraining",
            "TFBertForQuestionAnswering",
            "TFBertForSequenceClassification",
            "TFBertForTokenClassification",
            "TFBertLMHeadModel",
            "TFBertMainLayer",
            "TFBertModel",
            "TFBertPreTrainedModel",
        ]
    )
    _import_structure["models.blenderbot"].extend(
        [
            "TFBlenderbotForConditionalGeneration",
            "TFBlenderbotModel",
            "TFBlenderbotPreTrainedModel",
        ]
    )
    _import_structure["models.blenderbot_small"].extend(
        [
            "TFBlenderbotSmallForConditionalGeneration",
            "TFBlenderbotSmallModel",
            "TFBlenderbotSmallPreTrainedModel",
        ]
    )
    _import_structure["models.blip"].extend(
        [
            "TF_BLIP_PRETRAINED_MODEL_ARCHIVE_LIST",
            "TFBlipForConditionalGeneration",
            "TFBlipForImageTextRetrieval",
            "TFBlipForQuestionAnswering",
            "TFBlipModel",
            "TFBlipPreTrainedModel",
            "TFBlipTextModel",
            "TFBlipVisionModel",
        ]
    )
    _import_structure["models.camembert"].extend(
        [
            "TF_CAMEMBERT_PRETRAINED_MODEL_ARCHIVE_LIST",
            "TFCamembertForCausalLM",
            "TFCamembertForMaskedLM",
            "TFCamembertForMultipleChoice",
            "TFCamembertForQuestionAnswering",
            "TFCamembertForSequenceClassification",
            "TFCamembertForTokenClassification",
            "TFCamembertModel",
            "TFCamembertPreTrainedModel",
        ]
    )
    _import_structure["models.clip"].extend(
        [
            "TF_CLIP_PRETRAINED_MODEL_ARCHIVE_LIST",
            "TFCLIPModel",
            "TFCLIPPreTrainedModel",
            "TFCLIPTextModel",
            "TFCLIPVisionModel",
        ]
    )
    _import_structure["models.convbert"].extend(
        [
            "TF_CONVBERT_PRETRAINED_MODEL_ARCHIVE_LIST",
            "TFConvBertForMaskedLM",
            "TFConvBertForMultipleChoice",
            "TFConvBertForQuestionAnswering",
            "TFConvBertForSequenceClassification",
            "TFConvBertForTokenClassification",
            "TFConvBertLayer",
            "TFConvBertModel",
            "TFConvBertPreTrainedModel",
        ]
    )
    _import_structure["models.convnext"].extend(
        [
            "TFConvNextForImageClassification",
            "TFConvNextModel",
            "TFConvNextPreTrainedModel",
        ]
    )
    _import_structure["models.convnextv2"].extend(
        [
            "TFConvNextV2ForImageClassification",
            "TFConvNextV2Model",
            "TFConvNextV2PreTrainedModel",
        ]
    )
    _import_structure["models.ctrl"].extend(
        [
            "TF_CTRL_PRETRAINED_MODEL_ARCHIVE_LIST",
            "TFCTRLForSequenceClassification",
            "TFCTRLLMHeadModel",
            "TFCTRLModel",
            "TFCTRLPreTrainedModel",
        ]
    )
    _import_structure["models.cvt"].extend(
        [
            "TF_CVT_PRETRAINED_MODEL_ARCHIVE_LIST",
            "TFCvtForImageClassification",
            "TFCvtModel",
            "TFCvtPreTrainedModel",
        ]
    )
    _import_structure["models.data2vec"].extend(
        [
            "TFData2VecVisionForImageClassification",
            "TFData2VecVisionForSemanticSegmentation",
            "TFData2VecVisionModel",
            "TFData2VecVisionPreTrainedModel",
        ]
    )
    _import_structure["models.deberta"].extend(
        [
            "TF_DEBERTA_PRETRAINED_MODEL_ARCHIVE_LIST",
            "TFDebertaForMaskedLM",
            "TFDebertaForQuestionAnswering",
            "TFDebertaForSequenceClassification",
            "TFDebertaForTokenClassification",
            "TFDebertaModel",
            "TFDebertaPreTrainedModel",
        ]
    )
    _import_structure["models.deberta_v2"].extend(
        [
            "TF_DEBERTA_V2_PRETRAINED_MODEL_ARCHIVE_LIST",
            "TFDebertaV2ForMaskedLM",
            "TFDebertaV2ForMultipleChoice",
            "TFDebertaV2ForQuestionAnswering",
            "TFDebertaV2ForSequenceClassification",
            "TFDebertaV2ForTokenClassification",
            "TFDebertaV2Model",
            "TFDebertaV2PreTrainedModel",
        ]
    )
    _import_structure["models.deit"].extend(
        [
            "TF_DEIT_PRETRAINED_MODEL_ARCHIVE_LIST",
            "TFDeiTForImageClassification",
            "TFDeiTForImageClassificationWithTeacher",
            "TFDeiTForMaskedImageModeling",
            "TFDeiTModel",
            "TFDeiTPreTrainedModel",
        ]
    )
    _import_structure["models.deprecated.transfo_xl"].extend(
        [
            "TF_TRANSFO_XL_PRETRAINED_MODEL_ARCHIVE_LIST",
            "TFAdaptiveEmbedding",
            "TFTransfoXLForSequenceClassification",
            "TFTransfoXLLMHeadModel",
            "TFTransfoXLMainLayer",
            "TFTransfoXLModel",
            "TFTransfoXLPreTrainedModel",
        ]
    )
    _import_structure["models.distilbert"].extend(
        [
            "TF_DISTILBERT_PRETRAINED_MODEL_ARCHIVE_LIST",
            "TFDistilBertForMaskedLM",
            "TFDistilBertForMultipleChoice",
            "TFDistilBertForQuestionAnswering",
            "TFDistilBertForSequenceClassification",
            "TFDistilBertForTokenClassification",
            "TFDistilBertMainLayer",
            "TFDistilBertModel",
            "TFDistilBertPreTrainedModel",
        ]
    )
    _import_structure["models.dpr"].extend(
        [
            "TF_DPR_CONTEXT_ENCODER_PRETRAINED_MODEL_ARCHIVE_LIST",
            "TF_DPR_QUESTION_ENCODER_PRETRAINED_MODEL_ARCHIVE_LIST",
            "TF_DPR_READER_PRETRAINED_MODEL_ARCHIVE_LIST",
            "TFDPRContextEncoder",
            "TFDPRPretrainedContextEncoder",
            "TFDPRPretrainedQuestionEncoder",
            "TFDPRPretrainedReader",
            "TFDPRQuestionEncoder",
            "TFDPRReader",
        ]
    )
    _import_structure["models.efficientformer"].extend(
        [
            "TF_EFFICIENTFORMER_PRETRAINED_MODEL_ARCHIVE_LIST",
            "TFEfficientFormerForImageClassification",
            "TFEfficientFormerForImageClassificationWithTeacher",
            "TFEfficientFormerModel",
            "TFEfficientFormerPreTrainedModel",
        ]
    )
    _import_structure["models.electra"].extend(
        [
            "TF_ELECTRA_PRETRAINED_MODEL_ARCHIVE_LIST",
            "TFElectraForMaskedLM",
            "TFElectraForMultipleChoice",
            "TFElectraForPreTraining",
            "TFElectraForQuestionAnswering",
            "TFElectraForSequenceClassification",
            "TFElectraForTokenClassification",
            "TFElectraModel",
            "TFElectraPreTrainedModel",
        ]
    )
    _import_structure["models.encoder_decoder"].append("TFEncoderDecoderModel")
    _import_structure["models.esm"].extend(
        [
            "ESM_PRETRAINED_MODEL_ARCHIVE_LIST",
            "TFEsmForMaskedLM",
            "TFEsmForSequenceClassification",
            "TFEsmForTokenClassification",
            "TFEsmModel",
            "TFEsmPreTrainedModel",
        ]
    )
    _import_structure["models.flaubert"].extend(
        [
            "TF_FLAUBERT_PRETRAINED_MODEL_ARCHIVE_LIST",
            "TFFlaubertForMultipleChoice",
            "TFFlaubertForQuestionAnsweringSimple",
            "TFFlaubertForSequenceClassification",
            "TFFlaubertForTokenClassification",
            "TFFlaubertModel",
            "TFFlaubertPreTrainedModel",
            "TFFlaubertWithLMHeadModel",
        ]
    )
    _import_structure["models.funnel"].extend(
        [
            "TF_FUNNEL_PRETRAINED_MODEL_ARCHIVE_LIST",
            "TFFunnelBaseModel",
            "TFFunnelForMaskedLM",
            "TFFunnelForMultipleChoice",
            "TFFunnelForPreTraining",
            "TFFunnelForQuestionAnswering",
            "TFFunnelForSequenceClassification",
            "TFFunnelForTokenClassification",
            "TFFunnelModel",
            "TFFunnelPreTrainedModel",
        ]
    )
    _import_structure["models.gpt2"].extend(
        [
            "TF_GPT2_PRETRAINED_MODEL_ARCHIVE_LIST",
            "TFGPT2DoubleHeadsModel",
            "TFGPT2ForSequenceClassification",
            "TFGPT2LMHeadModel",
            "TFGPT2MainLayer",
            "TFGPT2Model",
            "TFGPT2PreTrainedModel",
        ]
    )
    _import_structure["models.gptj"].extend(
        [
            "TFGPTJForCausalLM",
            "TFGPTJForQuestionAnswering",
            "TFGPTJForSequenceClassification",
            "TFGPTJModel",
            "TFGPTJPreTrainedModel",
        ]
    )
    _import_structure["models.groupvit"].extend(
        [
            "TF_GROUPVIT_PRETRAINED_MODEL_ARCHIVE_LIST",
            "TFGroupViTModel",
            "TFGroupViTPreTrainedModel",
            "TFGroupViTTextModel",
            "TFGroupViTVisionModel",
        ]
    )
    _import_structure["models.hubert"].extend(
        [
            "TF_HUBERT_PRETRAINED_MODEL_ARCHIVE_LIST",
            "TFHubertForCTC",
            "TFHubertModel",
            "TFHubertPreTrainedModel",
        ]
    )
    _import_structure["models.layoutlm"].extend(
        [
            "TF_LAYOUTLM_PRETRAINED_MODEL_ARCHIVE_LIST",
            "TFLayoutLMForMaskedLM",
            "TFLayoutLMForQuestionAnswering",
            "TFLayoutLMForSequenceClassification",
            "TFLayoutLMForTokenClassification",
            "TFLayoutLMMainLayer",
            "TFLayoutLMModel",
            "TFLayoutLMPreTrainedModel",
        ]
    )
    _import_structure["models.layoutlmv3"].extend(
        [
            "TF_LAYOUTLMV3_PRETRAINED_MODEL_ARCHIVE_LIST",
            "TFLayoutLMv3ForQuestionAnswering",
            "TFLayoutLMv3ForSequenceClassification",
            "TFLayoutLMv3ForTokenClassification",
            "TFLayoutLMv3Model",
            "TFLayoutLMv3PreTrainedModel",
        ]
    )
    _import_structure["models.led"].extend(["TFLEDForConditionalGeneration", "TFLEDModel", "TFLEDPreTrainedModel"])
    _import_structure["models.longformer"].extend(
        [
            "TF_LONGFORMER_PRETRAINED_MODEL_ARCHIVE_LIST",
            "TFLongformerForMaskedLM",
            "TFLongformerForMultipleChoice",
            "TFLongformerForQuestionAnswering",
            "TFLongformerForSequenceClassification",
            "TFLongformerForTokenClassification",
            "TFLongformerModel",
            "TFLongformerPreTrainedModel",
            "TFLongformerSelfAttention",
        ]
    )
    _import_structure["models.lxmert"].extend(
        [
            "TF_LXMERT_PRETRAINED_MODEL_ARCHIVE_LIST",
            "TFLxmertForPreTraining",
            "TFLxmertMainLayer",
            "TFLxmertModel",
            "TFLxmertPreTrainedModel",
            "TFLxmertVisualFeatureEncoder",
        ]
    )
    _import_structure["models.marian"].extend(["TFMarianModel", "TFMarianMTModel", "TFMarianPreTrainedModel"])
    _import_structure["models.mbart"].extend(
        ["TFMBartForConditionalGeneration", "TFMBartModel", "TFMBartPreTrainedModel"]
    )
    _import_structure["models.mobilebert"].extend(
        [
            "TF_MOBILEBERT_PRETRAINED_MODEL_ARCHIVE_LIST",
            "TFMobileBertForMaskedLM",
            "TFMobileBertForMultipleChoice",
            "TFMobileBertForNextSentencePrediction",
            "TFMobileBertForPreTraining",
            "TFMobileBertForQuestionAnswering",
            "TFMobileBertForSequenceClassification",
            "TFMobileBertForTokenClassification",
            "TFMobileBertMainLayer",
            "TFMobileBertModel",
            "TFMobileBertPreTrainedModel",
        ]
    )
    _import_structure["models.mobilevit"].extend(
        [
            "TF_MOBILEVIT_PRETRAINED_MODEL_ARCHIVE_LIST",
            "TFMobileViTForImageClassification",
            "TFMobileViTForSemanticSegmentation",
            "TFMobileViTModel",
            "TFMobileViTPreTrainedModel",
        ]
    )
    _import_structure["models.mpnet"].extend(
        [
            "TF_MPNET_PRETRAINED_MODEL_ARCHIVE_LIST",
            "TFMPNetForMaskedLM",
            "TFMPNetForMultipleChoice",
            "TFMPNetForQuestionAnswering",
            "TFMPNetForSequenceClassification",
            "TFMPNetForTokenClassification",
            "TFMPNetMainLayer",
            "TFMPNetModel",
            "TFMPNetPreTrainedModel",
        ]
    )
    _import_structure["models.mt5"].extend(["TFMT5EncoderModel", "TFMT5ForConditionalGeneration", "TFMT5Model"])
    _import_structure["models.openai"].extend(
        [
            "TF_OPENAI_GPT_PRETRAINED_MODEL_ARCHIVE_LIST",
            "TFOpenAIGPTDoubleHeadsModel",
            "TFOpenAIGPTForSequenceClassification",
            "TFOpenAIGPTLMHeadModel",
            "TFOpenAIGPTMainLayer",
            "TFOpenAIGPTModel",
            "TFOpenAIGPTPreTrainedModel",
        ]
    )
    _import_structure["models.opt"].extend(
        [
            "TFOPTForCausalLM",
            "TFOPTModel",
            "TFOPTPreTrainedModel",
        ]
    )
    _import_structure["models.pegasus"].extend(
        [
            "TFPegasusForConditionalGeneration",
            "TFPegasusModel",
            "TFPegasusPreTrainedModel",
        ]
    )
    _import_structure["models.rag"].extend(
        [
            "TFRagModel",
            "TFRagPreTrainedModel",
            "TFRagSequenceForGeneration",
            "TFRagTokenForGeneration",
        ]
    )
    _import_structure["models.regnet"].extend(
        [
            "TF_REGNET_PRETRAINED_MODEL_ARCHIVE_LIST",
            "TFRegNetForImageClassification",
            "TFRegNetModel",
            "TFRegNetPreTrainedModel",
        ]
    )
    _import_structure["models.rembert"].extend(
        [
            "TF_REMBERT_PRETRAINED_MODEL_ARCHIVE_LIST",
            "TFRemBertForCausalLM",
            "TFRemBertForMaskedLM",
            "TFRemBertForMultipleChoice",
            "TFRemBertForQuestionAnswering",
            "TFRemBertForSequenceClassification",
            "TFRemBertForTokenClassification",
            "TFRemBertLayer",
            "TFRemBertModel",
            "TFRemBertPreTrainedModel",
        ]
    )
    _import_structure["models.resnet"].extend(
        [
            "TF_RESNET_PRETRAINED_MODEL_ARCHIVE_LIST",
            "TFResNetForImageClassification",
            "TFResNetModel",
            "TFResNetPreTrainedModel",
        ]
    )
    _import_structure["models.roberta"].extend(
        [
            "TF_ROBERTA_PRETRAINED_MODEL_ARCHIVE_LIST",
            "TFRobertaForCausalLM",
            "TFRobertaForMaskedLM",
            "TFRobertaForMultipleChoice",
            "TFRobertaForQuestionAnswering",
            "TFRobertaForSequenceClassification",
            "TFRobertaForTokenClassification",
            "TFRobertaMainLayer",
            "TFRobertaModel",
            "TFRobertaPreTrainedModel",
        ]
    )
    _import_structure["models.roberta_prelayernorm"].extend(
        [
            "TF_ROBERTA_PRELAYERNORM_PRETRAINED_MODEL_ARCHIVE_LIST",
            "TFRobertaPreLayerNormForCausalLM",
            "TFRobertaPreLayerNormForMaskedLM",
            "TFRobertaPreLayerNormForMultipleChoice",
            "TFRobertaPreLayerNormForQuestionAnswering",
            "TFRobertaPreLayerNormForSequenceClassification",
            "TFRobertaPreLayerNormForTokenClassification",
            "TFRobertaPreLayerNormMainLayer",
            "TFRobertaPreLayerNormModel",
            "TFRobertaPreLayerNormPreTrainedModel",
        ]
    )
    _import_structure["models.roformer"].extend(
        [
            "TF_ROFORMER_PRETRAINED_MODEL_ARCHIVE_LIST",
            "TFRoFormerForCausalLM",
            "TFRoFormerForMaskedLM",
            "TFRoFormerForMultipleChoice",
            "TFRoFormerForQuestionAnswering",
            "TFRoFormerForSequenceClassification",
            "TFRoFormerForTokenClassification",
            "TFRoFormerLayer",
            "TFRoFormerModel",
            "TFRoFormerPreTrainedModel",
        ]
    )
    _import_structure["models.sam"].extend(
        [
            "TF_SAM_PRETRAINED_MODEL_ARCHIVE_LIST",
            "TFSamModel",
            "TFSamPreTrainedModel",
        ]
    )
    _import_structure["models.segformer"].extend(
        [
            "TF_SEGFORMER_PRETRAINED_MODEL_ARCHIVE_LIST",
            "TFSegformerDecodeHead",
            "TFSegformerForImageClassification",
            "TFSegformerForSemanticSegmentation",
            "TFSegformerModel",
            "TFSegformerPreTrainedModel",
        ]
    )
    _import_structure["models.speech_to_text"].extend(
        [
            "TF_SPEECH_TO_TEXT_PRETRAINED_MODEL_ARCHIVE_LIST",
            "TFSpeech2TextForConditionalGeneration",
            "TFSpeech2TextModel",
            "TFSpeech2TextPreTrainedModel",
        ]
    )
    _import_structure["models.swin"].extend(
        [
            "TF_SWIN_PRETRAINED_MODEL_ARCHIVE_LIST",
            "TFSwinForImageClassification",
            "TFSwinForMaskedImageModeling",
            "TFSwinModel",
            "TFSwinPreTrainedModel",
        ]
    )
    _import_structure["models.t5"].extend(
        [
            "TF_T5_PRETRAINED_MODEL_ARCHIVE_LIST",
            "TFT5EncoderModel",
            "TFT5ForConditionalGeneration",
            "TFT5Model",
            "TFT5PreTrainedModel",
        ]
    )
    _import_structure["models.tapas"].extend(
        [
            "TF_TAPAS_PRETRAINED_MODEL_ARCHIVE_LIST",
            "TFTapasForMaskedLM",
            "TFTapasForQuestionAnswering",
            "TFTapasForSequenceClassification",
            "TFTapasModel",
            "TFTapasPreTrainedModel",
        ]
    )
    _import_structure["models.vision_encoder_decoder"].extend(["TFVisionEncoderDecoderModel"])
    _import_structure["models.vision_text_dual_encoder"].extend(["TFVisionTextDualEncoderModel"])
    _import_structure["models.vit"].extend(
        [
            "TFViTForImageClassification",
            "TFViTModel",
            "TFViTPreTrainedModel",
        ]
    )
    _import_structure["models.vit_mae"].extend(
        [
            "TFViTMAEForPreTraining",
            "TFViTMAEModel",
            "TFViTMAEPreTrainedModel",
        ]
    )
    _import_structure["models.wav2vec2"].extend(
        [
            "TF_WAV_2_VEC_2_PRETRAINED_MODEL_ARCHIVE_LIST",
            "TFWav2Vec2ForCTC",
            "TFWav2Vec2ForSequenceClassification",
            "TFWav2Vec2Model",
            "TFWav2Vec2PreTrainedModel",
        ]
    )
    _import_structure["models.whisper"].extend(
        [
            "TF_WHISPER_PRETRAINED_MODEL_ARCHIVE_LIST",
            "TFWhisperForConditionalGeneration",
            "TFWhisperModel",
            "TFWhisperPreTrainedModel",
        ]
    )
    _import_structure["models.xglm"].extend(
        [
            "TF_XGLM_PRETRAINED_MODEL_ARCHIVE_LIST",
            "TFXGLMForCausalLM",
            "TFXGLMModel",
            "TFXGLMPreTrainedModel",
        ]
    )
    _import_structure["models.xlm"].extend(
        [
            "TF_XLM_PRETRAINED_MODEL_ARCHIVE_LIST",
            "TFXLMForMultipleChoice",
            "TFXLMForQuestionAnsweringSimple",
            "TFXLMForSequenceClassification",
            "TFXLMForTokenClassification",
            "TFXLMMainLayer",
            "TFXLMModel",
            "TFXLMPreTrainedModel",
            "TFXLMWithLMHeadModel",
        ]
    )
    _import_structure["models.xlm_roberta"].extend(
        [
            "TF_XLM_ROBERTA_PRETRAINED_MODEL_ARCHIVE_LIST",
            "TFXLMRobertaForCausalLM",
            "TFXLMRobertaForMaskedLM",
            "TFXLMRobertaForMultipleChoice",
            "TFXLMRobertaForQuestionAnswering",
            "TFXLMRobertaForSequenceClassification",
            "TFXLMRobertaForTokenClassification",
            "TFXLMRobertaModel",
            "TFXLMRobertaPreTrainedModel",
        ]
    )
    _import_structure["models.xlnet"].extend(
        [
            "TF_XLNET_PRETRAINED_MODEL_ARCHIVE_LIST",
            "TFXLNetForMultipleChoice",
            "TFXLNetForQuestionAnsweringSimple",
            "TFXLNetForSequenceClassification",
            "TFXLNetForTokenClassification",
            "TFXLNetLMHeadModel",
            "TFXLNetMainLayer",
            "TFXLNetModel",
            "TFXLNetPreTrainedModel",
        ]
    )
    _import_structure["optimization_tf"] = [
        "AdamWeightDecay",
        "GradientAccumulator",
        "WarmUp",
        "create_optimizer",
    ]
    _import_structure["tf_utils"] = []


try:
    if not (
        is_librosa_available()
        and is_essentia_available()
        and is_scipy_available()
        and is_torch_available()
        and is_pretty_midi_available()
    ):
        raise OptionalDependencyNotAvailable()
except OptionalDependencyNotAvailable:
    from .utils import (
        dummy_essentia_and_librosa_and_pretty_midi_and_scipy_and_torch_objects,
    )

    _import_structure["utils.dummy_essentia_and_librosa_and_pretty_midi_and_scipy_and_torch_objects"] = [
        name
        for name in dir(dummy_essentia_and_librosa_and_pretty_midi_and_scipy_and_torch_objects)
        if not name.startswith("_")
    ]
else:
    _import_structure["models.pop2piano"].append("Pop2PianoFeatureExtractor")
    _import_structure["models.pop2piano"].append("Pop2PianoTokenizer")
    _import_structure["models.pop2piano"].append("Pop2PianoProcessor")

try:
    if not is_torchaudio_available():
        raise OptionalDependencyNotAvailable()
except OptionalDependencyNotAvailable:
    from .utils import (
        dummy_torchaudio_objects,
    )

    _import_structure["utils.dummy_torchaudio_objects"] = [
        name for name in dir(dummy_torchaudio_objects) if not name.startswith("_")
    ]
else:
    _import_structure["models.musicgen_melody"].append("MusicgenMelodyFeatureExtractor")
    _import_structure["models.musicgen_melody"].append("MusicgenMelodyProcessor")


# FLAX-backed objects
try:
    if not is_flax_available():
        raise OptionalDependencyNotAvailable()
except OptionalDependencyNotAvailable:
    from .utils import dummy_flax_objects

    _import_structure["utils.dummy_flax_objects"] = [
        name for name in dir(dummy_flax_objects) if not name.startswith("_")
    ]
else:
    _import_structure["generation"].extend(
        [
            "FlaxForcedBOSTokenLogitsProcessor",
            "FlaxForcedEOSTokenLogitsProcessor",
            "FlaxForceTokensLogitsProcessor",
            "FlaxGenerationMixin",
            "FlaxLogitsProcessor",
            "FlaxLogitsProcessorList",
            "FlaxLogitsWarper",
            "FlaxMinLengthLogitsProcessor",
            "FlaxTemperatureLogitsWarper",
            "FlaxSuppressTokensAtBeginLogitsProcessor",
            "FlaxSuppressTokensLogitsProcessor",
            "FlaxTopKLogitsWarper",
            "FlaxTopPLogitsWarper",
            "FlaxWhisperTimeStampLogitsProcessor",
        ]
    )
    _import_structure["modeling_flax_outputs"] = []
    _import_structure["modeling_flax_utils"] = ["FlaxPreTrainedModel"]
    _import_structure["models.albert"].extend(
        [
            "FlaxAlbertForMaskedLM",
            "FlaxAlbertForMultipleChoice",
            "FlaxAlbertForPreTraining",
            "FlaxAlbertForQuestionAnswering",
            "FlaxAlbertForSequenceClassification",
            "FlaxAlbertForTokenClassification",
            "FlaxAlbertModel",
            "FlaxAlbertPreTrainedModel",
        ]
    )
    _import_structure["models.auto"].extend(
        [
            "FLAX_MODEL_FOR_AUDIO_CLASSIFICATION_MAPPING",
            "FLAX_MODEL_FOR_CAUSAL_LM_MAPPING",
            "FLAX_MODEL_FOR_IMAGE_CLASSIFICATION_MAPPING",
            "FLAX_MODEL_FOR_MASKED_LM_MAPPING",
            "FLAX_MODEL_FOR_MULTIPLE_CHOICE_MAPPING",
            "FLAX_MODEL_FOR_NEXT_SENTENCE_PREDICTION_MAPPING",
            "FLAX_MODEL_FOR_PRETRAINING_MAPPING",
            "FLAX_MODEL_FOR_QUESTION_ANSWERING_MAPPING",
            "FLAX_MODEL_FOR_SEQ_TO_SEQ_CAUSAL_LM_MAPPING",
            "FLAX_MODEL_FOR_SEQUENCE_CLASSIFICATION_MAPPING",
            "FLAX_MODEL_FOR_SPEECH_SEQ_2_SEQ_MAPPING",
            "FLAX_MODEL_FOR_TOKEN_CLASSIFICATION_MAPPING",
            "FLAX_MODEL_FOR_VISION_2_SEQ_MAPPING",
            "FLAX_MODEL_MAPPING",
            "FlaxAutoModel",
            "FlaxAutoModelForCausalLM",
            "FlaxAutoModelForImageClassification",
            "FlaxAutoModelForMaskedLM",
            "FlaxAutoModelForMultipleChoice",
            "FlaxAutoModelForNextSentencePrediction",
            "FlaxAutoModelForPreTraining",
            "FlaxAutoModelForQuestionAnswering",
            "FlaxAutoModelForSeq2SeqLM",
            "FlaxAutoModelForSequenceClassification",
            "FlaxAutoModelForSpeechSeq2Seq",
            "FlaxAutoModelForTokenClassification",
            "FlaxAutoModelForVision2Seq",
        ]
    )

    # Flax models structure

    _import_structure["models.bart"].extend(
        [
            "FlaxBartDecoderPreTrainedModel",
            "FlaxBartForCausalLM",
            "FlaxBartForConditionalGeneration",
            "FlaxBartForQuestionAnswering",
            "FlaxBartForSequenceClassification",
            "FlaxBartModel",
            "FlaxBartPreTrainedModel",
        ]
    )
    _import_structure["models.beit"].extend(
        [
            "FlaxBeitForImageClassification",
            "FlaxBeitForMaskedImageModeling",
            "FlaxBeitModel",
            "FlaxBeitPreTrainedModel",
        ]
    )

    _import_structure["models.bert"].extend(
        [
            "FlaxBertForCausalLM",
            "FlaxBertForMaskedLM",
            "FlaxBertForMultipleChoice",
            "FlaxBertForNextSentencePrediction",
            "FlaxBertForPreTraining",
            "FlaxBertForQuestionAnswering",
            "FlaxBertForSequenceClassification",
            "FlaxBertForTokenClassification",
            "FlaxBertModel",
            "FlaxBertPreTrainedModel",
        ]
    )
    _import_structure["models.big_bird"].extend(
        [
            "FlaxBigBirdForCausalLM",
            "FlaxBigBirdForMaskedLM",
            "FlaxBigBirdForMultipleChoice",
            "FlaxBigBirdForPreTraining",
            "FlaxBigBirdForQuestionAnswering",
            "FlaxBigBirdForSequenceClassification",
            "FlaxBigBirdForTokenClassification",
            "FlaxBigBirdModel",
            "FlaxBigBirdPreTrainedModel",
        ]
    )
    _import_structure["models.blenderbot"].extend(
        [
            "FlaxBlenderbotForConditionalGeneration",
            "FlaxBlenderbotModel",
            "FlaxBlenderbotPreTrainedModel",
        ]
    )
    _import_structure["models.blenderbot_small"].extend(
        [
            "FlaxBlenderbotSmallForConditionalGeneration",
            "FlaxBlenderbotSmallModel",
            "FlaxBlenderbotSmallPreTrainedModel",
        ]
    )
    _import_structure["models.bloom"].extend(
        [
            "FlaxBloomForCausalLM",
            "FlaxBloomModel",
            "FlaxBloomPreTrainedModel",
        ]
    )
    _import_structure["models.clip"].extend(
        [
            "FlaxCLIPModel",
            "FlaxCLIPPreTrainedModel",
            "FlaxCLIPTextModel",
            "FlaxCLIPTextPreTrainedModel",
            "FlaxCLIPTextModelWithProjection",
            "FlaxCLIPVisionModel",
            "FlaxCLIPVisionPreTrainedModel",
        ]
    )
    _import_structure["models.distilbert"].extend(
        [
            "FlaxDistilBertForMaskedLM",
            "FlaxDistilBertForMultipleChoice",
            "FlaxDistilBertForQuestionAnswering",
            "FlaxDistilBertForSequenceClassification",
            "FlaxDistilBertForTokenClassification",
            "FlaxDistilBertModel",
            "FlaxDistilBertPreTrainedModel",
        ]
    )
    _import_structure["models.electra"].extend(
        [
            "FlaxElectraForCausalLM",
            "FlaxElectraForMaskedLM",
            "FlaxElectraForMultipleChoice",
            "FlaxElectraForPreTraining",
            "FlaxElectraForQuestionAnswering",
            "FlaxElectraForSequenceClassification",
            "FlaxElectraForTokenClassification",
            "FlaxElectraModel",
            "FlaxElectraPreTrainedModel",
        ]
    )
    _import_structure["models.encoder_decoder"].append("FlaxEncoderDecoderModel")
    _import_structure["models.gpt2"].extend(["FlaxGPT2LMHeadModel", "FlaxGPT2Model", "FlaxGPT2PreTrainedModel"])
    _import_structure["models.gpt_neo"].extend(
        ["FlaxGPTNeoForCausalLM", "FlaxGPTNeoModel", "FlaxGPTNeoPreTrainedModel"]
    )
    _import_structure["models.gptj"].extend(["FlaxGPTJForCausalLM", "FlaxGPTJModel", "FlaxGPTJPreTrainedModel"])
    _import_structure["models.llama"].extend(["FlaxLlamaForCausalLM", "FlaxLlamaModel", "FlaxLlamaPreTrainedModel"])
    _import_structure["models.gemma"].extend(["FlaxGemmaForCausalLM", "FlaxGemmaModel", "FlaxGemmaPreTrainedModel"])
    _import_structure["models.longt5"].extend(
        [
            "FlaxLongT5ForConditionalGeneration",
            "FlaxLongT5Model",
            "FlaxLongT5PreTrainedModel",
        ]
    )
    _import_structure["models.marian"].extend(
        [
            "FlaxMarianModel",
            "FlaxMarianMTModel",
            "FlaxMarianPreTrainedModel",
        ]
    )
    _import_structure["models.mbart"].extend(
        [
            "FlaxMBartForConditionalGeneration",
            "FlaxMBartForQuestionAnswering",
            "FlaxMBartForSequenceClassification",
            "FlaxMBartModel",
            "FlaxMBartPreTrainedModel",
        ]
    )
    _import_structure["models.mistral"].extend(
        [
            "FlaxMistralForCausalLM",
            "FlaxMistralModel",
            "FlaxMistralPreTrainedModel",
        ]
    )
    _import_structure["models.mt5"].extend(["FlaxMT5EncoderModel", "FlaxMT5ForConditionalGeneration", "FlaxMT5Model"])
    _import_structure["models.opt"].extend(
        [
            "FlaxOPTForCausalLM",
            "FlaxOPTModel",
            "FlaxOPTPreTrainedModel",
        ]
    )
    _import_structure["models.pegasus"].extend(
        [
            "FlaxPegasusForConditionalGeneration",
            "FlaxPegasusModel",
            "FlaxPegasusPreTrainedModel",
        ]
    )
    _import_structure["models.regnet"].extend(
        [
            "FlaxRegNetForImageClassification",
            "FlaxRegNetModel",
            "FlaxRegNetPreTrainedModel",
        ]
    )
    _import_structure["models.resnet"].extend(
        [
            "FlaxResNetForImageClassification",
            "FlaxResNetModel",
            "FlaxResNetPreTrainedModel",
        ]
    )
    _import_structure["models.roberta"].extend(
        [
            "FlaxRobertaForCausalLM",
            "FlaxRobertaForMaskedLM",
            "FlaxRobertaForMultipleChoice",
            "FlaxRobertaForQuestionAnswering",
            "FlaxRobertaForSequenceClassification",
            "FlaxRobertaForTokenClassification",
            "FlaxRobertaModel",
            "FlaxRobertaPreTrainedModel",
        ]
    )
    _import_structure["models.roberta_prelayernorm"].extend(
        [
            "FlaxRobertaPreLayerNormForCausalLM",
            "FlaxRobertaPreLayerNormForMaskedLM",
            "FlaxRobertaPreLayerNormForMultipleChoice",
            "FlaxRobertaPreLayerNormForQuestionAnswering",
            "FlaxRobertaPreLayerNormForSequenceClassification",
            "FlaxRobertaPreLayerNormForTokenClassification",
            "FlaxRobertaPreLayerNormModel",
            "FlaxRobertaPreLayerNormPreTrainedModel",
        ]
    )
    _import_structure["models.roformer"].extend(
        [
            "FlaxRoFormerForMaskedLM",
            "FlaxRoFormerForMultipleChoice",
            "FlaxRoFormerForQuestionAnswering",
            "FlaxRoFormerForSequenceClassification",
            "FlaxRoFormerForTokenClassification",
            "FlaxRoFormerModel",
            "FlaxRoFormerPreTrainedModel",
        ]
    )
    _import_structure["models.speech_encoder_decoder"].append("FlaxSpeechEncoderDecoderModel")
    _import_structure["models.t5"].extend(
        [
            "FlaxT5EncoderModel",
            "FlaxT5ForConditionalGeneration",
            "FlaxT5Model",
            "FlaxT5PreTrainedModel",
        ]
    )
    _import_structure["models.vision_encoder_decoder"].append("FlaxVisionEncoderDecoderModel")
    _import_structure["models.vision_text_dual_encoder"].extend(["FlaxVisionTextDualEncoderModel"])
    _import_structure["models.vit"].extend(["FlaxViTForImageClassification", "FlaxViTModel", "FlaxViTPreTrainedModel"])
    _import_structure["models.wav2vec2"].extend(
        [
            "FlaxWav2Vec2ForCTC",
            "FlaxWav2Vec2ForPreTraining",
            "FlaxWav2Vec2Model",
            "FlaxWav2Vec2PreTrainedModel",
        ]
    )
    _import_structure["models.whisper"].extend(
        [
            "FlaxWhisperForConditionalGeneration",
            "FlaxWhisperModel",
            "FlaxWhisperPreTrainedModel",
            "FlaxWhisperForAudioClassification",
        ]
    )
    _import_structure["models.xglm"].extend(
        [
            "FlaxXGLMForCausalLM",
            "FlaxXGLMModel",
            "FlaxXGLMPreTrainedModel",
        ]
    )
    _import_structure["models.xlm_roberta"].extend(
        [
            "FLAX_XLM_ROBERTA_PRETRAINED_MODEL_ARCHIVE_LIST",
            "FlaxXLMRobertaForMaskedLM",
            "FlaxXLMRobertaForMultipleChoice",
            "FlaxXLMRobertaForQuestionAnswering",
            "FlaxXLMRobertaForSequenceClassification",
            "FlaxXLMRobertaForTokenClassification",
            "FlaxXLMRobertaModel",
            "FlaxXLMRobertaForCausalLM",
            "FlaxXLMRobertaPreTrainedModel",
        ]
    )


# Direct imports for type-checking
if TYPE_CHECKING:
    # Configuration
    from .configuration_utils import PretrainedConfig

    # Data
    from .data import (
        DataProcessor,
        InputExample,
        InputFeatures,
        SingleSentenceClassificationProcessor,
        SquadExample,
        SquadFeatures,
        SquadV1Processor,
        SquadV2Processor,
        glue_compute_metrics,
        glue_convert_examples_to_features,
        glue_output_modes,
        glue_processors,
        glue_tasks_num_labels,
        squad_convert_examples_to_features,
        xnli_compute_metrics,
        xnli_output_modes,
        xnli_processors,
        xnli_tasks_num_labels,
    )
    from .data.data_collator import (
        DataCollator,
        DataCollatorForLanguageModeling,
        DataCollatorForPermutationLanguageModeling,
        DataCollatorForSeq2Seq,
        DataCollatorForSOP,
        DataCollatorForTokenClassification,
        DataCollatorForWholeWordMask,
        DataCollatorWithPadding,
        DefaultDataCollator,
        default_data_collator,
    )
    from .feature_extraction_sequence_utils import SequenceFeatureExtractor

    # Feature Extractor
    from .feature_extraction_utils import BatchFeature, FeatureExtractionMixin

    # Generation
    from .generation import GenerationConfig, TextIteratorStreamer, TextStreamer
    from .hf_argparser import HfArgumentParser

    # Integrations
    from .integrations import (
        is_clearml_available,
        is_comet_available,
        is_dvclive_available,
        is_neptune_available,
        is_optuna_available,
        is_ray_available,
        is_ray_tune_available,
        is_sigopt_available,
        is_tensorboard_available,
        is_wandb_available,
    )

    # Model Cards
    from .modelcard import ModelCard

    # TF 2.0 <=> PyTorch conversion utilities
    from .modeling_tf_pytorch_utils import (
        convert_tf_weight_name_to_pt_weight_name,
        load_pytorch_checkpoint_in_tf2_model,
        load_pytorch_model_in_tf2_model,
        load_pytorch_weights_in_tf2_model,
        load_tf2_checkpoint_in_pytorch_model,
        load_tf2_model_in_pytorch_model,
        load_tf2_weights_in_pytorch_model,
    )
    from .models.albert import ALBERT_PRETRAINED_CONFIG_ARCHIVE_MAP, AlbertConfig
    from .models.align import (
        ALIGN_PRETRAINED_CONFIG_ARCHIVE_MAP,
        AlignConfig,
        AlignProcessor,
        AlignTextConfig,
        AlignVisionConfig,
    )
    from .models.altclip import (
        ALTCLIP_PRETRAINED_CONFIG_ARCHIVE_MAP,
        AltCLIPConfig,
        AltCLIPProcessor,
        AltCLIPTextConfig,
        AltCLIPVisionConfig,
    )
    from .models.audio_spectrogram_transformer import (
        AUDIO_SPECTROGRAM_TRANSFORMER_PRETRAINED_CONFIG_ARCHIVE_MAP,
        ASTConfig,
        ASTFeatureExtractor,
    )
    from .models.auto import (
        ALL_PRETRAINED_CONFIG_ARCHIVE_MAP,
        CONFIG_MAPPING,
        FEATURE_EXTRACTOR_MAPPING,
        IMAGE_PROCESSOR_MAPPING,
        MODEL_NAMES_MAPPING,
        PROCESSOR_MAPPING,
        TOKENIZER_MAPPING,
        AutoConfig,
        AutoFeatureExtractor,
        AutoImageProcessor,
        AutoProcessor,
        AutoTokenizer,
    )
    from .models.autoformer import (
        AUTOFORMER_PRETRAINED_CONFIG_ARCHIVE_MAP,
        AutoformerConfig,
    )
    from .models.bark import (
        BarkCoarseConfig,
        BarkConfig,
        BarkFineConfig,
        BarkProcessor,
        BarkSemanticConfig,
    )
    from .models.bart import BartConfig, BartTokenizer
    from .models.beit import BEIT_PRETRAINED_CONFIG_ARCHIVE_MAP, BeitConfig
    from .models.bert import (
        BERT_PRETRAINED_CONFIG_ARCHIVE_MAP,
        BasicTokenizer,
        BertConfig,
        BertTokenizer,
        WordpieceTokenizer,
    )
    from .models.bert_generation import BertGenerationConfig
    from .models.bert_japanese import (
        BertJapaneseTokenizer,
        CharacterTokenizer,
        MecabTokenizer,
    )
    from .models.bertweet import BertweetTokenizer
    from .models.big_bird import BIG_BIRD_PRETRAINED_CONFIG_ARCHIVE_MAP, BigBirdConfig
    from .models.bigbird_pegasus import (
        BIGBIRD_PEGASUS_PRETRAINED_CONFIG_ARCHIVE_MAP,
        BigBirdPegasusConfig,
    )
    from .models.biogpt import (
        BIOGPT_PRETRAINED_CONFIG_ARCHIVE_MAP,
        BioGptConfig,
        BioGptTokenizer,
    )
    from .models.bit import BIT_PRETRAINED_CONFIG_ARCHIVE_MAP, BitConfig
    from .models.blenderbot import (
        BLENDERBOT_PRETRAINED_CONFIG_ARCHIVE_MAP,
        BlenderbotConfig,
        BlenderbotTokenizer,
    )
    from .models.blenderbot_small import (
        BLENDERBOT_SMALL_PRETRAINED_CONFIG_ARCHIVE_MAP,
        BlenderbotSmallConfig,
        BlenderbotSmallTokenizer,
    )
    from .models.blip import (
        BLIP_PRETRAINED_CONFIG_ARCHIVE_MAP,
        BlipConfig,
        BlipProcessor,
        BlipTextConfig,
        BlipVisionConfig,
    )
    from .models.blip_2 import (
        BLIP_2_PRETRAINED_CONFIG_ARCHIVE_MAP,
        Blip2Config,
        Blip2Processor,
        Blip2QFormerConfig,
        Blip2VisionConfig,
    )
    from .models.bloom import BLOOM_PRETRAINED_CONFIG_ARCHIVE_MAP, BloomConfig
    from .models.bridgetower import (
        BRIDGETOWER_PRETRAINED_CONFIG_ARCHIVE_MAP,
        BridgeTowerConfig,
        BridgeTowerProcessor,
        BridgeTowerTextConfig,
        BridgeTowerVisionConfig,
    )
    from .models.bros import (
        BROS_PRETRAINED_CONFIG_ARCHIVE_MAP,
        BrosConfig,
        BrosProcessor,
    )
    from .models.byt5 import ByT5Tokenizer
    from .models.camembert import (
        CAMEMBERT_PRETRAINED_CONFIG_ARCHIVE_MAP,
        CamembertConfig,
    )
    from .models.canine import (
        CANINE_PRETRAINED_CONFIG_ARCHIVE_MAP,
        CanineConfig,
        CanineTokenizer,
    )
    from .models.chinese_clip import (
        CHINESE_CLIP_PRETRAINED_CONFIG_ARCHIVE_MAP,
        ChineseCLIPConfig,
        ChineseCLIPProcessor,
        ChineseCLIPTextConfig,
        ChineseCLIPVisionConfig,
    )
    from .models.clap import (
        CLAP_PRETRAINED_MODEL_ARCHIVE_LIST,
        ClapAudioConfig,
        ClapConfig,
        ClapProcessor,
        ClapTextConfig,
    )
    from .models.clip import (
        CLIP_PRETRAINED_CONFIG_ARCHIVE_MAP,
        CLIPConfig,
        CLIPProcessor,
        CLIPTextConfig,
        CLIPTokenizer,
        CLIPVisionConfig,
    )
    from .models.clipseg import (
        CLIPSEG_PRETRAINED_CONFIG_ARCHIVE_MAP,
        CLIPSegConfig,
        CLIPSegProcessor,
        CLIPSegTextConfig,
        CLIPSegVisionConfig,
    )
    from .models.clvp import (
        CLVP_PRETRAINED_CONFIG_ARCHIVE_MAP,
        ClvpConfig,
        ClvpDecoderConfig,
        ClvpEncoderConfig,
        ClvpFeatureExtractor,
        ClvpProcessor,
        ClvpTokenizer,
    )
    from .models.codegen import (
        CODEGEN_PRETRAINED_CONFIG_ARCHIVE_MAP,
        CodeGenConfig,
        CodeGenTokenizer,
    )
    from .models.cohere import COHERE_PRETRAINED_CONFIG_ARCHIVE_MAP, CohereConfig
    from .models.conditional_detr import (
        CONDITIONAL_DETR_PRETRAINED_CONFIG_ARCHIVE_MAP,
        ConditionalDetrConfig,
    )
    from .models.convbert import (
        CONVBERT_PRETRAINED_CONFIG_ARCHIVE_MAP,
        ConvBertConfig,
        ConvBertTokenizer,
    )
    from .models.convnext import CONVNEXT_PRETRAINED_CONFIG_ARCHIVE_MAP, ConvNextConfig
    from .models.convnextv2 import (
        CONVNEXTV2_PRETRAINED_CONFIG_ARCHIVE_MAP,
        ConvNextV2Config,
    )
    from .models.cpmant import (
        CPMANT_PRETRAINED_CONFIG_ARCHIVE_MAP,
        CpmAntConfig,
        CpmAntTokenizer,
    )
    from .models.ctrl import (
        CTRL_PRETRAINED_CONFIG_ARCHIVE_MAP,
        CTRLConfig,
        CTRLTokenizer,
    )
    from .models.cvt import CVT_PRETRAINED_CONFIG_ARCHIVE_MAP, CvtConfig
    from .models.data2vec import (
        DATA2VEC_TEXT_PRETRAINED_CONFIG_ARCHIVE_MAP,
        DATA2VEC_VISION_PRETRAINED_CONFIG_ARCHIVE_MAP,
        Data2VecAudioConfig,
        Data2VecTextConfig,
        Data2VecVisionConfig,
    )
    from .models.deberta import (
        DEBERTA_PRETRAINED_CONFIG_ARCHIVE_MAP,
        DebertaConfig,
        DebertaTokenizer,
    )
    from .models.deberta_v2 import (
        DEBERTA_V2_PRETRAINED_CONFIG_ARCHIVE_MAP,
        DebertaV2Config,
    )
    from .models.decision_transformer import (
        DECISION_TRANSFORMER_PRETRAINED_CONFIG_ARCHIVE_MAP,
        DecisionTransformerConfig,
    )
    from .models.deformable_detr import (
        DEFORMABLE_DETR_PRETRAINED_CONFIG_ARCHIVE_MAP,
        DeformableDetrConfig,
    )
    from .models.deit import DEIT_PRETRAINED_CONFIG_ARCHIVE_MAP, DeiTConfig
    from .models.deprecated.mctct import (
        MCTCT_PRETRAINED_CONFIG_ARCHIVE_MAP,
        MCTCTConfig,
        MCTCTFeatureExtractor,
        MCTCTProcessor,
    )
    from .models.deprecated.mmbt import MMBTConfig
    from .models.deprecated.open_llama import (
        OPEN_LLAMA_PRETRAINED_CONFIG_ARCHIVE_MAP,
        OpenLlamaConfig,
    )
    from .models.deprecated.retribert import (
        RETRIBERT_PRETRAINED_CONFIG_ARCHIVE_MAP,
        RetriBertConfig,
        RetriBertTokenizer,
    )
    from .models.deprecated.tapex import TapexTokenizer
    from .models.deprecated.trajectory_transformer import (
        TRAJECTORY_TRANSFORMER_PRETRAINED_CONFIG_ARCHIVE_MAP,
        TrajectoryTransformerConfig,
    )
    from .models.deprecated.transfo_xl import (
        TRANSFO_XL_PRETRAINED_CONFIG_ARCHIVE_MAP,
        TransfoXLConfig,
        TransfoXLCorpus,
        TransfoXLTokenizer,
    )
    from .models.deprecated.van import VAN_PRETRAINED_CONFIG_ARCHIVE_MAP, VanConfig
    from .models.depth_anything import DEPTH_ANYTHING_PRETRAINED_CONFIG_ARCHIVE_MAP, DepthAnythingConfig
    from .models.deta import DETA_PRETRAINED_CONFIG_ARCHIVE_MAP, DetaConfig
    from .models.detr import DETR_PRETRAINED_CONFIG_ARCHIVE_MAP, DetrConfig
    from .models.dinat import DINAT_PRETRAINED_CONFIG_ARCHIVE_MAP, DinatConfig
    from .models.dinov2 import DINOV2_PRETRAINED_CONFIG_ARCHIVE_MAP, Dinov2Config
    from .models.distilbert import (
        DISTILBERT_PRETRAINED_CONFIG_ARCHIVE_MAP,
        DistilBertConfig,
        DistilBertTokenizer,
    )
    from .models.donut import (
        DONUT_SWIN_PRETRAINED_CONFIG_ARCHIVE_MAP,
        DonutProcessor,
        DonutSwinConfig,
    )
    from .models.dpr import (
        DPR_PRETRAINED_CONFIG_ARCHIVE_MAP,
        DPRConfig,
        DPRContextEncoderTokenizer,
        DPRQuestionEncoderTokenizer,
        DPRReaderOutput,
        DPRReaderTokenizer,
    )
    from .models.dpt import DPT_PRETRAINED_CONFIG_ARCHIVE_MAP, DPTConfig
    from .models.efficientformer import (
        EFFICIENTFORMER_PRETRAINED_CONFIG_ARCHIVE_MAP,
        EfficientFormerConfig,
    )
    from .models.efficientnet import (
        EFFICIENTNET_PRETRAINED_CONFIG_ARCHIVE_MAP,
        EfficientNetConfig,
    )
    from .models.electra import (
        ELECTRA_PRETRAINED_CONFIG_ARCHIVE_MAP,
        ElectraConfig,
        ElectraTokenizer,
    )
    from .models.encodec import (
        ENCODEC_PRETRAINED_CONFIG_ARCHIVE_MAP,
        EncodecConfig,
        EncodecFeatureExtractor,
    )
    from .models.encoder_decoder import EncoderDecoderConfig
    from .models.ernie import ERNIE_PRETRAINED_CONFIG_ARCHIVE_MAP, ErnieConfig
    from .models.ernie_m import ERNIE_M_PRETRAINED_CONFIG_ARCHIVE_MAP, ErnieMConfig
    from .models.esm import ESM_PRETRAINED_CONFIG_ARCHIVE_MAP, EsmConfig, EsmTokenizer
    from .models.falcon import FALCON_PRETRAINED_CONFIG_ARCHIVE_MAP, FalconConfig
    from .models.fastspeech2_conformer import (
        FASTSPEECH2_CONFORMER_HIFIGAN_PRETRAINED_CONFIG_ARCHIVE_MAP,
        FASTSPEECH2_CONFORMER_PRETRAINED_CONFIG_ARCHIVE_MAP,
        FASTSPEECH2_CONFORMER_WITH_HIFIGAN_PRETRAINED_CONFIG_ARCHIVE_MAP,
        FastSpeech2ConformerConfig,
        FastSpeech2ConformerHifiGanConfig,
        FastSpeech2ConformerTokenizer,
        FastSpeech2ConformerWithHifiGanConfig,
    )
    from .models.flaubert import FLAUBERT_PRETRAINED_CONFIG_ARCHIVE_MAP, FlaubertConfig, FlaubertTokenizer
    from .models.flava import (
        FLAVA_PRETRAINED_CONFIG_ARCHIVE_MAP,
        FlavaConfig,
        FlavaImageCodebookConfig,
        FlavaImageConfig,
        FlavaMultimodalConfig,
        FlavaTextConfig,
    )
    from .models.fnet import FNET_PRETRAINED_CONFIG_ARCHIVE_MAP, FNetConfig
    from .models.focalnet import FOCALNET_PRETRAINED_CONFIG_ARCHIVE_MAP, FocalNetConfig
    from .models.fsmt import (
        FSMT_PRETRAINED_CONFIG_ARCHIVE_MAP,
        FSMTConfig,
        FSMTTokenizer,
    )
    from .models.funnel import (
        FUNNEL_PRETRAINED_CONFIG_ARCHIVE_MAP,
        FunnelConfig,
        FunnelTokenizer,
    )
    from .models.fuyu import FUYU_PRETRAINED_CONFIG_ARCHIVE_MAP, FuyuConfig
    from .models.gemma import GEMMA_PRETRAINED_CONFIG_ARCHIVE_MAP, GemmaConfig
    from .models.git import (
        GIT_PRETRAINED_CONFIG_ARCHIVE_MAP,
        GitConfig,
        GitProcessor,
        GitVisionConfig,
    )
    from .models.glpn import GLPN_PRETRAINED_CONFIG_ARCHIVE_MAP, GLPNConfig
    from .models.gpt2 import (
        GPT2_PRETRAINED_CONFIG_ARCHIVE_MAP,
        GPT2Config,
        GPT2Tokenizer,
    )
    from .models.gpt_bigcode import (
        GPT_BIGCODE_PRETRAINED_CONFIG_ARCHIVE_MAP,
        GPTBigCodeConfig,
    )
    from .models.gpt_neo import GPT_NEO_PRETRAINED_CONFIG_ARCHIVE_MAP, GPTNeoConfig
    from .models.gpt_neox import GPT_NEOX_PRETRAINED_CONFIG_ARCHIVE_MAP, GPTNeoXConfig
    from .models.gpt_neox_japanese import (
        GPT_NEOX_JAPANESE_PRETRAINED_CONFIG_ARCHIVE_MAP,
        GPTNeoXJapaneseConfig,
    )
    from .models.gptj import GPTJ_PRETRAINED_CONFIG_ARCHIVE_MAP, GPTJConfig
    from .models.gptsan_japanese import (
        GPTSAN_JAPANESE_PRETRAINED_CONFIG_ARCHIVE_MAP,
        GPTSanJapaneseConfig,
        GPTSanJapaneseTokenizer,
    )
    from .models.graphormer import GRAPHORMER_PRETRAINED_CONFIG_ARCHIVE_MAP, GraphormerConfig
    from .models.grounding_dino import (
        GROUNDING_DINO_PRETRAINED_CONFIG_ARCHIVE_MAP,
        GroundingDinoConfig,
        GroundingDinoProcessor,
    )
    from .models.groupvit import (
        GROUPVIT_PRETRAINED_CONFIG_ARCHIVE_MAP,
        GroupViTConfig,
        GroupViTTextConfig,
        GroupViTVisionConfig,
    )
    from .models.herbert import HerbertTokenizer
    from .models.hubert import HUBERT_PRETRAINED_CONFIG_ARCHIVE_MAP, HubertConfig
    from .models.ibert import IBERT_PRETRAINED_CONFIG_ARCHIVE_MAP, IBertConfig
    from .models.idefics import (
        IDEFICS_PRETRAINED_CONFIG_ARCHIVE_MAP,
        IdeficsConfig,
    )
    from .models.imagegpt import IMAGEGPT_PRETRAINED_CONFIG_ARCHIVE_MAP, ImageGPTConfig
    from .models.informer import INFORMER_PRETRAINED_CONFIG_ARCHIVE_MAP, InformerConfig
    from .models.instructblip import (
        INSTRUCTBLIP_PRETRAINED_CONFIG_ARCHIVE_MAP,
        InstructBlipConfig,
        InstructBlipProcessor,
        InstructBlipQFormerConfig,
        InstructBlipVisionConfig,
    )
    from .models.jukebox import (
        JUKEBOX_PRETRAINED_CONFIG_ARCHIVE_MAP,
        JukeboxConfig,
        JukeboxPriorConfig,
        JukeboxTokenizer,
        JukeboxVQVAEConfig,
    )
    from .models.kosmos2 import (
        KOSMOS2_PRETRAINED_CONFIG_ARCHIVE_MAP,
        Kosmos2Config,
        Kosmos2Processor,
    )
    from .models.layoutlm import (
        LAYOUTLM_PRETRAINED_CONFIG_ARCHIVE_MAP,
        LayoutLMConfig,
        LayoutLMTokenizer,
    )
    from .models.layoutlmv2 import (
        LAYOUTLMV2_PRETRAINED_CONFIG_ARCHIVE_MAP,
        LayoutLMv2Config,
        LayoutLMv2FeatureExtractor,
        LayoutLMv2ImageProcessor,
        LayoutLMv2Processor,
        LayoutLMv2Tokenizer,
    )
    from .models.layoutlmv3 import (
        LAYOUTLMV3_PRETRAINED_CONFIG_ARCHIVE_MAP,
        LayoutLMv3Config,
        LayoutLMv3FeatureExtractor,
        LayoutLMv3ImageProcessor,
        LayoutLMv3Processor,
        LayoutLMv3Tokenizer,
    )
    from .models.layoutxlm import LayoutXLMProcessor
    from .models.led import LED_PRETRAINED_CONFIG_ARCHIVE_MAP, LEDConfig, LEDTokenizer
    from .models.levit import LEVIT_PRETRAINED_CONFIG_ARCHIVE_MAP, LevitConfig
    from .models.lilt import LILT_PRETRAINED_CONFIG_ARCHIVE_MAP, LiltConfig
    from .models.llama import LLAMA_PRETRAINED_CONFIG_ARCHIVE_MAP, LlamaConfig
    from .models.llava import (
        LLAVA_PRETRAINED_CONFIG_ARCHIVE_MAP,
        LlavaConfig,
        LlavaProcessor,
    )
    from .models.llava_next import (
        LLAVA_NEXT_PRETRAINED_CONFIG_ARCHIVE_MAP,
        LlavaNextConfig,
        LlavaNextProcessor,
    )
    from .models.longformer import (
        LONGFORMER_PRETRAINED_CONFIG_ARCHIVE_MAP,
        LongformerConfig,
        LongformerTokenizer,
    )
    from .models.longt5 import LONGT5_PRETRAINED_CONFIG_ARCHIVE_MAP, LongT5Config
    from .models.luke import (
        LUKE_PRETRAINED_CONFIG_ARCHIVE_MAP,
        LukeConfig,
        LukeTokenizer,
    )
    from .models.lxmert import (
        LXMERT_PRETRAINED_CONFIG_ARCHIVE_MAP,
        LxmertConfig,
        LxmertTokenizer,
    )
    from .models.m2m_100 import M2M_100_PRETRAINED_CONFIG_ARCHIVE_MAP, M2M100Config
    from .models.mamba import MAMBA_PRETRAINED_CONFIG_ARCHIVE_MAP, MambaConfig
    from .models.marian import MarianConfig
    from .models.markuplm import (
        MARKUPLM_PRETRAINED_CONFIG_ARCHIVE_MAP,
        MarkupLMConfig,
        MarkupLMFeatureExtractor,
        MarkupLMProcessor,
        MarkupLMTokenizer,
    )
    from .models.mask2former import (
        MASK2FORMER_PRETRAINED_CONFIG_ARCHIVE_MAP,
        Mask2FormerConfig,
    )
    from .models.maskformer import (
        MASKFORMER_PRETRAINED_CONFIG_ARCHIVE_MAP,
        MaskFormerConfig,
        MaskFormerSwinConfig,
    )
    from .models.mbart import MBartConfig
    from .models.mega import MEGA_PRETRAINED_CONFIG_ARCHIVE_MAP, MegaConfig
    from .models.megatron_bert import (
        MEGATRON_BERT_PRETRAINED_CONFIG_ARCHIVE_MAP,
        MegatronBertConfig,
    )
    from .models.mgp_str import (
        MGP_STR_PRETRAINED_CONFIG_ARCHIVE_MAP,
        MgpstrConfig,
        MgpstrProcessor,
        MgpstrTokenizer,
    )
    from .models.mistral import MISTRAL_PRETRAINED_CONFIG_ARCHIVE_MAP, MistralConfig
    from .models.mixtral import MIXTRAL_PRETRAINED_CONFIG_ARCHIVE_MAP, MixtralConfig
    from .models.mobilebert import (
        MOBILEBERT_PRETRAINED_CONFIG_ARCHIVE_MAP,
        MobileBertConfig,
        MobileBertTokenizer,
    )
    from .models.mobilenet_v1 import (
        MOBILENET_V1_PRETRAINED_CONFIG_ARCHIVE_MAP,
        MobileNetV1Config,
    )
    from .models.mobilenet_v2 import (
        MOBILENET_V2_PRETRAINED_CONFIG_ARCHIVE_MAP,
        MobileNetV2Config,
    )
    from .models.mobilevit import (
        MOBILEVIT_PRETRAINED_CONFIG_ARCHIVE_MAP,
        MobileViTConfig,
    )
    from .models.mobilevitv2 import (
        MOBILEVITV2_PRETRAINED_CONFIG_ARCHIVE_MAP,
        MobileViTV2Config,
    )
    from .models.mpnet import (
        MPNET_PRETRAINED_CONFIG_ARCHIVE_MAP,
        MPNetConfig,
        MPNetTokenizer,
    )
    from .models.mpt import MPT_PRETRAINED_CONFIG_ARCHIVE_MAP, MptConfig
    from .models.mra import MRA_PRETRAINED_CONFIG_ARCHIVE_MAP, MraConfig
    from .models.mt5 import MT5Config
    from .models.musicgen import (
        MUSICGEN_PRETRAINED_CONFIG_ARCHIVE_MAP,
        MusicgenConfig,
        MusicgenDecoderConfig,
    )
    from .models.musicgen_melody import (
        MUSICGEN_MELODY_PRETRAINED_MODEL_ARCHIVE_LIST,
        MusicgenMelodyConfig,
        MusicgenMelodyDecoderConfig,
    )
    from .models.mvp import MvpConfig, MvpTokenizer
    from .models.nat import NAT_PRETRAINED_CONFIG_ARCHIVE_MAP, NatConfig
    from .models.nezha import NEZHA_PRETRAINED_CONFIG_ARCHIVE_MAP, NezhaConfig
    from .models.nllb_moe import NLLB_MOE_PRETRAINED_CONFIG_ARCHIVE_MAP, NllbMoeConfig
    from .models.nougat import NougatProcessor
    from .models.nystromformer import (
        NYSTROMFORMER_PRETRAINED_CONFIG_ARCHIVE_MAP,
        NystromformerConfig,
    )
    from .models.oneformer import (
        ONEFORMER_PRETRAINED_CONFIG_ARCHIVE_MAP,
        OneFormerConfig,
        OneFormerProcessor,
    )
    from .models.openai import (
        OPENAI_GPT_PRETRAINED_CONFIG_ARCHIVE_MAP,
        OpenAIGPTConfig,
        OpenAIGPTTokenizer,
    )
    from .models.opt import OPTConfig
    from .models.owlv2 import (
        OWLV2_PRETRAINED_CONFIG_ARCHIVE_MAP,
        Owlv2Config,
        Owlv2Processor,
        Owlv2TextConfig,
        Owlv2VisionConfig,
    )
    from .models.owlvit import (
        OWLVIT_PRETRAINED_CONFIG_ARCHIVE_MAP,
        OwlViTConfig,
        OwlViTProcessor,
        OwlViTTextConfig,
        OwlViTVisionConfig,
    )
    from .models.patchtsmixer import (
        PATCHTSMIXER_PRETRAINED_CONFIG_ARCHIVE_MAP,
        PatchTSMixerConfig,
    )
    from .models.patchtst import PATCHTST_PRETRAINED_CONFIG_ARCHIVE_MAP, PatchTSTConfig
    from .models.pegasus import (
        PEGASUS_PRETRAINED_CONFIG_ARCHIVE_MAP,
        PegasusConfig,
        PegasusTokenizer,
    )
    from .models.pegasus_x import (
        PEGASUS_X_PRETRAINED_CONFIG_ARCHIVE_MAP,
        PegasusXConfig,
    )
    from .models.perceiver import (
        PERCEIVER_PRETRAINED_CONFIG_ARCHIVE_MAP,
        PerceiverConfig,
        PerceiverTokenizer,
    )
    from .models.persimmon import (
        PERSIMMON_PRETRAINED_CONFIG_ARCHIVE_MAP,
        PersimmonConfig,
    )
    from .models.phi import PHI_PRETRAINED_CONFIG_ARCHIVE_MAP, PhiConfig
    from .models.phobert import PhobertTokenizer
    from .models.pix2struct import (
        PIX2STRUCT_PRETRAINED_CONFIG_ARCHIVE_MAP,
        Pix2StructConfig,
        Pix2StructProcessor,
        Pix2StructTextConfig,
        Pix2StructVisionConfig,
    )
    from .models.plbart import PLBART_PRETRAINED_CONFIG_ARCHIVE_MAP, PLBartConfig
    from .models.poolformer import (
        POOLFORMER_PRETRAINED_CONFIG_ARCHIVE_MAP,
        PoolFormerConfig,
    )
    from .models.pop2piano import (
        POP2PIANO_PRETRAINED_CONFIG_ARCHIVE_MAP,
        Pop2PianoConfig,
    )
    from .models.prophetnet import (
        PROPHETNET_PRETRAINED_CONFIG_ARCHIVE_MAP,
        ProphetNetConfig,
        ProphetNetTokenizer,
    )
    from .models.pvt import PVT_PRETRAINED_CONFIG_ARCHIVE_MAP, PvtConfig
    from .models.pvt_v2 import PvtV2Config
    from .models.qdqbert import QDQBERT_PRETRAINED_CONFIG_ARCHIVE_MAP, QDQBertConfig
    from .models.qwen2 import QWEN2_PRETRAINED_CONFIG_ARCHIVE_MAP, Qwen2Config, Qwen2Tokenizer
    from .models.qwen2_moe import QWEN2MOE_PRETRAINED_CONFIG_ARCHIVE_MAP, Qwen2MoeConfig
    from .models.rag import RagConfig, RagRetriever, RagTokenizer
    from .models.realm import (
        REALM_PRETRAINED_CONFIG_ARCHIVE_MAP,
        RealmConfig,
        RealmTokenizer,
    )
    from .models.recurrent_gemma import RecurrentGemmaConfig
    from .models.reformer import REFORMER_PRETRAINED_CONFIG_ARCHIVE_MAP, ReformerConfig
    from .models.regnet import REGNET_PRETRAINED_CONFIG_ARCHIVE_MAP, RegNetConfig
    from .models.rembert import REMBERT_PRETRAINED_CONFIG_ARCHIVE_MAP, RemBertConfig
    from .models.resnet import RESNET_PRETRAINED_CONFIG_ARCHIVE_MAP, ResNetConfig
    from .models.roberta import (
        ROBERTA_PRETRAINED_CONFIG_ARCHIVE_MAP,
        RobertaConfig,
        RobertaTokenizer,
    )
    from .models.roberta_prelayernorm import (
        ROBERTA_PRELAYERNORM_PRETRAINED_CONFIG_ARCHIVE_MAP,
        RobertaPreLayerNormConfig,
    )
    from .models.roc_bert import (
        ROC_BERT_PRETRAINED_CONFIG_ARCHIVE_MAP,
        RoCBertConfig,
        RoCBertTokenizer,
    )
    from .models.roformer import (
        ROFORMER_PRETRAINED_CONFIG_ARCHIVE_MAP,
        RoFormerConfig,
        RoFormerTokenizer,
    )
    from .models.rwkv import RWKV_PRETRAINED_CONFIG_ARCHIVE_MAP, RwkvConfig
    from .models.sam import (
        SAM_PRETRAINED_CONFIG_ARCHIVE_MAP,
        SamConfig,
        SamMaskDecoderConfig,
        SamProcessor,
        SamPromptEncoderConfig,
        SamVisionConfig,
    )
    from .models.seamless_m4t import (
        SEAMLESS_M4T_PRETRAINED_CONFIG_ARCHIVE_MAP,
        SeamlessM4TConfig,
        SeamlessM4TFeatureExtractor,
        SeamlessM4TProcessor,
    )
    from .models.seamless_m4t_v2 import (
        SEAMLESS_M4T_V2_PRETRAINED_CONFIG_ARCHIVE_MAP,
        SeamlessM4Tv2Config,
    )
    from .models.segformer import SEGFORMER_PRETRAINED_CONFIG_ARCHIVE_MAP, SegformerConfig
    from .models.seggpt import SEGGPT_PRETRAINED_CONFIG_ARCHIVE_MAP, SegGptConfig
    from .models.sew import SEW_PRETRAINED_CONFIG_ARCHIVE_MAP, SEWConfig
    from .models.sew_d import SEW_D_PRETRAINED_CONFIG_ARCHIVE_MAP, SEWDConfig
    from .models.siglip import (
        SIGLIP_PRETRAINED_CONFIG_ARCHIVE_MAP,
        SiglipConfig,
        SiglipProcessor,
        SiglipTextConfig,
        SiglipVisionConfig,
    )
    from .models.speech_encoder_decoder import SpeechEncoderDecoderConfig
    from .models.speech_to_text import (
        SPEECH_TO_TEXT_PRETRAINED_CONFIG_ARCHIVE_MAP,
        Speech2TextConfig,
        Speech2TextFeatureExtractor,
        Speech2TextProcessor,
    )
    from .models.speech_to_text_2 import (
        SPEECH_TO_TEXT_2_PRETRAINED_CONFIG_ARCHIVE_MAP,
        Speech2Text2Config,
        Speech2Text2Processor,
        Speech2Text2Tokenizer,
    )
    from .models.speecht5 import (
        SPEECHT5_PRETRAINED_CONFIG_ARCHIVE_MAP,
        SPEECHT5_PRETRAINED_HIFIGAN_CONFIG_ARCHIVE_MAP,
        SpeechT5Config,
        SpeechT5FeatureExtractor,
        SpeechT5HifiGanConfig,
        SpeechT5Processor,
    )
    from .models.splinter import (
        SPLINTER_PRETRAINED_CONFIG_ARCHIVE_MAP,
        SplinterConfig,
        SplinterTokenizer,
    )
    from .models.squeezebert import (
        SQUEEZEBERT_PRETRAINED_CONFIG_ARCHIVE_MAP,
        SqueezeBertConfig,
        SqueezeBertTokenizer,
    )
    from .models.stablelm import STABLELM_PRETRAINED_CONFIG_ARCHIVE_MAP, StableLmConfig
    from .models.starcoder2 import STARCODER2_PRETRAINED_CONFIG_ARCHIVE_MAP, Starcoder2Config
    from .models.superpoint import SUPERPOINT_PRETRAINED_CONFIG_ARCHIVE_MAP, SuperPointConfig
    from .models.swiftformer import (
        SWIFTFORMER_PRETRAINED_CONFIG_ARCHIVE_MAP,
        SwiftFormerConfig,
    )
    from .models.swin import SWIN_PRETRAINED_CONFIG_ARCHIVE_MAP, SwinConfig
    from .models.swin2sr import SWIN2SR_PRETRAINED_CONFIG_ARCHIVE_MAP, Swin2SRConfig
    from .models.swinv2 import SWINV2_PRETRAINED_CONFIG_ARCHIVE_MAP, Swinv2Config
    from .models.switch_transformers import (
        SWITCH_TRANSFORMERS_PRETRAINED_CONFIG_ARCHIVE_MAP,
        SwitchTransformersConfig,
    )
    from .models.t5 import T5_PRETRAINED_CONFIG_ARCHIVE_MAP, T5Config
    from .models.table_transformer import (
        TABLE_TRANSFORMER_PRETRAINED_CONFIG_ARCHIVE_MAP,
        TableTransformerConfig,
    )
    from .models.tapas import (
        TAPAS_PRETRAINED_CONFIG_ARCHIVE_MAP,
        TapasConfig,
        TapasTokenizer,
    )
    from .models.time_series_transformer import (
        TIME_SERIES_TRANSFORMER_PRETRAINED_CONFIG_ARCHIVE_MAP,
        TimeSeriesTransformerConfig,
    )
    from .models.timesformer import (
        TIMESFORMER_PRETRAINED_CONFIG_ARCHIVE_MAP,
        TimesformerConfig,
    )
    from .models.timm_backbone import TimmBackboneConfig
    from .models.trocr import (
        TROCR_PRETRAINED_CONFIG_ARCHIVE_MAP,
        TrOCRConfig,
        TrOCRProcessor,
    )
    from .models.tvlt import (
        TVLT_PRETRAINED_CONFIG_ARCHIVE_MAP,
        TvltConfig,
        TvltFeatureExtractor,
        TvltProcessor,
    )
    from .models.tvp import (
        TVP_PRETRAINED_CONFIG_ARCHIVE_MAP,
        TvpConfig,
        TvpProcessor,
    )
    from .models.udop import UDOP_PRETRAINED_CONFIG_ARCHIVE_MAP, UdopConfig, UdopProcessor
    from .models.umt5 import UMT5Config
    from .models.unispeech import (
        UNISPEECH_PRETRAINED_CONFIG_ARCHIVE_MAP,
        UniSpeechConfig,
    )
    from .models.unispeech_sat import (
        UNISPEECH_SAT_PRETRAINED_CONFIG_ARCHIVE_MAP,
        UniSpeechSatConfig,
    )
    from .models.univnet import (
        UNIVNET_PRETRAINED_CONFIG_ARCHIVE_MAP,
        UnivNetConfig,
        UnivNetFeatureExtractor,
    )
    from .models.upernet import UperNetConfig
    from .models.videomae import VIDEOMAE_PRETRAINED_CONFIG_ARCHIVE_MAP, VideoMAEConfig
    from .models.vilt import (
        VILT_PRETRAINED_CONFIG_ARCHIVE_MAP,
        ViltConfig,
        ViltFeatureExtractor,
        ViltImageProcessor,
        ViltProcessor,
    )
    from .models.vipllava import (
        VIPLLAVA_PRETRAINED_CONFIG_ARCHIVE_MAP,
        VipLlavaConfig,
    )
    from .models.vision_encoder_decoder import VisionEncoderDecoderConfig
    from .models.vision_text_dual_encoder import (
        VisionTextDualEncoderConfig,
        VisionTextDualEncoderProcessor,
    )
    from .models.visual_bert import (
        VISUAL_BERT_PRETRAINED_CONFIG_ARCHIVE_MAP,
        VisualBertConfig,
    )
    from .models.vit import VIT_PRETRAINED_CONFIG_ARCHIVE_MAP, ViTConfig
    from .models.vit_hybrid import (
        VIT_HYBRID_PRETRAINED_CONFIG_ARCHIVE_MAP,
        ViTHybridConfig,
    )
    from .models.vit_mae import VIT_MAE_PRETRAINED_CONFIG_ARCHIVE_MAP, ViTMAEConfig
<<<<<<< HEAD
    from .models.vitpose import VITPOSE_PRETRAINED_CONFIG_ARCHIVE_MAP, ViTPoseConfig
=======
    from .models.vit_msn import VIT_MSN_PRETRAINED_CONFIG_ARCHIVE_MAP, ViTMSNConfig
    from .models.vitdet import VITDET_PRETRAINED_CONFIG_ARCHIVE_MAP, VitDetConfig
    from .models.vitmatte import VITMATTE_PRETRAINED_CONFIG_ARCHIVE_MAP, VitMatteConfig
    from .models.vits import (
        VITS_PRETRAINED_CONFIG_ARCHIVE_MAP,
        VitsConfig,
        VitsTokenizer,
    )
    from .models.vivit import VIVIT_PRETRAINED_CONFIG_ARCHIVE_MAP, VivitConfig
>>>>>>> b109257f
    from .models.wav2vec2 import (
        WAV_2_VEC_2_PRETRAINED_CONFIG_ARCHIVE_MAP,
        Wav2Vec2Config,
        Wav2Vec2CTCTokenizer,
        Wav2Vec2FeatureExtractor,
        Wav2Vec2Processor,
        Wav2Vec2Tokenizer,
    )
    from .models.wav2vec2_bert import (
        WAV2VEC2_BERT_PRETRAINED_CONFIG_ARCHIVE_MAP,
        Wav2Vec2BertConfig,
        Wav2Vec2BertProcessor,
    )
    from .models.wav2vec2_conformer import (
        WAV2VEC2_CONFORMER_PRETRAINED_CONFIG_ARCHIVE_MAP,
        Wav2Vec2ConformerConfig,
    )
    from .models.wav2vec2_phoneme import Wav2Vec2PhonemeCTCTokenizer
    from .models.wav2vec2_with_lm import Wav2Vec2ProcessorWithLM
    from .models.wavlm import WAVLM_PRETRAINED_CONFIG_ARCHIVE_MAP, WavLMConfig
    from .models.whisper import (
        WHISPER_PRETRAINED_CONFIG_ARCHIVE_MAP,
        WhisperConfig,
        WhisperFeatureExtractor,
        WhisperProcessor,
        WhisperTokenizer,
    )
    from .models.x_clip import (
        XCLIP_PRETRAINED_CONFIG_ARCHIVE_MAP,
        XCLIPConfig,
        XCLIPProcessor,
        XCLIPTextConfig,
        XCLIPVisionConfig,
    )
    from .models.xglm import XGLM_PRETRAINED_CONFIG_ARCHIVE_MAP, XGLMConfig
    from .models.xlm import XLM_PRETRAINED_CONFIG_ARCHIVE_MAP, XLMConfig, XLMTokenizer
    from .models.xlm_prophetnet import (
        XLM_PROPHETNET_PRETRAINED_CONFIG_ARCHIVE_MAP,
        XLMProphetNetConfig,
    )
    from .models.xlm_roberta import (
        XLM_ROBERTA_PRETRAINED_CONFIG_ARCHIVE_MAP,
        XLMRobertaConfig,
    )
    from .models.xlm_roberta_xl import (
        XLM_ROBERTA_XL_PRETRAINED_CONFIG_ARCHIVE_MAP,
        XLMRobertaXLConfig,
    )
    from .models.xlnet import XLNET_PRETRAINED_CONFIG_ARCHIVE_MAP, XLNetConfig
    from .models.xmod import XMOD_PRETRAINED_CONFIG_ARCHIVE_MAP, XmodConfig
    from .models.yolos import YOLOS_PRETRAINED_CONFIG_ARCHIVE_MAP, YolosConfig
    from .models.yoso import YOSO_PRETRAINED_CONFIG_ARCHIVE_MAP, YosoConfig

    # Pipelines
    from .pipelines import (
        AudioClassificationPipeline,
        AutomaticSpeechRecognitionPipeline,
        Conversation,
        ConversationalPipeline,
        CsvPipelineDataFormat,
        DepthEstimationPipeline,
        DocumentQuestionAnsweringPipeline,
        FeatureExtractionPipeline,
        FillMaskPipeline,
        ImageClassificationPipeline,
        ImageFeatureExtractionPipeline,
        ImageSegmentationPipeline,
        ImageToImagePipeline,
        ImageToTextPipeline,
        JsonPipelineDataFormat,
        MaskGenerationPipeline,
        NerPipeline,
        ObjectDetectionPipeline,
        PipedPipelineDataFormat,
        Pipeline,
        PipelineDataFormat,
        QuestionAnsweringPipeline,
        SummarizationPipeline,
        TableQuestionAnsweringPipeline,
        Text2TextGenerationPipeline,
        TextClassificationPipeline,
        TextGenerationPipeline,
        TextToAudioPipeline,
        TokenClassificationPipeline,
        TranslationPipeline,
        VideoClassificationPipeline,
        VisualQuestionAnsweringPipeline,
        ZeroShotAudioClassificationPipeline,
        ZeroShotClassificationPipeline,
        ZeroShotImageClassificationPipeline,
        ZeroShotObjectDetectionPipeline,
        pipeline,
    )
    from .processing_utils import ProcessorMixin

    # Tokenization
    from .tokenization_utils import PreTrainedTokenizer
    from .tokenization_utils_base import (
        AddedToken,
        BatchEncoding,
        CharSpan,
        PreTrainedTokenizerBase,
        SpecialTokensMixin,
        TokenSpan,
    )

    # Tools
    from .tools import (
        Agent,
        AzureOpenAiAgent,
        HfAgent,
        LocalAgent,
        OpenAiAgent,
        PipelineTool,
        RemoteTool,
        Tool,
        launch_gradio_demo,
        load_tool,
    )

    # Trainer
    from .trainer_callback import (
        DefaultFlowCallback,
        EarlyStoppingCallback,
        PrinterCallback,
        ProgressCallback,
        TrainerCallback,
        TrainerControl,
        TrainerState,
    )
    from .trainer_utils import (
        EvalPrediction,
        IntervalStrategy,
        SchedulerType,
        enable_full_determinism,
        set_seed,
    )
    from .training_args import TrainingArguments
    from .training_args_seq2seq import Seq2SeqTrainingArguments
    from .training_args_tf import TFTrainingArguments

    # Files and general utilities
    from .utils import (
        CONFIG_NAME,
        MODEL_CARD_NAME,
        PYTORCH_PRETRAINED_BERT_CACHE,
        PYTORCH_TRANSFORMERS_CACHE,
        SPIECE_UNDERLINE,
        TF2_WEIGHTS_NAME,
        TF_WEIGHTS_NAME,
        TRANSFORMERS_CACHE,
        WEIGHTS_NAME,
        TensorType,
        add_end_docstrings,
        add_start_docstrings,
        is_apex_available,
        is_av_available,
        is_bitsandbytes_available,
        is_datasets_available,
        is_decord_available,
        is_faiss_available,
        is_flax_available,
        is_keras_nlp_available,
        is_phonemizer_available,
        is_psutil_available,
        is_py3nvml_available,
        is_pyctcdecode_available,
        is_sacremoses_available,
        is_safetensors_available,
        is_scipy_available,
        is_sentencepiece_available,
        is_sklearn_available,
        is_speech_available,
        is_tensorflow_text_available,
        is_tf_available,
        is_timm_available,
        is_tokenizers_available,
        is_torch_available,
        is_torch_mlu_available,
        is_torch_neuroncore_available,
        is_torch_npu_available,
        is_torch_tpu_available,
        is_torch_xla_available,
        is_torch_xpu_available,
        is_torchvision_available,
        is_vision_available,
        logging,
    )

    # bitsandbytes config
    from .utils.quantization_config import AqlmConfig, AwqConfig, BitsAndBytesConfig, GPTQConfig, QuantoConfig

    try:
        if not is_sentencepiece_available():
            raise OptionalDependencyNotAvailable()
    except OptionalDependencyNotAvailable:
        from .utils.dummy_sentencepiece_objects import *
    else:
        from .models.albert import AlbertTokenizer
        from .models.barthez import BarthezTokenizer
        from .models.bartpho import BartphoTokenizer
        from .models.bert_generation import BertGenerationTokenizer
        from .models.big_bird import BigBirdTokenizer
        from .models.camembert import CamembertTokenizer
        from .models.code_llama import CodeLlamaTokenizer
        from .models.cpm import CpmTokenizer
        from .models.deberta_v2 import DebertaV2Tokenizer
        from .models.ernie_m import ErnieMTokenizer
        from .models.fnet import FNetTokenizer
        from .models.gemma import GemmaTokenizer
        from .models.gpt_sw3 import GPTSw3Tokenizer
        from .models.layoutxlm import LayoutXLMTokenizer
        from .models.llama import LlamaTokenizer
        from .models.m2m_100 import M2M100Tokenizer
        from .models.marian import MarianTokenizer
        from .models.mbart import MBart50Tokenizer, MBartTokenizer
        from .models.mluke import MLukeTokenizer
        from .models.mt5 import MT5Tokenizer
        from .models.nllb import NllbTokenizer
        from .models.pegasus import PegasusTokenizer
        from .models.plbart import PLBartTokenizer
        from .models.reformer import ReformerTokenizer
        from .models.rembert import RemBertTokenizer
        from .models.seamless_m4t import SeamlessM4TTokenizer
        from .models.siglip import SiglipTokenizer
        from .models.speech_to_text import Speech2TextTokenizer
        from .models.speecht5 import SpeechT5Tokenizer
        from .models.t5 import T5Tokenizer
        from .models.udop import UdopTokenizer
        from .models.xglm import XGLMTokenizer
        from .models.xlm_prophetnet import XLMProphetNetTokenizer
        from .models.xlm_roberta import XLMRobertaTokenizer
        from .models.xlnet import XLNetTokenizer

    try:
        if not is_tokenizers_available():
            raise OptionalDependencyNotAvailable()
    except OptionalDependencyNotAvailable:
        from .utils.dummy_tokenizers_objects import *
    else:
        # Fast tokenizers imports
        from .models.albert import AlbertTokenizerFast
        from .models.bart import BartTokenizerFast
        from .models.barthez import BarthezTokenizerFast
        from .models.bert import BertTokenizerFast
        from .models.big_bird import BigBirdTokenizerFast
        from .models.blenderbot import BlenderbotTokenizerFast
        from .models.blenderbot_small import BlenderbotSmallTokenizerFast
        from .models.bloom import BloomTokenizerFast
        from .models.camembert import CamembertTokenizerFast
        from .models.clip import CLIPTokenizerFast
        from .models.code_llama import CodeLlamaTokenizerFast
        from .models.codegen import CodeGenTokenizerFast
        from .models.cohere import CohereTokenizerFast
        from .models.convbert import ConvBertTokenizerFast
        from .models.cpm import CpmTokenizerFast
        from .models.deberta import DebertaTokenizerFast
        from .models.deberta_v2 import DebertaV2TokenizerFast
        from .models.deprecated.retribert import RetriBertTokenizerFast
        from .models.distilbert import DistilBertTokenizerFast
        from .models.dpr import (
            DPRContextEncoderTokenizerFast,
            DPRQuestionEncoderTokenizerFast,
            DPRReaderTokenizerFast,
        )
        from .models.electra import ElectraTokenizerFast
        from .models.fnet import FNetTokenizerFast
        from .models.funnel import FunnelTokenizerFast
        from .models.gemma import GemmaTokenizerFast
        from .models.gpt2 import GPT2TokenizerFast
        from .models.gpt_neox import GPTNeoXTokenizerFast
        from .models.gpt_neox_japanese import GPTNeoXJapaneseTokenizer
        from .models.herbert import HerbertTokenizerFast
        from .models.layoutlm import LayoutLMTokenizerFast
        from .models.layoutlmv2 import LayoutLMv2TokenizerFast
        from .models.layoutlmv3 import LayoutLMv3TokenizerFast
        from .models.layoutxlm import LayoutXLMTokenizerFast
        from .models.led import LEDTokenizerFast
        from .models.llama import LlamaTokenizerFast
        from .models.longformer import LongformerTokenizerFast
        from .models.lxmert import LxmertTokenizerFast
        from .models.markuplm import MarkupLMTokenizerFast
        from .models.mbart import MBartTokenizerFast
        from .models.mbart50 import MBart50TokenizerFast
        from .models.mobilebert import MobileBertTokenizerFast
        from .models.mpnet import MPNetTokenizerFast
        from .models.mt5 import MT5TokenizerFast
        from .models.mvp import MvpTokenizerFast
        from .models.nllb import NllbTokenizerFast
        from .models.nougat import NougatTokenizerFast
        from .models.openai import OpenAIGPTTokenizerFast
        from .models.pegasus import PegasusTokenizerFast
        from .models.qwen2 import Qwen2TokenizerFast
        from .models.realm import RealmTokenizerFast
        from .models.reformer import ReformerTokenizerFast
        from .models.rembert import RemBertTokenizerFast
        from .models.roberta import RobertaTokenizerFast
        from .models.roformer import RoFormerTokenizerFast
        from .models.seamless_m4t import SeamlessM4TTokenizerFast
        from .models.splinter import SplinterTokenizerFast
        from .models.squeezebert import SqueezeBertTokenizerFast
        from .models.t5 import T5TokenizerFast
        from .models.udop import UdopTokenizerFast
        from .models.whisper import WhisperTokenizerFast
        from .models.xglm import XGLMTokenizerFast
        from .models.xlm_roberta import XLMRobertaTokenizerFast
        from .models.xlnet import XLNetTokenizerFast
        from .tokenization_utils_fast import PreTrainedTokenizerFast

    try:
        if not (is_sentencepiece_available() and is_tokenizers_available()):
            raise OptionalDependencyNotAvailable()
    except OptionalDependencyNotAvailable:
        from .utils.dummies_sentencepiece_and_tokenizers_objects import *
    else:
        from .convert_slow_tokenizer import (
            SLOW_TO_FAST_CONVERTERS,
            convert_slow_tokenizer,
        )

    try:
        if not is_tensorflow_text_available():
            raise OptionalDependencyNotAvailable()
    except OptionalDependencyNotAvailable:
        from .utils.dummy_tensorflow_text_objects import *
    else:
        from .models.bert import TFBertTokenizer

    try:
        if not is_keras_nlp_available():
            raise OptionalDependencyNotAvailable()
    except OptionalDependencyNotAvailable:
        from .utils.dummy_keras_nlp_objects import *
    else:
        from .models.gpt2 import TFGPT2Tokenizer

    try:
        if not is_vision_available():
            raise OptionalDependencyNotAvailable()
    except OptionalDependencyNotAvailable:
        from .utils.dummy_vision_objects import *
    else:
        from .image_processing_utils import ImageProcessingMixin
        from .image_utils import ImageFeatureExtractionMixin
        from .models.beit import BeitFeatureExtractor, BeitImageProcessor
        from .models.bit import BitImageProcessor
        from .models.blip import BlipImageProcessor
        from .models.bridgetower import BridgeTowerImageProcessor
        from .models.chinese_clip import (
            ChineseCLIPFeatureExtractor,
            ChineseCLIPImageProcessor,
        )
        from .models.clip import CLIPFeatureExtractor, CLIPImageProcessor
        from .models.conditional_detr import (
            ConditionalDetrFeatureExtractor,
            ConditionalDetrImageProcessor,
        )
        from .models.convnext import ConvNextFeatureExtractor, ConvNextImageProcessor
        from .models.deformable_detr import (
            DeformableDetrFeatureExtractor,
            DeformableDetrImageProcessor,
        )
        from .models.deit import DeiTFeatureExtractor, DeiTImageProcessor
        from .models.deta import DetaImageProcessor
        from .models.detr import DetrFeatureExtractor, DetrImageProcessor
        from .models.donut import DonutFeatureExtractor, DonutImageProcessor
        from .models.dpt import DPTFeatureExtractor, DPTImageProcessor
        from .models.efficientformer import EfficientFormerImageProcessor
        from .models.efficientnet import EfficientNetImageProcessor
        from .models.flava import (
            FlavaFeatureExtractor,
            FlavaImageProcessor,
            FlavaProcessor,
        )
        from .models.fuyu import FuyuImageProcessor, FuyuProcessor
        from .models.glpn import GLPNFeatureExtractor, GLPNImageProcessor
        from .models.grounding_dino import GroundingDinoImageProcessor
        from .models.idefics import IdeficsImageProcessor
        from .models.imagegpt import ImageGPTFeatureExtractor, ImageGPTImageProcessor
        from .models.layoutlmv2 import (
            LayoutLMv2FeatureExtractor,
            LayoutLMv2ImageProcessor,
        )
        from .models.layoutlmv3 import (
            LayoutLMv3FeatureExtractor,
            LayoutLMv3ImageProcessor,
        )
        from .models.levit import LevitFeatureExtractor, LevitImageProcessor
        from .models.llava_next import LlavaNextImageProcessor
        from .models.mask2former import Mask2FormerImageProcessor
        from .models.maskformer import (
            MaskFormerFeatureExtractor,
            MaskFormerImageProcessor,
        )
        from .models.mobilenet_v1 import (
            MobileNetV1FeatureExtractor,
            MobileNetV1ImageProcessor,
        )
        from .models.mobilenet_v2 import (
            MobileNetV2FeatureExtractor,
            MobileNetV2ImageProcessor,
        )
        from .models.mobilevit import MobileViTFeatureExtractor, MobileViTImageProcessor
        from .models.nougat import NougatImageProcessor
        from .models.oneformer import OneFormerImageProcessor
        from .models.owlv2 import Owlv2ImageProcessor
        from .models.owlvit import OwlViTFeatureExtractor, OwlViTImageProcessor
        from .models.perceiver import PerceiverFeatureExtractor, PerceiverImageProcessor
        from .models.pix2struct import Pix2StructImageProcessor
        from .models.poolformer import (
            PoolFormerFeatureExtractor,
            PoolFormerImageProcessor,
        )
        from .models.pvt import PvtImageProcessor
        from .models.sam import SamImageProcessor
        from .models.segformer import SegformerFeatureExtractor, SegformerImageProcessor
        from .models.seggpt import SegGptImageProcessor
        from .models.siglip import SiglipImageProcessor
        from .models.superpoint import SuperPointImageProcessor
        from .models.swin2sr import Swin2SRImageProcessor
        from .models.tvlt import TvltImageProcessor
        from .models.tvp import TvpImageProcessor
        from .models.videomae import VideoMAEFeatureExtractor, VideoMAEImageProcessor
        from .models.vilt import ViltFeatureExtractor, ViltImageProcessor, ViltProcessor
        from .models.vit import ViTFeatureExtractor, ViTImageProcessor
        from .models.vit_hybrid import ViTHybridImageProcessor
        from .models.vitmatte import VitMatteImageProcessor
        from .models.vivit import VivitImageProcessor
        from .models.yolos import YolosFeatureExtractor, YolosImageProcessor

    # Modeling
    try:
        if not is_torch_available():
            raise OptionalDependencyNotAvailable()
    except OptionalDependencyNotAvailable:
        from .utils.dummy_pt_objects import *
    else:
        # Benchmarks
        from .benchmark.benchmark import PyTorchBenchmark
        from .benchmark.benchmark_args import PyTorchBenchmarkArguments
        from .cache_utils import Cache, DynamicCache, SinkCache, StaticCache
        from .data.datasets import (
            GlueDataset,
            GlueDataTrainingArguments,
            LineByLineTextDataset,
            LineByLineWithRefDataset,
            LineByLineWithSOPTextDataset,
            SquadDataset,
            SquadDataTrainingArguments,
            TextDataset,
            TextDatasetForNextSentencePrediction,
        )
        from .generation import (
            AlternatingCodebooksLogitsProcessor,
            BeamScorer,
            BeamSearchScorer,
            ClassifierFreeGuidanceLogitsProcessor,
            ConstrainedBeamSearchScorer,
            Constraint,
            ConstraintListState,
            DisjunctiveConstraint,
            EncoderNoRepeatNGramLogitsProcessor,
            EncoderRepetitionPenaltyLogitsProcessor,
            EpsilonLogitsWarper,
            EtaLogitsWarper,
            ExponentialDecayLengthPenalty,
            ForcedBOSTokenLogitsProcessor,
            ForcedEOSTokenLogitsProcessor,
            ForceTokensLogitsProcessor,
            GenerationMixin,
            HammingDiversityLogitsProcessor,
            InfNanRemoveLogitsProcessor,
            LogitNormalization,
            LogitsProcessor,
            LogitsProcessorList,
            LogitsWarper,
            MaxLengthCriteria,
            MaxTimeCriteria,
            MinLengthLogitsProcessor,
            MinNewTokensLengthLogitsProcessor,
            NoBadWordsLogitsProcessor,
            NoRepeatNGramLogitsProcessor,
            PhrasalConstraint,
            PrefixConstrainedLogitsProcessor,
            RepetitionPenaltyLogitsProcessor,
            SequenceBiasLogitsProcessor,
            StoppingCriteria,
            StoppingCriteriaList,
            SuppressTokensAtBeginLogitsProcessor,
            SuppressTokensLogitsProcessor,
            TemperatureLogitsWarper,
            TopKLogitsWarper,
            TopPLogitsWarper,
            TypicalLogitsWarper,
            UnbatchedClassifierFreeGuidanceLogitsProcessor,
            WhisperTimeStampLogitsProcessor,
        )
        from .modeling_utils import PreTrainedModel
        from .models.albert import (
            ALBERT_PRETRAINED_MODEL_ARCHIVE_LIST,
            AlbertForMaskedLM,
            AlbertForMultipleChoice,
            AlbertForPreTraining,
            AlbertForQuestionAnswering,
            AlbertForSequenceClassification,
            AlbertForTokenClassification,
            AlbertModel,
            AlbertPreTrainedModel,
            load_tf_weights_in_albert,
        )
        from .models.align import (
            ALIGN_PRETRAINED_MODEL_ARCHIVE_LIST,
            AlignModel,
            AlignPreTrainedModel,
            AlignTextModel,
            AlignVisionModel,
        )
        from .models.altclip import (
            ALTCLIP_PRETRAINED_MODEL_ARCHIVE_LIST,
            AltCLIPModel,
            AltCLIPPreTrainedModel,
            AltCLIPTextModel,
            AltCLIPVisionModel,
        )
        from .models.audio_spectrogram_transformer import (
            AUDIO_SPECTROGRAM_TRANSFORMER_PRETRAINED_MODEL_ARCHIVE_LIST,
            ASTForAudioClassification,
            ASTModel,
            ASTPreTrainedModel,
        )
        from .models.auto import (
            MODEL_FOR_AUDIO_CLASSIFICATION_MAPPING,
            MODEL_FOR_AUDIO_FRAME_CLASSIFICATION_MAPPING,
            MODEL_FOR_AUDIO_XVECTOR_MAPPING,
            MODEL_FOR_BACKBONE_MAPPING,
            MODEL_FOR_CAUSAL_IMAGE_MODELING_MAPPING,
            MODEL_FOR_CAUSAL_LM_MAPPING,
            MODEL_FOR_CTC_MAPPING,
            MODEL_FOR_DEPTH_ESTIMATION_MAPPING,
            MODEL_FOR_DOCUMENT_QUESTION_ANSWERING_MAPPING,
            MODEL_FOR_IMAGE_CLASSIFICATION_MAPPING,
            MODEL_FOR_IMAGE_MAPPING,
            MODEL_FOR_IMAGE_SEGMENTATION_MAPPING,
            MODEL_FOR_IMAGE_TO_IMAGE_MAPPING,
            MODEL_FOR_INSTANCE_SEGMENTATION_MAPPING,
            MODEL_FOR_KEYPOINT_DETECTION_MAPPING,
            MODEL_FOR_MASK_GENERATION_MAPPING,
            MODEL_FOR_MASKED_IMAGE_MODELING_MAPPING,
            MODEL_FOR_MASKED_LM_MAPPING,
            MODEL_FOR_MULTIPLE_CHOICE_MAPPING,
            MODEL_FOR_NEXT_SENTENCE_PREDICTION_MAPPING,
            MODEL_FOR_OBJECT_DETECTION_MAPPING,
            MODEL_FOR_PRETRAINING_MAPPING,
            MODEL_FOR_QUESTION_ANSWERING_MAPPING,
            MODEL_FOR_SEMANTIC_SEGMENTATION_MAPPING,
            MODEL_FOR_SEQ_TO_SEQ_CAUSAL_LM_MAPPING,
            MODEL_FOR_SEQUENCE_CLASSIFICATION_MAPPING,
            MODEL_FOR_SPEECH_SEQ_2_SEQ_MAPPING,
            MODEL_FOR_TABLE_QUESTION_ANSWERING_MAPPING,
            MODEL_FOR_TEXT_ENCODING_MAPPING,
            MODEL_FOR_TEXT_TO_SPECTROGRAM_MAPPING,
            MODEL_FOR_TEXT_TO_WAVEFORM_MAPPING,
            MODEL_FOR_TIME_SERIES_CLASSIFICATION_MAPPING,
            MODEL_FOR_TIME_SERIES_REGRESSION_MAPPING,
            MODEL_FOR_TOKEN_CLASSIFICATION_MAPPING,
            MODEL_FOR_UNIVERSAL_SEGMENTATION_MAPPING,
            MODEL_FOR_VIDEO_CLASSIFICATION_MAPPING,
            MODEL_FOR_VISION_2_SEQ_MAPPING,
            MODEL_FOR_VISUAL_QUESTION_ANSWERING_MAPPING,
            MODEL_FOR_ZERO_SHOT_IMAGE_CLASSIFICATION_MAPPING,
            MODEL_FOR_ZERO_SHOT_OBJECT_DETECTION_MAPPING,
            MODEL_MAPPING,
            MODEL_WITH_LM_HEAD_MAPPING,
            AutoBackbone,
            AutoModel,
            AutoModelForAudioClassification,
            AutoModelForAudioFrameClassification,
            AutoModelForAudioXVector,
            AutoModelForCausalLM,
            AutoModelForCTC,
            AutoModelForDepthEstimation,
            AutoModelForDocumentQuestionAnswering,
            AutoModelForImageClassification,
            AutoModelForImageSegmentation,
            AutoModelForImageToImage,
            AutoModelForInstanceSegmentation,
            AutoModelForKeypointDetection,
            AutoModelForMaskedImageModeling,
            AutoModelForMaskedLM,
            AutoModelForMaskGeneration,
            AutoModelForMultipleChoice,
            AutoModelForNextSentencePrediction,
            AutoModelForObjectDetection,
            AutoModelForPreTraining,
            AutoModelForQuestionAnswering,
            AutoModelForSemanticSegmentation,
            AutoModelForSeq2SeqLM,
            AutoModelForSequenceClassification,
            AutoModelForSpeechSeq2Seq,
            AutoModelForTableQuestionAnswering,
            AutoModelForTextEncoding,
            AutoModelForTextToSpectrogram,
            AutoModelForTextToWaveform,
            AutoModelForTokenClassification,
            AutoModelForUniversalSegmentation,
            AutoModelForVideoClassification,
            AutoModelForVision2Seq,
            AutoModelForVisualQuestionAnswering,
            AutoModelForZeroShotImageClassification,
            AutoModelForZeroShotObjectDetection,
            AutoModelWithLMHead,
        )
        from .models.autoformer import (
            AUTOFORMER_PRETRAINED_MODEL_ARCHIVE_LIST,
            AutoformerForPrediction,
            AutoformerModel,
            AutoformerPreTrainedModel,
        )
        from .models.bark import (
            BARK_PRETRAINED_MODEL_ARCHIVE_LIST,
            BarkCausalModel,
            BarkCoarseModel,
            BarkFineModel,
            BarkModel,
            BarkPreTrainedModel,
            BarkSemanticModel,
        )
        from .models.bart import (
            BART_PRETRAINED_MODEL_ARCHIVE_LIST,
            BartForCausalLM,
            BartForConditionalGeneration,
            BartForQuestionAnswering,
            BartForSequenceClassification,
            BartModel,
            BartPreTrainedModel,
            BartPretrainedModel,
            PretrainedBartModel,
        )
        from .models.beit import (
            BEIT_PRETRAINED_MODEL_ARCHIVE_LIST,
            BeitBackbone,
            BeitForImageClassification,
            BeitForMaskedImageModeling,
            BeitForSemanticSegmentation,
            BeitModel,
            BeitPreTrainedModel,
        )
        from .models.bert import (
            BERT_PRETRAINED_MODEL_ARCHIVE_LIST,
            BertForMaskedLM,
            BertForMultipleChoice,
            BertForNextSentencePrediction,
            BertForPreTraining,
            BertForQuestionAnswering,
            BertForSequenceClassification,
            BertForTokenClassification,
            BertLayer,
            BertLMHeadModel,
            BertModel,
            BertPreTrainedModel,
            load_tf_weights_in_bert,
        )
        from .models.bert_generation import (
            BertGenerationDecoder,
            BertGenerationEncoder,
            BertGenerationPreTrainedModel,
            load_tf_weights_in_bert_generation,
        )
        from .models.big_bird import (
            BIG_BIRD_PRETRAINED_MODEL_ARCHIVE_LIST,
            BigBirdForCausalLM,
            BigBirdForMaskedLM,
            BigBirdForMultipleChoice,
            BigBirdForPreTraining,
            BigBirdForQuestionAnswering,
            BigBirdForSequenceClassification,
            BigBirdForTokenClassification,
            BigBirdLayer,
            BigBirdModel,
            BigBirdPreTrainedModel,
            load_tf_weights_in_big_bird,
        )
        from .models.bigbird_pegasus import (
            BIGBIRD_PEGASUS_PRETRAINED_MODEL_ARCHIVE_LIST,
            BigBirdPegasusForCausalLM,
            BigBirdPegasusForConditionalGeneration,
            BigBirdPegasusForQuestionAnswering,
            BigBirdPegasusForSequenceClassification,
            BigBirdPegasusModel,
            BigBirdPegasusPreTrainedModel,
        )
        from .models.biogpt import (
            BIOGPT_PRETRAINED_MODEL_ARCHIVE_LIST,
            BioGptForCausalLM,
            BioGptForSequenceClassification,
            BioGptForTokenClassification,
            BioGptModel,
            BioGptPreTrainedModel,
        )
        from .models.bit import (
            BIT_PRETRAINED_MODEL_ARCHIVE_LIST,
            BitBackbone,
            BitForImageClassification,
            BitModel,
            BitPreTrainedModel,
        )
        from .models.blenderbot import (
            BLENDERBOT_PRETRAINED_MODEL_ARCHIVE_LIST,
            BlenderbotForCausalLM,
            BlenderbotForConditionalGeneration,
            BlenderbotModel,
            BlenderbotPreTrainedModel,
        )
        from .models.blenderbot_small import (
            BLENDERBOT_SMALL_PRETRAINED_MODEL_ARCHIVE_LIST,
            BlenderbotSmallForCausalLM,
            BlenderbotSmallForConditionalGeneration,
            BlenderbotSmallModel,
            BlenderbotSmallPreTrainedModel,
        )
        from .models.blip import (
            BLIP_PRETRAINED_MODEL_ARCHIVE_LIST,
            BlipForConditionalGeneration,
            BlipForImageTextRetrieval,
            BlipForQuestionAnswering,
            BlipModel,
            BlipPreTrainedModel,
            BlipTextModel,
            BlipVisionModel,
        )
        from .models.blip_2 import (
            BLIP_2_PRETRAINED_MODEL_ARCHIVE_LIST,
            Blip2ForConditionalGeneration,
            Blip2Model,
            Blip2PreTrainedModel,
            Blip2QFormerModel,
            Blip2VisionModel,
        )
        from .models.bloom import (
            BLOOM_PRETRAINED_MODEL_ARCHIVE_LIST,
            BloomForCausalLM,
            BloomForQuestionAnswering,
            BloomForSequenceClassification,
            BloomForTokenClassification,
            BloomModel,
            BloomPreTrainedModel,
        )
        from .models.bridgetower import (
            BRIDGETOWER_PRETRAINED_MODEL_ARCHIVE_LIST,
            BridgeTowerForContrastiveLearning,
            BridgeTowerForImageAndTextRetrieval,
            BridgeTowerForMaskedLM,
            BridgeTowerModel,
            BridgeTowerPreTrainedModel,
        )
        from .models.bros import (
            BROS_PRETRAINED_MODEL_ARCHIVE_LIST,
            BrosForTokenClassification,
            BrosModel,
            BrosPreTrainedModel,
            BrosProcessor,
            BrosSpadeEEForTokenClassification,
            BrosSpadeELForTokenClassification,
        )
        from .models.camembert import (
            CAMEMBERT_PRETRAINED_MODEL_ARCHIVE_LIST,
            CamembertForCausalLM,
            CamembertForMaskedLM,
            CamembertForMultipleChoice,
            CamembertForQuestionAnswering,
            CamembertForSequenceClassification,
            CamembertForTokenClassification,
            CamembertModel,
            CamembertPreTrainedModel,
        )
        from .models.canine import (
            CANINE_PRETRAINED_MODEL_ARCHIVE_LIST,
            CanineForMultipleChoice,
            CanineForQuestionAnswering,
            CanineForSequenceClassification,
            CanineForTokenClassification,
            CanineLayer,
            CanineModel,
            CaninePreTrainedModel,
            load_tf_weights_in_canine,
        )
        from .models.chinese_clip import (
            CHINESE_CLIP_PRETRAINED_MODEL_ARCHIVE_LIST,
            ChineseCLIPModel,
            ChineseCLIPPreTrainedModel,
            ChineseCLIPTextModel,
            ChineseCLIPVisionModel,
        )
        from .models.clap import (
            CLAP_PRETRAINED_MODEL_ARCHIVE_LIST,
            ClapAudioModel,
            ClapAudioModelWithProjection,
            ClapFeatureExtractor,
            ClapModel,
            ClapPreTrainedModel,
            ClapTextModel,
            ClapTextModelWithProjection,
        )
        from .models.clip import (
            CLIP_PRETRAINED_MODEL_ARCHIVE_LIST,
            CLIPForImageClassification,
            CLIPModel,
            CLIPPreTrainedModel,
            CLIPTextModel,
            CLIPTextModelWithProjection,
            CLIPVisionModel,
            CLIPVisionModelWithProjection,
        )
        from .models.clipseg import (
            CLIPSEG_PRETRAINED_MODEL_ARCHIVE_LIST,
            CLIPSegForImageSegmentation,
            CLIPSegModel,
            CLIPSegPreTrainedModel,
            CLIPSegTextModel,
            CLIPSegVisionModel,
        )
        from .models.clvp import (
            CLVP_PRETRAINED_MODEL_ARCHIVE_LIST,
            ClvpDecoder,
            ClvpEncoder,
            ClvpForCausalLM,
            ClvpModel,
            ClvpModelForConditionalGeneration,
            ClvpPreTrainedModel,
        )
        from .models.codegen import (
            CODEGEN_PRETRAINED_MODEL_ARCHIVE_LIST,
            CodeGenForCausalLM,
            CodeGenModel,
            CodeGenPreTrainedModel,
        )
        from .models.cohere import (
            CohereForCausalLM,
            CohereModel,
            CoherePreTrainedModel,
        )
        from .models.conditional_detr import (
            CONDITIONAL_DETR_PRETRAINED_MODEL_ARCHIVE_LIST,
            ConditionalDetrForObjectDetection,
            ConditionalDetrForSegmentation,
            ConditionalDetrModel,
            ConditionalDetrPreTrainedModel,
        )
        from .models.convbert import (
            CONVBERT_PRETRAINED_MODEL_ARCHIVE_LIST,
            ConvBertForMaskedLM,
            ConvBertForMultipleChoice,
            ConvBertForQuestionAnswering,
            ConvBertForSequenceClassification,
            ConvBertForTokenClassification,
            ConvBertLayer,
            ConvBertModel,
            ConvBertPreTrainedModel,
            load_tf_weights_in_convbert,
        )
        from .models.convnext import (
            CONVNEXT_PRETRAINED_MODEL_ARCHIVE_LIST,
            ConvNextBackbone,
            ConvNextForImageClassification,
            ConvNextModel,
            ConvNextPreTrainedModel,
        )
        from .models.convnextv2 import (
            CONVNEXTV2_PRETRAINED_MODEL_ARCHIVE_LIST,
            ConvNextV2Backbone,
            ConvNextV2ForImageClassification,
            ConvNextV2Model,
            ConvNextV2PreTrainedModel,
        )
        from .models.cpmant import (
            CPMANT_PRETRAINED_MODEL_ARCHIVE_LIST,
            CpmAntForCausalLM,
            CpmAntModel,
            CpmAntPreTrainedModel,
        )
        from .models.ctrl import (
            CTRL_PRETRAINED_MODEL_ARCHIVE_LIST,
            CTRLForSequenceClassification,
            CTRLLMHeadModel,
            CTRLModel,
            CTRLPreTrainedModel,
        )
        from .models.cvt import (
            CVT_PRETRAINED_MODEL_ARCHIVE_LIST,
            CvtForImageClassification,
            CvtModel,
            CvtPreTrainedModel,
        )
        from .models.data2vec import (
            DATA2VEC_AUDIO_PRETRAINED_MODEL_ARCHIVE_LIST,
            DATA2VEC_TEXT_PRETRAINED_MODEL_ARCHIVE_LIST,
            DATA2VEC_VISION_PRETRAINED_MODEL_ARCHIVE_LIST,
            Data2VecAudioForAudioFrameClassification,
            Data2VecAudioForCTC,
            Data2VecAudioForSequenceClassification,
            Data2VecAudioForXVector,
            Data2VecAudioModel,
            Data2VecAudioPreTrainedModel,
            Data2VecTextForCausalLM,
            Data2VecTextForMaskedLM,
            Data2VecTextForMultipleChoice,
            Data2VecTextForQuestionAnswering,
            Data2VecTextForSequenceClassification,
            Data2VecTextForTokenClassification,
            Data2VecTextModel,
            Data2VecTextPreTrainedModel,
            Data2VecVisionForImageClassification,
            Data2VecVisionForSemanticSegmentation,
            Data2VecVisionModel,
            Data2VecVisionPreTrainedModel,
        )
        from .models.deberta import (
            DEBERTA_PRETRAINED_MODEL_ARCHIVE_LIST,
            DebertaForMaskedLM,
            DebertaForQuestionAnswering,
            DebertaForSequenceClassification,
            DebertaForTokenClassification,
            DebertaModel,
            DebertaPreTrainedModel,
        )
        from .models.deberta_v2 import (
            DEBERTA_V2_PRETRAINED_MODEL_ARCHIVE_LIST,
            DebertaV2ForMaskedLM,
            DebertaV2ForMultipleChoice,
            DebertaV2ForQuestionAnswering,
            DebertaV2ForSequenceClassification,
            DebertaV2ForTokenClassification,
            DebertaV2Model,
            DebertaV2PreTrainedModel,
        )
        from .models.decision_transformer import (
            DECISION_TRANSFORMER_PRETRAINED_MODEL_ARCHIVE_LIST,
            DecisionTransformerGPT2Model,
            DecisionTransformerGPT2PreTrainedModel,
            DecisionTransformerModel,
            DecisionTransformerPreTrainedModel,
        )
        from .models.deformable_detr import (
            DEFORMABLE_DETR_PRETRAINED_MODEL_ARCHIVE_LIST,
            DeformableDetrForObjectDetection,
            DeformableDetrModel,
            DeformableDetrPreTrainedModel,
        )
        from .models.deit import (
            DEIT_PRETRAINED_MODEL_ARCHIVE_LIST,
            DeiTForImageClassification,
            DeiTForImageClassificationWithTeacher,
            DeiTForMaskedImageModeling,
            DeiTModel,
            DeiTPreTrainedModel,
        )
        from .models.deprecated.mctct import (
            MCTCT_PRETRAINED_MODEL_ARCHIVE_LIST,
            MCTCTForCTC,
            MCTCTModel,
            MCTCTPreTrainedModel,
        )
        from .models.deprecated.mmbt import (
            MMBTForClassification,
            MMBTModel,
            ModalEmbeddings,
        )
        from .models.deprecated.open_llama import (
            OpenLlamaForCausalLM,
            OpenLlamaForSequenceClassification,
            OpenLlamaModel,
            OpenLlamaPreTrainedModel,
        )
        from .models.deprecated.retribert import (
            RETRIBERT_PRETRAINED_MODEL_ARCHIVE_LIST,
            RetriBertModel,
            RetriBertPreTrainedModel,
        )
        from .models.deprecated.trajectory_transformer import (
            TRAJECTORY_TRANSFORMER_PRETRAINED_MODEL_ARCHIVE_LIST,
            TrajectoryTransformerModel,
            TrajectoryTransformerPreTrainedModel,
        )
        from .models.deprecated.transfo_xl import (
            TRANSFO_XL_PRETRAINED_MODEL_ARCHIVE_LIST,
            AdaptiveEmbedding,
            TransfoXLForSequenceClassification,
            TransfoXLLMHeadModel,
            TransfoXLModel,
            TransfoXLPreTrainedModel,
            load_tf_weights_in_transfo_xl,
        )
        from .models.deprecated.van import (
            VAN_PRETRAINED_MODEL_ARCHIVE_LIST,
            VanForImageClassification,
            VanModel,
            VanPreTrainedModel,
        )
        from .models.depth_anything import (
            DEPTH_ANYTHING_PRETRAINED_MODEL_ARCHIVE_LIST,
            DepthAnythingForDepthEstimation,
            DepthAnythingPreTrainedModel,
        )
        from .models.deta import (
            DETA_PRETRAINED_MODEL_ARCHIVE_LIST,
            DetaForObjectDetection,
            DetaModel,
            DetaPreTrainedModel,
        )
        from .models.detr import (
            DETR_PRETRAINED_MODEL_ARCHIVE_LIST,
            DetrForObjectDetection,
            DetrForSegmentation,
            DetrModel,
            DetrPreTrainedModel,
        )
        from .models.dinat import (
            DINAT_PRETRAINED_MODEL_ARCHIVE_LIST,
            DinatBackbone,
            DinatForImageClassification,
            DinatModel,
            DinatPreTrainedModel,
        )
        from .models.dinov2 import (
            DINOV2_PRETRAINED_MODEL_ARCHIVE_LIST,
            Dinov2Backbone,
            Dinov2ForImageClassification,
            Dinov2Model,
            Dinov2PreTrainedModel,
        )
        from .models.distilbert import (
            DISTILBERT_PRETRAINED_MODEL_ARCHIVE_LIST,
            DistilBertForMaskedLM,
            DistilBertForMultipleChoice,
            DistilBertForQuestionAnswering,
            DistilBertForSequenceClassification,
            DistilBertForTokenClassification,
            DistilBertModel,
            DistilBertPreTrainedModel,
        )
        from .models.donut import (
            DONUT_SWIN_PRETRAINED_MODEL_ARCHIVE_LIST,
            DonutSwinModel,
            DonutSwinPreTrainedModel,
        )
        from .models.dpr import (
            DPR_CONTEXT_ENCODER_PRETRAINED_MODEL_ARCHIVE_LIST,
            DPR_QUESTION_ENCODER_PRETRAINED_MODEL_ARCHIVE_LIST,
            DPR_READER_PRETRAINED_MODEL_ARCHIVE_LIST,
            DPRContextEncoder,
            DPRPretrainedContextEncoder,
            DPRPreTrainedModel,
            DPRPretrainedQuestionEncoder,
            DPRPretrainedReader,
            DPRQuestionEncoder,
            DPRReader,
        )
        from .models.dpt import (
            DPT_PRETRAINED_MODEL_ARCHIVE_LIST,
            DPTForDepthEstimation,
            DPTForSemanticSegmentation,
            DPTModel,
            DPTPreTrainedModel,
        )
        from .models.efficientformer import (
            EFFICIENTFORMER_PRETRAINED_MODEL_ARCHIVE_LIST,
            EfficientFormerForImageClassification,
            EfficientFormerForImageClassificationWithTeacher,
            EfficientFormerModel,
            EfficientFormerPreTrainedModel,
        )
        from .models.efficientnet import (
            EFFICIENTNET_PRETRAINED_MODEL_ARCHIVE_LIST,
            EfficientNetForImageClassification,
            EfficientNetModel,
            EfficientNetPreTrainedModel,
        )
        from .models.electra import (
            ELECTRA_PRETRAINED_MODEL_ARCHIVE_LIST,
            ElectraForCausalLM,
            ElectraForMaskedLM,
            ElectraForMultipleChoice,
            ElectraForPreTraining,
            ElectraForQuestionAnswering,
            ElectraForSequenceClassification,
            ElectraForTokenClassification,
            ElectraModel,
            ElectraPreTrainedModel,
            load_tf_weights_in_electra,
        )
        from .models.encodec import (
            ENCODEC_PRETRAINED_MODEL_ARCHIVE_LIST,
            EncodecModel,
            EncodecPreTrainedModel,
        )
        from .models.encoder_decoder import EncoderDecoderModel
        from .models.ernie import (
            ERNIE_PRETRAINED_MODEL_ARCHIVE_LIST,
            ErnieForCausalLM,
            ErnieForMaskedLM,
            ErnieForMultipleChoice,
            ErnieForNextSentencePrediction,
            ErnieForPreTraining,
            ErnieForQuestionAnswering,
            ErnieForSequenceClassification,
            ErnieForTokenClassification,
            ErnieModel,
            ErniePreTrainedModel,
        )
        from .models.ernie_m import (
            ERNIE_M_PRETRAINED_MODEL_ARCHIVE_LIST,
            ErnieMForInformationExtraction,
            ErnieMForMultipleChoice,
            ErnieMForQuestionAnswering,
            ErnieMForSequenceClassification,
            ErnieMForTokenClassification,
            ErnieMModel,
            ErnieMPreTrainedModel,
        )
        from .models.esm import (
            ESM_PRETRAINED_MODEL_ARCHIVE_LIST,
            EsmFoldPreTrainedModel,
            EsmForMaskedLM,
            EsmForProteinFolding,
            EsmForSequenceClassification,
            EsmForTokenClassification,
            EsmModel,
            EsmPreTrainedModel,
        )
        from .models.falcon import (
            FALCON_PRETRAINED_MODEL_ARCHIVE_LIST,
            FalconForCausalLM,
            FalconForQuestionAnswering,
            FalconForSequenceClassification,
            FalconForTokenClassification,
            FalconModel,
            FalconPreTrainedModel,
        )
        from .models.fastspeech2_conformer import (
            FASTSPEECH2_CONFORMER_PRETRAINED_MODEL_ARCHIVE_LIST,
            FastSpeech2ConformerHifiGan,
            FastSpeech2ConformerModel,
            FastSpeech2ConformerPreTrainedModel,
            FastSpeech2ConformerWithHifiGan,
        )
        from .models.flaubert import (
            FLAUBERT_PRETRAINED_MODEL_ARCHIVE_LIST,
            FlaubertForMultipleChoice,
            FlaubertForQuestionAnswering,
            FlaubertForQuestionAnsweringSimple,
            FlaubertForSequenceClassification,
            FlaubertForTokenClassification,
            FlaubertModel,
            FlaubertPreTrainedModel,
            FlaubertWithLMHeadModel,
        )
        from .models.flava import (
            FLAVA_PRETRAINED_MODEL_ARCHIVE_LIST,
            FlavaForPreTraining,
            FlavaImageCodebook,
            FlavaImageModel,
            FlavaModel,
            FlavaMultimodalModel,
            FlavaPreTrainedModel,
            FlavaTextModel,
        )
        from .models.fnet import (
            FNET_PRETRAINED_MODEL_ARCHIVE_LIST,
            FNetForMaskedLM,
            FNetForMultipleChoice,
            FNetForNextSentencePrediction,
            FNetForPreTraining,
            FNetForQuestionAnswering,
            FNetForSequenceClassification,
            FNetForTokenClassification,
            FNetLayer,
            FNetModel,
            FNetPreTrainedModel,
        )
        from .models.focalnet import (
            FOCALNET_PRETRAINED_MODEL_ARCHIVE_LIST,
            FocalNetBackbone,
            FocalNetForImageClassification,
            FocalNetForMaskedImageModeling,
            FocalNetModel,
            FocalNetPreTrainedModel,
        )
        from .models.fsmt import (
            FSMTForConditionalGeneration,
            FSMTModel,
            PretrainedFSMTModel,
        )
        from .models.funnel import (
            FUNNEL_PRETRAINED_MODEL_ARCHIVE_LIST,
            FunnelBaseModel,
            FunnelForMaskedLM,
            FunnelForMultipleChoice,
            FunnelForPreTraining,
            FunnelForQuestionAnswering,
            FunnelForSequenceClassification,
            FunnelForTokenClassification,
            FunnelModel,
            FunnelPreTrainedModel,
            load_tf_weights_in_funnel,
        )
        from .models.fuyu import (
            FuyuForCausalLM,
            FuyuPreTrainedModel,
        )
        from .models.gemma import (
            GemmaForCausalLM,
            GemmaForSequenceClassification,
            GemmaModel,
            GemmaPreTrainedModel,
        )
        from .models.git import (
            GIT_PRETRAINED_MODEL_ARCHIVE_LIST,
            GitForCausalLM,
            GitModel,
            GitPreTrainedModel,
            GitVisionModel,
        )
        from .models.glpn import (
            GLPN_PRETRAINED_MODEL_ARCHIVE_LIST,
            GLPNForDepthEstimation,
            GLPNModel,
            GLPNPreTrainedModel,
        )
        from .models.gpt2 import (
            GPT2_PRETRAINED_MODEL_ARCHIVE_LIST,
            GPT2DoubleHeadsModel,
            GPT2ForQuestionAnswering,
            GPT2ForSequenceClassification,
            GPT2ForTokenClassification,
            GPT2LMHeadModel,
            GPT2Model,
            GPT2PreTrainedModel,
            load_tf_weights_in_gpt2,
        )
        from .models.gpt_bigcode import (
            GPT_BIGCODE_PRETRAINED_MODEL_ARCHIVE_LIST,
            GPTBigCodeForCausalLM,
            GPTBigCodeForSequenceClassification,
            GPTBigCodeForTokenClassification,
            GPTBigCodeModel,
            GPTBigCodePreTrainedModel,
        )
        from .models.gpt_neo import (
            GPT_NEO_PRETRAINED_MODEL_ARCHIVE_LIST,
            GPTNeoForCausalLM,
            GPTNeoForQuestionAnswering,
            GPTNeoForSequenceClassification,
            GPTNeoForTokenClassification,
            GPTNeoModel,
            GPTNeoPreTrainedModel,
            load_tf_weights_in_gpt_neo,
        )
        from .models.gpt_neox import (
            GPT_NEOX_PRETRAINED_MODEL_ARCHIVE_LIST,
            GPTNeoXForCausalLM,
            GPTNeoXForQuestionAnswering,
            GPTNeoXForSequenceClassification,
            GPTNeoXForTokenClassification,
            GPTNeoXLayer,
            GPTNeoXModel,
            GPTNeoXPreTrainedModel,
        )
        from .models.gpt_neox_japanese import (
            GPT_NEOX_JAPANESE_PRETRAINED_MODEL_ARCHIVE_LIST,
            GPTNeoXJapaneseForCausalLM,
            GPTNeoXJapaneseLayer,
            GPTNeoXJapaneseModel,
            GPTNeoXJapanesePreTrainedModel,
        )
        from .models.gptj import (
            GPTJ_PRETRAINED_MODEL_ARCHIVE_LIST,
            GPTJForCausalLM,
            GPTJForQuestionAnswering,
            GPTJForSequenceClassification,
            GPTJModel,
            GPTJPreTrainedModel,
        )
        from .models.gptsan_japanese import (
            GPTSAN_JAPANESE_PRETRAINED_MODEL_ARCHIVE_LIST,
            GPTSanJapaneseForConditionalGeneration,
            GPTSanJapaneseModel,
            GPTSanJapanesePreTrainedModel,
        )
        from .models.graphormer import (
            GRAPHORMER_PRETRAINED_MODEL_ARCHIVE_LIST,
            GraphormerForGraphClassification,
            GraphormerModel,
            GraphormerPreTrainedModel,
        )
        from .models.grounding_dino import (
            GROUNDING_DINO_PRETRAINED_MODEL_ARCHIVE_LIST,
            GroundingDinoForObjectDetection,
            GroundingDinoModel,
            GroundingDinoPreTrainedModel,
        )
        from .models.groupvit import (
            GROUPVIT_PRETRAINED_MODEL_ARCHIVE_LIST,
            GroupViTModel,
            GroupViTPreTrainedModel,
            GroupViTTextModel,
            GroupViTVisionModel,
        )
        from .models.hubert import (
            HUBERT_PRETRAINED_MODEL_ARCHIVE_LIST,
            HubertForCTC,
            HubertForSequenceClassification,
            HubertModel,
            HubertPreTrainedModel,
        )
        from .models.ibert import (
            IBERT_PRETRAINED_MODEL_ARCHIVE_LIST,
            IBertForMaskedLM,
            IBertForMultipleChoice,
            IBertForQuestionAnswering,
            IBertForSequenceClassification,
            IBertForTokenClassification,
            IBertModel,
            IBertPreTrainedModel,
        )
        from .models.idefics import (
            IDEFICS_PRETRAINED_MODEL_ARCHIVE_LIST,
            IdeficsForVisionText2Text,
            IdeficsModel,
            IdeficsPreTrainedModel,
            IdeficsProcessor,
        )
        from .models.imagegpt import (
            IMAGEGPT_PRETRAINED_MODEL_ARCHIVE_LIST,
            ImageGPTForCausalImageModeling,
            ImageGPTForImageClassification,
            ImageGPTModel,
            ImageGPTPreTrainedModel,
            load_tf_weights_in_imagegpt,
        )
        from .models.informer import (
            INFORMER_PRETRAINED_MODEL_ARCHIVE_LIST,
            InformerForPrediction,
            InformerModel,
            InformerPreTrainedModel,
        )
        from .models.instructblip import (
            INSTRUCTBLIP_PRETRAINED_MODEL_ARCHIVE_LIST,
            InstructBlipForConditionalGeneration,
            InstructBlipPreTrainedModel,
            InstructBlipQFormerModel,
            InstructBlipVisionModel,
        )
        from .models.jukebox import (
            JUKEBOX_PRETRAINED_MODEL_ARCHIVE_LIST,
            JukeboxModel,
            JukeboxPreTrainedModel,
            JukeboxPrior,
            JukeboxVQVAE,
        )
        from .models.kosmos2 import (
            KOSMOS2_PRETRAINED_MODEL_ARCHIVE_LIST,
            Kosmos2ForConditionalGeneration,
            Kosmos2Model,
            Kosmos2PreTrainedModel,
        )
        from .models.layoutlm import (
            LAYOUTLM_PRETRAINED_MODEL_ARCHIVE_LIST,
            LayoutLMForMaskedLM,
            LayoutLMForQuestionAnswering,
            LayoutLMForSequenceClassification,
            LayoutLMForTokenClassification,
            LayoutLMModel,
            LayoutLMPreTrainedModel,
        )
        from .models.layoutlmv2 import (
            LAYOUTLMV2_PRETRAINED_MODEL_ARCHIVE_LIST,
            LayoutLMv2ForQuestionAnswering,
            LayoutLMv2ForSequenceClassification,
            LayoutLMv2ForTokenClassification,
            LayoutLMv2Model,
            LayoutLMv2PreTrainedModel,
        )
        from .models.layoutlmv3 import (
            LAYOUTLMV3_PRETRAINED_MODEL_ARCHIVE_LIST,
            LayoutLMv3ForQuestionAnswering,
            LayoutLMv3ForSequenceClassification,
            LayoutLMv3ForTokenClassification,
            LayoutLMv3Model,
            LayoutLMv3PreTrainedModel,
        )
        from .models.led import (
            LED_PRETRAINED_MODEL_ARCHIVE_LIST,
            LEDForConditionalGeneration,
            LEDForQuestionAnswering,
            LEDForSequenceClassification,
            LEDModel,
            LEDPreTrainedModel,
        )
        from .models.levit import (
            LEVIT_PRETRAINED_MODEL_ARCHIVE_LIST,
            LevitForImageClassification,
            LevitForImageClassificationWithTeacher,
            LevitModel,
            LevitPreTrainedModel,
        )
        from .models.lilt import (
            LILT_PRETRAINED_MODEL_ARCHIVE_LIST,
            LiltForQuestionAnswering,
            LiltForSequenceClassification,
            LiltForTokenClassification,
            LiltModel,
            LiltPreTrainedModel,
        )
        from .models.llama import (
            LlamaForCausalLM,
            LlamaForQuestionAnswering,
            LlamaForSequenceClassification,
            LlamaModel,
            LlamaPreTrainedModel,
        )
        from .models.llava import (
            LLAVA_PRETRAINED_MODEL_ARCHIVE_LIST,
            LlavaForConditionalGeneration,
            LlavaPreTrainedModel,
        )
        from .models.llava_next import (
            LLAVA_NEXT_PRETRAINED_MODEL_ARCHIVE_LIST,
            LlavaNextForConditionalGeneration,
            LlavaNextPreTrainedModel,
        )
        from .models.longformer import (
            LONGFORMER_PRETRAINED_MODEL_ARCHIVE_LIST,
            LongformerForMaskedLM,
            LongformerForMultipleChoice,
            LongformerForQuestionAnswering,
            LongformerForSequenceClassification,
            LongformerForTokenClassification,
            LongformerModel,
            LongformerPreTrainedModel,
            LongformerSelfAttention,
        )
        from .models.longt5 import (
            LONGT5_PRETRAINED_MODEL_ARCHIVE_LIST,
            LongT5EncoderModel,
            LongT5ForConditionalGeneration,
            LongT5Model,
            LongT5PreTrainedModel,
        )
        from .models.luke import (
            LUKE_PRETRAINED_MODEL_ARCHIVE_LIST,
            LukeForEntityClassification,
            LukeForEntityPairClassification,
            LukeForEntitySpanClassification,
            LukeForMaskedLM,
            LukeForMultipleChoice,
            LukeForQuestionAnswering,
            LukeForSequenceClassification,
            LukeForTokenClassification,
            LukeModel,
            LukePreTrainedModel,
        )
        from .models.lxmert import (
            LxmertEncoder,
            LxmertForPreTraining,
            LxmertForQuestionAnswering,
            LxmertModel,
            LxmertPreTrainedModel,
            LxmertVisualFeatureEncoder,
            LxmertXLayer,
        )
        from .models.m2m_100 import (
            M2M_100_PRETRAINED_MODEL_ARCHIVE_LIST,
            M2M100ForConditionalGeneration,
            M2M100Model,
            M2M100PreTrainedModel,
        )
        from .models.mamba import (
            MAMBA_PRETRAINED_MODEL_ARCHIVE_LIST,
            MambaForCausalLM,
            MambaModel,
            MambaPreTrainedModel,
        )
        from .models.marian import MarianForCausalLM, MarianModel, MarianMTModel
        from .models.markuplm import (
            MARKUPLM_PRETRAINED_MODEL_ARCHIVE_LIST,
            MarkupLMForQuestionAnswering,
            MarkupLMForSequenceClassification,
            MarkupLMForTokenClassification,
            MarkupLMModel,
            MarkupLMPreTrainedModel,
        )
        from .models.mask2former import (
            MASK2FORMER_PRETRAINED_MODEL_ARCHIVE_LIST,
            Mask2FormerForUniversalSegmentation,
            Mask2FormerModel,
            Mask2FormerPreTrainedModel,
        )
        from .models.maskformer import (
            MASKFORMER_PRETRAINED_MODEL_ARCHIVE_LIST,
            MaskFormerForInstanceSegmentation,
            MaskFormerModel,
            MaskFormerPreTrainedModel,
            MaskFormerSwinBackbone,
        )
        from .models.mbart import (
            MBartForCausalLM,
            MBartForConditionalGeneration,
            MBartForQuestionAnswering,
            MBartForSequenceClassification,
            MBartModel,
            MBartPreTrainedModel,
        )
        from .models.mega import (
            MEGA_PRETRAINED_MODEL_ARCHIVE_LIST,
            MegaForCausalLM,
            MegaForMaskedLM,
            MegaForMultipleChoice,
            MegaForQuestionAnswering,
            MegaForSequenceClassification,
            MegaForTokenClassification,
            MegaModel,
            MegaPreTrainedModel,
        )
        from .models.megatron_bert import (
            MEGATRON_BERT_PRETRAINED_MODEL_ARCHIVE_LIST,
            MegatronBertForCausalLM,
            MegatronBertForMaskedLM,
            MegatronBertForMultipleChoice,
            MegatronBertForNextSentencePrediction,
            MegatronBertForPreTraining,
            MegatronBertForQuestionAnswering,
            MegatronBertForSequenceClassification,
            MegatronBertForTokenClassification,
            MegatronBertModel,
            MegatronBertPreTrainedModel,
        )
        from .models.mgp_str import (
            MGP_STR_PRETRAINED_MODEL_ARCHIVE_LIST,
            MgpstrForSceneTextRecognition,
            MgpstrModel,
            MgpstrPreTrainedModel,
        )
        from .models.mistral import (
            MistralForCausalLM,
            MistralForSequenceClassification,
            MistralModel,
            MistralPreTrainedModel,
        )
        from .models.mixtral import (
            MixtralForCausalLM,
            MixtralForSequenceClassification,
            MixtralModel,
            MixtralPreTrainedModel,
        )
        from .models.mobilebert import (
            MOBILEBERT_PRETRAINED_MODEL_ARCHIVE_LIST,
            MobileBertForMaskedLM,
            MobileBertForMultipleChoice,
            MobileBertForNextSentencePrediction,
            MobileBertForPreTraining,
            MobileBertForQuestionAnswering,
            MobileBertForSequenceClassification,
            MobileBertForTokenClassification,
            MobileBertLayer,
            MobileBertModel,
            MobileBertPreTrainedModel,
            load_tf_weights_in_mobilebert,
        )
        from .models.mobilenet_v1 import (
            MOBILENET_V1_PRETRAINED_MODEL_ARCHIVE_LIST,
            MobileNetV1ForImageClassification,
            MobileNetV1Model,
            MobileNetV1PreTrainedModel,
            load_tf_weights_in_mobilenet_v1,
        )
        from .models.mobilenet_v2 import (
            MOBILENET_V2_PRETRAINED_MODEL_ARCHIVE_LIST,
            MobileNetV2ForImageClassification,
            MobileNetV2ForSemanticSegmentation,
            MobileNetV2Model,
            MobileNetV2PreTrainedModel,
            load_tf_weights_in_mobilenet_v2,
        )
        from .models.mobilevit import (
            MOBILEVIT_PRETRAINED_MODEL_ARCHIVE_LIST,
            MobileViTForImageClassification,
            MobileViTForSemanticSegmentation,
            MobileViTModel,
            MobileViTPreTrainedModel,
        )
        from .models.mobilevitv2 import (
            MOBILEVITV2_PRETRAINED_MODEL_ARCHIVE_LIST,
            MobileViTV2ForImageClassification,
            MobileViTV2ForSemanticSegmentation,
            MobileViTV2Model,
            MobileViTV2PreTrainedModel,
        )
        from .models.mpnet import (
            MPNET_PRETRAINED_MODEL_ARCHIVE_LIST,
            MPNetForMaskedLM,
            MPNetForMultipleChoice,
            MPNetForQuestionAnswering,
            MPNetForSequenceClassification,
            MPNetForTokenClassification,
            MPNetLayer,
            MPNetModel,
            MPNetPreTrainedModel,
        )
        from .models.mpt import (
            MPT_PRETRAINED_MODEL_ARCHIVE_LIST,
            MptForCausalLM,
            MptForQuestionAnswering,
            MptForSequenceClassification,
            MptForTokenClassification,
            MptModel,
            MptPreTrainedModel,
        )
        from .models.mra import (
            MRA_PRETRAINED_MODEL_ARCHIVE_LIST,
            MraForMaskedLM,
            MraForMultipleChoice,
            MraForQuestionAnswering,
            MraForSequenceClassification,
            MraForTokenClassification,
            MraModel,
            MraPreTrainedModel,
        )
        from .models.mt5 import (
            MT5EncoderModel,
            MT5ForConditionalGeneration,
            MT5ForQuestionAnswering,
            MT5ForSequenceClassification,
            MT5ForTokenClassification,
            MT5Model,
            MT5PreTrainedModel,
        )
        from .models.musicgen import (
            MUSICGEN_PRETRAINED_MODEL_ARCHIVE_LIST,
            MusicgenForCausalLM,
            MusicgenForConditionalGeneration,
            MusicgenModel,
            MusicgenPreTrainedModel,
            MusicgenProcessor,
        )
        from .models.musicgen_melody import (
            MUSICGEN_MELODY_PRETRAINED_MODEL_ARCHIVE_LIST,
            MusicgenMelodyForCausalLM,
            MusicgenMelodyForConditionalGeneration,
            MusicgenMelodyModel,
            MusicgenMelodyPreTrainedModel,
        )
        from .models.mvp import (
            MVP_PRETRAINED_MODEL_ARCHIVE_LIST,
            MvpForCausalLM,
            MvpForConditionalGeneration,
            MvpForQuestionAnswering,
            MvpForSequenceClassification,
            MvpModel,
            MvpPreTrainedModel,
        )
        from .models.nat import (
            NAT_PRETRAINED_MODEL_ARCHIVE_LIST,
            NatBackbone,
            NatForImageClassification,
            NatModel,
            NatPreTrainedModel,
        )
        from .models.nezha import (
            NEZHA_PRETRAINED_MODEL_ARCHIVE_LIST,
            NezhaForMaskedLM,
            NezhaForMultipleChoice,
            NezhaForNextSentencePrediction,
            NezhaForPreTraining,
            NezhaForQuestionAnswering,
            NezhaForSequenceClassification,
            NezhaForTokenClassification,
            NezhaModel,
            NezhaPreTrainedModel,
        )
        from .models.nllb_moe import (
            NLLB_MOE_PRETRAINED_MODEL_ARCHIVE_LIST,
            NllbMoeForConditionalGeneration,
            NllbMoeModel,
            NllbMoePreTrainedModel,
            NllbMoeSparseMLP,
            NllbMoeTop2Router,
        )
        from .models.nystromformer import (
            NYSTROMFORMER_PRETRAINED_MODEL_ARCHIVE_LIST,
            NystromformerForMaskedLM,
            NystromformerForMultipleChoice,
            NystromformerForQuestionAnswering,
            NystromformerForSequenceClassification,
            NystromformerForTokenClassification,
            NystromformerLayer,
            NystromformerModel,
            NystromformerPreTrainedModel,
        )
        from .models.oneformer import (
            ONEFORMER_PRETRAINED_MODEL_ARCHIVE_LIST,
            OneFormerForUniversalSegmentation,
            OneFormerModel,
            OneFormerPreTrainedModel,
        )
        from .models.openai import (
            OPENAI_GPT_PRETRAINED_MODEL_ARCHIVE_LIST,
            OpenAIGPTDoubleHeadsModel,
            OpenAIGPTForSequenceClassification,
            OpenAIGPTLMHeadModel,
            OpenAIGPTModel,
            OpenAIGPTPreTrainedModel,
            load_tf_weights_in_openai_gpt,
        )
        from .models.opt import (
            OPT_PRETRAINED_MODEL_ARCHIVE_LIST,
            OPTForCausalLM,
            OPTForQuestionAnswering,
            OPTForSequenceClassification,
            OPTModel,
            OPTPreTrainedModel,
        )
        from .models.owlv2 import (
            OWLV2_PRETRAINED_MODEL_ARCHIVE_LIST,
            Owlv2ForObjectDetection,
            Owlv2Model,
            Owlv2PreTrainedModel,
            Owlv2TextModel,
            Owlv2VisionModel,
        )
        from .models.owlvit import (
            OWLVIT_PRETRAINED_MODEL_ARCHIVE_LIST,
            OwlViTForObjectDetection,
            OwlViTModel,
            OwlViTPreTrainedModel,
            OwlViTTextModel,
            OwlViTVisionModel,
        )
        from .models.patchtsmixer import (
            PATCHTSMIXER_PRETRAINED_MODEL_ARCHIVE_LIST,
            PatchTSMixerForPrediction,
            PatchTSMixerForPretraining,
            PatchTSMixerForRegression,
            PatchTSMixerForTimeSeriesClassification,
            PatchTSMixerModel,
            PatchTSMixerPreTrainedModel,
        )
        from .models.patchtst import (
            PATCHTST_PRETRAINED_MODEL_ARCHIVE_LIST,
            PatchTSTForClassification,
            PatchTSTForPrediction,
            PatchTSTForPretraining,
            PatchTSTForRegression,
            PatchTSTModel,
            PatchTSTPreTrainedModel,
        )
        from .models.pegasus import (
            PegasusForCausalLM,
            PegasusForConditionalGeneration,
            PegasusModel,
            PegasusPreTrainedModel,
        )
        from .models.pegasus_x import (
            PEGASUS_X_PRETRAINED_MODEL_ARCHIVE_LIST,
            PegasusXForConditionalGeneration,
            PegasusXModel,
            PegasusXPreTrainedModel,
        )
        from .models.perceiver import (
            PERCEIVER_PRETRAINED_MODEL_ARCHIVE_LIST,
            PerceiverForImageClassificationConvProcessing,
            PerceiverForImageClassificationFourier,
            PerceiverForImageClassificationLearned,
            PerceiverForMaskedLM,
            PerceiverForMultimodalAutoencoding,
            PerceiverForOpticalFlow,
            PerceiverForSequenceClassification,
            PerceiverLayer,
            PerceiverModel,
            PerceiverPreTrainedModel,
        )
        from .models.persimmon import (
            PersimmonForCausalLM,
            PersimmonForSequenceClassification,
            PersimmonModel,
            PersimmonPreTrainedModel,
        )
        from .models.phi import (
            PHI_PRETRAINED_MODEL_ARCHIVE_LIST,
            PhiForCausalLM,
            PhiForSequenceClassification,
            PhiForTokenClassification,
            PhiModel,
            PhiPreTrainedModel,
        )
        from .models.pix2struct import (
            PIX2STRUCT_PRETRAINED_MODEL_ARCHIVE_LIST,
            Pix2StructForConditionalGeneration,
            Pix2StructPreTrainedModel,
            Pix2StructTextModel,
            Pix2StructVisionModel,
        )
        from .models.plbart import (
            PLBART_PRETRAINED_MODEL_ARCHIVE_LIST,
            PLBartForCausalLM,
            PLBartForConditionalGeneration,
            PLBartForSequenceClassification,
            PLBartModel,
            PLBartPreTrainedModel,
        )
        from .models.poolformer import (
            POOLFORMER_PRETRAINED_MODEL_ARCHIVE_LIST,
            PoolFormerForImageClassification,
            PoolFormerModel,
            PoolFormerPreTrainedModel,
        )
        from .models.pop2piano import (
            POP2PIANO_PRETRAINED_MODEL_ARCHIVE_LIST,
            Pop2PianoForConditionalGeneration,
            Pop2PianoPreTrainedModel,
        )
        from .models.prophetnet import (
            PROPHETNET_PRETRAINED_MODEL_ARCHIVE_LIST,
            ProphetNetDecoder,
            ProphetNetEncoder,
            ProphetNetForCausalLM,
            ProphetNetForConditionalGeneration,
            ProphetNetModel,
            ProphetNetPreTrainedModel,
        )
        from .models.pvt import (
            PVT_PRETRAINED_MODEL_ARCHIVE_LIST,
            PvtForImageClassification,
            PvtModel,
            PvtPreTrainedModel,
        )
        from .models.pvt_v2 import (
            PvtV2Backbone,
            PvtV2ForImageClassification,
            PvtV2Model,
            PvtV2PreTrainedModel,
        )
        from .models.qdqbert import (
            QDQBERT_PRETRAINED_MODEL_ARCHIVE_LIST,
            QDQBertForMaskedLM,
            QDQBertForMultipleChoice,
            QDQBertForNextSentencePrediction,
            QDQBertForQuestionAnswering,
            QDQBertForSequenceClassification,
            QDQBertForTokenClassification,
            QDQBertLayer,
            QDQBertLMHeadModel,
            QDQBertModel,
            QDQBertPreTrainedModel,
            load_tf_weights_in_qdqbert,
        )
        from .models.qwen2 import (
            Qwen2ForCausalLM,
            Qwen2ForSequenceClassification,
            Qwen2Model,
            Qwen2PreTrainedModel,
        )
        from .models.qwen2_moe import (
            Qwen2MoeForCausalLM,
            Qwen2MoeForSequenceClassification,
            Qwen2MoeModel,
            Qwen2MoePreTrainedModel,
        )
        from .models.rag import (
            RagModel,
            RagPreTrainedModel,
            RagSequenceForGeneration,
            RagTokenForGeneration,
        )
        from .models.realm import (
            REALM_PRETRAINED_MODEL_ARCHIVE_LIST,
            RealmEmbedder,
            RealmForOpenQA,
            RealmKnowledgeAugEncoder,
            RealmPreTrainedModel,
            RealmReader,
            RealmRetriever,
            RealmScorer,
            load_tf_weights_in_realm,
        )
        from .models.recurrent_gemma import (
            RecurrentGemmaForCausalLM,
            RecurrentGemmaModel,
            RecurrentGemmaPreTrainedModel,
        )
        from .models.reformer import (
            REFORMER_PRETRAINED_MODEL_ARCHIVE_LIST,
            ReformerAttention,
            ReformerForMaskedLM,
            ReformerForQuestionAnswering,
            ReformerForSequenceClassification,
            ReformerLayer,
            ReformerModel,
            ReformerModelWithLMHead,
            ReformerPreTrainedModel,
        )
        from .models.regnet import (
            REGNET_PRETRAINED_MODEL_ARCHIVE_LIST,
            RegNetForImageClassification,
            RegNetModel,
            RegNetPreTrainedModel,
        )
        from .models.rembert import (
            REMBERT_PRETRAINED_MODEL_ARCHIVE_LIST,
            RemBertForCausalLM,
            RemBertForMaskedLM,
            RemBertForMultipleChoice,
            RemBertForQuestionAnswering,
            RemBertForSequenceClassification,
            RemBertForTokenClassification,
            RemBertLayer,
            RemBertModel,
            RemBertPreTrainedModel,
            load_tf_weights_in_rembert,
        )
        from .models.resnet import (
            RESNET_PRETRAINED_MODEL_ARCHIVE_LIST,
            ResNetBackbone,
            ResNetForImageClassification,
            ResNetModel,
            ResNetPreTrainedModel,
        )
        from .models.roberta import (
            ROBERTA_PRETRAINED_MODEL_ARCHIVE_LIST,
            RobertaForCausalLM,
            RobertaForMaskedLM,
            RobertaForMultipleChoice,
            RobertaForQuestionAnswering,
            RobertaForSequenceClassification,
            RobertaForTokenClassification,
            RobertaModel,
            RobertaPreTrainedModel,
        )
        from .models.roberta_prelayernorm import (
            ROBERTA_PRELAYERNORM_PRETRAINED_MODEL_ARCHIVE_LIST,
            RobertaPreLayerNormForCausalLM,
            RobertaPreLayerNormForMaskedLM,
            RobertaPreLayerNormForMultipleChoice,
            RobertaPreLayerNormForQuestionAnswering,
            RobertaPreLayerNormForSequenceClassification,
            RobertaPreLayerNormForTokenClassification,
            RobertaPreLayerNormModel,
            RobertaPreLayerNormPreTrainedModel,
        )
        from .models.roc_bert import (
            ROC_BERT_PRETRAINED_MODEL_ARCHIVE_LIST,
            RoCBertForCausalLM,
            RoCBertForMaskedLM,
            RoCBertForMultipleChoice,
            RoCBertForPreTraining,
            RoCBertForQuestionAnswering,
            RoCBertForSequenceClassification,
            RoCBertForTokenClassification,
            RoCBertLayer,
            RoCBertModel,
            RoCBertPreTrainedModel,
            load_tf_weights_in_roc_bert,
        )
        from .models.roformer import (
            ROFORMER_PRETRAINED_MODEL_ARCHIVE_LIST,
            RoFormerForCausalLM,
            RoFormerForMaskedLM,
            RoFormerForMultipleChoice,
            RoFormerForQuestionAnswering,
            RoFormerForSequenceClassification,
            RoFormerForTokenClassification,
            RoFormerLayer,
            RoFormerModel,
            RoFormerPreTrainedModel,
            load_tf_weights_in_roformer,
        )
        from .models.rwkv import (
            RWKV_PRETRAINED_MODEL_ARCHIVE_LIST,
            RwkvForCausalLM,
            RwkvModel,
            RwkvPreTrainedModel,
        )
        from .models.sam import (
            SAM_PRETRAINED_MODEL_ARCHIVE_LIST,
            SamModel,
            SamPreTrainedModel,
        )

        # PyTorch model imports
        from .models.seamless_m4t import (
            SEAMLESS_M4T_PRETRAINED_MODEL_ARCHIVE_LIST,
            SeamlessM4TCodeHifiGan,
            SeamlessM4TForSpeechToSpeech,
            SeamlessM4TForSpeechToText,
            SeamlessM4TForTextToSpeech,
            SeamlessM4TForTextToText,
            SeamlessM4THifiGan,
            SeamlessM4TModel,
            SeamlessM4TPreTrainedModel,
            SeamlessM4TTextToUnitForConditionalGeneration,
            SeamlessM4TTextToUnitModel,
        )
        from .models.seamless_m4t_v2 import (
            SEAMLESS_M4T_V2_PRETRAINED_MODEL_ARCHIVE_LIST,
            SeamlessM4Tv2ForSpeechToSpeech,
            SeamlessM4Tv2ForSpeechToText,
            SeamlessM4Tv2ForTextToSpeech,
            SeamlessM4Tv2ForTextToText,
            SeamlessM4Tv2Model,
            SeamlessM4Tv2PreTrainedModel,
        )
        from .models.segformer import (
            SEGFORMER_PRETRAINED_MODEL_ARCHIVE_LIST,
            SegformerDecodeHead,
            SegformerForImageClassification,
            SegformerForSemanticSegmentation,
            SegformerLayer,
            SegformerModel,
            SegformerPreTrainedModel,
        )
        from .models.seggpt import (
            SEGGPT_PRETRAINED_MODEL_ARCHIVE_LIST,
            SegGptForImageSegmentation,
            SegGptModel,
            SegGptPreTrainedModel,
        )
        from .models.sew import (
            SEW_PRETRAINED_MODEL_ARCHIVE_LIST,
            SEWForCTC,
            SEWForSequenceClassification,
            SEWModel,
            SEWPreTrainedModel,
        )
        from .models.sew_d import (
            SEW_D_PRETRAINED_MODEL_ARCHIVE_LIST,
            SEWDForCTC,
            SEWDForSequenceClassification,
            SEWDModel,
            SEWDPreTrainedModel,
        )
        from .models.siglip import (
            SIGLIP_PRETRAINED_MODEL_ARCHIVE_LIST,
            SiglipForImageClassification,
            SiglipModel,
            SiglipPreTrainedModel,
            SiglipTextModel,
            SiglipVisionModel,
        )
        from .models.speech_encoder_decoder import SpeechEncoderDecoderModel
        from .models.speech_to_text import (
            SPEECH_TO_TEXT_PRETRAINED_MODEL_ARCHIVE_LIST,
            Speech2TextForConditionalGeneration,
            Speech2TextModel,
            Speech2TextPreTrainedModel,
        )
        from .models.speech_to_text_2 import (
            Speech2Text2ForCausalLM,
            Speech2Text2PreTrainedModel,
        )
        from .models.speecht5 import (
            SPEECHT5_PRETRAINED_MODEL_ARCHIVE_LIST,
            SpeechT5ForSpeechToSpeech,
            SpeechT5ForSpeechToText,
            SpeechT5ForTextToSpeech,
            SpeechT5HifiGan,
            SpeechT5Model,
            SpeechT5PreTrainedModel,
        )
        from .models.splinter import (
            SPLINTER_PRETRAINED_MODEL_ARCHIVE_LIST,
            SplinterForPreTraining,
            SplinterForQuestionAnswering,
            SplinterLayer,
            SplinterModel,
            SplinterPreTrainedModel,
        )
        from .models.squeezebert import (
            SQUEEZEBERT_PRETRAINED_MODEL_ARCHIVE_LIST,
            SqueezeBertForMaskedLM,
            SqueezeBertForMultipleChoice,
            SqueezeBertForQuestionAnswering,
            SqueezeBertForSequenceClassification,
            SqueezeBertForTokenClassification,
            SqueezeBertModel,
            SqueezeBertModule,
            SqueezeBertPreTrainedModel,
        )
        from .models.stablelm import (
            StableLmForCausalLM,
            StableLmForSequenceClassification,
            StableLmModel,
            StableLmPreTrainedModel,
        )
        from .models.starcoder2 import (
            Starcoder2ForCausalLM,
            Starcoder2ForSequenceClassification,
            Starcoder2Model,
            Starcoder2PreTrainedModel,
        )
        from .models.superpoint import (
            SUPERPOINT_PRETRAINED_MODEL_ARCHIVE_LIST,
            SuperPointForKeypointDetection,
            SuperPointPreTrainedModel,
        )
        from .models.swiftformer import (
            SWIFTFORMER_PRETRAINED_MODEL_ARCHIVE_LIST,
            SwiftFormerForImageClassification,
            SwiftFormerModel,
            SwiftFormerPreTrainedModel,
        )
        from .models.swin import (
            SWIN_PRETRAINED_MODEL_ARCHIVE_LIST,
            SwinBackbone,
            SwinForImageClassification,
            SwinForMaskedImageModeling,
            SwinModel,
            SwinPreTrainedModel,
        )
        from .models.swin2sr import (
            SWIN2SR_PRETRAINED_MODEL_ARCHIVE_LIST,
            Swin2SRForImageSuperResolution,
            Swin2SRModel,
            Swin2SRPreTrainedModel,
        )
        from .models.swinv2 import (
            SWINV2_PRETRAINED_MODEL_ARCHIVE_LIST,
            Swinv2Backbone,
            Swinv2ForImageClassification,
            Swinv2ForMaskedImageModeling,
            Swinv2Model,
            Swinv2PreTrainedModel,
        )
        from .models.switch_transformers import (
            SWITCH_TRANSFORMERS_PRETRAINED_MODEL_ARCHIVE_LIST,
            SwitchTransformersEncoderModel,
            SwitchTransformersForConditionalGeneration,
            SwitchTransformersModel,
            SwitchTransformersPreTrainedModel,
            SwitchTransformersSparseMLP,
            SwitchTransformersTop1Router,
        )
        from .models.t5 import (
            T5_PRETRAINED_MODEL_ARCHIVE_LIST,
            T5EncoderModel,
            T5ForConditionalGeneration,
            T5ForQuestionAnswering,
            T5ForSequenceClassification,
            T5ForTokenClassification,
            T5Model,
            T5PreTrainedModel,
            load_tf_weights_in_t5,
        )
        from .models.table_transformer import (
            TABLE_TRANSFORMER_PRETRAINED_MODEL_ARCHIVE_LIST,
            TableTransformerForObjectDetection,
            TableTransformerModel,
            TableTransformerPreTrainedModel,
        )
        from .models.tapas import (
            TAPAS_PRETRAINED_MODEL_ARCHIVE_LIST,
            TapasForMaskedLM,
            TapasForQuestionAnswering,
            TapasForSequenceClassification,
            TapasModel,
            TapasPreTrainedModel,
            load_tf_weights_in_tapas,
        )
        from .models.time_series_transformer import (
            TIME_SERIES_TRANSFORMER_PRETRAINED_MODEL_ARCHIVE_LIST,
            TimeSeriesTransformerForPrediction,
            TimeSeriesTransformerModel,
            TimeSeriesTransformerPreTrainedModel,
        )
        from .models.timesformer import (
            TIMESFORMER_PRETRAINED_MODEL_ARCHIVE_LIST,
            TimesformerForVideoClassification,
            TimesformerModel,
            TimesformerPreTrainedModel,
        )
        from .models.timm_backbone import TimmBackbone
        from .models.trocr import (
            TROCR_PRETRAINED_MODEL_ARCHIVE_LIST,
            TrOCRForCausalLM,
            TrOCRPreTrainedModel,
        )
        from .models.tvlt import (
            TVLT_PRETRAINED_MODEL_ARCHIVE_LIST,
            TvltForAudioVisualClassification,
            TvltForPreTraining,
            TvltModel,
            TvltPreTrainedModel,
        )
        from .models.tvp import (
            TVP_PRETRAINED_MODEL_ARCHIVE_LIST,
            TvpForVideoGrounding,
            TvpModel,
            TvpPreTrainedModel,
        )
        from .models.udop import (
            UDOP_PRETRAINED_MODEL_ARCHIVE_LIST,
            UdopEncoderModel,
            UdopForConditionalGeneration,
            UdopModel,
            UdopPreTrainedModel,
        )
        from .models.umt5 import (
            UMT5EncoderModel,
            UMT5ForConditionalGeneration,
            UMT5ForQuestionAnswering,
            UMT5ForSequenceClassification,
            UMT5ForTokenClassification,
            UMT5Model,
            UMT5PreTrainedModel,
        )
        from .models.unispeech import (
            UNISPEECH_PRETRAINED_MODEL_ARCHIVE_LIST,
            UniSpeechForCTC,
            UniSpeechForPreTraining,
            UniSpeechForSequenceClassification,
            UniSpeechModel,
            UniSpeechPreTrainedModel,
        )
        from .models.unispeech_sat import (
            UNISPEECH_SAT_PRETRAINED_MODEL_ARCHIVE_LIST,
            UniSpeechSatForAudioFrameClassification,
            UniSpeechSatForCTC,
            UniSpeechSatForPreTraining,
            UniSpeechSatForSequenceClassification,
            UniSpeechSatForXVector,
            UniSpeechSatModel,
            UniSpeechSatPreTrainedModel,
        )
        from .models.univnet import UNIVNET_PRETRAINED_MODEL_ARCHIVE_LIST, UnivNetModel
        from .models.upernet import (
            UperNetForSemanticSegmentation,
            UperNetPreTrainedModel,
        )
        from .models.videomae import (
            VIDEOMAE_PRETRAINED_MODEL_ARCHIVE_LIST,
            VideoMAEForPreTraining,
            VideoMAEForVideoClassification,
            VideoMAEModel,
            VideoMAEPreTrainedModel,
        )
        from .models.vilt import (
            VILT_PRETRAINED_MODEL_ARCHIVE_LIST,
            ViltForImageAndTextRetrieval,
            ViltForImagesAndTextClassification,
            ViltForMaskedLM,
            ViltForQuestionAnswering,
            ViltForTokenClassification,
            ViltLayer,
            ViltModel,
            ViltPreTrainedModel,
        )
        from .models.vipllava import (
            VIPLLAVA_PRETRAINED_MODEL_ARCHIVE_LIST,
            VipLlavaForConditionalGeneration,
            VipLlavaPreTrainedModel,
        )
        from .models.vision_encoder_decoder import VisionEncoderDecoderModel
        from .models.vision_text_dual_encoder import VisionTextDualEncoderModel
        from .models.visual_bert import (
            VISUAL_BERT_PRETRAINED_MODEL_ARCHIVE_LIST,
            VisualBertForMultipleChoice,
            VisualBertForPreTraining,
            VisualBertForQuestionAnswering,
            VisualBertForRegionToPhraseAlignment,
            VisualBertForVisualReasoning,
            VisualBertLayer,
            VisualBertModel,
            VisualBertPreTrainedModel,
        )
        from .models.vit import (
            VIT_PRETRAINED_MODEL_ARCHIVE_LIST,
            ViTForImageClassification,
            ViTForMaskedImageModeling,
            ViTModel,
            ViTPreTrainedModel,
        )
        from .models.vit_hybrid import (
            VIT_HYBRID_PRETRAINED_MODEL_ARCHIVE_LIST,
            ViTHybridForImageClassification,
            ViTHybridModel,
            ViTHybridPreTrainedModel,
        )
        from .models.vit_mae import (
            VIT_MAE_PRETRAINED_MODEL_ARCHIVE_LIST,
            ViTMAEForPreTraining,
            ViTMAELayer,
            ViTMAEModel,
            ViTMAEPreTrainedModel,
        )
<<<<<<< HEAD
        from .models.vitpose import (
            VITPOSE_PRETRAINED_MODEL_ARCHIVE_LIST,
            ViTPoseForPoseEstimation,
            ViTPoseModel,
            ViTPosePreTrainedModel,
=======
        from .models.vit_msn import (
            VIT_MSN_PRETRAINED_MODEL_ARCHIVE_LIST,
            ViTMSNForImageClassification,
            ViTMSNModel,
            ViTMSNPreTrainedModel,
        )
        from .models.vitdet import (
            VITDET_PRETRAINED_MODEL_ARCHIVE_LIST,
            VitDetBackbone,
            VitDetModel,
            VitDetPreTrainedModel,
        )
        from .models.vitmatte import (
            VITMATTE_PRETRAINED_MODEL_ARCHIVE_LIST,
            VitMatteForImageMatting,
            VitMattePreTrainedModel,
        )
        from .models.vits import (
            VITS_PRETRAINED_MODEL_ARCHIVE_LIST,
            VitsModel,
            VitsPreTrainedModel,
        )
        from .models.vivit import (
            VIVIT_PRETRAINED_MODEL_ARCHIVE_LIST,
            VivitForVideoClassification,
            VivitModel,
            VivitPreTrainedModel,
>>>>>>> b109257f
        )
        from .models.wav2vec2 import (
            WAV_2_VEC_2_PRETRAINED_MODEL_ARCHIVE_LIST,
            Wav2Vec2ForAudioFrameClassification,
            Wav2Vec2ForCTC,
            Wav2Vec2ForMaskedLM,
            Wav2Vec2ForPreTraining,
            Wav2Vec2ForSequenceClassification,
            Wav2Vec2ForXVector,
            Wav2Vec2Model,
            Wav2Vec2PreTrainedModel,
        )
        from .models.wav2vec2_bert import (
            WAV2VEC2_BERT_PRETRAINED_MODEL_ARCHIVE_LIST,
            Wav2Vec2BertForAudioFrameClassification,
            Wav2Vec2BertForCTC,
            Wav2Vec2BertForSequenceClassification,
            Wav2Vec2BertForXVector,
            Wav2Vec2BertModel,
            Wav2Vec2BertPreTrainedModel,
        )
        from .models.wav2vec2_conformer import (
            WAV2VEC2_CONFORMER_PRETRAINED_MODEL_ARCHIVE_LIST,
            Wav2Vec2ConformerForAudioFrameClassification,
            Wav2Vec2ConformerForCTC,
            Wav2Vec2ConformerForPreTraining,
            Wav2Vec2ConformerForSequenceClassification,
            Wav2Vec2ConformerForXVector,
            Wav2Vec2ConformerModel,
            Wav2Vec2ConformerPreTrainedModel,
        )
        from .models.wavlm import (
            WAVLM_PRETRAINED_MODEL_ARCHIVE_LIST,
            WavLMForAudioFrameClassification,
            WavLMForCTC,
            WavLMForSequenceClassification,
            WavLMForXVector,
            WavLMModel,
            WavLMPreTrainedModel,
        )
        from .models.whisper import (
            WHISPER_PRETRAINED_MODEL_ARCHIVE_LIST,
            WhisperForAudioClassification,
            WhisperForCausalLM,
            WhisperForConditionalGeneration,
            WhisperModel,
            WhisperPreTrainedModel,
        )
        from .models.x_clip import (
            XCLIP_PRETRAINED_MODEL_ARCHIVE_LIST,
            XCLIPModel,
            XCLIPPreTrainedModel,
            XCLIPTextModel,
            XCLIPVisionModel,
        )
        from .models.xglm import (
            XGLM_PRETRAINED_MODEL_ARCHIVE_LIST,
            XGLMForCausalLM,
            XGLMModel,
            XGLMPreTrainedModel,
        )
        from .models.xlm import (
            XLM_PRETRAINED_MODEL_ARCHIVE_LIST,
            XLMForMultipleChoice,
            XLMForQuestionAnswering,
            XLMForQuestionAnsweringSimple,
            XLMForSequenceClassification,
            XLMForTokenClassification,
            XLMModel,
            XLMPreTrainedModel,
            XLMWithLMHeadModel,
        )
        from .models.xlm_prophetnet import (
            XLM_PROPHETNET_PRETRAINED_MODEL_ARCHIVE_LIST,
            XLMProphetNetDecoder,
            XLMProphetNetEncoder,
            XLMProphetNetForCausalLM,
            XLMProphetNetForConditionalGeneration,
            XLMProphetNetModel,
            XLMProphetNetPreTrainedModel,
        )
        from .models.xlm_roberta import (
            XLM_ROBERTA_PRETRAINED_MODEL_ARCHIVE_LIST,
            XLMRobertaForCausalLM,
            XLMRobertaForMaskedLM,
            XLMRobertaForMultipleChoice,
            XLMRobertaForQuestionAnswering,
            XLMRobertaForSequenceClassification,
            XLMRobertaForTokenClassification,
            XLMRobertaModel,
            XLMRobertaPreTrainedModel,
        )
        from .models.xlm_roberta_xl import (
            XLM_ROBERTA_XL_PRETRAINED_MODEL_ARCHIVE_LIST,
            XLMRobertaXLForCausalLM,
            XLMRobertaXLForMaskedLM,
            XLMRobertaXLForMultipleChoice,
            XLMRobertaXLForQuestionAnswering,
            XLMRobertaXLForSequenceClassification,
            XLMRobertaXLForTokenClassification,
            XLMRobertaXLModel,
            XLMRobertaXLPreTrainedModel,
        )
        from .models.xlnet import (
            XLNET_PRETRAINED_MODEL_ARCHIVE_LIST,
            XLNetForMultipleChoice,
            XLNetForQuestionAnswering,
            XLNetForQuestionAnsweringSimple,
            XLNetForSequenceClassification,
            XLNetForTokenClassification,
            XLNetLMHeadModel,
            XLNetModel,
            XLNetPreTrainedModel,
            load_tf_weights_in_xlnet,
        )
        from .models.xmod import (
            XMOD_PRETRAINED_MODEL_ARCHIVE_LIST,
            XmodForCausalLM,
            XmodForMaskedLM,
            XmodForMultipleChoice,
            XmodForQuestionAnswering,
            XmodForSequenceClassification,
            XmodForTokenClassification,
            XmodModel,
            XmodPreTrainedModel,
        )
        from .models.yolos import (
            YOLOS_PRETRAINED_MODEL_ARCHIVE_LIST,
            YolosForObjectDetection,
            YolosModel,
            YolosPreTrainedModel,
        )
        from .models.yoso import (
            YOSO_PRETRAINED_MODEL_ARCHIVE_LIST,
            YosoForMaskedLM,
            YosoForMultipleChoice,
            YosoForQuestionAnswering,
            YosoForSequenceClassification,
            YosoForTokenClassification,
            YosoLayer,
            YosoModel,
            YosoPreTrainedModel,
        )

        # Optimization
        from .optimization import (
            Adafactor,
            AdamW,
            get_constant_schedule,
            get_constant_schedule_with_warmup,
            get_cosine_schedule_with_warmup,
            get_cosine_with_hard_restarts_schedule_with_warmup,
            get_inverse_sqrt_schedule,
            get_linear_schedule_with_warmup,
            get_polynomial_decay_schedule_with_warmup,
            get_scheduler,
        )
        from .pytorch_utils import Conv1D, apply_chunking_to_forward, prune_layer

        # Trainer
        from .trainer import Trainer
        from .trainer_pt_utils import torch_distributed_zero_first
        from .trainer_seq2seq import Seq2SeqTrainer

    # TensorFlow
    try:
        if not is_tf_available():
            raise OptionalDependencyNotAvailable()
    except OptionalDependencyNotAvailable:
        # Import the same objects as dummies to get them in the namespace.
        # They will raise an import error if the user tries to instantiate / use them.
        from .utils.dummy_tf_objects import *
    else:
        from .benchmark.benchmark_args_tf import TensorFlowBenchmarkArguments

        # Benchmarks
        from .benchmark.benchmark_tf import TensorFlowBenchmark
        from .generation import (
            TFForcedBOSTokenLogitsProcessor,
            TFForcedEOSTokenLogitsProcessor,
            TFForceTokensLogitsProcessor,
            TFGenerationMixin,
            TFLogitsProcessor,
            TFLogitsProcessorList,
            TFLogitsWarper,
            TFMinLengthLogitsProcessor,
            TFNoBadWordsLogitsProcessor,
            TFNoRepeatNGramLogitsProcessor,
            TFRepetitionPenaltyLogitsProcessor,
            TFSuppressTokensAtBeginLogitsProcessor,
            TFSuppressTokensLogitsProcessor,
            TFTemperatureLogitsWarper,
            TFTopKLogitsWarper,
            TFTopPLogitsWarper,
        )
        from .keras_callbacks import KerasMetricCallback, PushToHubCallback
        from .modeling_tf_utils import (
            TFPreTrainedModel,
            TFSequenceSummary,
            TFSharedEmbeddings,
            shape_list,
        )

        # TensorFlow model imports
        from .models.albert import (
            TF_ALBERT_PRETRAINED_MODEL_ARCHIVE_LIST,
            TFAlbertForMaskedLM,
            TFAlbertForMultipleChoice,
            TFAlbertForPreTraining,
            TFAlbertForQuestionAnswering,
            TFAlbertForSequenceClassification,
            TFAlbertForTokenClassification,
            TFAlbertMainLayer,
            TFAlbertModel,
            TFAlbertPreTrainedModel,
        )
        from .models.auto import (
            TF_MODEL_FOR_AUDIO_CLASSIFICATION_MAPPING,
            TF_MODEL_FOR_CAUSAL_LM_MAPPING,
            TF_MODEL_FOR_DOCUMENT_QUESTION_ANSWERING_MAPPING,
            TF_MODEL_FOR_IMAGE_CLASSIFICATION_MAPPING,
            TF_MODEL_FOR_MASK_GENERATION_MAPPING,
            TF_MODEL_FOR_MASKED_IMAGE_MODELING_MAPPING,
            TF_MODEL_FOR_MASKED_LM_MAPPING,
            TF_MODEL_FOR_MULTIPLE_CHOICE_MAPPING,
            TF_MODEL_FOR_NEXT_SENTENCE_PREDICTION_MAPPING,
            TF_MODEL_FOR_PRETRAINING_MAPPING,
            TF_MODEL_FOR_QUESTION_ANSWERING_MAPPING,
            TF_MODEL_FOR_SEMANTIC_SEGMENTATION_MAPPING,
            TF_MODEL_FOR_SEQ_TO_SEQ_CAUSAL_LM_MAPPING,
            TF_MODEL_FOR_SEQUENCE_CLASSIFICATION_MAPPING,
            TF_MODEL_FOR_SPEECH_SEQ_2_SEQ_MAPPING,
            TF_MODEL_FOR_TABLE_QUESTION_ANSWERING_MAPPING,
            TF_MODEL_FOR_TEXT_ENCODING_MAPPING,
            TF_MODEL_FOR_TOKEN_CLASSIFICATION_MAPPING,
            TF_MODEL_FOR_VISION_2_SEQ_MAPPING,
            TF_MODEL_FOR_ZERO_SHOT_IMAGE_CLASSIFICATION_MAPPING,
            TF_MODEL_MAPPING,
            TF_MODEL_WITH_LM_HEAD_MAPPING,
            TFAutoModel,
            TFAutoModelForAudioClassification,
            TFAutoModelForCausalLM,
            TFAutoModelForDocumentQuestionAnswering,
            TFAutoModelForImageClassification,
            TFAutoModelForMaskedImageModeling,
            TFAutoModelForMaskedLM,
            TFAutoModelForMaskGeneration,
            TFAutoModelForMultipleChoice,
            TFAutoModelForNextSentencePrediction,
            TFAutoModelForPreTraining,
            TFAutoModelForQuestionAnswering,
            TFAutoModelForSemanticSegmentation,
            TFAutoModelForSeq2SeqLM,
            TFAutoModelForSequenceClassification,
            TFAutoModelForSpeechSeq2Seq,
            TFAutoModelForTableQuestionAnswering,
            TFAutoModelForTextEncoding,
            TFAutoModelForTokenClassification,
            TFAutoModelForVision2Seq,
            TFAutoModelForZeroShotImageClassification,
            TFAutoModelWithLMHead,
        )
        from .models.bart import (
            TFBartForConditionalGeneration,
            TFBartForSequenceClassification,
            TFBartModel,
            TFBartPretrainedModel,
        )
        from .models.bert import (
            TF_BERT_PRETRAINED_MODEL_ARCHIVE_LIST,
            TFBertEmbeddings,
            TFBertForMaskedLM,
            TFBertForMultipleChoice,
            TFBertForNextSentencePrediction,
            TFBertForPreTraining,
            TFBertForQuestionAnswering,
            TFBertForSequenceClassification,
            TFBertForTokenClassification,
            TFBertLMHeadModel,
            TFBertMainLayer,
            TFBertModel,
            TFBertPreTrainedModel,
        )
        from .models.blenderbot import (
            TFBlenderbotForConditionalGeneration,
            TFBlenderbotModel,
            TFBlenderbotPreTrainedModel,
        )
        from .models.blenderbot_small import (
            TFBlenderbotSmallForConditionalGeneration,
            TFBlenderbotSmallModel,
            TFBlenderbotSmallPreTrainedModel,
        )
        from .models.blip import (
            TF_BLIP_PRETRAINED_MODEL_ARCHIVE_LIST,
            TFBlipForConditionalGeneration,
            TFBlipForImageTextRetrieval,
            TFBlipForQuestionAnswering,
            TFBlipModel,
            TFBlipPreTrainedModel,
            TFBlipTextModel,
            TFBlipVisionModel,
        )
        from .models.camembert import (
            TF_CAMEMBERT_PRETRAINED_MODEL_ARCHIVE_LIST,
            TFCamembertForCausalLM,
            TFCamembertForMaskedLM,
            TFCamembertForMultipleChoice,
            TFCamembertForQuestionAnswering,
            TFCamembertForSequenceClassification,
            TFCamembertForTokenClassification,
            TFCamembertModel,
            TFCamembertPreTrainedModel,
        )
        from .models.clip import (
            TF_CLIP_PRETRAINED_MODEL_ARCHIVE_LIST,
            TFCLIPModel,
            TFCLIPPreTrainedModel,
            TFCLIPTextModel,
            TFCLIPVisionModel,
        )
        from .models.convbert import (
            TF_CONVBERT_PRETRAINED_MODEL_ARCHIVE_LIST,
            TFConvBertForMaskedLM,
            TFConvBertForMultipleChoice,
            TFConvBertForQuestionAnswering,
            TFConvBertForSequenceClassification,
            TFConvBertForTokenClassification,
            TFConvBertLayer,
            TFConvBertModel,
            TFConvBertPreTrainedModel,
        )
        from .models.convnext import (
            TFConvNextForImageClassification,
            TFConvNextModel,
            TFConvNextPreTrainedModel,
        )
        from .models.convnextv2 import (
            TFConvNextV2ForImageClassification,
            TFConvNextV2Model,
            TFConvNextV2PreTrainedModel,
        )
        from .models.ctrl import (
            TF_CTRL_PRETRAINED_MODEL_ARCHIVE_LIST,
            TFCTRLForSequenceClassification,
            TFCTRLLMHeadModel,
            TFCTRLModel,
            TFCTRLPreTrainedModel,
        )
        from .models.cvt import (
            TF_CVT_PRETRAINED_MODEL_ARCHIVE_LIST,
            TFCvtForImageClassification,
            TFCvtModel,
            TFCvtPreTrainedModel,
        )
        from .models.data2vec import (
            TFData2VecVisionForImageClassification,
            TFData2VecVisionForSemanticSegmentation,
            TFData2VecVisionModel,
            TFData2VecVisionPreTrainedModel,
        )
        from .models.deberta import (
            TF_DEBERTA_PRETRAINED_MODEL_ARCHIVE_LIST,
            TFDebertaForMaskedLM,
            TFDebertaForQuestionAnswering,
            TFDebertaForSequenceClassification,
            TFDebertaForTokenClassification,
            TFDebertaModel,
            TFDebertaPreTrainedModel,
        )
        from .models.deberta_v2 import (
            TF_DEBERTA_V2_PRETRAINED_MODEL_ARCHIVE_LIST,
            TFDebertaV2ForMaskedLM,
            TFDebertaV2ForMultipleChoice,
            TFDebertaV2ForQuestionAnswering,
            TFDebertaV2ForSequenceClassification,
            TFDebertaV2ForTokenClassification,
            TFDebertaV2Model,
            TFDebertaV2PreTrainedModel,
        )
        from .models.deit import (
            TF_DEIT_PRETRAINED_MODEL_ARCHIVE_LIST,
            TFDeiTForImageClassification,
            TFDeiTForImageClassificationWithTeacher,
            TFDeiTForMaskedImageModeling,
            TFDeiTModel,
            TFDeiTPreTrainedModel,
        )
        from .models.deprecated.transfo_xl import (
            TF_TRANSFO_XL_PRETRAINED_MODEL_ARCHIVE_LIST,
            TFAdaptiveEmbedding,
            TFTransfoXLForSequenceClassification,
            TFTransfoXLLMHeadModel,
            TFTransfoXLMainLayer,
            TFTransfoXLModel,
            TFTransfoXLPreTrainedModel,
        )
        from .models.distilbert import (
            TF_DISTILBERT_PRETRAINED_MODEL_ARCHIVE_LIST,
            TFDistilBertForMaskedLM,
            TFDistilBertForMultipleChoice,
            TFDistilBertForQuestionAnswering,
            TFDistilBertForSequenceClassification,
            TFDistilBertForTokenClassification,
            TFDistilBertMainLayer,
            TFDistilBertModel,
            TFDistilBertPreTrainedModel,
        )
        from .models.dpr import (
            TF_DPR_CONTEXT_ENCODER_PRETRAINED_MODEL_ARCHIVE_LIST,
            TF_DPR_QUESTION_ENCODER_PRETRAINED_MODEL_ARCHIVE_LIST,
            TF_DPR_READER_PRETRAINED_MODEL_ARCHIVE_LIST,
            TFDPRContextEncoder,
            TFDPRPretrainedContextEncoder,
            TFDPRPretrainedQuestionEncoder,
            TFDPRPretrainedReader,
            TFDPRQuestionEncoder,
            TFDPRReader,
        )
        from .models.efficientformer import (
            TF_EFFICIENTFORMER_PRETRAINED_MODEL_ARCHIVE_LIST,
            TFEfficientFormerForImageClassification,
            TFEfficientFormerForImageClassificationWithTeacher,
            TFEfficientFormerModel,
            TFEfficientFormerPreTrainedModel,
        )
        from .models.electra import (
            TF_ELECTRA_PRETRAINED_MODEL_ARCHIVE_LIST,
            TFElectraForMaskedLM,
            TFElectraForMultipleChoice,
            TFElectraForPreTraining,
            TFElectraForQuestionAnswering,
            TFElectraForSequenceClassification,
            TFElectraForTokenClassification,
            TFElectraModel,
            TFElectraPreTrainedModel,
        )
        from .models.encoder_decoder import TFEncoderDecoderModel
        from .models.esm import (
            ESM_PRETRAINED_MODEL_ARCHIVE_LIST,
            TFEsmForMaskedLM,
            TFEsmForSequenceClassification,
            TFEsmForTokenClassification,
            TFEsmModel,
            TFEsmPreTrainedModel,
        )
        from .models.flaubert import (
            TF_FLAUBERT_PRETRAINED_MODEL_ARCHIVE_LIST,
            TFFlaubertForMultipleChoice,
            TFFlaubertForQuestionAnsweringSimple,
            TFFlaubertForSequenceClassification,
            TFFlaubertForTokenClassification,
            TFFlaubertModel,
            TFFlaubertPreTrainedModel,
            TFFlaubertWithLMHeadModel,
        )
        from .models.funnel import (
            TF_FUNNEL_PRETRAINED_MODEL_ARCHIVE_LIST,
            TFFunnelBaseModel,
            TFFunnelForMaskedLM,
            TFFunnelForMultipleChoice,
            TFFunnelForPreTraining,
            TFFunnelForQuestionAnswering,
            TFFunnelForSequenceClassification,
            TFFunnelForTokenClassification,
            TFFunnelModel,
            TFFunnelPreTrainedModel,
        )
        from .models.gpt2 import (
            TF_GPT2_PRETRAINED_MODEL_ARCHIVE_LIST,
            TFGPT2DoubleHeadsModel,
            TFGPT2ForSequenceClassification,
            TFGPT2LMHeadModel,
            TFGPT2MainLayer,
            TFGPT2Model,
            TFGPT2PreTrainedModel,
        )
        from .models.gptj import (
            TFGPTJForCausalLM,
            TFGPTJForQuestionAnswering,
            TFGPTJForSequenceClassification,
            TFGPTJModel,
            TFGPTJPreTrainedModel,
        )
        from .models.groupvit import (
            TF_GROUPVIT_PRETRAINED_MODEL_ARCHIVE_LIST,
            TFGroupViTModel,
            TFGroupViTPreTrainedModel,
            TFGroupViTTextModel,
            TFGroupViTVisionModel,
        )
        from .models.hubert import (
            TF_HUBERT_PRETRAINED_MODEL_ARCHIVE_LIST,
            TFHubertForCTC,
            TFHubertModel,
            TFHubertPreTrainedModel,
        )
        from .models.layoutlm import (
            TF_LAYOUTLM_PRETRAINED_MODEL_ARCHIVE_LIST,
            TFLayoutLMForMaskedLM,
            TFLayoutLMForQuestionAnswering,
            TFLayoutLMForSequenceClassification,
            TFLayoutLMForTokenClassification,
            TFLayoutLMMainLayer,
            TFLayoutLMModel,
            TFLayoutLMPreTrainedModel,
        )
        from .models.layoutlmv3 import (
            TF_LAYOUTLMV3_PRETRAINED_MODEL_ARCHIVE_LIST,
            TFLayoutLMv3ForQuestionAnswering,
            TFLayoutLMv3ForSequenceClassification,
            TFLayoutLMv3ForTokenClassification,
            TFLayoutLMv3Model,
            TFLayoutLMv3PreTrainedModel,
        )
        from .models.led import (
            TFLEDForConditionalGeneration,
            TFLEDModel,
            TFLEDPreTrainedModel,
        )
        from .models.longformer import (
            TF_LONGFORMER_PRETRAINED_MODEL_ARCHIVE_LIST,
            TFLongformerForMaskedLM,
            TFLongformerForMultipleChoice,
            TFLongformerForQuestionAnswering,
            TFLongformerForSequenceClassification,
            TFLongformerForTokenClassification,
            TFLongformerModel,
            TFLongformerPreTrainedModel,
            TFLongformerSelfAttention,
        )
        from .models.lxmert import (
            TF_LXMERT_PRETRAINED_MODEL_ARCHIVE_LIST,
            TFLxmertForPreTraining,
            TFLxmertMainLayer,
            TFLxmertModel,
            TFLxmertPreTrainedModel,
            TFLxmertVisualFeatureEncoder,
        )
        from .models.marian import (
            TFMarianModel,
            TFMarianMTModel,
            TFMarianPreTrainedModel,
        )
        from .models.mbart import (
            TFMBartForConditionalGeneration,
            TFMBartModel,
            TFMBartPreTrainedModel,
        )
        from .models.mobilebert import (
            TF_MOBILEBERT_PRETRAINED_MODEL_ARCHIVE_LIST,
            TFMobileBertForMaskedLM,
            TFMobileBertForMultipleChoice,
            TFMobileBertForNextSentencePrediction,
            TFMobileBertForPreTraining,
            TFMobileBertForQuestionAnswering,
            TFMobileBertForSequenceClassification,
            TFMobileBertForTokenClassification,
            TFMobileBertMainLayer,
            TFMobileBertModel,
            TFMobileBertPreTrainedModel,
        )
        from .models.mobilevit import (
            TF_MOBILEVIT_PRETRAINED_MODEL_ARCHIVE_LIST,
            TFMobileViTForImageClassification,
            TFMobileViTForSemanticSegmentation,
            TFMobileViTModel,
            TFMobileViTPreTrainedModel,
        )
        from .models.mpnet import (
            TF_MPNET_PRETRAINED_MODEL_ARCHIVE_LIST,
            TFMPNetForMaskedLM,
            TFMPNetForMultipleChoice,
            TFMPNetForQuestionAnswering,
            TFMPNetForSequenceClassification,
            TFMPNetForTokenClassification,
            TFMPNetMainLayer,
            TFMPNetModel,
            TFMPNetPreTrainedModel,
        )
        from .models.mt5 import (
            TFMT5EncoderModel,
            TFMT5ForConditionalGeneration,
            TFMT5Model,
        )
        from .models.openai import (
            TF_OPENAI_GPT_PRETRAINED_MODEL_ARCHIVE_LIST,
            TFOpenAIGPTDoubleHeadsModel,
            TFOpenAIGPTForSequenceClassification,
            TFOpenAIGPTLMHeadModel,
            TFOpenAIGPTMainLayer,
            TFOpenAIGPTModel,
            TFOpenAIGPTPreTrainedModel,
        )
        from .models.opt import TFOPTForCausalLM, TFOPTModel, TFOPTPreTrainedModel
        from .models.pegasus import (
            TFPegasusForConditionalGeneration,
            TFPegasusModel,
            TFPegasusPreTrainedModel,
        )
        from .models.rag import (
            TFRagModel,
            TFRagPreTrainedModel,
            TFRagSequenceForGeneration,
            TFRagTokenForGeneration,
        )
        from .models.regnet import (
            TF_REGNET_PRETRAINED_MODEL_ARCHIVE_LIST,
            TFRegNetForImageClassification,
            TFRegNetModel,
            TFRegNetPreTrainedModel,
        )
        from .models.rembert import (
            TF_REMBERT_PRETRAINED_MODEL_ARCHIVE_LIST,
            TFRemBertForCausalLM,
            TFRemBertForMaskedLM,
            TFRemBertForMultipleChoice,
            TFRemBertForQuestionAnswering,
            TFRemBertForSequenceClassification,
            TFRemBertForTokenClassification,
            TFRemBertLayer,
            TFRemBertModel,
            TFRemBertPreTrainedModel,
        )
        from .models.resnet import (
            TF_RESNET_PRETRAINED_MODEL_ARCHIVE_LIST,
            TFResNetForImageClassification,
            TFResNetModel,
            TFResNetPreTrainedModel,
        )
        from .models.roberta import (
            TF_ROBERTA_PRETRAINED_MODEL_ARCHIVE_LIST,
            TFRobertaForCausalLM,
            TFRobertaForMaskedLM,
            TFRobertaForMultipleChoice,
            TFRobertaForQuestionAnswering,
            TFRobertaForSequenceClassification,
            TFRobertaForTokenClassification,
            TFRobertaMainLayer,
            TFRobertaModel,
            TFRobertaPreTrainedModel,
        )
        from .models.roberta_prelayernorm import (
            TF_ROBERTA_PRELAYERNORM_PRETRAINED_MODEL_ARCHIVE_LIST,
            TFRobertaPreLayerNormForCausalLM,
            TFRobertaPreLayerNormForMaskedLM,
            TFRobertaPreLayerNormForMultipleChoice,
            TFRobertaPreLayerNormForQuestionAnswering,
            TFRobertaPreLayerNormForSequenceClassification,
            TFRobertaPreLayerNormForTokenClassification,
            TFRobertaPreLayerNormMainLayer,
            TFRobertaPreLayerNormModel,
            TFRobertaPreLayerNormPreTrainedModel,
        )
        from .models.roformer import (
            TF_ROFORMER_PRETRAINED_MODEL_ARCHIVE_LIST,
            TFRoFormerForCausalLM,
            TFRoFormerForMaskedLM,
            TFRoFormerForMultipleChoice,
            TFRoFormerForQuestionAnswering,
            TFRoFormerForSequenceClassification,
            TFRoFormerForTokenClassification,
            TFRoFormerLayer,
            TFRoFormerModel,
            TFRoFormerPreTrainedModel,
        )
        from .models.sam import (
            TF_SAM_PRETRAINED_MODEL_ARCHIVE_LIST,
            TFSamModel,
            TFSamPreTrainedModel,
        )
        from .models.segformer import (
            TF_SEGFORMER_PRETRAINED_MODEL_ARCHIVE_LIST,
            TFSegformerDecodeHead,
            TFSegformerForImageClassification,
            TFSegformerForSemanticSegmentation,
            TFSegformerModel,
            TFSegformerPreTrainedModel,
        )
        from .models.speech_to_text import (
            TF_SPEECH_TO_TEXT_PRETRAINED_MODEL_ARCHIVE_LIST,
            TFSpeech2TextForConditionalGeneration,
            TFSpeech2TextModel,
            TFSpeech2TextPreTrainedModel,
        )
        from .models.swin import (
            TF_SWIN_PRETRAINED_MODEL_ARCHIVE_LIST,
            TFSwinForImageClassification,
            TFSwinForMaskedImageModeling,
            TFSwinModel,
            TFSwinPreTrainedModel,
        )
        from .models.t5 import (
            TF_T5_PRETRAINED_MODEL_ARCHIVE_LIST,
            TFT5EncoderModel,
            TFT5ForConditionalGeneration,
            TFT5Model,
            TFT5PreTrainedModel,
        )
        from .models.tapas import (
            TF_TAPAS_PRETRAINED_MODEL_ARCHIVE_LIST,
            TFTapasForMaskedLM,
            TFTapasForQuestionAnswering,
            TFTapasForSequenceClassification,
            TFTapasModel,
            TFTapasPreTrainedModel,
        )
        from .models.vision_encoder_decoder import TFVisionEncoderDecoderModel
        from .models.vision_text_dual_encoder import TFVisionTextDualEncoderModel
        from .models.vit import (
            TFViTForImageClassification,
            TFViTModel,
            TFViTPreTrainedModel,
        )
        from .models.vit_mae import (
            TFViTMAEForPreTraining,
            TFViTMAEModel,
            TFViTMAEPreTrainedModel,
        )
        from .models.wav2vec2 import (
            TF_WAV_2_VEC_2_PRETRAINED_MODEL_ARCHIVE_LIST,
            TFWav2Vec2ForCTC,
            TFWav2Vec2ForSequenceClassification,
            TFWav2Vec2Model,
            TFWav2Vec2PreTrainedModel,
        )
        from .models.whisper import (
            TF_WHISPER_PRETRAINED_MODEL_ARCHIVE_LIST,
            TFWhisperForConditionalGeneration,
            TFWhisperModel,
            TFWhisperPreTrainedModel,
        )
        from .models.xglm import (
            TF_XGLM_PRETRAINED_MODEL_ARCHIVE_LIST,
            TFXGLMForCausalLM,
            TFXGLMModel,
            TFXGLMPreTrainedModel,
        )
        from .models.xlm import (
            TF_XLM_PRETRAINED_MODEL_ARCHIVE_LIST,
            TFXLMForMultipleChoice,
            TFXLMForQuestionAnsweringSimple,
            TFXLMForSequenceClassification,
            TFXLMForTokenClassification,
            TFXLMMainLayer,
            TFXLMModel,
            TFXLMPreTrainedModel,
            TFXLMWithLMHeadModel,
        )
        from .models.xlm_roberta import (
            TF_XLM_ROBERTA_PRETRAINED_MODEL_ARCHIVE_LIST,
            TFXLMRobertaForCausalLM,
            TFXLMRobertaForMaskedLM,
            TFXLMRobertaForMultipleChoice,
            TFXLMRobertaForQuestionAnswering,
            TFXLMRobertaForSequenceClassification,
            TFXLMRobertaForTokenClassification,
            TFXLMRobertaModel,
            TFXLMRobertaPreTrainedModel,
        )
        from .models.xlnet import (
            TF_XLNET_PRETRAINED_MODEL_ARCHIVE_LIST,
            TFXLNetForMultipleChoice,
            TFXLNetForQuestionAnsweringSimple,
            TFXLNetForSequenceClassification,
            TFXLNetForTokenClassification,
            TFXLNetLMHeadModel,
            TFXLNetMainLayer,
            TFXLNetModel,
            TFXLNetPreTrainedModel,
        )

        # Optimization
        from .optimization_tf import (
            AdamWeightDecay,
            GradientAccumulator,
            WarmUp,
            create_optimizer,
        )

    try:
        if not (
            is_librosa_available()
            and is_essentia_available()
            and is_scipy_available()
            and is_torch_available()
            and is_pretty_midi_available()
        ):
            raise OptionalDependencyNotAvailable()
    except OptionalDependencyNotAvailable:
        from .utils.dummy_essentia_and_librosa_and_pretty_midi_and_scipy_and_torch_objects import *
    else:
        from .models.pop2piano import (
            Pop2PianoFeatureExtractor,
            Pop2PianoProcessor,
            Pop2PianoTokenizer,
        )

    try:
        if not is_torchaudio_available():
            raise OptionalDependencyNotAvailable()
    except OptionalDependencyNotAvailable:
        from .utils.dummy_torchaudio_objects import *
    else:
        from .models.musicgen_melody import MusicgenMelodyFeatureExtractor, MusicgenMelodyProcessor
    try:
        if not is_flax_available():
            raise OptionalDependencyNotAvailable()
    except OptionalDependencyNotAvailable:
        # Import the same objects as dummies to get them in the namespace.
        # They will raise an import error if the user tries to instantiate / use them.
        from .utils.dummy_flax_objects import *
    else:
        from .generation import (
            FlaxForcedBOSTokenLogitsProcessor,
            FlaxForcedEOSTokenLogitsProcessor,
            FlaxForceTokensLogitsProcessor,
            FlaxGenerationMixin,
            FlaxLogitsProcessor,
            FlaxLogitsProcessorList,
            FlaxLogitsWarper,
            FlaxMinLengthLogitsProcessor,
            FlaxSuppressTokensAtBeginLogitsProcessor,
            FlaxSuppressTokensLogitsProcessor,
            FlaxTemperatureLogitsWarper,
            FlaxTopKLogitsWarper,
            FlaxTopPLogitsWarper,
            FlaxWhisperTimeStampLogitsProcessor,
        )
        from .modeling_flax_utils import FlaxPreTrainedModel

        # Flax model imports
        from .models.albert import (
            FlaxAlbertForMaskedLM,
            FlaxAlbertForMultipleChoice,
            FlaxAlbertForPreTraining,
            FlaxAlbertForQuestionAnswering,
            FlaxAlbertForSequenceClassification,
            FlaxAlbertForTokenClassification,
            FlaxAlbertModel,
            FlaxAlbertPreTrainedModel,
        )
        from .models.auto import (
            FLAX_MODEL_FOR_AUDIO_CLASSIFICATION_MAPPING,
            FLAX_MODEL_FOR_CAUSAL_LM_MAPPING,
            FLAX_MODEL_FOR_IMAGE_CLASSIFICATION_MAPPING,
            FLAX_MODEL_FOR_MASKED_LM_MAPPING,
            FLAX_MODEL_FOR_MULTIPLE_CHOICE_MAPPING,
            FLAX_MODEL_FOR_NEXT_SENTENCE_PREDICTION_MAPPING,
            FLAX_MODEL_FOR_PRETRAINING_MAPPING,
            FLAX_MODEL_FOR_QUESTION_ANSWERING_MAPPING,
            FLAX_MODEL_FOR_SEQ_TO_SEQ_CAUSAL_LM_MAPPING,
            FLAX_MODEL_FOR_SEQUENCE_CLASSIFICATION_MAPPING,
            FLAX_MODEL_FOR_SPEECH_SEQ_2_SEQ_MAPPING,
            FLAX_MODEL_FOR_TOKEN_CLASSIFICATION_MAPPING,
            FLAX_MODEL_FOR_VISION_2_SEQ_MAPPING,
            FLAX_MODEL_MAPPING,
            FlaxAutoModel,
            FlaxAutoModelForCausalLM,
            FlaxAutoModelForImageClassification,
            FlaxAutoModelForMaskedLM,
            FlaxAutoModelForMultipleChoice,
            FlaxAutoModelForNextSentencePrediction,
            FlaxAutoModelForPreTraining,
            FlaxAutoModelForQuestionAnswering,
            FlaxAutoModelForSeq2SeqLM,
            FlaxAutoModelForSequenceClassification,
            FlaxAutoModelForSpeechSeq2Seq,
            FlaxAutoModelForTokenClassification,
            FlaxAutoModelForVision2Seq,
        )
        from .models.bart import (
            FlaxBartDecoderPreTrainedModel,
            FlaxBartForCausalLM,
            FlaxBartForConditionalGeneration,
            FlaxBartForQuestionAnswering,
            FlaxBartForSequenceClassification,
            FlaxBartModel,
            FlaxBartPreTrainedModel,
        )
        from .models.beit import (
            FlaxBeitForImageClassification,
            FlaxBeitForMaskedImageModeling,
            FlaxBeitModel,
            FlaxBeitPreTrainedModel,
        )
        from .models.bert import (
            FlaxBertForCausalLM,
            FlaxBertForMaskedLM,
            FlaxBertForMultipleChoice,
            FlaxBertForNextSentencePrediction,
            FlaxBertForPreTraining,
            FlaxBertForQuestionAnswering,
            FlaxBertForSequenceClassification,
            FlaxBertForTokenClassification,
            FlaxBertModel,
            FlaxBertPreTrainedModel,
        )
        from .models.big_bird import (
            FlaxBigBirdForCausalLM,
            FlaxBigBirdForMaskedLM,
            FlaxBigBirdForMultipleChoice,
            FlaxBigBirdForPreTraining,
            FlaxBigBirdForQuestionAnswering,
            FlaxBigBirdForSequenceClassification,
            FlaxBigBirdForTokenClassification,
            FlaxBigBirdModel,
            FlaxBigBirdPreTrainedModel,
        )
        from .models.blenderbot import (
            FlaxBlenderbotForConditionalGeneration,
            FlaxBlenderbotModel,
            FlaxBlenderbotPreTrainedModel,
        )
        from .models.blenderbot_small import (
            FlaxBlenderbotSmallForConditionalGeneration,
            FlaxBlenderbotSmallModel,
            FlaxBlenderbotSmallPreTrainedModel,
        )
        from .models.bloom import (
            FlaxBloomForCausalLM,
            FlaxBloomModel,
            FlaxBloomPreTrainedModel,
        )
        from .models.clip import (
            FlaxCLIPModel,
            FlaxCLIPPreTrainedModel,
            FlaxCLIPTextModel,
            FlaxCLIPTextModelWithProjection,
            FlaxCLIPTextPreTrainedModel,
            FlaxCLIPVisionModel,
            FlaxCLIPVisionPreTrainedModel,
        )
        from .models.distilbert import (
            FlaxDistilBertForMaskedLM,
            FlaxDistilBertForMultipleChoice,
            FlaxDistilBertForQuestionAnswering,
            FlaxDistilBertForSequenceClassification,
            FlaxDistilBertForTokenClassification,
            FlaxDistilBertModel,
            FlaxDistilBertPreTrainedModel,
        )
        from .models.electra import (
            FlaxElectraForCausalLM,
            FlaxElectraForMaskedLM,
            FlaxElectraForMultipleChoice,
            FlaxElectraForPreTraining,
            FlaxElectraForQuestionAnswering,
            FlaxElectraForSequenceClassification,
            FlaxElectraForTokenClassification,
            FlaxElectraModel,
            FlaxElectraPreTrainedModel,
        )
        from .models.encoder_decoder import FlaxEncoderDecoderModel
        from .models.gemma import (
            FlaxGemmaForCausalLM,
            FlaxGemmaModel,
            FlaxGemmaPreTrainedModel,
        )
        from .models.gpt2 import (
            FlaxGPT2LMHeadModel,
            FlaxGPT2Model,
            FlaxGPT2PreTrainedModel,
        )
        from .models.gpt_neo import (
            FlaxGPTNeoForCausalLM,
            FlaxGPTNeoModel,
            FlaxGPTNeoPreTrainedModel,
        )
        from .models.gptj import (
            FlaxGPTJForCausalLM,
            FlaxGPTJModel,
            FlaxGPTJPreTrainedModel,
        )
        from .models.llama import (
            FlaxLlamaForCausalLM,
            FlaxLlamaModel,
            FlaxLlamaPreTrainedModel,
        )
        from .models.longt5 import (
            FlaxLongT5ForConditionalGeneration,
            FlaxLongT5Model,
            FlaxLongT5PreTrainedModel,
        )
        from .models.marian import (
            FlaxMarianModel,
            FlaxMarianMTModel,
            FlaxMarianPreTrainedModel,
        )
        from .models.mbart import (
            FlaxMBartForConditionalGeneration,
            FlaxMBartForQuestionAnswering,
            FlaxMBartForSequenceClassification,
            FlaxMBartModel,
            FlaxMBartPreTrainedModel,
        )
        from .models.mistral import (
            FlaxMistralForCausalLM,
            FlaxMistralModel,
            FlaxMistralPreTrainedModel,
        )
        from .models.mt5 import (
            FlaxMT5EncoderModel,
            FlaxMT5ForConditionalGeneration,
            FlaxMT5Model,
        )
        from .models.opt import FlaxOPTForCausalLM, FlaxOPTModel, FlaxOPTPreTrainedModel
        from .models.pegasus import (
            FlaxPegasusForConditionalGeneration,
            FlaxPegasusModel,
            FlaxPegasusPreTrainedModel,
        )
        from .models.regnet import (
            FlaxRegNetForImageClassification,
            FlaxRegNetModel,
            FlaxRegNetPreTrainedModel,
        )
        from .models.resnet import (
            FlaxResNetForImageClassification,
            FlaxResNetModel,
            FlaxResNetPreTrainedModel,
        )
        from .models.roberta import (
            FlaxRobertaForCausalLM,
            FlaxRobertaForMaskedLM,
            FlaxRobertaForMultipleChoice,
            FlaxRobertaForQuestionAnswering,
            FlaxRobertaForSequenceClassification,
            FlaxRobertaForTokenClassification,
            FlaxRobertaModel,
            FlaxRobertaPreTrainedModel,
        )
        from .models.roberta_prelayernorm import (
            FlaxRobertaPreLayerNormForCausalLM,
            FlaxRobertaPreLayerNormForMaskedLM,
            FlaxRobertaPreLayerNormForMultipleChoice,
            FlaxRobertaPreLayerNormForQuestionAnswering,
            FlaxRobertaPreLayerNormForSequenceClassification,
            FlaxRobertaPreLayerNormForTokenClassification,
            FlaxRobertaPreLayerNormModel,
            FlaxRobertaPreLayerNormPreTrainedModel,
        )
        from .models.roformer import (
            FlaxRoFormerForMaskedLM,
            FlaxRoFormerForMultipleChoice,
            FlaxRoFormerForQuestionAnswering,
            FlaxRoFormerForSequenceClassification,
            FlaxRoFormerForTokenClassification,
            FlaxRoFormerModel,
            FlaxRoFormerPreTrainedModel,
        )
        from .models.speech_encoder_decoder import FlaxSpeechEncoderDecoderModel
        from .models.t5 import (
            FlaxT5EncoderModel,
            FlaxT5ForConditionalGeneration,
            FlaxT5Model,
            FlaxT5PreTrainedModel,
        )
        from .models.vision_encoder_decoder import FlaxVisionEncoderDecoderModel
        from .models.vision_text_dual_encoder import FlaxVisionTextDualEncoderModel
        from .models.vit import (
            FlaxViTForImageClassification,
            FlaxViTModel,
            FlaxViTPreTrainedModel,
        )
        from .models.wav2vec2 import (
            FlaxWav2Vec2ForCTC,
            FlaxWav2Vec2ForPreTraining,
            FlaxWav2Vec2Model,
            FlaxWav2Vec2PreTrainedModel,
        )
        from .models.whisper import (
            FlaxWhisperForAudioClassification,
            FlaxWhisperForConditionalGeneration,
            FlaxWhisperModel,
            FlaxWhisperPreTrainedModel,
        )
        from .models.xglm import (
            FlaxXGLMForCausalLM,
            FlaxXGLMModel,
            FlaxXGLMPreTrainedModel,
        )
        from .models.xlm_roberta import (
            FLAX_XLM_ROBERTA_PRETRAINED_MODEL_ARCHIVE_LIST,
            FlaxXLMRobertaForCausalLM,
            FlaxXLMRobertaForMaskedLM,
            FlaxXLMRobertaForMultipleChoice,
            FlaxXLMRobertaForQuestionAnswering,
            FlaxXLMRobertaForSequenceClassification,
            FlaxXLMRobertaForTokenClassification,
            FlaxXLMRobertaModel,
            FlaxXLMRobertaPreTrainedModel,
        )


else:
    import sys

    sys.modules[__name__] = _LazyModule(
        __name__,
        globals()["__file__"],
        _import_structure,
        module_spec=__spec__,
        extra_objects={"__version__": __version__},
    )


if not is_tf_available() and not is_torch_available() and not is_flax_available():
    logger.warning_advice(
        "None of PyTorch, TensorFlow >= 2.0, or Flax have been found. "
        "Models won't be available and only tokenizers, configuration "
        "and file/data utilities can be used."
    )<|MERGE_RESOLUTION|>--- conflicted
+++ resolved
@@ -926,9 +926,7 @@
         "ViTHybridConfig",
     ],
     "models.vit_mae": ["VIT_MAE_PRETRAINED_CONFIG_ARCHIVE_MAP", "ViTMAEConfig"],
-<<<<<<< HEAD
     "models.vitpose": ["VITPOSE_PRETRAINED_CONFIG_ARCHIVE_MAP", "ViTPoseConfig"],
-=======
     "models.vit_msn": ["VIT_MSN_PRETRAINED_CONFIG_ARCHIVE_MAP", "ViTMSNConfig"],
     "models.vitdet": ["VITDET_PRETRAINED_CONFIG_ARCHIVE_MAP", "VitDetConfig"],
     "models.vitmatte": ["VITMATTE_PRETRAINED_CONFIG_ARCHIVE_MAP", "VitMatteConfig"],
@@ -941,7 +939,6 @@
         "VIVIT_PRETRAINED_CONFIG_ARCHIVE_MAP",
         "VivitConfig",
     ],
->>>>>>> b109257f
     "models.wav2vec2": [
         "WAV_2_VEC_2_PRETRAINED_CONFIG_ARCHIVE_MAP",
         "Wav2Vec2Config",
@@ -3622,21 +3619,20 @@
             "ViTPreTrainedModel",
         ]
     )
-<<<<<<< HEAD
     _import_structure["models.vitpose"].extend(
         [
             "VITPOSE_PRETRAINED_MODEL_ARCHIVE_LIST",
             "ViTPoseModel",
             "ViTPosePreTrainedModel",
             "ViTPoseForPoseEstimation",
-=======
+        ]
+    )
     _import_structure["models.vit_hybrid"].extend(
         [
             "VIT_HYBRID_PRETRAINED_MODEL_ARCHIVE_LIST",
             "ViTHybridForImageClassification",
             "ViTHybridModel",
             "ViTHybridPreTrainedModel",
->>>>>>> b109257f
         ]
     )
     _import_structure["models.vit_mae"].extend(
@@ -5836,9 +5832,7 @@
         ViTHybridConfig,
     )
     from .models.vit_mae import VIT_MAE_PRETRAINED_CONFIG_ARCHIVE_MAP, ViTMAEConfig
-<<<<<<< HEAD
     from .models.vitpose import VITPOSE_PRETRAINED_CONFIG_ARCHIVE_MAP, ViTPoseConfig
-=======
     from .models.vit_msn import VIT_MSN_PRETRAINED_CONFIG_ARCHIVE_MAP, ViTMSNConfig
     from .models.vitdet import VITDET_PRETRAINED_CONFIG_ARCHIVE_MAP, VitDetConfig
     from .models.vitmatte import VITMATTE_PRETRAINED_CONFIG_ARCHIVE_MAP, VitMatteConfig
@@ -5848,7 +5842,6 @@
         VitsTokenizer,
     )
     from .models.vivit import VIVIT_PRETRAINED_CONFIG_ARCHIVE_MAP, VivitConfig
->>>>>>> b109257f
     from .models.wav2vec2 import (
         WAV_2_VEC_2_PRETRAINED_CONFIG_ARCHIVE_MAP,
         Wav2Vec2Config,
@@ -8141,13 +8134,12 @@
             ViTMAEModel,
             ViTMAEPreTrainedModel,
         )
-<<<<<<< HEAD
         from .models.vitpose import (
             VITPOSE_PRETRAINED_MODEL_ARCHIVE_LIST,
             ViTPoseForPoseEstimation,
             ViTPoseModel,
             ViTPosePreTrainedModel,
-=======
+        )
         from .models.vit_msn import (
             VIT_MSN_PRETRAINED_MODEL_ARCHIVE_LIST,
             ViTMSNForImageClassification,
@@ -8175,7 +8167,6 @@
             VivitForVideoClassification,
             VivitModel,
             VivitPreTrainedModel,
->>>>>>> b109257f
         )
         from .models.wav2vec2 import (
             WAV_2_VEC_2_PRETRAINED_MODEL_ARCHIVE_LIST,
