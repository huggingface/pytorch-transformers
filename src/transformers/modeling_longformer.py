# coding=utf-8
# Copyright 2020 The Allen Institute for AI team and The HuggingFace Inc. team.
#
# Licensed under the Apache License, Version 2.0 (the "License");
# you may not use this file except in compliance with the License.
# You may obtain a copy of the License at
#
#     http://www.apache.org/licenses/LICENSE-2.0
#
# Unless required by applicable law or agreed to in writing, software
# distributed under the License is distributed on an "AS IS" BASIS,
# WITHOUT WARRANTIES OR CONDITIONS OF ANY KIND, either express or implied.
# See the License for the specific language governing permissions and
# limitations under the License.
"""PyTorch Longformer model. """

import logging
import math
import warnings

import torch
import torch.nn as nn
from torch.nn import CrossEntropyLoss, MSELoss
from torch.nn import functional as F

from .configuration_longformer import LongformerConfig
from .file_utils import add_start_docstrings, add_start_docstrings_to_callable
from .modeling_bert import BertPreTrainedModel
from .modeling_roberta import RobertaLMHead, RobertaModel


logger = logging.getLogger(__name__)

LONGFORMER_PRETRAINED_MODEL_ARCHIVE_LIST = [
    "allenai/longformer-base-4096",
    "allenai/longformer-large-4096",
    "allenai/longformer-large-4096-finetuned-triviaqa",
    "allenai/longformer-base-4096-extra.pos.embd.only",
    "allenai/longformer-large-4096-extra.pos.embd.only",
    # See all Longformer models at https://huggingface.co/models?filter=longformer
]


def _get_question_end_index(input_ids, sep_token_id):
    """
        Computes the index of the first occurance of `sep_token_id`.
    """

    sep_token_indices = (input_ids == sep_token_id).nonzero()
    batch_size = input_ids.shape[0]

    assert sep_token_indices.shape[1] == 2, "`input_ids` should have two dimensions"
    assert (
        sep_token_indices.shape[0] == 3 * batch_size
    ), f"There should be exactly three separator tokens: {sep_token_id} in every sample for questions answering. You might also consider to set `global_attention_mask` manually in the forward function to avoid this error."

    return sep_token_indices.view(batch_size, 3, 2)[:, 0, 1]


def _compute_global_attention_mask(input_ids, sep_token_id, before_sep_token=True):
    """
        Computes global attention mask by putting attention on all tokens
        before `sep_token_id` if `before_sep_token is True` else after
        `sep_token_id`.
    """

    question_end_index = _get_question_end_index(input_ids, sep_token_id)
    question_end_index = question_end_index.unsqueeze(dim=1)  # size: batch_size x 1
    # bool attention mask with True in locations of global attention
    attention_mask = torch.arange(input_ids.shape[1], device=input_ids.device)
    if before_sep_token is True:
        attention_mask = (attention_mask.expand_as(input_ids) < question_end_index).to(torch.uint8)
    else:
        # last token is separation token and should not be counted and in the middle are two separation tokens
        attention_mask = (attention_mask.expand_as(input_ids) > (question_end_index + 1)).to(torch.uint8) * (
            attention_mask.expand_as(input_ids) < input_ids.shape[-1]
        ).to(torch.uint8)

    return attention_mask


class LongformerSelfAttention(nn.Module):
    def __init__(self, config, layer_id):
        super().__init__()
        if config.hidden_size % config.num_attention_heads != 0:
            raise ValueError(
                "The hidden size (%d) is not a multiple of the number of attention "
                "heads (%d)" % (config.hidden_size, config.num_attention_heads)
            )
        self.num_heads = config.num_attention_heads
        self.head_dim = int(config.hidden_size / config.num_attention_heads)
        self.embed_dim = config.hidden_size

        self.query = nn.Linear(config.hidden_size, self.embed_dim)
        self.key = nn.Linear(config.hidden_size, self.embed_dim)
        self.value = nn.Linear(config.hidden_size, self.embed_dim)

        # separate projection layers for tokens with global attention
        self.query_global = nn.Linear(config.hidden_size, self.embed_dim)
        self.key_global = nn.Linear(config.hidden_size, self.embed_dim)
        self.value_global = nn.Linear(config.hidden_size, self.embed_dim)

        self.dropout = config.attention_probs_dropout_prob

        self.layer_id = layer_id
        attention_window = config.attention_window[self.layer_id]
        assert (
            attention_window % 2 == 0
        ), f"`attention_window` for layer {self.layer_id} has to be an even value. Given {attention_window}"
        assert (
            attention_window > 0
        ), f"`attention_window` for layer {self.layer_id} has to be positive. Given {attention_window}"

        self.one_sided_attention_window_size = attention_window // 2

    @staticmethod
    def _skew(x, direction):
        """Convert diagonals into columns (or columns into diagonals depending on `direction`"""
        x_padded = F.pad(x, direction)  # padding value is not important because it will be overwritten
        x_padded = x_padded.view(*x_padded.size()[:-2], x_padded.size(-1), x_padded.size(-2))
        return x_padded

    @staticmethod
    def _skew2(x):
        """shift every row 1 step to right converting columns into diagonals"""
        # X = B x C x M x L
        B, C, M, L = x.size()
        x = F.pad(x, (0, M + 1))  # B x C x M x (L+M+1). Padding value is not important because it'll be overwritten
        x = x.view(B, C, -1)  # B x C x ML+MM+M
        x = x[:, :, :-M]  # B x C x ML+MM
        x = x.view(B, C, M, M + L)  # B x C, M x L+M
        x = x[:, :, :, :-1]
        return x

    @staticmethod
    def _chunk(x, w):
        """convert into overlapping chunkings. Chunk size = 2w, overlap size = w"""

        # non-overlapping chunks of size = 2w
        x = x.view(x.size(0), x.size(1) // (w * 2), w * 2, x.size(2))

        # use `as_strided` to make the chunks overlap with an overlap size = w
        chunk_size = list(x.size())
        chunk_size[1] = chunk_size[1] * 2 - 1

        chunk_stride = list(x.stride())
        chunk_stride[1] = chunk_stride[1] // 2
        return x.as_strided(size=chunk_size, stride=chunk_stride)

    def _mask_invalid_locations(self, input_tensor, w) -> torch.Tensor:
        affected_seqlen = w
        beginning_mask_2d = input_tensor.new_ones(w, w + 1).tril().flip(dims=[0])
        beginning_mask = beginning_mask_2d[None, :, None, :]
        ending_mask = beginning_mask.flip(dims=(1, 3))
        seqlen = input_tensor.size(1)
        beginning_input = input_tensor[:, :affected_seqlen, :, : w + 1]
        beginning_mask = beginning_mask[:, :seqlen].expand(beginning_input.size())
        beginning_input.masked_fill_(beginning_mask == 1, -float("inf"))  # `== 1` converts to bool or uint8
        ending_input = input_tensor[:, -affected_seqlen:, :, -(w + 1) :]
        ending_mask = ending_mask[:, -seqlen:].expand(ending_input.size())
        ending_input.masked_fill_(ending_mask == 1, -float("inf"))  # `== 1` converts to bool or uint8

    def _sliding_chunks_matmul_qk(self, q: torch.Tensor, k: torch.Tensor, w: int):
        """Matrix multiplicatio of query x key tensors using with a sliding window attention pattern.
        This implementation splits the input into overlapping chunks of size 2w (e.g. 512 for pretrained Longformer)
        with an overlap of size w"""
        batch_size, seqlen, num_heads, head_dim = q.size()
        assert seqlen % (w * 2) == 0, f"Sequence length should be multiple of {w * 2}. Given {seqlen}"
        assert q.size() == k.size()

        chunks_count = seqlen // w - 1

        # group batch_size and num_heads dimensions into one, then chunk seqlen into chunks of size w * 2
        q = q.transpose(1, 2).reshape(batch_size * num_heads, seqlen, head_dim)
        k = k.transpose(1, 2).reshape(batch_size * num_heads, seqlen, head_dim)

        chunk_q = self._chunk(q, w)
        chunk_k = self._chunk(k, w)

        # matrix multipication
        # bcxd: batch_size * num_heads x chunks x 2w x head_dim
        # bcyd: batch_size * num_heads x chunks x 2w x head_dim
        # bcxy: batch_size * num_heads x chunks x 2w x 2w
        chunk_attn = torch.einsum("bcxd,bcyd->bcxy", (chunk_q, chunk_k))  # multiply

        # convert diagonals into columns
        diagonal_chunk_attn = self._skew(chunk_attn, direction=(0, 0, 0, 1))

        # allocate space for the overall attention matrix where the chunks are compined. The last dimension
        # has (w * 2 + 1) columns. The first (w) columns are the w lower triangles (attention from a word to
        # w previous words). The following column is attention score from each word to itself, then
        # followed by w columns for the upper triangle.

        diagonal_attn = diagonal_chunk_attn.new_empty((batch_size * num_heads, chunks_count + 1, w, w * 2 + 1))

        # copy parts from diagonal_chunk_attn into the compined matrix of attentions
        # - copying the main diagonal and the upper triangle
        diagonal_attn[:, :-1, :, w:] = diagonal_chunk_attn[:, :, :w, : w + 1]
        diagonal_attn[:, -1, :, w:] = diagonal_chunk_attn[:, -1, w:, : w + 1]
        # - copying the lower triangle
        diagonal_attn[:, 1:, :, :w] = diagonal_chunk_attn[:, :, -(w + 1) : -1, w + 1 :]
        diagonal_attn[:, 0, 1:w, 1:w] = diagonal_chunk_attn[:, 0, : w - 1, 1 - w :]

        # separate batch_size and num_heads dimensions again
        diagonal_attn = diagonal_attn.view(batch_size, num_heads, seqlen, 2 * w + 1).transpose(2, 1)

        self._mask_invalid_locations(diagonal_attn, w)
        return diagonal_attn

    def _sliding_chunks_matmul_pv(self, prob: torch.Tensor, v: torch.Tensor, w: int):
        """Same as _sliding_chunks_matmul_qk but for prob and value tensors. It is expecting the same output
        format from _sliding_chunks_matmul_qk"""
        batch_size, seqlen, num_heads, head_dim = v.size()
        assert seqlen % (w * 2) == 0
        assert prob.size()[:3] == v.size()[:3]
        assert prob.size(3) == 2 * w + 1
        chunks_count = seqlen // w - 1
        # group batch_size and num_heads dimensions into one, then chunk seqlen into chunks of size 2w
        chunk_prob = prob.transpose(1, 2).reshape(batch_size * num_heads, seqlen // w, w, 2 * w + 1)

        # group batch_size and num_heads dimensions into one
        v = v.transpose(1, 2).reshape(batch_size * num_heads, seqlen, head_dim)

        # pad seqlen with w at the beginning of the sequence and another w at the end
        padded_v = F.pad(v, (0, 0, w, w), value=-1)

        # chunk padded_v into chunks of size 3w and an overlap of size w
        chunk_v_size = (batch_size * num_heads, chunks_count + 1, 3 * w, head_dim)
        chunk_v_stride = padded_v.stride()
        chunk_v_stride = chunk_v_stride[0], w * chunk_v_stride[1], chunk_v_stride[1], chunk_v_stride[2]
        chunk_v = padded_v.as_strided(size=chunk_v_size, stride=chunk_v_stride)

        skewed_prob = self._skew2(chunk_prob)

        context = torch.einsum("bcwd,bcdh->bcwh", (skewed_prob, chunk_v))
        return context.view(batch_size, num_heads, seqlen, head_dim).transpose(1, 2)

    def forward(
        self,
        hidden_states,
        attention_mask=None,
        head_mask=None,
        encoder_hidden_states=None,
        encoder_attention_mask=None,
        output_attentions=False,
    ):
        """
        LongformerSelfAttention expects `len(hidden_states)` to be multiple of `attention_window`.
        Padding to `attention_window` happens in LongformerModel.forward to avoid redoing the padding on each layer.

        The `attention_mask` is changed in `BertModel.forward` from 0, 1, 2 to
            -ve: no attention
              0: local attention
            +ve: global attention

        `encoder_hidden_states` and `encoder_attention_mask` are not supported and should be None
        """
        # TODO: add support for `encoder_hidden_states` and `encoder_attention_mask`
        assert encoder_hidden_states is None, "`encoder_hidden_states` is not supported and should be None"
        assert encoder_attention_mask is None, "`encoder_attention_mask` is not supported and shiould be None"

        if attention_mask is not None:
            attention_mask = attention_mask.squeeze(dim=2).squeeze(dim=1)
            key_padding_mask = attention_mask < 0
            extra_attention_mask = attention_mask > 0
            remove_from_windowed_attention_mask = attention_mask != 0

            num_extra_indices_per_batch = extra_attention_mask.long().sum(dim=1)
            max_num_extra_indices_per_batch = num_extra_indices_per_batch.max()
            if max_num_extra_indices_per_batch <= 0:
                extra_attention_mask = None
            else:
                # To support the case of variable number of global attention in the rows of a batch,
                # we use the following three selection masks to select global attention embeddings
                # in a 3d tensor and pad it to `max_num_extra_indices_per_batch`
                # 1) selecting embeddings that correspond to global attention
                extra_attention_mask_nonzeros = extra_attention_mask.nonzero(as_tuple=True)
                zero_to_max_range = torch.arange(
                    0, max_num_extra_indices_per_batch, device=num_extra_indices_per_batch.device
                )
                # mask indicating which values are actually going to be padding
                selection_padding_mask = zero_to_max_range < num_extra_indices_per_batch.unsqueeze(dim=-1)
                # 2) location of the non-padding values in the selected global attention
                selection_padding_mask_nonzeros = selection_padding_mask.nonzero(as_tuple=True)
                # 3) location of the padding values in the selected global attention
                selection_padding_mask_zeros = (selection_padding_mask == 0).nonzero(as_tuple=True)
        else:
            remove_from_windowed_attention_mask = None
            extra_attention_mask = None
            key_padding_mask = None

        hidden_states = hidden_states.transpose(0, 1)
        seqlen, batch_size, embed_dim = hidden_states.size()
        assert embed_dim == self.embed_dim
        q = self.query(hidden_states)
        k = self.key(hidden_states)
        v = self.value(hidden_states)
        q /= math.sqrt(self.head_dim)

        q = q.view(seqlen, batch_size, self.num_heads, self.head_dim).transpose(0, 1)
        k = k.view(seqlen, batch_size, self.num_heads, self.head_dim).transpose(0, 1)
        # attn_weights = (batch_size, seqlen, num_heads, window*2+1)
        attn_weights = self._sliding_chunks_matmul_qk(q, k, self.one_sided_attention_window_size)
        self._mask_invalid_locations(attn_weights, self.one_sided_attention_window_size)
        if remove_from_windowed_attention_mask is not None:
            # This implementation is fast and takes very little memory because num_heads x hidden_size = 1
            # from (batch_size x seqlen) to (batch_size x seqlen x num_heads x hidden_size)
            remove_from_windowed_attention_mask = remove_from_windowed_attention_mask.unsqueeze(dim=-1).unsqueeze(
                dim=-1
            )
            # cast to fp32/fp16 then replace 1's with -inf
            float_mask = remove_from_windowed_attention_mask.type_as(q).masked_fill(
                remove_from_windowed_attention_mask, -10000.0
            )
            ones = float_mask.new_ones(size=float_mask.size())  # tensor of ones
            # diagonal mask with zeros everywhere and -inf inplace of padding
            d_mask = self._sliding_chunks_matmul_qk(ones, float_mask, self.one_sided_attention_window_size)
            attn_weights += d_mask
        assert list(attn_weights.size()) == [
            batch_size,
            seqlen,
            self.num_heads,
            self.one_sided_attention_window_size * 2 + 1,
        ]

        # the extra attention
        if extra_attention_mask is not None:
            selected_k = k.new_zeros(batch_size, max_num_extra_indices_per_batch, self.num_heads, self.head_dim)
            selected_k[selection_padding_mask_nonzeros] = k[extra_attention_mask_nonzeros]
            # (batch_size, seqlen, num_heads, max_num_extra_indices_per_batch)
            selected_attn_weights = torch.einsum("blhd,bshd->blhs", (q, selected_k))
            selected_attn_weights[selection_padding_mask_zeros[0], :, :, selection_padding_mask_zeros[1]] = -10000
            # concat to attn_weights
            # (batch_size, seqlen, num_heads, extra attention count + 2*window+1)
            attn_weights = torch.cat((selected_attn_weights, attn_weights), dim=-1)

        attn_weights_fp32 = F.softmax(attn_weights, dim=-1, dtype=torch.float32)  # use fp32 for numerical stability
        attn_weights = attn_weights_fp32.type_as(attn_weights)

        if key_padding_mask is not None:
            # softmax sometimes inserts NaN if all positions are masked, replace them with 0
            attn_weights = torch.masked_fill(attn_weights, key_padding_mask.unsqueeze(-1).unsqueeze(-1), 0.0)

        attn_probs = F.dropout(attn_weights, p=self.dropout, training=self.training)
        v = v.view(seqlen, batch_size, self.num_heads, self.head_dim).transpose(0, 1)
        attn = None
        if extra_attention_mask is not None:
            selected_attn_probs = attn_probs.narrow(-1, 0, max_num_extra_indices_per_batch)
            selected_v = v.new_zeros(batch_size, max_num_extra_indices_per_batch, self.num_heads, self.head_dim)
            selected_v[selection_padding_mask_nonzeros] = v[extra_attention_mask_nonzeros]
            # use `matmul` because `einsum` crashes sometimes with fp16
            # attn = torch.einsum('blhs,bshd->blhd', (selected_attn_probs, selected_v))
            attn = torch.matmul(selected_attn_probs.transpose(1, 2), selected_v.transpose(1, 2)).transpose(1, 2)
            attn_probs = attn_probs.narrow(
                -1, max_num_extra_indices_per_batch, attn_probs.size(-1) - max_num_extra_indices_per_batch
            ).contiguous()
        if attn is None:
            attn = self._sliding_chunks_matmul_pv(attn_probs, v, self.one_sided_attention_window_size)
        else:
            attn += self._sliding_chunks_matmul_pv(attn_probs, v, self.one_sided_attention_window_size)

        assert attn.size() == (batch_size, seqlen, self.num_heads, self.head_dim), "Unexpected size"
        attn = attn.transpose(0, 1).reshape(seqlen, batch_size, embed_dim).contiguous()

        # For this case, we'll just recompute the attention for these indices
        # and overwrite the attn tensor.
        # TODO: remove the redundant computation
        if extra_attention_mask is not None:
            selected_hidden_states = hidden_states.new_zeros(max_num_extra_indices_per_batch, batch_size, embed_dim)
            selected_hidden_states[selection_padding_mask_nonzeros[::-1]] = hidden_states[
                extra_attention_mask_nonzeros[::-1]
            ]

            q = self.query_global(selected_hidden_states)
            k = self.key_global(hidden_states)
            v = self.value_global(hidden_states)
            q /= math.sqrt(self.head_dim)

            q = (
                q.contiguous()
                .view(max_num_extra_indices_per_batch, batch_size * self.num_heads, self.head_dim)
                .transpose(0, 1)
            )  # (batch_size * self.num_heads, max_num_extra_indices_per_batch, head_dim)
            k = (
                k.contiguous().view(-1, batch_size * self.num_heads, self.head_dim).transpose(0, 1)
            )  # batch_size * self.num_heads, seqlen, head_dim)
            v = (
                v.contiguous().view(-1, batch_size * self.num_heads, self.head_dim).transpose(0, 1)
            )  # batch_size * self.num_heads, seqlen, head_dim)
            attn_weights = torch.bmm(q, k.transpose(1, 2))
            assert list(attn_weights.size()) == [batch_size * self.num_heads, max_num_extra_indices_per_batch, seqlen]

            attn_weights = attn_weights.view(batch_size, self.num_heads, max_num_extra_indices_per_batch, seqlen)
            attn_weights[selection_padding_mask_zeros[0], :, selection_padding_mask_zeros[1], :] = -10000.0
            if key_padding_mask is not None:
                attn_weights = attn_weights.masked_fill(key_padding_mask.unsqueeze(1).unsqueeze(2), -10000.0,)
            attn_weights = attn_weights.view(batch_size * self.num_heads, max_num_extra_indices_per_batch, seqlen)
            attn_weights_float = F.softmax(
                attn_weights, dim=-1, dtype=torch.float32
            )  # use fp32 for numerical stability
            attn_probs = F.dropout(attn_weights_float.type_as(attn_weights), p=self.dropout, training=self.training)
            selected_attn = torch.bmm(attn_probs, v)
            assert list(selected_attn.size()) == [
                batch_size * self.num_heads,
                max_num_extra_indices_per_batch,
                self.head_dim,
            ]

            selected_attn_4d = selected_attn.view(
                batch_size, self.num_heads, max_num_extra_indices_per_batch, self.head_dim
            )
            nonzero_selected_attn = selected_attn_4d[
                selection_padding_mask_nonzeros[0], :, selection_padding_mask_nonzeros[1]
            ]
            attn[extra_attention_mask_nonzeros[::-1]] = nonzero_selected_attn.view(
                len(selection_padding_mask_nonzeros[0]), -1
            )

        context_layer = attn.transpose(0, 1)
        if output_attentions:
            if extra_attention_mask is not None:
                # With global attention, return global attention probabilities only
                # batch_size x num_heads x max_num_global_attention_tokens x sequence_length
                # which is the attention weights from tokens with global attention to all tokens
                # It doesn't not return local attention
                # In case of variable number of global attantion in the rows of a batch,
                # attn_weights are padded with -10000.0 attention scores
                attn_weights = attn_weights.view(batch_size, self.num_heads, max_num_extra_indices_per_batch, seqlen)
            else:
                # without global attention, return local attention probabilities
                # batch_size x num_heads x sequence_length x window_size
                # which is the attention weights of every token attending to its neighbours
                attn_weights = attn_weights.permute(0, 2, 1, 3)
        outputs = (context_layer, attn_weights) if output_attentions else (context_layer,)
        return outputs


LONGFORMER_START_DOCSTRING = r"""

    This model is a PyTorch `torch.nn.Module <https://pytorch.org/docs/stable/nn.html#torch.nn.Module>`_ sub-class.
    Use it as a regular PyTorch Module and refer to the PyTorch documentation for all matter related to general
    usage and behavior.

    Parameters:
        config (:class:`~transformers.LongformerConfig`): Model configuration class with all the parameters of the
            model. Initializing with a config file does not load the weights associated with the model, only the configuration.
            Check out the :meth:`~transformers.PreTrainedModel.from_pretrained` method to load the model weights.
"""

LONGFORMER_INPUTS_DOCSTRING = r"""
    Args:
        input_ids (:obj:`torch.LongTensor` of shape :obj:`{0}`):
            Indices of input sequence tokens in the vocabulary.

            Indices can be obtained using :class:`transformers.LonmgformerTokenizer`.
            See :func:`transformers.PreTrainedTokenizer.encode` and
            :func:`transformers.PreTrainedTokenizer.encode_plus` for details.

            `What are input IDs? <../glossary.html#input-ids>`__
        attention_mask (:obj:`torch.FloatTensor` of shape :obj:`{0}`, `optional`, defaults to :obj:`None`):
            Mask to avoid performing attention on padding token indices.
            Mask values selected in ``[0, 1]``:
            ``1`` for tokens that are NOT MASKED, ``0`` for MASKED tokens.

            `What are attention masks? <../glossary.html#attention-mask>`__

        global_attention_mask (:obj:`torch.FloatTensor` of shape :obj:`{0}`, `optional`, defaults to :obj:`None`):
            Mask to decide the attention given on each token, local attention or global attenion.
            Tokens with global attention attends to all other tokens, and all other tokens attend to them. This is important for
            task-specific finetuning because it makes the model more flexible at representing the task. For example,
            for classification, the <s> token should be given global attention. For QA, all question tokens should also have
            global attention. Please refer to the Longformer paper https://arxiv.org/abs/2004.05150 for more details.
            Mask values selected in ``[0, 1]``:
            ``0`` for local attention (a sliding window attention),
            ``1`` for global attention (tokens that attend to all other tokens, and all other tokens attend to them).

        token_type_ids (:obj:`torch.LongTensor` of shape :obj:`{0}`, `optional`, defaults to :obj:`None`):
            Segment token indices to indicate first and second portions of the inputs.
            Indices are selected in ``[0, 1]``: ``0`` corresponds to a `sentence A` token, ``1``
            corresponds to a `sentence B` token

            `What are token type IDs? <../glossary.html#token-type-ids>`_
        position_ids (:obj:`torch.LongTensor` of shape :obj:`{0}`, `optional`, defaults to :obj:`None`):
            Indices of positions of each input sequence tokens in the position embeddings.
            Selected in the range ``[0, config.max_position_embeddings - 1]``.

            `What are position IDs? <../glossary.html#position-ids>`_
        inputs_embeds (:obj:`torch.FloatTensor` of shape :obj:`(batch_size, sequence_length, hidden_size)`, `optional`, defaults to :obj:`None`):
            Optionally, instead of passing :obj:`input_ids` you can choose to directly pass an embedded representation.
            This is useful if you want more control over how to convert `input_ids` indices into associated vectors
            than the model's internal embedding lookup matrix.
"""


@add_start_docstrings(
    "The bare Longformer Model outputting raw hidden-states without any specific head on top.",
    LONGFORMER_START_DOCSTRING,
)
class LongformerModel(RobertaModel):
    """
    This class overrides :class:`~transformers.RobertaModel` to provide the ability to process
    long sequences following the selfattention approach described in `Longformer: the Long-Document Transformer`_by
    Iz Beltagy, Matthew E. Peters, and Arman Cohan. Longformer selfattention combines a local (sliding window)
    and global attention to extend to long documents without the O(n^2) increase in memory and compute.

    The selfattention module `LongformerSelfAttention` implemented here supports the combination of local and
    global attention but it lacks support for autoregressive attention and dilated attention. Autoregressive
    and dilated attention are more relevant for autoregressive language modeling than finetuning on downstream
    tasks. Future release will add support for autoregressive attention, but the support for dilated attention
    requires a custom CUDA kernel to be memory and compute efficient.

    .. _`Longformer: the Long-Document Transformer`:
        https://arxiv.org/abs/2004.05150

    """

    config_class = LongformerConfig
    base_model_prefix = "longformer"

    def __init__(self, config):
        super().__init__(config)

        if isinstance(config.attention_window, int):
            assert config.attention_window % 2 == 0, "`config.attention_window` has to be an even value"
            assert config.attention_window > 0, "`config.attention_window` has to be positive"
            config.attention_window = [config.attention_window] * config.num_hidden_layers  # one value per layer
        else:
            assert len(config.attention_window) == config.num_hidden_layers, (
                "`len(config.attention_window)` should equal `config.num_hidden_layers`. "
                f"Expected {config.num_hidden_layers}, given {len(config.attention_window)}"
            )

        for i, layer in enumerate(self.encoder.layer):
            # replace the `modeling_bert.BertSelfAttention` object with `LongformerSelfAttention`
            layer.attention.self = LongformerSelfAttention(config, layer_id=i)

        self.init_weights()

    def _pad_to_window_size(
        self,
        input_ids: torch.Tensor,
        attention_mask: torch.Tensor,
        token_type_ids: torch.Tensor,
        position_ids: torch.Tensor,
        inputs_embeds: torch.Tensor,
        attention_window: int,
        pad_token_id: int,
    ):
        """A helper function to pad tokens and mask to work with implementation of Longformer selfattention."""

        assert attention_window % 2 == 0, f"`attention_window` should be an even value. Given {attention_window}"
        input_shape = input_ids.shape if input_ids is not None else inputs_embeds.shape
        batch_size, seqlen = input_shape[:2]

        padding_len = (attention_window - seqlen % attention_window) % attention_window
        if padding_len > 0:
            logger.info(
                "Input ids are automatically padded from {} to {} to be a multiple of `config.attention_window`: {}".format(
                    seqlen, seqlen + padding_len, attention_window
                )
            )
            if input_ids is not None:
                input_ids = F.pad(input_ids, (0, padding_len), value=pad_token_id)
            if attention_mask is not None:
                attention_mask = F.pad(
                    attention_mask, (0, padding_len), value=False
                )  # no attention on the padding tokens
            if token_type_ids is not None:
                token_type_ids = F.pad(token_type_ids, (0, padding_len), value=0)  # pad with token_type_id = 0
            if position_ids is not None:
                # pad with position_id = pad_token_id as in modeling_roberta.RobertaEmbeddings
                position_ids = F.pad(position_ids, (0, padding_len), value=pad_token_id)
            if inputs_embeds is not None:
                input_ids_padding = inputs_embeds.new_full(
                    (batch_size, padding_len), self.config.pad_token_id, dtype=torch.long,
                )
                inputs_embeds_padding = self.embeddings(input_ids_padding)
                inputs_embeds = torch.cat([inputs_embeds, inputs_embeds_padding], dim=-2)

        return padding_len, input_ids, attention_mask, token_type_ids, position_ids, inputs_embeds

    @add_start_docstrings_to_callable(LONGFORMER_INPUTS_DOCSTRING.format("(batch_size, sequence_length)"))
    def forward(
        self,
        input_ids=None,
        attention_mask=None,
        global_attention_mask=None,
        token_type_ids=None,
        position_ids=None,
        inputs_embeds=None,
<<<<<<< HEAD
        masked_lm_labels=None,
        output_attentions=False,
=======
>>>>>>> 1b5820a5
    ):
        r"""

    Returns:
        :obj:`tuple(torch.FloatTensor)` comprising various elements depending on the configuration (:class:`~transformers.RobertaConfig`) and inputs:
        prediction_scores (:obj:`torch.FloatTensor` of shape :obj:`(batch_size, sequence_length, config.vocab_size)`)
            Prediction scores of the language modeling head (scores for each vocabulary token before SoftMax).
        hidden_states (:obj:`tuple(torch.FloatTensor)`, `optional`, returned when ``config.output_hidden_states=True``):
            Tuple of :obj:`torch.FloatTensor` (one for the output of the embeddings + one for the output of each layer)
            of shape :obj:`(batch_size, sequence_length, hidden_size)`.

            Hidden-states of the model at the output of each layer plus the initial embedding outputs.
        attentions (:obj:`tuple(torch.FloatTensor)`, `optional`, returned when ``output_attentions=True``):
            Tuple of :obj:`torch.FloatTensor` (one for each layer) of shape
            :obj:`(batch_size, num_heads, sequence_length, sequence_length)`.

            Attentions weights after the attention softmax, used to compute the weighted average in the self-attention
            heads.

    Examples::

        import torch
        from transformers import LongformerModel, LongformerTokenizer

        model = LongformerModel.from_pretrained('allenai/longformer-base-4096')
        tokenizer = LongformerTokenizer.from_pretrained('allenai/longformer-base-4096')

        SAMPLE_TEXT = ' '.join(['Hello world! '] * 1000)  # long input document
        input_ids = torch.tensor(tokenizer.encode(SAMPLE_TEXT)).unsqueeze(0)  # batch of size 1

        # Attention mask values -- 0: no attention, 1: local attention, 2: global attention
        attention_mask = torch.ones(input_ids.shape, dtype=torch.long, device=input_ids.device) # initialize to local attention
        attention_mask[:, [1, 4, 21,]] = 2  # Set global attention based on the task. For example,
                                            # classification: the <s> token
                                            # QA: question tokens
                                            # LM: potentially on the beginning of sentences and paragraphs
        sequence_output, pooled_output = model(input_ids, attention_mask=attention_mask)
        """

        # padding
        attention_window = (
            self.config.attention_window
            if isinstance(self.config.attention_window, int)
            else max(self.config.attention_window)
        )

        # merge `global_attention_mask` and `attention_mask`
        if global_attention_mask is not None:
            # longformer self attention expects attention mask to have 0 (no attn), 1 (local attn), 2 (global attn)
            # (global_attention_mask + 1) => 1 for local attention, 2 for global attention
            # => final attention_mask => 0 for no attention, 1 for local attention 2 for global attention
            if attention_mask is not None:
                attention_mask = attention_mask * (global_attention_mask + 1)
            else:
                # simply use `global_attention_mask` as `attention_mask`
                # if no `attention_mask` is given
                attention_mask = global_attention_mask + 1

        padding_len, input_ids, attention_mask, token_type_ids, position_ids, inputs_embeds = self._pad_to_window_size(
            input_ids=input_ids,
            attention_mask=attention_mask,
            token_type_ids=token_type_ids,
            position_ids=position_ids,
            inputs_embeds=inputs_embeds,
            attention_window=attention_window,
            pad_token_id=self.config.pad_token_id,
        )

        # embed
        output = super().forward(
            input_ids=input_ids,
            attention_mask=attention_mask,
            token_type_ids=token_type_ids,
            position_ids=position_ids,
            head_mask=None,
            inputs_embeds=inputs_embeds,
            encoder_hidden_states=None,
            encoder_attention_mask=None,
            output_attentions=output_attentions,
        )

        # undo padding
        if padding_len > 0:
            # `output` has the following tensors: sequence_output, pooled_output, (hidden_states), (attentions)
            # `sequence_output`: unpad because the calling function is expecting a length == input_ids.size(1)
            # `pooled_output`: independent of the sequence length
            # `hidden_states`: mainly used for debugging and analysis, so keep the padding
            # `attentions`: mainly used for debugging and analysis, so keep the padding
            output = output[0][:, :-padding_len], *output[1:]

        return output


@add_start_docstrings("""Longformer Model with a `language modeling` head on top. """, LONGFORMER_START_DOCSTRING)
class LongformerForMaskedLM(BertPreTrainedModel):
    config_class = LongformerConfig
    base_model_prefix = "longformer"

    def __init__(self, config):
        super().__init__(config)

        self.longformer = LongformerModel(config)
        self.lm_head = RobertaLMHead(config)

        self.init_weights()

    @add_start_docstrings_to_callable(LONGFORMER_INPUTS_DOCSTRING.format("(batch_size, sequence_length)"))
    def forward(
        self,
        input_ids=None,
        attention_mask=None,
        global_attention_mask=None,
        token_type_ids=None,
        position_ids=None,
        inputs_embeds=None,
<<<<<<< HEAD
        masked_lm_labels=None,
        output_attentions=False,
=======
        labels=None,
        **kwargs
>>>>>>> 1b5820a5
    ):
        r"""
        labels (:obj:`torch.LongTensor` of shape :obj:`(batch_size, sequence_length)`, `optional`, defaults to :obj:`None`):
            Labels for computing the masked language modeling loss.
            Indices should be in ``[-100, 0, ..., config.vocab_size]`` (see ``input_ids`` docstring)
            Tokens with indices set to ``-100`` are ignored (masked), the loss is only computed for the tokens with labels
            in ``[0, ..., config.vocab_size]``
        kwargs (:obj:`Dict[str, any]`, optional, defaults to `{}`):
            Used to hide legacy arguments that have been deprecated.

    Returns:
        :obj:`tuple(torch.FloatTensor)` comprising various elements depending on the configuration (:class:`~transformers.RobertaConfig`) and inputs:
        masked_lm_loss (`optional`, returned when ``labels`` is provided) ``torch.FloatTensor`` of shape ``(1,)``:
            Masked language modeling loss.
        prediction_scores (:obj:`torch.FloatTensor` of shape :obj:`(batch_size, sequence_length, config.vocab_size)`)
            Prediction scores of the language modeling head (scores for each vocabulary token before SoftMax).
        hidden_states (:obj:`tuple(torch.FloatTensor)`, `optional`, returned when ``config.output_hidden_states=True``):
            Tuple of :obj:`torch.FloatTensor` (one for the output of the embeddings + one for the output of each layer)
            of shape :obj:`(batch_size, sequence_length, hidden_size)`.

            Hidden-states of the model at the output of each layer plus the initial embedding outputs.
        attentions (:obj:`tuple(torch.FloatTensor)`, `optional`, returned when ``output_attentions=True``):
            Tuple of :obj:`torch.FloatTensor` (one for each layer) of shape
            :obj:`(batch_size, num_heads, sequence_length, sequence_length)`.

            Attentions weights after the attention softmax, used to compute the weighted average in the self-attention
            heads.

    Examples::

        import torch
        from transformers import LongformerForMaskedLM, LongformerTokenizer

        model = LongformerForMaskedLM.from_pretrained('allenai/longformer-base-4096')
        tokenizer = LongformerTokenizer.from_pretrained('allenai/longformer-base-4096')

        SAMPLE_TEXT = ' '.join(['Hello world! '] * 1000)  # long input document
        input_ids = torch.tensor(tokenizer.encode(SAMPLE_TEXT)).unsqueeze(0)  # batch of size 1

        attention_mask = None  # default is local attention everywhere, which is a good choice for MaskedLM
                               # check ``LongformerModel.forward`` for more details how to set `attention_mask`
        loss, prediction_scores = model(input_ids, attention_mask=attention_mask, labels=input_ids)
        """

        if "masked_lm_labels" in kwargs:
            warnings.warn(
                "The `masked_lm_labels` argument is deprecated and will be removed in a future version, use `labels` instead.",
                DeprecationWarning,
            )
            labels = kwargs.pop("masked_lm_labels")
        assert kwargs == {}, f"Unexpected keyword arguments: {list(kwargs.keys())}."

        outputs = self.longformer(
            input_ids,
            attention_mask=attention_mask,
            global_attention_mask=global_attention_mask,
            token_type_ids=token_type_ids,
            position_ids=position_ids,
            inputs_embeds=inputs_embeds,
            output_attentions=output_attentions,
        )
        sequence_output = outputs[0]
        prediction_scores = self.lm_head(sequence_output)

        outputs = (prediction_scores,) + outputs[2:]  # Add hidden states and attention if they are here

        if labels is not None:
            loss_fct = CrossEntropyLoss()
            masked_lm_loss = loss_fct(prediction_scores.view(-1, self.config.vocab_size), labels.view(-1))
            outputs = (masked_lm_loss,) + outputs

        return outputs  # (masked_lm_loss), prediction_scores, (hidden_states), (attentions)


@add_start_docstrings(
    """Longformer Model transformer with a sequence classification/regression head on top (a linear layer
    on top of the pooled output) e.g. for GLUE tasks. """,
    LONGFORMER_START_DOCSTRING,
)
class LongformerForSequenceClassification(BertPreTrainedModel):
    config_class = LongformerConfig
    base_model_prefix = "longformer"

    def __init__(self, config):
        super().__init__(config)
        self.num_labels = config.num_labels

        self.longformer = LongformerModel(config)
        self.classifier = LongformerClassificationHead(config)

    @add_start_docstrings_to_callable(LONGFORMER_INPUTS_DOCSTRING.format("(batch_size, sequence_length)"))
    def forward(
        self,
        input_ids=None,
        attention_mask=None,
        global_attention_mask=None,
        token_type_ids=None,
        position_ids=None,
        inputs_embeds=None,
        labels=None,
    ):
        r"""
        labels (:obj:`torch.LongTensor` of shape :obj:`(batch_size,)`, `optional`, defaults to :obj:`None`):
            Labels for computing the sequence classification/regression loss.
            Indices should be in :obj:`[0, ..., config.num_labels - 1]`.
            If :obj:`config.num_labels == 1` a regression loss is computed (Mean-Square loss),
            If :obj:`config.num_labels > 1` a classification loss is computed (Cross-Entropy).

    Returns:
        :obj:`tuple(torch.FloatTensor)` comprising various elements depending on the configuration (:class:`~transformers.LongformerConfig`) and inputs:
        loss (:obj:`torch.FloatTensor` of shape :obj:`(1,)`, `optional`, returned when :obj:`label` is provided):
            Classification (or regression if config.num_labels==1) loss.
        logits (:obj:`torch.FloatTensor` of shape :obj:`(batch_size, config.num_labels)`):
            Classification (or regression if config.num_labels==1) scores (before SoftMax).
        hidden_states (:obj:`tuple(torch.FloatTensor)`, `optional`, returned when ``config.output_hidden_states=True``):
            Tuple of :obj:`torch.FloatTensor` (one for the output of the embeddings + one for the output of each layer)
            of shape :obj:`(batch_size, sequence_length, hidden_size)`.

            Hidden-states of the model at the output of each layer plus the initial embedding outputs.
        attentions (:obj:`tuple(torch.FloatTensor)`, `optional`, returned when ``config.output_attentions=True``):
            Tuple of :obj:`torch.FloatTensor` (one for each layer) of shape
            :obj:`(batch_size, num_heads, sequence_length, sequence_length)`.

            Attentions weights after the attention softmax, used to compute the weighted average in the self-attention
            heads.

    Examples::

        from transformers import LongformerTokenizer, LongformerForSequenceClassification
        import torch

        tokenizer = LongformerTokenizer.from_pretrained('allenai/longformer-base-4096')
        model = LongformerForSequenceClassification.from_pretrained('allenai/longformer-base-4096')
        input_ids = torch.tensor(tokenizer.encode("Hello, my dog is cute", add_special_tokens=True)).unsqueeze(0)  # Batch size 1
        labels = torch.tensor([1]).unsqueeze(0)  # Batch size 1
        outputs = model(input_ids, labels=labels)
        loss, logits = outputs[:2]

        """

        if global_attention_mask is None:
            logger.info("Initializing global attention on CLS token...")
            global_attention_mask = torch.zeros_like(input_ids)
            # global attention on cls token
            global_attention_mask[:, 0] = 1

        outputs = self.longformer(
            input_ids,
            attention_mask=attention_mask,
            global_attention_mask=global_attention_mask,
            token_type_ids=token_type_ids,
            position_ids=position_ids,
            inputs_embeds=inputs_embeds,
        )
        sequence_output = outputs[0]
        logits = self.classifier(sequence_output)

        outputs = (logits,) + outputs[2:]
        if labels is not None:
            if self.num_labels == 1:
                #  We are doing regression
                loss_fct = MSELoss()
                loss = loss_fct(logits.view(-1), labels.view(-1))
            else:
                loss_fct = CrossEntropyLoss()
                loss = loss_fct(logits.view(-1, self.num_labels), labels.view(-1))
            outputs = (loss,) + outputs

        return outputs  # (loss), logits, (hidden_states), (attentions)


class LongformerClassificationHead(nn.Module):
    """Head for sentence-level classification tasks."""

    def __init__(self, config):
        super().__init__()
        self.dense = nn.Linear(config.hidden_size, config.hidden_size)
        self.dropout = nn.Dropout(config.hidden_dropout_prob)
        self.out_proj = nn.Linear(config.hidden_size, config.num_labels)

    def forward(self, hidden_states, **kwargs):
        hidden_states = hidden_states[:, 0, :]  # take <s> token (equiv. to [CLS])
        hidden_states = self.dropout(hidden_states)
        hidden_states = self.dense(hidden_states)
        hidden_states = torch.tanh(hidden_states)
        hidden_states = self.dropout(hidden_states)
        output = self.out_proj(hidden_states)
        return output


@add_start_docstrings(
    """Longformer Model with a span classification head on top for extractive question-answering tasks like SQuAD / TriviaQA (a linear layers on top of
    the hidden-states output to compute `span start logits` and `span end logits`). """,
    LONGFORMER_START_DOCSTRING,
)
class LongformerForQuestionAnswering(BertPreTrainedModel):
    config_class = LongformerConfig
    base_model_prefix = "longformer"

    def __init__(self, config):
        super().__init__(config)
        self.num_labels = config.num_labels

        self.longformer = LongformerModel(config)
        self.qa_outputs = nn.Linear(config.hidden_size, config.num_labels)

        self.init_weights()

    @add_start_docstrings_to_callable(LONGFORMER_INPUTS_DOCSTRING.format("(batch_size, sequence_length)"))
    def forward(
        self,
        input_ids,
        attention_mask=None,
        global_attention_mask=None,
        token_type_ids=None,
        position_ids=None,
        inputs_embeds=None,
        start_positions=None,
        end_positions=None,
        output_attentions=False,
    ):
        r"""
        start_positions (:obj:`torch.LongTensor` of shape :obj:`(batch_size,)`, `optional`, defaults to :obj:`None`):
            Labels for position (index) of the start of the labelled span for computing the token classification loss.
            Positions are clamped to the length of the sequence (`sequence_length`).
            Position outside of the sequence are not taken into account for computing the loss.
        end_positions (:obj:`torch.LongTensor` of shape :obj:`(batch_size,)`, `optional`, defaults to :obj:`None`):
            Labels for position (index) of the end of the labelled span for computing the token classification loss.
            Positions are clamped to the length of the sequence (`sequence_length`).
            Position outside of the sequence are not taken into account for computing the loss.
    Returns:
        :obj:`tuple(torch.FloatTensor)` comprising various elements depending on the configuration (:class:`~transformers.LongformerConfig`) and inputs:
        loss (:obj:`torch.FloatTensor` of shape :obj:`(1,)`, `optional`, returned when :obj:`labels` is provided):
            Total span extraction loss is the sum of a Cross-Entropy for the start and end positions.
        start_scores (:obj:`torch.FloatTensor` of shape :obj:`(batch_size, sequence_length,)`):
            Span-start scores (before SoftMax).
        end_scores (:obj:`torch.FloatTensor` of shape :obj:`(batch_size, sequence_length,)`):
            Span-end scores (before SoftMax).
        hidden_states (:obj:`tuple(torch.FloatTensor)`, `optional`, returned when ``config.output_hidden_states=True``):
            Tuple of :obj:`torch.FloatTensor` (one for the output of the embeddings + one for the output of each layer)
            of shape :obj:`(batch_size, sequence_length, hidden_size)`.
            Hidden-states of the model at the output of each layer plus the initial embedding outputs.
        attentions (:obj:`tuple(torch.FloatTensor)`, `optional`, returned when ``config.output_attentions=True``):
            Tuple of :obj:`torch.FloatTensor` (one for each layer) of shape
            :obj:`(batch_size, num_heads, sequence_length, sequence_length)`.
            Attentions weights after the attention softmax, used to compute the weighted average in the self-attention
            heads.

    Examples::

        from transformers import LongformerTokenizer, LongformerForQuestionAnswering
        import torch

        tokenizer = LongformerTokenizer.from_pretrained("allenai/longformer-large-4096-finetuned-triviaqa")
        model = LongformerForQuestionAnswering.from_pretrained("allenai/longformer-large-4096-finetuned-triviaqa")

        question, text = "Who was Jim Henson?", "Jim Henson was a nice puppet"
        encoding = tokenizer.encode_plus(question, text, return_tensors="pt")
        input_ids = encoding["input_ids"]

        # default is local attention everywhere
        # the forward method will automatically set global attention on question tokens
        attention_mask = encoding["attention_mask"]

        start_scores, end_scores = model(input_ids, attention_mask=attention_mask)
        all_tokens = tokenizer.convert_ids_to_tokens(input_ids[0].tolist())

        answer_tokens = all_tokens[torch.argmax(start_scores) :torch.argmax(end_scores)+1]
        answer = tokenizer.decode(tokenizer.convert_tokens_to_ids(answer_tokens)) # remove space prepending space token

        """

        # set global attention on question tokens
        if global_attention_mask is None:
            logger.info("Initializing global attention on question tokens...")
            # put global attention on all tokens until `config.sep_token_id` is reached
            global_attention_mask = _compute_global_attention_mask(input_ids, self.config.sep_token_id)

        outputs = self.longformer(
            input_ids,
            attention_mask=attention_mask,
            global_attention_mask=global_attention_mask,
            token_type_ids=token_type_ids,
            position_ids=position_ids,
            inputs_embeds=inputs_embeds,
            output_attentions=output_attentions,
        )

        sequence_output = outputs[0]

        logits = self.qa_outputs(sequence_output)
        start_logits, end_logits = logits.split(1, dim=-1)
        start_logits = start_logits.squeeze(-1)
        end_logits = end_logits.squeeze(-1)

        outputs = (start_logits, end_logits,) + outputs[2:]
        if start_positions is not None and end_positions is not None:
            # If we are on multi-GPU, split add a dimension
            if len(start_positions.size()) > 1:
                start_positions = start_positions.squeeze(-1)
            if len(end_positions.size()) > 1:
                end_positions = end_positions.squeeze(-1)
            # sometimes the start/end positions are outside our model inputs, we ignore these terms
            ignored_index = start_logits.size(1)
            start_positions.clamp_(0, ignored_index)
            end_positions.clamp_(0, ignored_index)

            loss_fct = CrossEntropyLoss(ignore_index=ignored_index)
            start_loss = loss_fct(start_logits, start_positions)
            end_loss = loss_fct(end_logits, end_positions)
            total_loss = (start_loss + end_loss) / 2
            outputs = (total_loss,) + outputs

        return outputs  # (loss), start_logits, end_logits, (hidden_states), (attentions)


@add_start_docstrings(
    """Longformer Model with a token classification head on top (a linear layer on top of
    the hidden-states output) e.g. for Named-Entity-Recognition (NER) tasks. """,
    LONGFORMER_START_DOCSTRING,
)
class LongformerForTokenClassification(BertPreTrainedModel):
    config_class = LongformerConfig
    base_model_prefix = "longformer"

    def __init__(self, config):
        super().__init__(config)
        self.num_labels = config.num_labels

        self.longformer = LongformerModel(config)
        self.dropout = nn.Dropout(config.hidden_dropout_prob)
        self.classifier = nn.Linear(config.hidden_size, config.num_labels)

        self.init_weights()

    @add_start_docstrings_to_callable(LONGFORMER_INPUTS_DOCSTRING.format("(batch_size, sequence_length)"))
    def forward(
        self,
        input_ids=None,
        attention_mask=None,
        global_attention_mask=None,
        token_type_ids=None,
        position_ids=None,
        inputs_embeds=None,
        labels=None,
    ):
        r"""
        labels (:obj:`torch.LongTensor` of shape :obj:`(batch_size, sequence_length)`, `optional`, defaults to :obj:`None`):
            Labels for computing the token classification loss.
            Indices should be in ``[0, ..., config.num_labels - 1]``.

    Returns:
        :obj:`tuple(torch.FloatTensor)` comprising various elements depending on the configuration (:class:`~transformers.LongformerConfig`) and inputs:
        loss (:obj:`torch.FloatTensor` of shape :obj:`(1,)`, `optional`, returned when ``labels`` is provided) :
            Classification loss.
        scores (:obj:`torch.FloatTensor` of shape :obj:`(batch_size, sequence_length, config.num_labels)`)
            Classification scores (before SoftMax).
        hidden_states (:obj:`tuple(torch.FloatTensor)`, `optional`, returned when ``config.output_hidden_states=True``):
            Tuple of :obj:`torch.FloatTensor` (one for the output of the embeddings + one for the output of each layer)
            of shape :obj:`(batch_size, sequence_length, hidden_size)`.

            Hidden-states of the model at the output of each layer plus the initial embedding outputs.
        attentions (:obj:`tuple(torch.FloatTensor)`, `optional`, returned when ``config.output_attentions=True``):
            Tuple of :obj:`torch.FloatTensor` (one for each layer) of shape
            :obj:`(batch_size, num_heads, sequence_length, sequence_length)`.

            Attentions weights after the attention softmax, used to compute the weighted average in the self-attention
            heads.

    Examples::

        from transformers import LongformerTokenizer, LongformerForTokenClassification
        import torch

        tokenizer = LongformerTokenizer.from_pretrained('allenai/longformer-base-4096')
        model = LongformerForTokenClassification.from_pretrained('allenai/longformer-base-4096')
        input_ids = torch.tensor(tokenizer.encode("Hello, my dog is cute", add_special_tokens=True)).unsqueeze(0)  # Batch size 1
        labels = torch.tensor([1] * input_ids.size(1)).unsqueeze(0)  # Batch size 1
        outputs = model(input_ids, labels=labels)
        loss, scores = outputs[:2]

        """

        outputs = self.longformer(
            input_ids,
            attention_mask=attention_mask,
            global_attention_mask=global_attention_mask,
            token_type_ids=token_type_ids,
            position_ids=position_ids,
            inputs_embeds=inputs_embeds,
        )

        sequence_output = outputs[0]

        sequence_output = self.dropout(sequence_output)
        logits = self.classifier(sequence_output)

        outputs = (logits,) + outputs[2:]  # add hidden states and attention if they are here

        if labels is not None:
            loss_fct = CrossEntropyLoss()
            # Only keep active parts of the loss
            if attention_mask is not None:
                active_loss = attention_mask.view(-1) == 1
                active_logits = logits.view(-1, self.num_labels)
                active_labels = torch.where(
                    active_loss, labels.view(-1), torch.tensor(loss_fct.ignore_index).type_as(labels)
                )
                loss = loss_fct(active_logits, active_labels)
            else:
                loss = loss_fct(logits.view(-1, self.num_labels), labels.view(-1))
            outputs = (loss,) + outputs

        return outputs  # (loss), scores, (hidden_states), (attentions)


@add_start_docstrings(
    """Longformer Model with a multiple choice classification head on top (a linear layer on top of
    the pooled output and a softmax) e.g. for RocStories/SWAG tasks. """,
    LONGFORMER_START_DOCSTRING,
)
class LongformerForMultipleChoice(BertPreTrainedModel):
    config_class = LongformerConfig
    base_model_prefix = "longformer"

    def __init__(self, config):
        super().__init__(config)

        self.longformer = LongformerModel(config)
        self.dropout = nn.Dropout(config.hidden_dropout_prob)
        self.classifier = nn.Linear(config.hidden_size, 1)

        self.init_weights()

    @add_start_docstrings_to_callable(LONGFORMER_INPUTS_DOCSTRING.format("(batch_size, num_choices, sequence_length)"))
    def forward(
        self,
        input_ids=None,
        token_type_ids=None,
        attention_mask=None,
        global_attention_mask=None,
        labels=None,
        position_ids=None,
        inputs_embeds=None,
    ):
        r"""
        labels (:obj:`torch.LongTensor` of shape :obj:`(batch_size,)`, `optional`, defaults to :obj:`None`):
            Labels for computing the multiple choice classification loss.
            Indices should be in ``[0, ..., num_choices]`` where `num_choices` is the size of the second dimension
            of the input tensors. (see `input_ids` above)

    Returns:
        :obj:`tuple(torch.FloatTensor)` comprising various elements depending on the configuration (:class:`~transformers.RobertaConfig`) and inputs:
        loss (:obj:`torch.FloatTensor`` of shape ``(1,)`, `optional`, returned when :obj:`labels` is provided):
            Classification loss.
        classification_scores (:obj:`torch.FloatTensor` of shape :obj:`(batch_size, num_choices)`):
            `num_choices` is the second dimension of the input tensors. (see `input_ids` above).

            Classification scores (before SoftMax).
        hidden_states (:obj:`tuple(torch.FloatTensor)`, `optional`, returned when ``config.output_hidden_states=True``):
            Tuple of :obj:`torch.FloatTensor` (one for the output of the embeddings + one for the output of each layer)
            of shape :obj:`(batch_size, sequence_length, hidden_size)`.

            Hidden-states of the model at the output of each layer plus the initial embedding outputs.
        attentions (:obj:`tuple(torch.FloatTensor)`, `optional`, returned when ``config.output_attentions=True``):
            Tuple of :obj:`torch.FloatTensor` (one for each layer) of shape
            :obj:`(batch_size, num_heads, sequence_length, sequence_length)`.

            Attentions weights after the attention softmax, used to compute the weighted average in the self-attention
            heads.

    Examples::

        from transformers import LongformerTokenizer, LongformerForMultipleChoice
        import torch

        tokenizer = LongformerTokenizer.from_pretrained('allenai/longformer-base-4096')
        model = LongformerForMultipleChoice.from_pretrained('allenai/longformer-base-4096')
        # context = "The dog is cute" | choice = "the dog" / "the cat"
        choices = [("The dog is cute", "the dog"), ("The dog is cute", "the cat")]
        input_ids = torch.tensor([tokenizer.encode(s[0], s[1], add_special_tokens=True) for s in choices]).unsqueeze(0)  # Batch size 1, 2 choices
        labels = torch.tensor(1).unsqueeze(0)  # Batch size 1

        # global attention is automatically put on "the dog" and "the cat"
        outputs = model(input_ids, labels=labels)
        loss, classification_scores = outputs[:2]

        """
        num_choices = input_ids.shape[1]

        # set global attention on question tokens
        if global_attention_mask is None:
            logger.info("Initializing global attention on multiple choice...")
            # put global attention on all tokens after `config.sep_token_id`
            global_attention_mask = torch.stack(
                [
                    _compute_global_attention_mask(input_ids[:, i], self.config.sep_token_id, before_sep_token=False)
                    for i in range(num_choices)
                ],
                dim=1,
            )

        flat_input_ids = input_ids.view(-1, input_ids.size(-1))
        flat_position_ids = position_ids.view(-1, position_ids.size(-1)) if position_ids is not None else None
        flat_token_type_ids = token_type_ids.view(-1, token_type_ids.size(-1)) if token_type_ids is not None else None
        flat_attention_mask = attention_mask.view(-1, attention_mask.size(-1)) if attention_mask is not None else None
        flat_global_attention_mask = (
            global_attention_mask.view(-1, global_attention_mask.size(-1))
            if global_attention_mask is not None
            else None
        )

        outputs = self.longformer(
            flat_input_ids,
            position_ids=flat_position_ids,
            token_type_ids=flat_token_type_ids,
            attention_mask=flat_attention_mask,
            global_attention_mask=flat_global_attention_mask,
        )
        pooled_output = outputs[1]

        pooled_output = self.dropout(pooled_output)
        logits = self.classifier(pooled_output)
        reshaped_logits = logits.view(-1, num_choices)

        outputs = (reshaped_logits,) + outputs[2:]  # add hidden states and attention if they are here

        if labels is not None:
            loss_fct = CrossEntropyLoss()
            loss = loss_fct(reshaped_logits, labels)
            outputs = (loss,) + outputs

        return outputs  # (loss), reshaped_logits, (hidden_states), (attentions)<|MERGE_RESOLUTION|>--- conflicted
+++ resolved
@@ -588,11 +588,8 @@
         token_type_ids=None,
         position_ids=None,
         inputs_embeds=None,
-<<<<<<< HEAD
         masked_lm_labels=None,
         output_attentions=False,
-=======
->>>>>>> 1b5820a5
     ):
         r"""
 
@@ -708,13 +705,10 @@
         token_type_ids=None,
         position_ids=None,
         inputs_embeds=None,
-<<<<<<< HEAD
         masked_lm_labels=None,
         output_attentions=False,
-=======
         labels=None,
         **kwargs
->>>>>>> 1b5820a5
     ):
         r"""
         labels (:obj:`torch.LongTensor` of shape :obj:`(batch_size, sequence_length)`, `optional`, defaults to :obj:`None`):
