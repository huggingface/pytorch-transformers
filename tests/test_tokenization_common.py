# coding=utf-8
# Copyright 2019 HuggingFace Inc.
#
# Licensed under the Apache License, Version 2.0 (the "License");
# you may not use this file except in compliance with the License.
# You may obtain a copy of the License at
#
#     http://www.apache.org/licenses/LICENSE-2.0
#
# Unless required by applicable law or agreed to in writing, software
# distributed under the License is distributed on an "AS IS" BASIS,
# WITHOUT WARRANTIES OR CONDITIONS OF ANY KIND, either express or implied.
# See the License for the specific language governing permissions and
# limitations under the License.


import os
import pickle
import re
import shutil
import tempfile
from collections import OrderedDict
from typing import TYPE_CHECKING, Dict, Tuple, Union

from tests.utils import require_tf, require_torch
from transformers import PreTrainedTokenizer, PreTrainedTokenizerFast


if TYPE_CHECKING:
    from transformers import (
        PretrainedConfig,
        PreTrainedModel,
        TFPreTrainedModel,
    )


def merge_model_tokenizer_mappings(
    model_mapping: Dict["PretrainedConfig", Union["PreTrainedModel", "TFPreTrainedModel"]],
    tokenizer_mapping: Dict["PretrainedConfig", Tuple["PreTrainedTokenizer", "PreTrainedTokenizerFast"]],
) -> Dict[
    Union["PreTrainedTokenizer", "PreTrainedTokenizerFast"],
    Tuple["PretrainedConfig", Union["PreTrainedModel", "TFPreTrainedModel"]],
]:
    configurations = list(model_mapping.keys())
    model_tokenizer_mapping = OrderedDict([])

    for configuration in configurations:
        model = model_mapping[configuration]
        tokenizer = tokenizer_mapping[configuration][0]
        tokenizer_fast = tokenizer_mapping[configuration][1]

        model_tokenizer_mapping.update({tokenizer: (configuration, model)})
        if tokenizer_fast is not None:
            model_tokenizer_mapping.update({tokenizer_fast: (configuration, model)})

    return model_tokenizer_mapping


class TokenizerTesterMixin:

    tokenizer_class = None
    test_rust_tokenizer = False

    def setUp(self):
        self.tmpdirname = tempfile.mkdtemp()

    def tearDown(self):
        shutil.rmtree(self.tmpdirname)

    def get_input_output_texts(self, tokenizer):
        input_txt = self.get_clean_sequence(tokenizer)[0]
        return input_txt, input_txt

    def get_clean_sequence(self, tokenizer, with_prefix_space=False, max_length=None) -> Tuple[str, list]:
        toks = [(i, tokenizer.decode([i], clean_up_tokenization_spaces=False)) for i in range(len(tokenizer))]
        toks = list(filter(lambda t: re.match(r"^[ a-zA-Z]+$", t[1]), toks))
        toks = list(filter(lambda t: [t[0]] == tokenizer.encode(t[1], add_special_tokens=False), toks))
        if max_length is not None and len(toks) > max_length:
            toks = toks[:max_length]
        # toks_str = [t[1] for t in toks]
        toks_ids = [t[0] for t in toks]

        # Ensure consistency
        output_txt = tokenizer.decode(toks_ids, clean_up_tokenization_spaces=False)
        if " " not in output_txt and len(toks_ids) > 1:
            output_txt = (
                tokenizer.decode([toks_ids[0]], clean_up_tokenization_spaces=False)
                + " "
                + tokenizer.decode(toks_ids[1:], clean_up_tokenization_spaces=False)
            )
        if with_prefix_space:
            output_txt = " " + output_txt
        output_ids = tokenizer.encode(output_txt, add_special_tokens=False)
        return output_txt, output_ids

    def get_tokenizers(self, fast=True, **kwargs) -> PreTrainedTokenizer:
        if fast and self.test_rust_tokenizer:
            return [self.get_tokenizer(**kwargs), self.get_rust_tokenizer(**kwargs)]
        return [self.get_tokenizer(**kwargs)]

    def get_tokenizer(self, **kwargs) -> PreTrainedTokenizer:
        return self.tokenizer_class.from_pretrained(self.tmpdirname, **kwargs)

    def get_rust_tokenizer(self, **kwargs):
        raise NotImplementedError

    # def get_input_output_texts(self) -> Tuple[str, str]:
    #     """Feel free to overwrite"""
    #     # TODO: @property
    #     return (
    #         "This is a test",
    #         "This is a test",
    #     )

    @staticmethod
    def convert_batch_encode_plus_format_to_encode_plus(batch_encode_plus_sequences):
        # Switch from batch_encode_plus format:   {'input_ids': [[...], [...]], ...}
        # to the list of examples/ encode_plus format: [{'input_ids': [...], ...}, {'input_ids': [...], ...}]
        return [
            {value: batch_encode_plus_sequences[value][i] for value in batch_encode_plus_sequences.keys()}
            for i in range(len(batch_encode_plus_sequences["input_ids"]))
        ]

    def test_tokenizers_common_properties(self):
        tokenizers = self.get_tokenizers()
        for tokenizer in tokenizers:
            with self.subTest(f"{tokenizer.__class__.__name__}"):
                attributes_list = [
                    "bos_token",
                    "eos_token",
                    "unk_token",
                    "sep_token",
                    "pad_token",
                    "cls_token",
                    "mask_token",
                ]
                for attr in attributes_list:
                    self.assertTrue(hasattr(tokenizer, attr))
                    self.assertTrue(hasattr(tokenizer, attr + "_id"))

                self.assertTrue(hasattr(tokenizer, "additional_special_tokens"))
                self.assertTrue(hasattr(tokenizer, "additional_special_tokens_ids"))

                attributes_list = [
                    "model_max_length",
                    "init_inputs",
                    "init_kwargs",
                ]
                if not isinstance(tokenizer, PreTrainedTokenizerFast):
                    attributes_list += [
                        "added_tokens_encoder",
                        "added_tokens_decoder",
                    ]
                for attr in attributes_list:
                    self.assertTrue(hasattr(tokenizer, attr))

    def test_save_and_load_tokenizer(self):
        # safety check on max_len default value so we are sure the test works
        tokenizers = self.get_tokenizers(fast=False)
        for tokenizer in tokenizers:
            with self.subTest(f"{tokenizer.__class__.__name__}"):
                self.assertNotEqual(tokenizer.max_len, 42)

        # Now let's start the test
        tokenizers = self.get_tokenizers(fast=False, model_max_length=42)
        for tokenizer in tokenizers:
            with self.subTest(f"{tokenizer.__class__.__name__}"):
                sample_text = "He is very happy, UNwant\u00E9d,running"
                before_tokens = tokenizer.encode(sample_text, add_special_tokens=False)

                tokenizer.save_pretrained(self.tmpdirname)
                tokenizer = self.tokenizer_class.from_pretrained(self.tmpdirname)

                after_tokens = tokenizer.encode(sample_text, add_special_tokens=False)
                self.assertListEqual(before_tokens, after_tokens)

                self.assertEqual(tokenizer.model_max_length, 42)
                tokenizer = self.tokenizer_class.from_pretrained(self.tmpdirname, model_max_length=43)
                self.assertEqual(tokenizer.model_max_length, 43)

    def test_pickle_tokenizer(self):
        """Google pickle __getstate__ __setstate__ if you are struggling with this."""
        tokenizers = self.get_tokenizers()
        for tokenizer in tokenizers:
            with self.subTest(f"{tokenizer.__class__.__name__}"):
                self.assertIsNotNone(tokenizer)

                text = "Munich and Berlin are nice cities"
                subwords = tokenizer.tokenize(text)

                filename = os.path.join(self.tmpdirname, "tokenizer.bin")
                with open(filename, "wb") as handle:
                    pickle.dump(tokenizer, handle)

                with open(filename, "rb") as handle:
                    tokenizer_new = pickle.load(handle)

                subwords_loaded = tokenizer_new.tokenize(text)

                self.assertListEqual(subwords, subwords_loaded)

    def test_added_tokens_do_lower_case(self):
        # TODO(thom) activate fast tokenizer tests once Rust tokenizers accepts white spaces in added tokens
        tokenizers = self.get_tokenizers(fast=False, do_lower_case=True)
        for tokenizer in tokenizers:
            with self.subTest(f"{tokenizer.__class__.__name__}"):
                special_token = tokenizer.all_special_tokens[0]

                text = special_token + " aaaaa bbbbbb low cccccccccdddddddd l " + special_token
                text2 = special_token + " AAAAA BBBBBB low CCCCCCCCCDDDDDDDD l " + special_token

                toks0 = tokenizer.tokenize(text)  # toks before adding new_toks

                new_toks = ["aaaaa bbbbbb", "cccccccccdddddddd", "AAAAA BBBBBB", "CCCCCCCCCDDDDDDDD"]
                added = tokenizer.add_tokens(new_toks)
                self.assertEqual(added, 2)

                toks = tokenizer.tokenize(text)
                toks2 = tokenizer.tokenize(text2)

                self.assertEqual(len(toks), len(toks2))
                self.assertListEqual(toks, toks2)
                if not isinstance(tokenizer, PreTrainedTokenizerFast):
                    # Python tokenizers can have added tokens with spaces inside them
                    # cf https://github.com/huggingface/tokenizers/issues/302
                    self.assertNotEqual(len(toks), len(toks0))  # toks0 should be longer

                # Check that none of the special tokens are lowercased
                sequence_with_special_tokens = "A " + " yEs ".join(tokenizer.all_special_tokens) + " B"
                tokenized_sequence = tokenizer.tokenize(sequence_with_special_tokens)

                for special_token in tokenizer.all_special_tokens:
                    self.assertTrue(special_token in tokenized_sequence)

        tokenizers = self.get_tokenizers(fast=False, do_lower_case=False)
        for tokenizer in tokenizers:
            with self.subTest(f"{tokenizer.__class__.__name__}"):
                special_token = tokenizer.all_special_tokens[0]

                text = special_token + " aaaaa bbbbbb low cccccccccdddddddd l " + special_token
                text2 = special_token + " AAAAA BBBBBB low CCCCCCCCCDDDDDDDD l " + special_token

                new_toks = ["aaaaa bbbbbb", "cccccccccdddddddd", "AAAAA BBBBBB", "CCCCCCCCCDDDDDDDD"]

                toks0 = tokenizer.tokenize(text)  # toks before adding new_toks

                added = tokenizer.add_tokens(new_toks)
                self.assertEqual(added, 4)

                toks = tokenizer.tokenize(text)
                toks2 = tokenizer.tokenize(text2)

                self.assertEqual(len(toks), len(toks2))  # Length should still be the same
                self.assertNotEqual(toks[1], toks2[1])  # But at least the first non-special tokens should differ
                if not isinstance(tokenizer, PreTrainedTokenizerFast):
                    # Python tokenizers can have added tokens with spaces inside them
                    # cf https://github.com/huggingface/tokenizers/issues/302
                    self.assertNotEqual(len(toks), len(toks0))  # toks0 should be longer

    def test_add_tokens_tokenizer(self):
        tokenizers = self.get_tokenizers(do_lower_case=False)
        for tokenizer in tokenizers:
            with self.subTest(f"{tokenizer.__class__.__name__}"):
                vocab_size = tokenizer.vocab_size
                all_size = len(tokenizer)

                self.assertNotEqual(vocab_size, 0)
                self.assertEqual(vocab_size, all_size)

                new_toks = ["aaaaa bbbbbb", "cccccccccdddddddd"]
                added_toks = tokenizer.add_tokens(new_toks)
                vocab_size_2 = tokenizer.vocab_size
                all_size_2 = len(tokenizer)

                self.assertNotEqual(vocab_size_2, 0)
                self.assertEqual(vocab_size, vocab_size_2)
                self.assertEqual(added_toks, len(new_toks))
                self.assertEqual(all_size_2, all_size + len(new_toks))

                tokens = tokenizer.encode("aaaaa bbbbbb low cccccccccdddddddd l", add_special_tokens=False)

                self.assertGreaterEqual(len(tokens), 4)
                self.assertGreater(tokens[0], tokenizer.vocab_size - 1)
                self.assertGreater(tokens[-2], tokenizer.vocab_size - 1)

                new_toks_2 = {"eos_token": ">>>>|||<||<<|<<", "pad_token": "<<<<<|||>|>>>>|>"}
                added_toks_2 = tokenizer.add_special_tokens(new_toks_2)
                vocab_size_3 = tokenizer.vocab_size
                all_size_3 = len(tokenizer)

                self.assertNotEqual(vocab_size_3, 0)
                self.assertEqual(vocab_size, vocab_size_3)
                self.assertEqual(added_toks_2, len(new_toks_2))
                self.assertEqual(all_size_3, all_size_2 + len(new_toks_2))

                tokens = tokenizer.encode(
                    ">>>>|||<||<<|<< aaaaabbbbbb low cccccccccdddddddd <<<<<|||>|>>>>|> l", add_special_tokens=False
                )

                self.assertGreaterEqual(len(tokens), 6)
                self.assertGreater(tokens[0], tokenizer.vocab_size - 1)
                self.assertGreater(tokens[0], tokens[1])
                self.assertGreater(tokens[-2], tokenizer.vocab_size - 1)
                self.assertGreater(tokens[-2], tokens[-3])
                self.assertEqual(tokens[0], tokenizer.eos_token_id)
                self.assertEqual(tokens[-2], tokenizer.pad_token_id)

    def test_add_special_tokens(self):
        tokenizers = self.get_tokenizers(do_lower_case=False)
        for tokenizer in tokenizers:
            with self.subTest(f"{tokenizer.__class__.__name__}"):
                input_text, ids = self.get_clean_sequence(tokenizer)

                special_token = "[SPECIAL_TOKEN]"

                tokenizer.add_special_tokens({"cls_token": special_token})
                encoded_special_token = tokenizer.encode(special_token, add_special_tokens=False)
                self.assertEqual(len(encoded_special_token), 1)

                text = tokenizer.decode(ids + encoded_special_token, clean_up_tokenization_spaces=False)
                encoded = tokenizer.encode(text, add_special_tokens=False)

                input_encoded = tokenizer.encode(input_text, add_special_tokens=False)
                special_token_id = tokenizer.encode(special_token, add_special_tokens=False)
                self.assertEqual(encoded, input_encoded + special_token_id)

                decoded = tokenizer.decode(encoded, skip_special_tokens=True)
                self.assertTrue(special_token not in decoded)

    def test_internal_consistency(self):
        tokenizers = self.get_tokenizers()
        for tokenizer in tokenizers:
            with self.subTest(f"{tokenizer.__class__.__name__}"):
                input_text, output_text = self.get_input_output_texts(tokenizer)

                tokens = tokenizer.tokenize(input_text)
                ids = tokenizer.convert_tokens_to_ids(tokens)
                ids_2 = tokenizer.encode(input_text, add_special_tokens=False)
                self.assertListEqual(ids, ids_2)

                tokens_2 = tokenizer.convert_ids_to_tokens(ids)
                self.assertNotEqual(len(tokens_2), 0)
                text_2 = tokenizer.decode(ids)
                self.assertIsInstance(text_2, str)

                self.assertEqual(text_2, output_text)

    def test_encode_decode_with_spaces(self):
        tokenizers = self.get_tokenizers(do_lower_case=False)
        for tokenizer in tokenizers:
            with self.subTest(f"{tokenizer.__class__.__name__}"):

                new_toks = ["[ABC]", "[DEF]"]  # TODO(thom) add this one back when Rust toks are ready: , "GHI IHG"]
                tokenizer.add_tokens(new_toks)
                input = "[ABC] [DEF] [ABC] [DEF]"  # TODO(thom) add back cf above: "[ABC] [DEF] [ABC] GHI IHG [DEF]"
                encoded = tokenizer.encode(input, add_special_tokens=False)
                decoded = tokenizer.decode(encoded)
                self.assertEqual(decoded, input)

    def test_pretrained_model_lists(self):
        weights_list = list(self.tokenizer_class.max_model_input_sizes.keys())
        weights_lists_2 = []
        for file_id, map_list in self.tokenizer_class.pretrained_vocab_files_map.items():
            weights_lists_2.append(list(map_list.keys()))

        for weights_list_2 in weights_lists_2:
            self.assertListEqual(weights_list, weights_list_2)

    def test_mask_output(self):
        tokenizers = self.get_tokenizers(fast=False, do_lower_case=False)
        for tokenizer in tokenizers:
            with self.subTest(f"{tokenizer.__class__.__name__}"):

                if (
                    tokenizer.build_inputs_with_special_tokens.__qualname__.split(".")[0] != "PreTrainedTokenizer"
                    and "token_type_ids" in tokenizer.model_input_names
                ):
                    seq_0 = "Test this method."
                    seq_1 = "With these inputs."
                    information = tokenizer.encode_plus(seq_0, seq_1, add_special_tokens=True)
                    sequences, mask = information["input_ids"], information["token_type_ids"]
                    self.assertEqual(len(sequences), len(mask))

    def test_number_of_added_tokens(self):
        tokenizers = self.get_tokenizers(do_lower_case=False)
        for tokenizer in tokenizers:
            with self.subTest(f"{tokenizer.__class__.__name__}"):

                seq_0 = "Test this method."
                seq_1 = "With these inputs."

                sequences = tokenizer.encode(seq_0, seq_1, add_special_tokens=False)
                attached_sequences = tokenizer.encode(seq_0, seq_1, add_special_tokens=True, add_prefix_space=False)

                # Method is implemented (e.g. not GPT-2)
                if len(attached_sequences) != 2:
                    self.assertEqual(
                        tokenizer.num_special_tokens_to_add(pair=True), len(attached_sequences) - len(sequences)
                    )

    def test_maximum_encoding_length_single_input(self):
        tokenizers = self.get_tokenizers(do_lower_case=False)
        for tokenizer in tokenizers:
            with self.subTest(f"{tokenizer.__class__.__name__}"):
                seq_0, ids = self.get_clean_sequence(tokenizer)
                stride = 2

                sequence = tokenizer.encode(seq_0, add_special_tokens=False)
                # self.assertEqual(sequence, ids)

                total_length = len(sequence)
                information = tokenizer.encode_plus(
                    seq_0,
                    max_length=total_length - 2,
                    add_special_tokens=False,
                    stride=stride,
                    truncation="longest_first",
                    return_overflowing_tokens=True,
                    add_prefix_space=False,
                )

                # Overflowing tokens are handled quite differently in slow and fast tokenizers
                if isinstance(tokenizer, PreTrainedTokenizerFast):
                    truncated_sequence = information["input_ids"][0]
                    overflowing_tokens = information["input_ids"][1]
                    self.assertEqual(len(information["input_ids"]), 2)

                    self.assertEqual(len(truncated_sequence), total_length - 2)
                    self.assertEqual(truncated_sequence, sequence[:-2])

                    self.assertEqual(len(overflowing_tokens), 2 + stride)
                    self.assertEqual(overflowing_tokens, sequence[-(2 + stride) :])
                else:
                    truncated_sequence = information["input_ids"]
                    overflowing_tokens = information["overflowing_tokens"]

                    self.assertEqual(len(truncated_sequence), total_length - 2)
                    self.assertEqual(truncated_sequence, sequence[:-2])

                    self.assertEqual(
                        len(overflowing_tokens), 0
                    )  # No overflowing tokens when using 'longest' in python tokenizers

    def test_maximum_encoding_length_pair_input(self):
        tokenizers = self.get_tokenizers(do_lower_case=False)
        for tokenizer in tokenizers:
            with self.subTest(f"{tokenizer.__class__.__name__}"):
                # Build a sequence from our model's vocabulary
                stride = 2
                seq_0, ids = self.get_clean_sequence(tokenizer)
                if len(ids) <= 2 + stride:
                    seq_0 = [s for s in seq_0 for _ in range(2 + stride)]
                    ids = [i for i in ids for _ in range(2 + stride)]

                seq0_tokens = tokenizer.encode(seq_0, add_special_tokens=False)
                assert len(seq0_tokens) > 2 + stride

                seq_1 = "This is another sentence to be encoded."
                seq1_tokens = tokenizer.encode(seq_1, add_special_tokens=False)
                if len(seq0_tokens) == len(seq1_tokens):
                    seq1_tokens = seq1_tokens + seq1_tokens
                    seq_1 = tokenizer.decode(seq1_tokens, clean_up_tokenization_spaces=False)
                seq1_tokens = tokenizer.encode(seq_1, add_special_tokens=False)

                assert len(seq1_tokens) > 2 + stride

                smallest = seq1_tokens if len(seq0_tokens) > len(seq1_tokens) else seq0_tokens

                # We are not using the special tokens - a bit too hard to test all the tokenizers with this
                # TODO try this again later
                sequence = tokenizer.encode(seq_0, seq_1, add_special_tokens=False, add_prefix_space=False)
                truncated_first_sequence = tokenizer.encode(seq_0, add_special_tokens=False)[:-2] + tokenizer.encode(
                    seq_1, add_special_tokens=False
                )
                truncated_second_sequence = (
                    tokenizer.encode(seq_0, add_special_tokens=False)
                    + tokenizer.encode(seq_1, add_special_tokens=False)[:-2]
                )
                truncated_longest_sequence = (
                    truncated_first_sequence if len(seq0_tokens) > len(seq1_tokens) else truncated_second_sequence
                )

                overflow_first_sequence = tokenizer.encode(seq_0, add_special_tokens=False)[
                    -(2 + stride) :
                ] + tokenizer.encode(seq_1, add_special_tokens=False)
                overflow_second_sequence = (
                    tokenizer.encode(seq_0, add_special_tokens=False)
                    + tokenizer.encode(seq_1, add_special_tokens=False)[-(2 + stride) :]
                )
                overflow_longest_sequence = (
                    overflow_first_sequence if len(seq0_tokens) > len(seq1_tokens) else overflow_second_sequence
                )

                information = tokenizer.encode_plus(
                    seq_0,
                    seq_1,
                    max_length=len(sequence) - 2,
                    add_special_tokens=False,
                    stride=stride,
                    truncation="longest_first",
                    return_overflowing_tokens=True,
                    add_prefix_space=False,
                )
                # Overflowing tokens are handled quite differently in slow and fast tokenizers
                if isinstance(tokenizer, PreTrainedTokenizerFast):
                    truncated_sequence = information["input_ids"][0]
                    overflowing_tokens = information["input_ids"][1]
                    self.assertEqual(len(information["input_ids"]), 2)

                    self.assertEqual(len(truncated_sequence), len(sequence) - 2)
                    self.assertEqual(truncated_sequence, truncated_longest_sequence)

                    self.assertEqual(len(overflowing_tokens), 2 + stride + len(smallest))
                    self.assertEqual(overflowing_tokens, overflow_longest_sequence)
                else:
                    truncated_sequence = information["input_ids"]
                    overflowing_tokens = information["overflowing_tokens"]

                    self.assertEqual(len(truncated_sequence), len(sequence) - 2)
                    self.assertEqual(truncated_sequence, truncated_longest_sequence)

                    self.assertEqual(
                        len(overflowing_tokens), 0
                    )  # No overflowing tokens when using 'longest' in python tokenizers

                information_first_truncated = tokenizer.encode_plus(
                    seq_0,
                    seq_1,
                    max_length=len(sequence) - 2,
                    add_special_tokens=False,
                    stride=stride,
                    truncation=True,
                    return_overflowing_tokens=True,
                    add_prefix_space=False,
                )
                # Overflowing tokens are handled quite differently in slow and fast tokenizers
                if isinstance(tokenizer, PreTrainedTokenizerFast):
                    truncated_sequence = information_first_truncated["input_ids"][0]
                    overflowing_tokens = information_first_truncated["input_ids"][1]
                    self.assertEqual(len(information_first_truncated["input_ids"]), 2)

                    self.assertEqual(len(truncated_sequence), len(sequence) - 2)
                    self.assertEqual(truncated_sequence, truncated_first_sequence)

                    self.assertEqual(len(overflowing_tokens), 2 + stride + len(seq1_tokens))
                    self.assertEqual(overflowing_tokens, overflow_first_sequence)
                else:
                    truncated_sequence = information_first_truncated["input_ids"]
                    overflowing_tokens = information_first_truncated["overflowing_tokens"]

                    self.assertEqual(len(truncated_sequence), len(sequence) - 2)
                    self.assertEqual(truncated_sequence, truncated_first_sequence)

                    self.assertEqual(len(overflowing_tokens), 2 + stride)
                    self.assertEqual(overflowing_tokens, seq0_tokens[-(2 + stride) :])

                information_second_truncated = tokenizer.encode_plus(
                    seq_0,
                    seq_1,
                    max_length=len(sequence) - 2,
                    add_special_tokens=False,
                    stride=stride,
                    truncation="only_second",
                    return_overflowing_tokens=True,
                    add_prefix_space=False,
                )
                # Overflowing tokens are handled quite differently in slow and fast tokenizers
                if isinstance(tokenizer, PreTrainedTokenizerFast):
                    truncated_sequence = information_second_truncated["input_ids"][0]
                    overflowing_tokens = information_second_truncated["input_ids"][1]
                    self.assertEqual(len(information_second_truncated["input_ids"]), 2)

                    self.assertEqual(len(truncated_sequence), len(sequence) - 2)
                    self.assertEqual(truncated_sequence, truncated_second_sequence)

                    self.assertEqual(len(overflowing_tokens), 2 + stride + len(seq0_tokens))
                    self.assertEqual(overflowing_tokens, overflow_second_sequence)
                else:
                    truncated_sequence = information_second_truncated["input_ids"]
                    overflowing_tokens = information_second_truncated["overflowing_tokens"]

                    self.assertEqual(len(truncated_sequence), len(sequence) - 2)
                    self.assertEqual(truncated_sequence, truncated_second_sequence)

                    self.assertEqual(len(overflowing_tokens), 2 + stride)
                    self.assertEqual(overflowing_tokens, seq1_tokens[-(2 + stride) :])

    # def test_encode_input_type(self):
    #     tokenizers = self.get_tokenizers(do_lower_case=False)
    #     for tokenizer in tokenizers:
    #         with self.subTest(f"{tokenizer.__class__.__name__}"):
    #             sequence = "Let's encode this sequence"

    #             tokens = sequence.split()  # tokenizer.tokenize(sequence)
    #             # input_ids = tokenizer.convert_tokens_to_ids(tokens)
    #             formatted_input = tokenizer.encode(sequence, add_special_tokens=True, add_prefix_space=False)

    #             self.assertEqual(
    #                 tokenizer.encode(tokens, is_pretokenized=True, add_special_tokens=True), formatted_input
    #             )
    #             # This is not supported with the Rust tokenizers
    #             # self.assertEqual(tokenizer.encode(input_ids, add_special_tokens=True), formatted_input)

    def test_swap_special_token(self):
        tokenizers = self.get_tokenizers(do_lower_case=False)
        for tokenizer in tokenizers:
            with self.subTest(f"{tokenizer.__class__.__name__}"):
                mask = "<mask>"
                sequence = "Encode this sequence"
                sequence_masked_0 = "Encode <mask> sequence"
                sequence_masked_1 = "<mask> this sequence"

                # Add tokens so that masked token isn't split
                tokenizer.add_tokens(sequence.split())
                tokenizer.add_special_tokens({"mask_token": mask})
                mask_ind = tokenizer.convert_tokens_to_ids(mask)
                encoded = tokenizer.encode(sequence, add_special_tokens=False)

                # Test first masked sequence
                encoded_masked = tokenizer.encode(sequence_masked_0, add_special_tokens=False)
                mask_loc = encoded_masked.index(mask_ind)
                encoded_masked[mask_loc] = encoded[mask_loc]

                self.assertEqual(encoded_masked, encoded)

                # Test second masked sequence
                encoded_masked = tokenizer.encode(sequence_masked_1, add_special_tokens=False)
                mask_loc = encoded_masked.index(mask_ind)
                encoded_masked[mask_loc] = encoded[mask_loc]

                self.assertEqual(encoded_masked, encoded)

    def test_special_tokens_mask(self):
        tokenizers = self.get_tokenizers(do_lower_case=False)
        for tokenizer in tokenizers:
            with self.subTest(f"{tokenizer.__class__.__name__}"):
                sequence_0 = "Encode this."
                # Testing single inputs
                encoded_sequence = tokenizer.encode(sequence_0, add_special_tokens=False)
                encoded_sequence_dict = tokenizer.encode_plus(
                    sequence_0, add_special_tokens=True, return_special_tokens_mask=True, add_prefix_space=False
                )
                encoded_sequence_w_special = encoded_sequence_dict["input_ids"]
                special_tokens_mask = encoded_sequence_dict["special_tokens_mask"]
                self.assertEqual(len(special_tokens_mask), len(encoded_sequence_w_special))

                filtered_sequence = [x for i, x in enumerate(encoded_sequence_w_special) if not special_tokens_mask[i]]
                self.assertEqual(encoded_sequence, filtered_sequence)

    def test_special_tokens_mask_input_pairs(self):
        tokenizers = self.get_tokenizers(do_lower_case=False)
        for tokenizer in tokenizers:
            with self.subTest(f"{tokenizer.__class__.__name__}"):
                sequence_0 = "Encode this."
                sequence_1 = "This one too please."
                encoded_sequence = tokenizer.encode(sequence_0, add_special_tokens=False)
                encoded_sequence += tokenizer.encode(sequence_1, add_special_tokens=False)
                encoded_sequence_dict = tokenizer.encode_plus(
                    sequence_0,
                    sequence_1,
                    add_special_tokens=True,
                    return_special_tokens_mask=True,
                    add_prefix_space=False,
                )
                encoded_sequence_w_special = encoded_sequence_dict["input_ids"]
                special_tokens_mask = encoded_sequence_dict["special_tokens_mask"]
                self.assertEqual(len(special_tokens_mask), len(encoded_sequence_w_special))

                filtered_sequence = [
                    (x if not special_tokens_mask[i] else None) for i, x in enumerate(encoded_sequence_w_special)
                ]
                filtered_sequence = [x for x in filtered_sequence if x is not None]
                self.assertEqual(encoded_sequence, filtered_sequence)

    def test_special_tokens_mask_already_has_special_tokens(self):
        tokenizers = self.get_tokenizers(do_lower_case=False)
        for tokenizer in tokenizers:
            if not hasattr(tokenizer, "get_special_tokens_mask") or tokenizer.get_special_tokens_mask(
                [0, 1, 2, 3]
            ) == [0, 0, 0, 0]:
                continue
            with self.subTest(f"{tokenizer.__class__.__name__}"):
                sequence_0 = "Encode this."
                if (
                    tokenizer.cls_token_id == tokenizer.unk_token_id
                    and tokenizer.cls_token_id == tokenizer.unk_token_id
                ):
                    tokenizer.add_special_tokens({"cls_token": "</s>", "sep_token": "<s>"})
                encoded_sequence_dict = tokenizer.encode_plus(
                    sequence_0, add_special_tokens=True, return_special_tokens_mask=True
                )
                # encoded_sequence_w_special = encoded_sequence_dict["input_ids"]
                special_tokens_mask_orig = encoded_sequence_dict["special_tokens_mask"]
                min_val = min(special_tokens_mask_orig)
                max_val = max(special_tokens_mask_orig)
                self.assertNotEqual(min_val, max_val)

    def test_right_and_left_padding(self):
        tokenizers = self.get_tokenizers(do_lower_case=False)
        for tokenizer in tokenizers:
            with self.subTest(f"{tokenizer.__class__.__name__}"):
                sequence = "Sequence"
                padding_size = 10

                # check correct behaviour if no pad_token_id exists and add it eventually
                self._check_no_pad_token_padding(tokenizer, sequence)

                padding_idx = tokenizer.pad_token_id

                # RIGHT PADDING - Check that it correctly pads when a maximum length is specified along with the padding flag set to True
                tokenizer.padding_side = "right"
                encoded_sequence = tokenizer.encode(sequence)
                sequence_length = len(encoded_sequence)
                padded_sequence = tokenizer.encode(
                    sequence, max_length=sequence_length + padding_size, padding="max_length"
                )
                padded_sequence_length = len(padded_sequence)
                assert sequence_length + padding_size == padded_sequence_length
                assert encoded_sequence + [padding_idx] * padding_size == padded_sequence

                # LEFT PADDING - Check that it correctly pads when a maximum length is specified along with the padding flag set to True
                tokenizer.padding_side = "left"
                encoded_sequence = tokenizer.encode(sequence)
                sequence_length = len(encoded_sequence)
                padded_sequence = tokenizer.encode(
                    sequence, max_length=sequence_length + padding_size, padding="max_length"
                )
                padded_sequence_length = len(padded_sequence)
                assert sequence_length + padding_size == padded_sequence_length
                assert [padding_idx] * padding_size + encoded_sequence == padded_sequence

                # RIGHT & LEFT PADDING - Check that nothing is done for 'longest' and 'no_padding'
                encoded_sequence = tokenizer.encode(sequence)
                sequence_length = len(encoded_sequence)

                tokenizer.padding_side = "right"
                padded_sequence_right = tokenizer.encode(sequence, padding=True)
                padded_sequence_right_length = len(padded_sequence_right)
                assert sequence_length == padded_sequence_right_length
                assert encoded_sequence == padded_sequence_right

                tokenizer.padding_side = "left"
                padded_sequence_left = tokenizer.encode(sequence, padding="longest")
                padded_sequence_left_length = len(padded_sequence_left)
                assert sequence_length == padded_sequence_left_length
                assert encoded_sequence == padded_sequence_left

                tokenizer.padding_side = "right"
                padded_sequence_right = tokenizer.encode(sequence)
                padded_sequence_right_length = len(padded_sequence_right)
                assert sequence_length == padded_sequence_right_length
                assert encoded_sequence == padded_sequence_right

                tokenizer.padding_side = "left"
                padded_sequence_left = tokenizer.encode(sequence, padding=False)
                padded_sequence_left_length = len(padded_sequence_left)
                assert sequence_length == padded_sequence_left_length
                assert encoded_sequence == padded_sequence_left

    def test_padding_to_max_length(self):
        """ We keep this test for backward compatibility but it should be remove when `pad_to_max_length` will e deprecated
        """
        tokenizers = self.get_tokenizers(do_lower_case=False)
        for tokenizer in tokenizers:
            with self.subTest(f"{tokenizer.__class__.__name__}"):
                sequence = "Sequence"
                padding_size = 10

                # check correct behaviour if no pad_token_id exists and add it eventually
                self._check_no_pad_token_padding(tokenizer, sequence)

                padding_idx = tokenizer.pad_token_id

                # Check that it correctly pads when a maximum length is specified along with the padding flag set to True
                tokenizer.padding_side = "right"
                encoded_sequence = tokenizer.encode(sequence)
                sequence_length = len(encoded_sequence)
                padded_sequence = tokenizer.encode(
                    sequence, max_length=sequence_length + padding_size, pad_to_max_length=True
                )
                padded_sequence_length = len(padded_sequence)
                assert sequence_length + padding_size == padded_sequence_length
                assert encoded_sequence + [padding_idx] * padding_size == padded_sequence

                # Check that nothing is done when a maximum length is not specified
                encoded_sequence = tokenizer.encode(sequence)
                sequence_length = len(encoded_sequence)

                tokenizer.padding_side = "right"
                padded_sequence_right = tokenizer.encode(sequence, pad_to_max_length=True)
                padded_sequence_right_length = len(padded_sequence_right)
                assert sequence_length == padded_sequence_right_length
                assert encoded_sequence == padded_sequence_right

    def test_encode_plus_with_padding(self):
        tokenizers = self.get_tokenizers(do_lower_case=False)
        for tokenizer in tokenizers:
            with self.subTest(f"{tokenizer.__class__.__name__}"):
                sequence = "Sequence"

                # check correct behaviour if no pad_token_id exists and add it eventually
                self._check_no_pad_token_padding(tokenizer, sequence)

                padding_size = 10
                padding_idx = tokenizer.pad_token_id
                token_type_padding_idx = tokenizer.pad_token_type_id

                encoded_sequence = tokenizer.encode_plus(sequence, return_special_tokens_mask=True)
                input_ids = encoded_sequence["input_ids"]
                special_tokens_mask = encoded_sequence["special_tokens_mask"]
                sequence_length = len(input_ids)

                # Test 'longest' and 'no_padding' don't do anything
                tokenizer.padding_side = "right"

                not_padded_sequence = tokenizer.encode_plus(sequence, padding=True, return_special_tokens_mask=True,)
                not_padded_input_ids = not_padded_sequence["input_ids"]

                not_padded_special_tokens_mask = not_padded_sequence["special_tokens_mask"]
                not_padded_sequence_length = len(not_padded_input_ids)

                assert sequence_length == not_padded_sequence_length
                assert input_ids == not_padded_input_ids
                assert special_tokens_mask == not_padded_special_tokens_mask

                not_padded_sequence = tokenizer.encode_plus(sequence, padding=False, return_special_tokens_mask=True,)
                not_padded_input_ids = not_padded_sequence["input_ids"]

                not_padded_special_tokens_mask = not_padded_sequence["special_tokens_mask"]
                not_padded_sequence_length = len(not_padded_input_ids)

                assert sequence_length == not_padded_sequence_length
                assert input_ids == not_padded_input_ids
                assert special_tokens_mask == not_padded_special_tokens_mask

                # Test right padding
                tokenizer.padding_side = "right"

                right_padded_sequence = tokenizer.encode_plus(
                    sequence,
                    max_length=sequence_length + padding_size,
                    padding="max_length",
                    return_special_tokens_mask=True,
                )
                right_padded_input_ids = right_padded_sequence["input_ids"]

                right_padded_special_tokens_mask = right_padded_sequence["special_tokens_mask"]
                right_padded_sequence_length = len(right_padded_input_ids)

                assert sequence_length + padding_size == right_padded_sequence_length
                assert input_ids + [padding_idx] * padding_size == right_padded_input_ids
                assert special_tokens_mask + [1] * padding_size == right_padded_special_tokens_mask

                # Test left padding
                tokenizer.padding_side = "left"
                left_padded_sequence = tokenizer.encode_plus(
                    sequence,
                    max_length=sequence_length + padding_size,
                    padding="max_length",
                    return_special_tokens_mask=True,
                )
                left_padded_input_ids = left_padded_sequence["input_ids"]
                left_padded_special_tokens_mask = left_padded_sequence["special_tokens_mask"]
                left_padded_sequence_length = len(left_padded_input_ids)

                assert sequence_length + padding_size == left_padded_sequence_length
                assert [padding_idx] * padding_size + input_ids == left_padded_input_ids
                assert [1] * padding_size + special_tokens_mask == left_padded_special_tokens_mask

                if "token_type_ids" in tokenizer.model_input_names:
                    token_type_ids = encoded_sequence["token_type_ids"]
                    left_padded_token_type_ids = left_padded_sequence["token_type_ids"]
                    right_padded_token_type_ids = right_padded_sequence["token_type_ids"]

                    assert token_type_ids + [token_type_padding_idx] * padding_size == right_padded_token_type_ids
                    assert [token_type_padding_idx] * padding_size + token_type_ids == left_padded_token_type_ids

                if "attention_mask" in tokenizer.model_input_names:
                    attention_mask = encoded_sequence["attention_mask"]
                    right_padded_attention_mask = right_padded_sequence["attention_mask"]
                    left_padded_attention_mask = left_padded_sequence["attention_mask"]

                    assert attention_mask + [0] * padding_size == right_padded_attention_mask
                    assert [0] * padding_size + attention_mask == left_padded_attention_mask

    def test_separate_tokenizers(self):
        # This tests that tokenizers don't impact others. Unfortunately the case where it fails is when
        # we're loading an S3 configuration from a pre-trained identifier, and we have no way of testing those today.

        tokenizer = self.get_tokenizer(random_argument=True)
        assert tokenizer.init_kwargs["random_argument"] is True
        new_tokenizer = self.get_tokenizer(random_argument=False)
        assert tokenizer.init_kwargs["random_argument"] is True
        assert new_tokenizer.init_kwargs["random_argument"] is False

    def test_get_vocab(self):
        tokenizers = self.get_tokenizers(do_lower_case=False)
        for tokenizer in tokenizers:
            with self.subTest(f"{tokenizer.__class__.__name__}"):
                vocab = tokenizer.get_vocab()

                self.assertIsInstance(vocab, dict)
                self.assertEqual(len(vocab), len(tokenizer))

                for word, ind in vocab.items():
                    self.assertEqual(tokenizer.convert_tokens_to_ids(word), ind)
                    self.assertEqual(tokenizer.convert_ids_to_tokens(ind), word)

                tokenizer.add_tokens(["asdfasdfasdfasdf"])
                vocab = tokenizer.get_vocab()
                self.assertIsInstance(vocab, dict)
                self.assertEqual(len(vocab), len(tokenizer))

    def test_conversion_reversible(self):
        tokenizers = self.get_tokenizers(do_lower_case=False)
        for tokenizer in tokenizers:
            with self.subTest(f"{tokenizer.__class__.__name__}"):
                vocab = tokenizer.get_vocab()
                for word, ind in vocab.items():
                    self.assertEqual(tokenizer.convert_tokens_to_ids(word), ind)
                    self.assertEqual(tokenizer.convert_ids_to_tokens(ind), word)

    def test_call(self):
        # Tests that all call wrap to encode_plus and batch_encode_plus
        tokenizers = self.get_tokenizers(do_lower_case=False)
        for tokenizer in tokenizers:
            with self.subTest(f"{tokenizer.__class__.__name__}"):
                sequences = [
                    "Testing batch encode plus",
                    "Testing batch encode plus with different sequence lengths",
                    "Testing batch encode plus with different sequence lengths correctly pads",
                ]

                # Test not batched
                encoded_sequences_1 = tokenizer.encode_plus(sequences[0])
                encoded_sequences_2 = tokenizer(sequences[0])
                self.assertEqual(encoded_sequences_1, encoded_sequences_2)

                # Test not batched pairs
                encoded_sequences_1 = tokenizer.encode_plus(sequences[0], sequences[1])
                encoded_sequences_2 = tokenizer(sequences[0], sequences[1])
                self.assertEqual(encoded_sequences_1, encoded_sequences_2)

                # Test batched
                encoded_sequences_1 = tokenizer.batch_encode_plus(sequences)
                encoded_sequences_2 = tokenizer(sequences)
                self.assertEqual(encoded_sequences_1, encoded_sequences_2)

                # Test batched pairs
                encoded_sequences_1 = tokenizer.batch_encode_plus(list(zip(sequences, sequences)))
                encoded_sequences_2 = tokenizer(sequences, sequences)
                self.assertEqual(encoded_sequences_1, encoded_sequences_2)

    def test_batch_encode_plus_batch_sequence_length(self):
        # Tests that all encoded values have the correct size
        tokenizers = self.get_tokenizers(do_lower_case=False)
        for tokenizer in tokenizers:
            with self.subTest(f"{tokenizer.__class__.__name__}"):
                sequences = [
                    "Testing batch encode plus",
                    "Testing batch encode plus with different sequence lengths",
                    "Testing batch encode plus with different sequence lengths correctly pads",
                ]

                encoded_sequences = [tokenizer.encode_plus(sequence) for sequence in sequences]
                encoded_sequences_batch = tokenizer.batch_encode_plus(sequences, padding=False)
                self.assertListEqual(
                    encoded_sequences, self.convert_batch_encode_plus_format_to_encode_plus(encoded_sequences_batch)
                )

                maximum_length = len(
                    max([encoded_sequence["input_ids"] for encoded_sequence in encoded_sequences], key=len)
                )

                # check correct behaviour if no pad_token_id exists and add it eventually
                self._check_no_pad_token_padding(tokenizer, sequences)

                encoded_sequences_padded = [
                    tokenizer.encode_plus(sequence, max_length=maximum_length, padding="max_length")
                    for sequence in sequences
                ]

                encoded_sequences_batch_padded = tokenizer.batch_encode_plus(sequences, padding=True)
                self.assertListEqual(
                    encoded_sequences_padded,
                    self.convert_batch_encode_plus_format_to_encode_plus(encoded_sequences_batch_padded),
                )

                # check 'longest' is unsensitive to a max length
                encoded_sequences_batch_padded_1 = tokenizer.batch_encode_plus(sequences, padding=True)
                encoded_sequences_batch_padded_2 = tokenizer.batch_encode_plus(
                    sequences, max_length=maximum_length + 10, padding="longest"
                )
                for key in encoded_sequences_batch_padded_1.keys():
                    self.assertListEqual(
                        encoded_sequences_batch_padded_1[key], encoded_sequences_batch_padded_2[key],
                    )

                # check 'no_padding' is unsensitive to a max length
                encoded_sequences_batch_padded_1 = tokenizer.batch_encode_plus(sequences, padding=False)
                encoded_sequences_batch_padded_2 = tokenizer.batch_encode_plus(
                    sequences, max_length=maximum_length + 10, padding=False
                )
                for key in encoded_sequences_batch_padded_1.keys():
                    self.assertListEqual(
                        encoded_sequences_batch_padded_1[key], encoded_sequences_batch_padded_2[key],
                    )

    def test_batch_encode_plus_padding(self):
        # Test that padded sequences are equivalent between batch_encode_plus and encode_plus

        # Right padding tests
        tokenizers = self.get_tokenizers(do_lower_case=False)
        for tokenizer in tokenizers:
            with self.subTest(f"{tokenizer.__class__.__name__}"):
                sequences = [
                    "Testing batch encode plus",
                    "Testing batch encode plus with different sequence lengths",
                    "Testing batch encode plus with different sequence lengths correctly pads",
                ]

                max_length = 100

                # check correct behaviour if no pad_token_id exists and add it eventually
                self._check_no_pad_token_padding(tokenizer, sequences)

                encoded_sequences = [
                    tokenizer.encode_plus(sequence, max_length=max_length, padding="max_length")
                    for sequence in sequences
                ]
                encoded_sequences_batch = tokenizer.batch_encode_plus(
                    sequences, max_length=max_length, padding="max_length"
                )
                self.assertListEqual(
                    encoded_sequences, self.convert_batch_encode_plus_format_to_encode_plus(encoded_sequences_batch)
                )

        # Left padding tests
        tokenizers = self.get_tokenizers(do_lower_case=False)
        for tokenizer in tokenizers:
            with self.subTest(f"{tokenizer.__class__.__name__}"):
                tokenizer.padding_side = "left"
                sequences = [
                    "Testing batch encode plus",
                    "Testing batch encode plus with different sequence lengths",
                    "Testing batch encode plus with different sequence lengths correctly pads",
                ]

                max_length = 100

                # check correct behaviour if no pad_token_id exists and add it eventually
                self._check_no_pad_token_padding(tokenizer, sequences)

                encoded_sequences = [
                    tokenizer.encode_plus(sequence, max_length=max_length, padding="max_length")
                    for sequence in sequences
                ]
                encoded_sequences_batch = tokenizer.batch_encode_plus(
                    sequences, max_length=max_length, padding="max_length"
                )
                self.assertListEqual(
                    encoded_sequences, self.convert_batch_encode_plus_format_to_encode_plus(encoded_sequences_batch)
                )

    def test_pretokenized_inputs(self):
        # Test when inputs are pretokenized

        tokenizers = self.get_tokenizers(do_lower_case=False, add_prefix_space=True)
        for tokenizer in tokenizers:
            with self.subTest(f"{tokenizer.__class__.__name__}"):

                # Prepare a sequence from our tokenizer vocabulary
                sequence, ids = self.get_clean_sequence(tokenizer, with_prefix_space=True, max_length=20)
                # sequence = " " + sequence  # To be sure the byte-level tokenizers are feeling good
                token_sequence = sequence.split()
                # sequence_no_prefix_space = sequence.strip()

                # Test encode for pretokenized inputs
                output = tokenizer.encode(token_sequence, is_pretokenized=True, add_special_tokens=False)
                output_sequence = tokenizer.encode(sequence, add_special_tokens=False)
                self.assertEqual(output, output_sequence)

                output = tokenizer.encode(token_sequence, is_pretokenized=True, add_special_tokens=True)
                output_sequence = tokenizer.encode(sequence, add_special_tokens=True)
                self.assertEqual(output, output_sequence)

                # Test encode_plus for pretokenized inputs
                output = tokenizer.encode_plus(token_sequence, is_pretokenized=True, add_special_tokens=False)
                output_sequence = tokenizer.encode_plus(sequence, add_special_tokens=False)
                for key in output.keys():
                    self.assertEqual(output[key], output_sequence[key])
                output = tokenizer.encode_plus(token_sequence, is_pretokenized=True, add_special_tokens=True)
                output_sequence = tokenizer.encode_plus(sequence, add_special_tokens=True)
                for key in output.keys():
                    self.assertEqual(output[key], output_sequence[key])

                # Test batch_encode_plus for pretokenized inputs
                sequence_batch = [sequence.strip()] * 2 + [sequence.strip() + " " + sequence.strip()]
                token_sequence_batch = [s.split() for s in sequence_batch]
                sequence_batch_cleaned_up_spaces = [" " + " ".join(s) for s in token_sequence_batch]

                output = tokenizer.batch_encode_plus(
                    token_sequence_batch, is_pretokenized=True, add_special_tokens=False
                )
                output_sequence = tokenizer.batch_encode_plus(
                    sequence_batch_cleaned_up_spaces, add_special_tokens=False
                )
                for key in output.keys():
                    self.assertEqual(output[key], output_sequence[key])
                output = tokenizer.batch_encode_plus(
                    token_sequence_batch, is_pretokenized=True, add_special_tokens=True
                )
                output_sequence = tokenizer.batch_encode_plus(
                    sequence_batch_cleaned_up_spaces, add_special_tokens=True
                )
                for key in output.keys():
                    self.assertEqual(output[key], output_sequence[key])

                # Test encode for pretokenized inputs pairs
                output = tokenizer.encode(
                    token_sequence, token_sequence, is_pretokenized=True, add_special_tokens=False
                )
                output_sequence = tokenizer.encode(sequence, sequence, add_special_tokens=False)
                self.assertEqual(output, output_sequence)
                output = tokenizer.encode(
                    token_sequence, token_sequence, is_pretokenized=True, add_special_tokens=True
                )
                output_sequence = tokenizer.encode(sequence, sequence, add_special_tokens=True)
                self.assertEqual(output, output_sequence)

                # Test encode_plus for pretokenized inputs pairs
                output = tokenizer.encode_plus(
                    token_sequence, token_sequence, is_pretokenized=True, add_special_tokens=False
                )
                output_sequence = tokenizer.encode_plus(sequence, sequence, add_special_tokens=False)
                for key in output.keys():
                    self.assertEqual(output[key], output_sequence[key])
                output = tokenizer.encode_plus(
                    token_sequence, token_sequence, is_pretokenized=True, add_special_tokens=True
                )
                output_sequence = tokenizer.encode_plus(sequence, sequence, add_special_tokens=True)
                for key in output.keys():
                    self.assertEqual(output[key], output_sequence[key])

                # Test batch_encode_plus for pretokenized inputs pairs
                sequence_pair_batch = [(sequence.strip(), sequence.strip())] * 2 + [
                    (sequence.strip() + " " + sequence.strip(), sequence.strip())
                ]
                token_sequence_pair_batch = [tuple(s.split() for s in pair) for pair in sequence_pair_batch]
                sequence_pair_batch_cleaned_up_spaces = [
                    tuple(" " + " ".join(s) for s in pair) for pair in token_sequence_pair_batch
                ]

                output = tokenizer.batch_encode_plus(
                    token_sequence_pair_batch, is_pretokenized=True, add_special_tokens=False
                )
                output_sequence = tokenizer.batch_encode_plus(
                    sequence_pair_batch_cleaned_up_spaces, add_special_tokens=False
                )
                for key in output.keys():
                    self.assertEqual(output[key], output_sequence[key])
                output = tokenizer.batch_encode_plus(
                    token_sequence_pair_batch, is_pretokenized=True, add_special_tokens=True
                )
                output_sequence = tokenizer.batch_encode_plus(
                    sequence_pair_batch_cleaned_up_spaces, add_special_tokens=True
                )
                for key in output.keys():
                    self.assertEqual(output[key], output_sequence[key])

    @require_torch
    @require_tf
    def test_batch_encode_plus_tensors(self):
        tokenizers = self.get_tokenizers(do_lower_case=False)
        for tokenizer in tokenizers:
            with self.subTest(f"{tokenizer.__class__.__name__}"):
                sequences = [
                    "Testing batch encode plus",
                    "Testing batch encode plus with different sequence lengths",
                    "Testing batch encode plus with different sequence lengths correctly pads",
                ]

                # A Tensor cannot be build by sequences which are not the same size
                self.assertRaises(ValueError, tokenizer.batch_encode_plus, sequences, return_tensors="pt")
                self.assertRaises(ValueError, tokenizer.batch_encode_plus, sequences, return_tensors="tf")

                if tokenizer.pad_token_id is None:
                    self.assertRaises(
                        ValueError, tokenizer.batch_encode_plus, sequences, padding=True, return_tensors="pt",
                    )
                    self.assertRaises(
                        ValueError, tokenizer.batch_encode_plus, sequences, padding="longest", return_tensors="tf",
                    )
                else:
                    pytorch_tensor = tokenizer.batch_encode_plus(sequences, padding=True, return_tensors="pt")
                    tensorflow_tensor = tokenizer.batch_encode_plus(sequences, padding="longest", return_tensors="tf")
                    encoded_sequences = tokenizer.batch_encode_plus(sequences, padding=True)

                    for key in encoded_sequences.keys():
                        pytorch_value = pytorch_tensor[key].tolist()
                        tensorflow_value = tensorflow_tensor[key].numpy().tolist()
                        encoded_value = encoded_sequences[key]

                        self.assertEqual(pytorch_value, tensorflow_value, encoded_value)

    def _check_no_pad_token_padding(self, tokenizer, sequences):
        # if tokenizer does not have pad_token_id, an error should be thrown
        if tokenizer.pad_token_id is None:
            with self.assertRaises(ValueError):
                if isinstance(sequences, list):
                    tokenizer.batch_encode_plus(sequences, padding="longest")
                else:
                    tokenizer.encode_plus(sequences, padding=True)

            # add pad_token_id to pass subsequent tests
            tokenizer.add_special_tokens({"pad_token": "<PAD>"})

    @require_torch
    def test_torch_encode_plus_sent_to_model(self):
        import torch
        from transformers import MODEL_MAPPING, TOKENIZER_MAPPING

        MODEL_TOKENIZER_MAPPING = merge_model_tokenizer_mappings(MODEL_MAPPING, TOKENIZER_MAPPING)

        tokenizers = self.get_tokenizers(do_lower_case=False)
        for tokenizer in tokenizers:
            with self.subTest(f"{tokenizer.__class__.__name__}"):

                if tokenizer.__class__ not in MODEL_TOKENIZER_MAPPING:
                    return

                config_class, model_class = MODEL_TOKENIZER_MAPPING[tokenizer.__class__]
                config = config_class()

                if config.is_encoder_decoder or config.pad_token_id is None:
                    return

                model = model_class(config)

                # Make sure the model contains at least the full vocabulary size in its embedding matrix
                is_using_common_embeddings = hasattr(model.get_input_embeddings(), "weight")
                assert (
                    (model.get_input_embeddings().weight.shape[0] >= len(tokenizer))
                    if is_using_common_embeddings
                    else True
                )

                # Build sequence
                first_ten_tokens = list(tokenizer.get_vocab().keys())[:10]
                sequence = " ".join(first_ten_tokens)
                encoded_sequence = tokenizer.encode_plus(sequence, return_tensors="pt")
                batch_encoded_sequence = tokenizer.batch_encode_plus([sequence, sequence], return_tensors="pt")
                # This should not fail

                with torch.no_grad():  # saves some time
                    model(**encoded_sequence)
                    model(**batch_encoded_sequence)

        # if self.test_rust_tokenizer:
        #     fast_tokenizer = self.get_rust_tokenizer()
        #     encoded_sequence_fast = fast_tokenizer.encode_plus(sequence, return_tensors="pt")
        #     batch_encoded_sequence_fast = fast_tokenizer.batch_encode_plus([sequence, sequence], return_tensors="pt")
        #     # This should not fail
        #     model(**encoded_sequence_fast)
        #     model(**batch_encoded_sequence_fast)

    @require_tf
    def test_tf_encode_plus_sent_to_model(self):
        from transformers import TF_MODEL_MAPPING, TOKENIZER_MAPPING

        MODEL_TOKENIZER_MAPPING = merge_model_tokenizer_mappings(TF_MODEL_MAPPING, TOKENIZER_MAPPING)

        tokenizers = self.get_tokenizers(do_lower_case=False)
        for tokenizer in tokenizers:
            with self.subTest(f"{tokenizer.__class__.__name__}"):
                if tokenizer.__class__ not in MODEL_TOKENIZER_MAPPING:
                    return

                config_class, model_class = MODEL_TOKENIZER_MAPPING[tokenizer.__class__]
                config = config_class()

                if config.is_encoder_decoder or config.pad_token_id is None:
                    return

                model = model_class(config)

                # Make sure the model contains at least the full vocabulary size in its embedding matrix
                assert model.config.vocab_size >= len(tokenizer)

                # Build sequence
                first_ten_tokens = list(tokenizer.get_vocab().keys())[:10]
                sequence = " ".join(first_ten_tokens)
                encoded_sequence = tokenizer.encode_plus(sequence, return_tensors="tf")
                batch_encoded_sequence = tokenizer.batch_encode_plus([sequence, sequence], return_tensors="tf")

                # This should not fail
                model(encoded_sequence)
                model(batch_encoded_sequence)

<<<<<<< HEAD
        # if self.test_rust_tokenizer:
        #     fast_tokenizer = self.get_rust_tokenizer()
        #     encoded_sequence_fast = fast_tokenizer.encode_plus(sequence, return_tensors="tf")
        #     batch_encoded_sequence_fast = fast_tokenizer.batch_encode_plus([sequence, sequence], return_tensors="tf")
        #     # This should not fail
        #     model(encoded_sequence_fast)
        #     model(batch_encoded_sequence_fast)
=======
        if self.test_rust_tokenizer:
            fast_tokenizer = self.get_rust_tokenizer()
            encoded_sequence_fast = fast_tokenizer.encode_plus(sequence, return_tensors="tf")
            batch_encoded_sequence_fast = fast_tokenizer.batch_encode_plus([sequence, sequence], return_tensors="tf")
            # This should not fail
            model(encoded_sequence_fast)
            model(batch_encoded_sequence_fast)

    # TODO: Check if require_torch is the best to test for numpy here ... Maybe move to require_flax when available
    @require_torch
    def test_np_encode_plus_sent_to_model(self):
        from transformers import MODEL_MAPPING, TOKENIZER_MAPPING

        MODEL_TOKENIZER_MAPPING = merge_model_tokenizer_mappings(MODEL_MAPPING, TOKENIZER_MAPPING)

        tokenizer = self.get_tokenizer()
        if tokenizer.__class__ not in MODEL_TOKENIZER_MAPPING:
            return

        config_class, model_class = MODEL_TOKENIZER_MAPPING[tokenizer.__class__]
        config = config_class()

        if config.is_encoder_decoder or config.pad_token_id is None:
            return

        # Build sequence
        first_ten_tokens = list(tokenizer.get_vocab().keys())[:10]
        sequence = " ".join(first_ten_tokens)
        encoded_sequence = tokenizer.encode_plus(sequence, return_tensors="np")
        batch_encoded_sequence = tokenizer.batch_encode_plus([sequence, sequence], return_tensors="np")

        # TODO: add forward through JAX/Flax when PR is merged
        # This is currently here to make flake8 happy !
        if encoded_sequence is None:
            raise ValueError("Cannot convert list to numpy tensor on  encode_plus()")

        if batch_encoded_sequence is None:
            raise ValueError("Cannot convert list to numpy tensor on  batch_encode_plus()")

        if self.test_rust_tokenizer:
            fast_tokenizer = self.get_rust_tokenizer()
            encoded_sequence_fast = fast_tokenizer.encode_plus(sequence, return_tensors="np")
            batch_encoded_sequence_fast = fast_tokenizer.batch_encode_plus([sequence, sequence], return_tensors="np")

            # TODO: add forward through JAX/Flax when PR is merged
            # This is currently here to make flake8 happy !
            if encoded_sequence_fast is None:
                raise ValueError("Cannot convert list to numpy tensor on  encode_plus() (fast)")

            if batch_encoded_sequence_fast is None:
                raise ValueError("Cannot convert list to numpy tensor on  batch_encode_plus() (fast)")
>>>>>>> 9931f817
<|MERGE_RESOLUTION|>--- conflicted
+++ resolved
@@ -1297,23 +1297,6 @@
                 model(encoded_sequence)
                 model(batch_encoded_sequence)
 
-<<<<<<< HEAD
-        # if self.test_rust_tokenizer:
-        #     fast_tokenizer = self.get_rust_tokenizer()
-        #     encoded_sequence_fast = fast_tokenizer.encode_plus(sequence, return_tensors="tf")
-        #     batch_encoded_sequence_fast = fast_tokenizer.batch_encode_plus([sequence, sequence], return_tensors="tf")
-        #     # This should not fail
-        #     model(encoded_sequence_fast)
-        #     model(batch_encoded_sequence_fast)
-=======
-        if self.test_rust_tokenizer:
-            fast_tokenizer = self.get_rust_tokenizer()
-            encoded_sequence_fast = fast_tokenizer.encode_plus(sequence, return_tensors="tf")
-            batch_encoded_sequence_fast = fast_tokenizer.batch_encode_plus([sequence, sequence], return_tensors="tf")
-            # This should not fail
-            model(encoded_sequence_fast)
-            model(batch_encoded_sequence_fast)
-
     # TODO: Check if require_torch is the best to test for numpy here ... Maybe move to require_flax when available
     @require_torch
     def test_np_encode_plus_sent_to_model(self):
@@ -1356,5 +1339,4 @@
                 raise ValueError("Cannot convert list to numpy tensor on  encode_plus() (fast)")
 
             if batch_encoded_sequence_fast is None:
-                raise ValueError("Cannot convert list to numpy tensor on  batch_encode_plus() (fast)")
->>>>>>> 9931f817
+                raise ValueError("Cannot convert list to numpy tensor on  batch_encode_plus() (fast)")