# coding=utf-8
# Copyright 2023 The HuggingFace Team. All rights reserved.
#
# Licensed under the Apache License, Version 2.0 (the "License");
# you may not use this file except in compliance with the License.
# You may obtain a copy of the License at
#
#     http://www.apache.org/licenses/LICENSE-2.0
#
# Unless required by applicable law or agreed to in writing, software
# distributed under the License is distributed on an "AS IS" BASIS,
# WITHOUT WARRANTIES OR CONDITIONS OF ANY KIND, either express or implied.
# See the License for the specific language governing permissions and
# limitations under the License.

import gc
import tempfile
import unittest

from transformers import AutoConfig, AutoModelForCausalLM, AutoTokenizer, AwqConfig, OPTForCausalLM
from transformers.testing_utils import (
    require_accelerate,
    require_auto_awq,
    require_torch_gpu,
    require_torch_multi_gpu,
    slow,
    torch_device,
)
from transformers.utils import is_accelerate_available, is_torch_available


if is_torch_available():
    import torch

if is_accelerate_available():
    from accelerate import init_empty_weights


@require_torch_gpu
class AwqConfigTest(unittest.TestCase):
    def test_wrong_backend(self):
        """
        Simple test that checks if a user passes a wrong backend an error is raised
        """
        # This should work fine
        _ = AwqConfig(bits=4)

        with self.assertRaises(ValueError):
            AwqConfig(bits=4, backend="")

        # These should work fine
        _ = AwqConfig(bits=4, version="GEMM")
        _ = AwqConfig(bits=4, version="gemm")

        with self.assertRaises(ValueError):
            AwqConfig(bits=4, backend="unexisting-backend")

        # LLMAWQ does not work on a T4
        with self.assertRaises(ValueError):
            AwqConfig(bits=4, backend="llm-awq")

    def test_to_dict(self):
        """
        Simple test that checks if one uses a config and converts it to a dict, the dict is the same as the config object
        """
        quantization_config = AwqConfig(bits=4)
        config_to_dict = quantization_config.to_dict()

        for key in config_to_dict:
            self.assertEqual(getattr(quantization_config, key), config_to_dict[key])

    def test_from_dict(self):
        """
        Simple test that checks if one uses a dict and converts it to a config object, the config object is the same as the dict
        """
        dict = {"bits": 2, "zero_point": False, "backend": "autoawq"}
        quantization_config = AwqConfig.from_dict(dict)

        self.assertEqual(dict["bits"], quantization_config.bits)
        self.assertEqual(dict["zero_point"], quantization_config.zero_point)
        self.assertEqual(dict["backend"], quantization_config.backend)


@slow
@require_torch_gpu
@require_auto_awq
@require_accelerate
class AwqTest(unittest.TestCase):
    model_name = "TheBloke/Mistral-7B-v0.1-AWQ"
    dummy_transformers_model_name = "bigscience/bloom-560m"
    model_with_no_k_proj_quantized = "hf-internal-testing/opt-125m-awq-no-k-proj"

    input_text = "Hello my name is"

    EXPECTED_OUTPUT = "Hello my name is Katie and I am a 20 year old student at the University of North Carolina at Chapel Hill. I am a junior and I am majoring in Journalism and minoring in Spanish"
    EXPECTED_OUTPUT_BF16 = "Hello my name is Katie and I am a 20 year old student at the University of North Carolina at Chapel Hill. I am a junior and I am majoring in Exercise and Sport Science with a"

    device_map = "cuda"

    # called only once for all test in this class
    @classmethod
    def setUpClass(cls):
        """
        Setup quantized model
        """
        cls.tokenizer = AutoTokenizer.from_pretrained(cls.model_name)
        cls.quantized_model = AutoModelForCausalLM.from_pretrained(
            cls.model_name,
            device_map=cls.device_map,
        )

    def tearDown(self):
        gc.collect()
        torch.cuda.empty_cache()
        gc.collect()

    def test_quantized_model_conversion(self):
        """
        Simple test that checks if the quantized model has been converted properly
        """
        from awq.modules.linear import WQLinear_GEMM, WQLinear_GEMV

        from transformers.integrations.awq import replace_with_awq_linear

        model_id = "facebook/opt-350m"
        config = AutoConfig.from_pretrained(model_id, revision="cb32f77e905cccbca1d970436fb0f5e6b58ee3c5")
        quantization_config = AwqConfig(bits=4)

        with init_empty_weights():
            model = OPTForCausalLM(config)

        nb_linears = 0
        for module in model.modules():
            if isinstance(module, torch.nn.Linear):
                nb_linears += 1

        model, _ = replace_with_awq_linear(model, quantization_config=quantization_config)
        nb_awq_linear = 0
        for module in model.modules():
            if isinstance(module, (WQLinear_GEMM, WQLinear_GEMV)):
                nb_awq_linear += 1

        self.assertEqual(nb_linears, nb_awq_linear)

        # Try with `modules_not_to_convert`
        with init_empty_weights():
            model = OPTForCausalLM(config)

        model, _ = replace_with_awq_linear(
            model, quantization_config=quantization_config, modules_to_not_convert=["lm_head"]
        )
        nb_awq_linear = 0
        for module in model.modules():
            if isinstance(module, (WQLinear_GEMM, WQLinear_GEMV)):
                nb_awq_linear += 1

        self.assertEqual(nb_linears - 1, nb_awq_linear)

    def test_quantized_model(self):
        """
        Simple test that checks if the quantized model is working properly
        """
        input_ids = self.tokenizer(self.input_text, return_tensors="pt").to(torch_device)

        output = self.quantized_model.generate(**input_ids, max_new_tokens=40)
        self.assertEqual(self.tokenizer.decode(output[0], skip_special_tokens=True), self.EXPECTED_OUTPUT)

    def test_raise_if_non_quantized(self):
        model_id = "facebook/opt-125m"
        quantization_config = AwqConfig(bits=4)

        with self.assertRaises(ValueError):
            _ = AutoModelForCausalLM.from_pretrained(model_id, quantization_config=quantization_config)

    def test_quantized_model_bf16(self):
        """
        Simple test that checks if the quantized model is working properly with bf16
        """
        input_ids = self.tokenizer(self.input_text, return_tensors="pt").to(torch_device)

        quantized_model = AutoModelForCausalLM.from_pretrained(self.model_name, torch_dtype=torch.bfloat16).to(
            torch_device
        )

        output = quantized_model.generate(**input_ids, max_new_tokens=40)
        self.assertEqual(self.tokenizer.decode(output[0], skip_special_tokens=True), self.EXPECTED_OUTPUT_BF16)

    def test_quantized_model_no_device_map(self):
        """
        Simple test that checks if the quantized model is working properly
        """
        input_ids = self.tokenizer(self.input_text, return_tensors="pt").to(torch_device)

        quantized_model = AutoModelForCausalLM.from_pretrained(self.model_name).to(torch_device)
        output = quantized_model.generate(**input_ids, max_new_tokens=40)

        self.assertEqual(self.tokenizer.decode(output[0], skip_special_tokens=True), self.EXPECTED_OUTPUT)

    def test_save_pretrained(self):
        """
        Simple test that checks if the quantized model is working properly after being saved and loaded
        """
        with tempfile.TemporaryDirectory() as tmpdirname:
            self.quantized_model.save_pretrained(tmpdirname)
            model = AutoModelForCausalLM.from_pretrained(tmpdirname, device_map=self.device_map)

            input_ids = self.tokenizer(self.input_text, return_tensors="pt").to(torch_device)

            output = model.generate(**input_ids, max_new_tokens=40)
            self.assertEqual(self.tokenizer.decode(output[0], skip_special_tokens=True), self.EXPECTED_OUTPUT)

    @require_torch_multi_gpu
    def test_quantized_model_multi_gpu(self):
        """
        Simple test that checks if the quantized model is working properly with multiple GPUs
        """
        input_ids = self.tokenizer(self.input_text, return_tensors="pt").to(torch_device)

        quantized_model = AutoModelForCausalLM.from_pretrained(self.model_name, device_map="auto")

        self.assertTrue(set(quantized_model.hf_device_map.values()) == {0, 1, 2, 3})

        output = quantized_model.generate(**input_ids, max_new_tokens=40)

        self.assertEqual(self.tokenizer.decode(output[0], skip_special_tokens=True), self.EXPECTED_OUTPUT)

    def test_quantized_model_no_k_proj_quantized(self):
        """
        Simple test that checks if the quantized model is working properly with multiple GPUs
        """
        dummy_input = torch.LongTensor([[0, 1, 0]]).to(torch_device)

        quantized_model = AutoModelForCausalLM.from_pretrained(self.model_with_no_k_proj_quantized).to(torch_device)

        self.assertTrue(isinstance(quantized_model.model.decoder.layers[0].self_attn.k_proj, torch.nn.Linear))
        self.assertFalse(isinstance(quantized_model.model.decoder.layers[0].self_attn.v_proj, torch.nn.Linear))

        EXPECTED_OUTPUT = torch.LongTensor([[0, 1, 0, 50118, 50118, 133, 248, 12, 134, 16, 10, 372, 2031]]).to(
            torch_device
        )

        output = quantized_model.generate(dummy_input, max_new_tokens=10)
        self.assertTrue((EXPECTED_OUTPUT == output).all())


@slow
@require_torch_gpu
@require_auto_awq
@require_accelerate
class AwqFusedTest(unittest.TestCase):
    model_name = "TheBloke/Mistral-7B-OpenOrca-AWQ"
    model_revision = "7048b2af77d0dd1c81b000b19d73f9cc8950b510"

    custom_mapping_model_id = "TheBloke/Yi-34B-AWQ"
    custom_model_revision = "f1b2cd1b7459ceecfdc1fac5bb8725f13707c589"

<<<<<<< HEAD
    mixtral_model_name = "casperhansen/mixtral-instruct-awq"
    mixtral_model_revision = "87dd4ec502dde74fb3a624835c776b000d190c3b"
=======
    multi_modal_model_name = "ybelkada/llava-1.5-7b-hf-awq"
    multi_modal_model_code_revision = "ad108a50f5b9e681bdd7378409f57b7fa59a7442"
>>>>>>> 07bdbebb

    prompt = (
        "You're standing on the surface of the Earth. "
        "You walk one mile south, one mile west and one mile north. "
        "You end up exactly where you started. Where are you?"
    )

    EXPECTED_GENERATION = prompt + "\n\nThis is a classic puzzle that has been around for"
    EXPECTED_GENERATION_CUSTOM_MODEL = "HelloWorld.java:11)\r\n\tat org"
    EXPECTED_GENERATION_MIXTRAL = prompt + " You're on the North Pole.\n\nThe"

    def tearDown(self):
        gc.collect()
        torch.cuda.empty_cache()
        gc.collect()

    def _check_fused_modules(self, model):
        has_fused_modules = False
        fused_modules_name = ["QuantAttentionFused", "QuantFusedMLP", "FasterTransformerRMSNorm"]

        for _, module in model.named_modules():
            if module.__class__.__name__ in fused_modules_name:
                has_fused_modules = True
                break

        self.assertTrue(has_fused_modules, "Modules fusing not performed correctly!")

    def test_raise_save_pretrained(self):
        """
        Test that `save_pretrained` is effectively blocked for fused models
        """
        quantization_config = AwqConfig(bits=4, fuse_max_seq_len=128, do_fuse=True)

        model = AutoModelForCausalLM.from_pretrained(
            self.model_name,
            quantization_config=quantization_config,
            low_cpu_mem_usage=True,
            revision=self.model_revision,
        ).to(torch_device)

        self._check_fused_modules(model)

        with self.assertRaises(ValueError), tempfile.TemporaryDirectory() as tmpdirname:
            model.save_pretrained(tmpdirname)

    def test_generation_fused(self):
        """
        Test generation quality for fused models - single batch case
        """
        quantization_config = AwqConfig(bits=4, fuse_max_seq_len=128, do_fuse=True)

        model = AutoModelForCausalLM.from_pretrained(
            self.model_name,
            quantization_config=quantization_config,
            low_cpu_mem_usage=True,
            revision=self.model_revision,
        ).to(torch_device)

        self._check_fused_modules(model)

        tokenizer = AutoTokenizer.from_pretrained(self.model_name, revision=self.model_revision)

        inputs = tokenizer(self.prompt, return_tensors="pt").to(torch_device)

        outputs = model.generate(**inputs, max_new_tokens=12)

        self.assertEqual(tokenizer.decode(outputs[0], skip_special_tokens=True), self.EXPECTED_GENERATION)

    def test_generation_fused_batched(self):
        """
        Test generation quality for fused models - multi batch case
        """
        quantization_config = AwqConfig(bits=4, fuse_max_seq_len=128, do_fuse=True)

        model = AutoModelForCausalLM.from_pretrained(
            self.model_name,
            quantization_config=quantization_config,
            low_cpu_mem_usage=True,
            revision=self.model_revision,
        ).to(torch_device)

        self._check_fused_modules(model)

        tokenizer = AutoTokenizer.from_pretrained(self.model_name, revision=self.model_revision)

        tokenizer.pad_token_id = tokenizer.eos_token_id
        inputs = tokenizer([self.prompt, self.prompt], return_tensors="pt", padding=True).to(torch_device)

        outputs = model.generate(**inputs, max_new_tokens=12)

        self.assertEqual(tokenizer.decode(outputs[0], skip_special_tokens=True), self.EXPECTED_GENERATION)

    def test_generation_llava_fused(self):
        from transformers import pipeline

        quantization_config = AwqConfig(do_fuse=True, fuse_max_seq_len=2048)

        pipe = pipeline(
            "image-to-text",
            model=self.multi_modal_model_name,
            device=0,
            model_kwargs={
                "quantization_config": quantization_config,
            },
            revision=self.multi_modal_model_code_revision,
        )
        url = "https://huggingface.co/datasets/huggingface/documentation-images/resolve/main/diffusers/compel-neg.png"

        prompt = "USER: <image>\nCan you please describe this image?\nASSISTANT:"

        outputs = pipe(url, prompt=prompt, generate_kwargs={"max_new_tokens": 100})
        EXPECTED_OUTPUT = "USER:  \nCan you please describe this image?\nASSISTANT: The image features a brown and white cat sitting on a green surface, possibly a carpet or a grassy area. The cat is holding a red ball in its paws, seemingly playing with it. The cat appears to be focused on the ball, possibly preparing to play or just enjoying the toy."

        self.assertEqual(outputs[0]["generated_text"], EXPECTED_OUTPUT)

    @require_torch_multi_gpu
    def test_generation_custom_model(self):
        """
        Test generation quality for fused models using custom fused map.
        """
        quantization_config = AwqConfig(
            bits=4,
            fuse_max_seq_len=512,
            modules_to_fuse={
                "attention": ["q_proj", "k_proj", "v_proj", "o_proj"],
                "layernorm": ["ln1", "ln2", "norm"],
                "mlp": ["gate_proj", "up_proj", "down_proj"],
                "use_alibi": False,
                "num_attention_heads": 56,
                "num_key_value_heads": 8,
                "hidden_size": 7168,
            },
        )

        model = AutoModelForCausalLM.from_pretrained(
            self.custom_mapping_model_id,
            quantization_config=quantization_config,
            trust_remote_code=True,
            device_map="balanced",
            revision=self.custom_model_revision,
        )

        self._check_fused_modules(model)

        tokenizer = AutoTokenizer.from_pretrained(
            self.custom_mapping_model_id, revision=self.custom_model_revision, trust_remote_code=True
        )

        prompt = "Hello"
        inputs = tokenizer(prompt, return_tensors="pt").to(torch_device)

        outputs = model.generate(**inputs, max_new_tokens=12)
        self.assertEqual(tokenizer.decode(outputs[0], skip_special_tokens=True), self.EXPECTED_GENERATION_CUSTOM_MODEL)

    @require_torch_multi_gpu
    def test_generation_mixtral_fused(self):
        """
        Text generation test for Mixtral + AWQ + fused
        """
        quantization_config = AwqConfig(bits=4, fuse_max_seq_len=1024, do_fuse=True)
        model = AutoModelForCausalLM.from_pretrained(
            self.mixtral_model_name,
            quantization_config=quantization_config,
            device_map="auto",
            revision=self.mixtral_model_revision,
        )

        tokenizer = AutoTokenizer.from_pretrained(self.mixtral_model_name)
        tokenizer.pad_token = tokenizer.eos_token

        inputs = tokenizer([self.prompt, self.prompt], return_tensors="pt", padding=True).to(torch_device)

        outputs = model.generate(**inputs, max_new_tokens=12)
        self.assertEqual(tokenizer.decode(outputs[0], skip_special_tokens=True), self.EXPECTED_GENERATION_MIXTRAL)<|MERGE_RESOLUTION|>--- conflicted
+++ resolved
@@ -254,13 +254,11 @@
     custom_mapping_model_id = "TheBloke/Yi-34B-AWQ"
     custom_model_revision = "f1b2cd1b7459ceecfdc1fac5bb8725f13707c589"
 
-<<<<<<< HEAD
     mixtral_model_name = "casperhansen/mixtral-instruct-awq"
     mixtral_model_revision = "87dd4ec502dde74fb3a624835c776b000d190c3b"
-=======
+
     multi_modal_model_name = "ybelkada/llava-1.5-7b-hf-awq"
     multi_modal_model_code_revision = "ad108a50f5b9e681bdd7378409f57b7fa59a7442"
->>>>>>> 07bdbebb
 
     prompt = (
         "You're standing on the surface of the Earth. "
