# coding=utf-8
# Copyright 2020-present the HuggingFace Inc. team.
#
# Licensed under the Apache License, Version 2.0 (the "License");
# you may not use this file except in compliance with the License.
# You may obtain a copy of the License at
#
#     http://www.apache.org/licenses/LICENSE-2.0
#
# Unless required by applicable law or agreed to in writing, software
# distributed under the License is distributed on an "AS IS" BASIS,
# WITHOUT WARRANTIES OR CONDITIONS OF ANY KIND, either express or implied.
# See the License for the specific language governing permissions and
# limitations under the License.
"""
The Trainer class, to easily train a 🤗 Transformers from scratch or finetune it on a new task.
"""

import contextlib
import copy
import functools
import glob
import importlib.metadata
import inspect
import math
import os
import random
import re
import shutil
import sys
import tempfile
import time
import warnings
from collections.abc import Mapping
from pathlib import Path
from typing import TYPE_CHECKING, Any, Callable, Dict, List, Optional, Tuple, Union


# Integrations must be imported before ML frameworks:
# isort: off
from .integrations import (
    get_reporting_integration_callbacks,
    hp_params,
)

# isort: on

import huggingface_hub.utils as hf_hub_utils
import numpy as np
import torch
import torch.distributed as dist
from huggingface_hub import ModelCard, create_repo, upload_folder
from packaging import version
from torch import nn
from torch.utils.data import DataLoader, Dataset, IterableDataset, RandomSampler, SequentialSampler

from . import __version__
from .configuration_utils import PretrainedConfig
from .data.data_collator import DataCollator, DataCollatorWithPadding, default_data_collator
from .debug_utils import DebugOption, DebugUnderflowOverflow
from .feature_extraction_sequence_utils import SequenceFeatureExtractor
from .hyperparameter_search import ALL_HYPERPARAMETER_SEARCH_BACKENDS, default_hp_search_backend
from .integrations.deepspeed import deepspeed_init, deepspeed_load_checkpoint, is_deepspeed_available
from .integrations.tpu import tpu_spmd_dataloader
from .modelcard import TrainingSummary
from .modeling_utils import PreTrainedModel, load_sharded_checkpoint
from .models.auto.modeling_auto import (
    MODEL_FOR_CAUSAL_LM_MAPPING_NAMES,
    MODEL_MAPPING_NAMES,
)
from .optimization import Adafactor, get_scheduler
from .pytorch_utils import (
    ALL_LAYERNORM_LAYERS,
    is_torch_greater_or_equal_than_1_13,
    is_torch_greater_or_equal_than_2_3,
)
from .tokenization_utils_base import PreTrainedTokenizerBase
from .trainer_callback import (
    CallbackHandler,
    DefaultFlowCallback,
    ExportableState,
    PrinterCallback,
    ProgressCallback,
    TrainerCallback,
    TrainerControl,
    TrainerState,
)
from .trainer_pt_utils import (
    DistributedTensorGatherer,
    EvalLoopContainer,
    IterableDatasetShard,
    LabelSmoother,
    LayerWiseDummyOptimizer,
    LengthGroupedSampler,
    SequentialDistributedSampler,
    distributed_broadcast_scalars,
    distributed_concat,
    find_batch_size,
    get_model_param_count,
    get_module_class_from_name,
    get_parameter_names,
    nested_concat,
    nested_detach,
    nested_numpify,
    nested_xla_mesh_reduce,
    reissue_pt_warnings,
    remove_dummy_checkpoint,
)
from .trainer_utils import (
    PREFIX_CHECKPOINT_DIR,
    BestRun,
    EvalLoopOutput,
    EvalPrediction,
    HPSearchBackend,
    HubStrategy,
    IntervalStrategy,
    PredictionOutput,
    RemoveColumnsCollator,
    TrainerMemoryTracker,
    TrainOutput,
    check_target_module_exists,
    default_compute_objective,
    denumpify_detensorize,
    enable_full_determinism,
    find_executable_batch_size,
    get_last_checkpoint,
    has_length,
    neftune_post_forward_hook,
    number_of_arguments,
    seed_worker,
    set_seed,
    speed_metrics,
)
from .training_args import OptimizerNames, ParallelMode, TrainingArguments
from .utils import (
    ADAPTER_CONFIG_NAME,
    ADAPTER_SAFE_WEIGHTS_NAME,
    ADAPTER_WEIGHTS_NAME,
    CONFIG_NAME,
    SAFE_WEIGHTS_INDEX_NAME,
    SAFE_WEIGHTS_NAME,
    WEIGHTS_INDEX_NAME,
    WEIGHTS_NAME,
    XLA_FSDPV2_MIN_VERSION,
    PushInProgress,
    PushToHubMixin,
    can_return_loss,
    find_labels,
    is_accelerate_available,
    is_apex_available,
    is_bitsandbytes_available,
    is_datasets_available,
    is_galore_torch_available,
    is_in_notebook,
    is_ipex_available,
    is_peft_available,
    is_safetensors_available,
    is_sagemaker_dp_enabled,
    is_sagemaker_mp_enabled,
    is_torch_compile_available,
    is_torch_mlu_available,
    is_torch_neuroncore_available,
    is_torch_npu_available,
    is_torch_xla_available,
    logging,
    strtobool,
)
from .utils.quantization_config import QuantizationMethod


DEFAULT_CALLBACKS = [DefaultFlowCallback]
DEFAULT_PROGRESS_CALLBACK = ProgressCallback

if is_in_notebook():
    from .utils.notebook import NotebookProgressCallback

    DEFAULT_PROGRESS_CALLBACK = NotebookProgressCallback

if is_apex_available():
    from apex import amp

if is_datasets_available():
    import datasets

if is_torch_xla_available():
    import torch_xla.core.xla_model as xm
    import torch_xla.debug.metrics as met
    from torch_xla import __version__ as XLA_VERSION

    IS_XLA_FSDPV2_POST_2_2 = version.parse(XLA_VERSION) >= version.parse(XLA_FSDPV2_MIN_VERSION)
    if IS_XLA_FSDPV2_POST_2_2:
        import torch_xla.distributed.spmd as xs
        import torch_xla.runtime as xr
else:
    IS_XLA_FSDPV2_POST_2_2 = False


if is_sagemaker_mp_enabled():
    import smdistributed.modelparallel.torch as smp
    from smdistributed.modelparallel import __version__ as SMP_VERSION

    IS_SAGEMAKER_MP_POST_1_10 = version.parse(SMP_VERSION) >= version.parse("1.10")

    from .trainer_pt_utils import smp_forward_backward, smp_forward_only, smp_gather, smp_nested_concat
else:
    IS_SAGEMAKER_MP_POST_1_10 = False


if is_safetensors_available():
    import safetensors.torch

if is_peft_available():
    from peft import PeftModel


if is_accelerate_available():
    from accelerate import Accelerator, skip_first_batches
    from accelerate import __version__ as accelerate_version
    from accelerate.utils import (
        DistributedDataParallelKwargs,
        DistributedType,
        GradientAccumulationPlugin,
        load_fsdp_model,
        load_fsdp_optimizer,
        save_fsdp_model,
        save_fsdp_optimizer,
    )

    DATA_SAMPLERS = [RandomSampler]
    if version.parse(accelerate_version) > version.parse("0.23.0"):
        from accelerate.data_loader import SeedableRandomSampler

        DATA_SAMPLERS += [SeedableRandomSampler]

    if is_deepspeed_available():
        from accelerate.utils import DeepSpeedSchedulerWrapper

if is_accelerate_available("0.28.0"):
    from accelerate.utils import DataLoaderConfiguration


def _is_peft_model(model):
    if is_peft_available():
        classes_to_check = (PeftModel,) if is_peft_available() else ()
        # Here we also check if the model is an instance of `PeftMixedModel` introduced in peft>=0.7.0: https://github.com/huggingface/transformers/pull/28321
        if version.parse(importlib.metadata.version("peft")) >= version.parse("0.7.0"):
            from peft import PeftMixedModel

            classes_to_check = (*classes_to_check, PeftMixedModel)
        return isinstance(model, classes_to_check)
    return False


def _get_fsdp_ckpt_kwargs():
    # TODO: @AjayP13, @younesbelkada replace this check with version check at the next `accelerate` release
    if is_accelerate_available() and "adapter_only" in list(inspect.signature(save_fsdp_model).parameters):
        return {"adapter_only": True}
    else:
        return {}


if TYPE_CHECKING:
    import optuna

    if is_datasets_available():
        import datasets

logger = logging.get_logger(__name__)


# Name of the files used for checkpointing
TRAINING_ARGS_NAME = "training_args.bin"
TRAINER_STATE_NAME = "trainer_state.json"
OPTIMIZER_NAME = "optimizer.pt"
OPTIMIZER_NAME_BIN = "optimizer.bin"
SCHEDULER_NAME = "scheduler.pt"
SCALER_NAME = "scaler.pt"
FSDP_MODEL_NAME = "pytorch_model_fsdp"


class Trainer:
    """
    Trainer is a simple but feature-complete training and eval loop for PyTorch, optimized for 🤗 Transformers.

    Args:
        model ([`PreTrainedModel`] or `torch.nn.Module`, *optional*):
            The model to train, evaluate or use for predictions. If not provided, a `model_init` must be passed.

            <Tip>

            [`Trainer`] is optimized to work with the [`PreTrainedModel`] provided by the library. You can still use
            your own models defined as `torch.nn.Module` as long as they work the same way as the 🤗 Transformers
            models.

            </Tip>

        args ([`TrainingArguments`], *optional*):
            The arguments to tweak for training. Will default to a basic instance of [`TrainingArguments`] with the
            `output_dir` set to a directory named *tmp_trainer* in the current directory if not provided.
        data_collator (`DataCollator`, *optional*):
            The function to use to form a batch from a list of elements of `train_dataset` or `eval_dataset`. Will
            default to [`default_data_collator`] if no `tokenizer` is provided, an instance of
            [`DataCollatorWithPadding`] otherwise.
        train_dataset (Union[`torch.utils.data.Dataset`, `torch.utils.data.IterableDataset`, `datasets.Dataset`], *optional*):
            The dataset to use for training. If it is a [`~datasets.Dataset`], columns not accepted by the
            `model.forward()` method are automatically removed.

            Note that if it's a `torch.utils.data.IterableDataset` with some randomization and you are training in a
            distributed fashion, your iterable dataset should either use a internal attribute `generator` that is a
            `torch.Generator` for the randomization that must be identical on all processes (and the Trainer will
            manually set the seed of this `generator` at each epoch) or have a `set_epoch()` method that internally
            sets the seed of the RNGs used.
        eval_dataset (Union[`torch.utils.data.Dataset`, Dict[str, `torch.utils.data.Dataset`, `datasets.Dataset`]), *optional*):
             The dataset to use for evaluation. If it is a [`~datasets.Dataset`], columns not accepted by the
             `model.forward()` method are automatically removed. If it is a dictionary, it will evaluate on each
             dataset prepending the dictionary key to the metric name.
        tokenizer ([`PreTrainedTokenizerBase`], *optional*):
            The tokenizer used to preprocess the data. If provided, will be used to automatically pad the inputs to the
            maximum length when batching inputs, and it will be saved along the model to make it easier to rerun an
            interrupted training or reuse the fine-tuned model.
        model_init (`Callable[[], PreTrainedModel]`, *optional*):
            A function that instantiates the model to be used. If provided, each call to [`~Trainer.train`] will start
            from a new instance of the model as given by this function.

            The function may have zero argument, or a single one containing the optuna/Ray Tune/SigOpt trial object, to
            be able to choose different architectures according to hyper parameters (such as layer count, sizes of
            inner layers, dropout probabilities etc).
        compute_metrics (`Callable[[EvalPrediction], Dict]`, *optional*):
            The function that will be used to compute metrics at evaluation. Must take a [`EvalPrediction`] and return
            a dictionary string to metric values. *Note* When passing TrainingArgs with `batch_eval_metrics` set to
            `True`, your compute_metrics function must take a boolean `compute_result` argument. This will be triggered
            after the last eval batch to signal that the function needs to calculate and return the global summary
            statistics rather than accumulating the batch-level statistics.
        callbacks (List of [`TrainerCallback`], *optional*):
            A list of callbacks to customize the training loop. Will add those to the list of default callbacks
            detailed in [here](callback).

            If you want to remove one of the default callbacks used, use the [`Trainer.remove_callback`] method.
        optimizers (`Tuple[torch.optim.Optimizer, torch.optim.lr_scheduler.LambdaLR]`, *optional*, defaults to `(None, None)`):
            A tuple containing the optimizer and the scheduler to use. Will default to an instance of [`AdamW`] on your
            model and a scheduler given by [`get_linear_schedule_with_warmup`] controlled by `args`.
        preprocess_logits_for_metrics (`Callable[[torch.Tensor, torch.Tensor], torch.Tensor]`, *optional*):
            A function that preprocess the logits right before caching them at each evaluation step. Must take two
            tensors, the logits and the labels, and return the logits once processed as desired. The modifications made
            by this function will be reflected in the predictions received by `compute_metrics`.

            Note that the labels (second parameter) will be `None` if the dataset does not have them.

    Important attributes:

        - **model** -- Always points to the core model. If using a transformers model, it will be a [`PreTrainedModel`]
          subclass.
        - **model_wrapped** -- Always points to the most external model in case one or more other modules wrap the
          original model. This is the model that should be used for the forward pass. For example, under `DeepSpeed`,
          the inner model is wrapped in `DeepSpeed` and then again in `torch.nn.DistributedDataParallel`. If the inner
          model hasn't been wrapped, then `self.model_wrapped` is the same as `self.model`.
        - **is_model_parallel** -- Whether or not a model has been switched to a model parallel mode (different from
          data parallelism, this means some of the model layers are split on different GPUs).
        - **place_model_on_device** -- Whether or not to automatically place the model on the device - it will be set
          to `False` if model parallel or deepspeed is used, or if the default
          `TrainingArguments.place_model_on_device` is overridden to return `False` .
        - **is_in_train** -- Whether or not a model is currently running `train` (e.g. when `evaluate` is called while
          in `train`)

    """

    # Those are used as methods of the Trainer in examples.
    from .trainer_pt_utils import _get_learning_rate, log_metrics, metrics_format, save_metrics, save_state

    def __init__(
        self,
        model: Union[PreTrainedModel, nn.Module] = None,
        args: TrainingArguments = None,
        data_collator: Optional[DataCollator] = None,
        train_dataset: Optional[Union[Dataset, IterableDataset, "datasets.Dataset"]] = None,
        eval_dataset: Optional[Union[Dataset, Dict[str, Dataset], "datasets.Dataset"]] = None,
        tokenizer: Optional[PreTrainedTokenizerBase] = None,
        model_init: Optional[Callable[[], PreTrainedModel]] = None,
        compute_metrics: Optional[Callable[[EvalPrediction], Dict]] = None,
        callbacks: Optional[List[TrainerCallback]] = None,
        optimizers: Tuple[torch.optim.Optimizer, torch.optim.lr_scheduler.LambdaLR] = (None, None),
        preprocess_logits_for_metrics: Optional[Callable[[torch.Tensor, torch.Tensor], torch.Tensor]] = None,
    ):
        if args is None:
            output_dir = "tmp_trainer"
            logger.info(f"No `TrainingArguments` passed, using `output_dir={output_dir}`.")
            args = TrainingArguments(output_dir=output_dir)
        if args.batch_eval_metrics and compute_metrics is not None:
            if "compute_result" not in inspect.signature(compute_metrics).parameters.keys():
                raise ValueError(
                    "When using `batch_eval_metrics`, your `compute_metrics` function must take a `compute_result`"
                    " boolean argument which will be triggered after the last batch of the eval set to signal that the"
                    " summary statistics should be returned by the function."
                )
        self.args = args
        # Seed must be set before instantiating the model when using model
        enable_full_determinism(self.args.seed) if self.args.full_determinism else set_seed(self.args.seed)
        self.hp_name = None
        self.deepspeed = None
        self.is_in_train = False

        self.create_accelerator_and_postprocess()

        # memory metrics - must set up as early as possible
        self._memory_tracker = TrainerMemoryTracker(self.args.skip_memory_metrics)
        self._memory_tracker.start()

        # set the correct log level depending on the node
        log_level = args.get_process_log_level()
        logging.set_verbosity(log_level)

        # force device and distributed setup init explicitly
        args._setup_devices

        if model is None:
            if model_init is not None:
                self.model_init = model_init
                model = self.call_model_init()
            else:
                raise RuntimeError("`Trainer` requires either a `model` or `model_init` argument")
        else:
            if model_init is not None:
                warnings.warn(
                    "`Trainer` requires either a `model` or `model_init` argument, but not both. `model_init` will"
                    " overwrite your model when calling the `train` method. This will become a fatal error in the next"
                    " release.",
                    FutureWarning,
                )
            self.model_init = model_init

        if model.__class__.__name__ in MODEL_MAPPING_NAMES:
            raise ValueError(
                f"The model you have picked ({model.__class__.__name__}) cannot be used as is for training: it only "
                "computes hidden states and does not accept any labels. You should choose a model with a head "
                "suitable for your task like any of the `AutoModelForXxx` listed at "
                "https://huggingface.co/docs/transformers/model_doc/auto"
            )

        if hasattr(model, "is_parallelizable") and model.is_parallelizable and model.model_parallel:
            self.is_model_parallel = True
        else:
            self.is_model_parallel = False

        if getattr(model, "hf_device_map", None) is not None:
            devices = [device for device in set(model.hf_device_map.values()) if device not in ["cpu", "disk"]]
            if len(devices) > 1:
                self.is_model_parallel = True
            elif len(devices) == 1:
                self.is_model_parallel = self.args.device != torch.device(devices[0])
            else:
                self.is_model_parallel = False

            # warn users
            if self.is_model_parallel:
                logger.info(
                    "You have loaded a model on multiple GPUs. `is_model_parallel` attribute will be force-set"
                    " to `True` to avoid any unexpected behavior such as device placement mismatching."
                )

        _is_quantized_and_base_model = getattr(model, "is_quantized", False) and not getattr(
            model, "_hf_peft_config_loaded", False
        )
        _quantization_method_supports_training = (
            getattr(model, "hf_quantizer", None) is not None and model.hf_quantizer.is_trainable
        )

        # Filter out quantized + compiled models
        if _is_quantized_and_base_model and hasattr(model, "_orig_mod"):
            raise ValueError(
                "You cannot fine-tune quantized model with `torch.compile()` make sure to pass a non-compiled model when fine-tuning a quantized model with PEFT"
            )

        # At this stage the model is already loaded
        if _is_quantized_and_base_model and not _is_peft_model(model):
            raise ValueError(
                "You cannot perform fine-tuning on purely quantized models. Please attach trainable adapters on top of"
                " the quantized model to correctly perform fine-tuning. Please see: https://huggingface.co/docs/transformers/peft"
                " for more details"
            )
        elif _is_quantized_and_base_model and not _quantization_method_supports_training:
            raise ValueError(
                f"The model you are trying to fine-tune is quantized with {model.hf_quantizer.quantization_config.quant_method}"
                " but that quantization method do not support training. Please open an issue on GitHub: https://github.com/huggingface/transformers"
                f" to request the support for training support for {model.hf_quantizer.quantization_config.quant_method}"
            )

        self.is_fsdp_xla_enabled = args.fsdp_config["xla"]
        if len(args.fsdp) > 0:
            if self.is_deepspeed_enabled:
                raise ValueError(
                    "Using --fsdp xxx together with --deepspeed is not possible, deactivate one of those flags."
                )
            if not args.fsdp_config["xla"] and args.parallel_mode != ParallelMode.DISTRIBUTED:
                raise ValueError("Using fsdp only works in distributed training.")

        # one place to sort out whether to place the model on device or not
        # postpone switching model to cuda when:
        # 1. MP - since we are trying to fit a much bigger than 1 gpu model
        # 2. fp16-enabled DeepSpeed loads the model in half the size and it doesn't need .to() anyway,
        #    and we only use deepspeed for training at the moment
        # 3. full bf16 or fp16 eval - since the model needs to be cast to the right dtype first
        # 4. FSDP - same as MP
        self.place_model_on_device = args.place_model_on_device
        if (
            self.is_model_parallel
            or self.is_deepspeed_enabled
            or ((args.fp16_full_eval or args.bf16_full_eval) and not args.do_train)
            or self.is_fsdp_xla_enabled
            or self.is_fsdp_enabled
        ):
            self.place_model_on_device = False

        default_collator = (
            DataCollatorWithPadding(tokenizer)
            if tokenizer is not None and isinstance(tokenizer, (PreTrainedTokenizerBase, SequenceFeatureExtractor))
            else default_data_collator
        )
        self.data_collator = data_collator if data_collator is not None else default_collator
        self.train_dataset = train_dataset
        self.eval_dataset = eval_dataset
        self.tokenizer = tokenizer

        # Bnb Quantized models doesn't support `.to` operation.
        if (
            self.place_model_on_device
            and not getattr(model, "quantization_method", None) == QuantizationMethod.BITS_AND_BYTES
        ):
            self._move_model_to_device(model, args.device)

        # Force n_gpu to 1 to avoid DataParallel as MP will manage the GPUs
        if self.is_model_parallel:
            self.args._n_gpu = 1

        # later use `self.model is self.model_wrapped` to check if it's wrapped or not
        self.model_wrapped = model
        self.model = model

        self.neftune_noise_alpha = args.neftune_noise_alpha

        self.compute_metrics = compute_metrics
        self.preprocess_logits_for_metrics = preprocess_logits_for_metrics
        self.optimizer, self.lr_scheduler = optimizers
        if model_init is not None and (self.optimizer is not None or self.lr_scheduler is not None):
            raise RuntimeError(
                "Passing a `model_init` is incompatible with providing the `optimizers` argument. "
                "You should subclass `Trainer` and override the `create_optimizer_and_scheduler` method."
            )
        if is_torch_xla_available() and self.optimizer is not None:
            for param in self.model.parameters():
                model_device = param.device
                break
            for param_group in self.optimizer.param_groups:
                if len(param_group["params"]) > 0:
                    optimizer_device = param_group["params"][0].device
                    break
            if model_device != optimizer_device:
                raise ValueError(
                    "The model and the optimizer parameters are not on the same device, which probably means you"
                    " created an optimizer around your model **before** putting on the device and passing it to the"
                    " `Trainer`. Make sure the lines `import torch_xla.core.xla_model as xm` and"
                    " `model.to(xm.xla_device())` is performed before the optimizer creation in your script."
                )
        if (self.is_deepspeed_enabled or self.is_fsdp_xla_enabled or self.is_fsdp_enabled) and (
            self.optimizer is not None or self.lr_scheduler is not None
        ):
            raise RuntimeError(
                "Passing `optimizers` is not allowed if Deepspeed or PyTorch FSDP is enabled. "
                "You should subclass `Trainer` and override the `create_optimizer_and_scheduler` method."
            )
        default_callbacks = DEFAULT_CALLBACKS + get_reporting_integration_callbacks(self.args.report_to)
        callbacks = default_callbacks if callbacks is None else default_callbacks + callbacks
        self.callback_handler = CallbackHandler(
            callbacks, self.model, self.tokenizer, self.optimizer, self.lr_scheduler
        )
        self.add_callback(PrinterCallback if self.args.disable_tqdm else DEFAULT_PROGRESS_CALLBACK)

        # Will be set to True by `self._setup_loggers()` on first call to `self.log()`.
        self._loggers_initialized = False

        # Create distant repo and output directory if needed
        self.hub_model_id = None
        if self.args.push_to_hub:
            self.init_hf_repo()
        if self.args.should_save:
            os.makedirs(self.args.output_dir, exist_ok=True)

        if not callable(self.data_collator) and callable(getattr(self.data_collator, "collate_batch", None)):
            raise ValueError("The `data_collator` should be a simple callable (function, class with `__call__`).")

        if args.max_steps > 0 and args.num_train_epochs > 0:
            logger.warning("max_steps is given, it will override any value given in num_train_epochs")

        if train_dataset is not None and not has_length(train_dataset) and args.max_steps <= 0:
            raise ValueError(
                "The train_dataset does not implement __len__, max_steps has to be specified. "
                "The number of steps needs to be known in advance for the learning rate scheduler."
            )

        if (
            train_dataset is not None
            and isinstance(train_dataset, torch.utils.data.IterableDataset)
            and args.group_by_length
        ):
            raise ValueError("the `--group_by_length` option is only available for `Dataset`, not `IterableDataset")

        self._signature_columns = None

        # Mixed precision setup
        self.use_apex = False
        self.use_cpu_amp = False

        # Mixed precision setup for SageMaker Model Parallel
        if is_sagemaker_mp_enabled():
            # BF16 + model parallelism in SageMaker: currently not supported, raise an error
            if args.bf16:
                raise ValueError("SageMaker Model Parallelism does not support BF16 yet. Please use FP16 instead ")

            if IS_SAGEMAKER_MP_POST_1_10:
                # When there's mismatch between SMP config and trainer argument, use SMP config as truth
                if args.fp16 != smp.state.cfg.fp16:
                    logger.warning(
                        f"FP16 provided in SM_HP_MP_PARAMETERS is {smp.state.cfg.fp16}, "
                        f"but FP16 provided in trainer argument is {args.fp16}, "
                        f"setting to {smp.state.cfg.fp16}"
                    )
                    args.fp16 = smp.state.cfg.fp16
            else:
                # smp < 1.10 does not support fp16 in trainer.
                if hasattr(smp.state.cfg, "fp16"):
                    logger.warning(
                        f"FP16 provided in SM_HP_MP_PARAMETERS is {smp.state.cfg.fp16}, "
                        "but SageMaker Model Parallelism < 1.10 does not support FP16 in trainer."
                    )
        if (args.fp16 or args.bf16) and args.half_precision_backend == "auto":
            if args.device == torch.device("cpu"):
                if args.fp16:
                    if not is_torch_greater_or_equal_than_2_3:
                        raise ValueError("Tried to use `fp16` but it is not supported on cpu")
                else:
                    args.half_precision_backend = "cpu_amp"
            logger.info(f"Using {args.half_precision_backend} half precision backend")

        if (args.fp16 or args.bf16) and not (self.is_deepspeed_enabled or is_sagemaker_mp_enabled()):
            # deepspeed and SageMaker Model Parallel manage their own half precision
            if args.half_precision_backend == "cpu_amp":
                self.use_cpu_amp = True
                self.amp_dtype = torch.bfloat16
            elif args.half_precision_backend == "apex":
                if not is_apex_available():
                    raise ImportError(
                        "Using FP16 with APEX but APEX is not installed, please refer to"
                        " https://www.github.com/nvidia/apex."
                    )
                self.use_apex = True

        # Label smoothing
        if self.args.label_smoothing_factor != 0:
            self.label_smoother = LabelSmoother(epsilon=self.args.label_smoothing_factor)
        else:
            self.label_smoother = None

        self.control = TrainerControl()

        self.state = TrainerState(
            is_local_process_zero=self.is_local_process_zero(),
            is_world_process_zero=self.is_world_process_zero(),
            stateful_callbacks=[
                cb for cb in self.callback_handler.callbacks + [self.control] if isinstance(cb, ExportableState)
            ],
        )
        # Internal variable to count flos in each process, will be accumulated in `self.state.total_flos` then
        # returned to 0 every time flos need to be logged
        self.current_flos = 0
        self.hp_search_backend = None
        default_label_names = find_labels(self.model.__class__)
        self.label_names = default_label_names if self.args.label_names is None else self.args.label_names
        self.can_return_loss = can_return_loss(self.model.__class__)
        self.control = self.callback_handler.on_init_end(self.args, self.state, self.control)

        # Internal variables to help with automatic batch size reduction
        self._train_batch_size = args.train_batch_size
        self._created_lr_scheduler = False

        # very last
        self._memory_tracker.stop_and_update_metrics()

        # torch.compile
        if args.torch_compile and not is_torch_compile_available():
            raise RuntimeError("Using torch.compile requires PyTorch 2.0 or higher.")

        self.is_fsdp_xla_v2_enabled = args.fsdp_config.get("xla_fsdp_v2", False)
        if self.is_fsdp_xla_v2_enabled:
            if not IS_XLA_FSDPV2_POST_2_2:
                raise ValueError("FSDPv2 requires `torch_xla` 2.2 or higher.")
            # Prepare the SPMD mesh that is going to be used by the data loader and the FSDPv2 wrapper.
            # Tensor axis is just a placeholder where it will not be used in FSDPv2.
            num_devices = xr.global_runtime_device_count()
            xs.set_global_mesh(xs.Mesh(np.array(range(num_devices)), (num_devices, 1), axis_names=("fsdp", "tensor")))

    def _activate_neftune(self, model):
        r"""
        Activates the neftune as presented in this code: https://github.com/neelsjain/NEFTune and paper:
        https://arxiv.org/abs/2310.05914
        """
        unwrapped_model = self.accelerator.unwrap_model(model)

        if _is_peft_model(unwrapped_model):
            embeddings = unwrapped_model.base_model.model.get_input_embeddings()
        else:
            embeddings = unwrapped_model.get_input_embeddings()

        del unwrapped_model

        embeddings.neftune_noise_alpha = self.neftune_noise_alpha
        hook_handle = embeddings.register_forward_hook(neftune_post_forward_hook)
        self.neftune_hook_handle = hook_handle
        return model

    def _deactivate_neftune(self, model):
        """
        Deactivates the neftune method. Make sure to call `_activate_neftune` first.
        """
        if not hasattr(self, "neftune_hook_handle"):
            raise ValueError("Neftune is not activated make sure to call `trainer._activate_neftune()` first")

        unwrapped_model = self.accelerator.unwrap_model(model)

        if _is_peft_model(unwrapped_model):
            embeddings = unwrapped_model.base_model.model.get_input_embeddings()
        else:
            embeddings = unwrapped_model.get_input_embeddings()

        self.neftune_hook_handle.remove()
        del embeddings.neftune_noise_alpha, unwrapped_model

    def add_callback(self, callback):
        """
        Add a callback to the current list of [`~transformers.TrainerCallback`].

        Args:
           callback (`type` or [`~transformers.TrainerCallback`]):
               A [`~transformers.TrainerCallback`] class or an instance of a [`~transformers.TrainerCallback`]. In the
               first case, will instantiate a member of that class.
        """
        self.callback_handler.add_callback(callback)

    def pop_callback(self, callback):
        """
        Remove a callback from the current list of [`~transformers.TrainerCallback`] and returns it.

        If the callback is not found, returns `None` (and no error is raised).

        Args:
           callback (`type` or [`~transformers.TrainerCallback`]):
               A [`~transformers.TrainerCallback`] class or an instance of a [`~transformers.TrainerCallback`]. In the
               first case, will pop the first member of that class found in the list of callbacks.

        Returns:
            [`~transformers.TrainerCallback`]: The callback removed, if found.
        """
        return self.callback_handler.pop_callback(callback)

    def remove_callback(self, callback):
        """
        Remove a callback from the current list of [`~transformers.TrainerCallback`].

        Args:
           callback (`type` or [`~transformers.TrainerCallback`]):
               A [`~transformers.TrainerCallback`] class or an instance of a [`~transformers.TrainerCallback`]. In the
               first case, will remove the first member of that class found in the list of callbacks.
        """
        self.callback_handler.remove_callback(callback)

    def _move_model_to_device(self, model, device):
        model = model.to(device)
        # Moving a model to an XLA device disconnects the tied weights, so we have to retie them.
        if self.args.parallel_mode == ParallelMode.TPU and hasattr(model, "tie_weights"):
            model.tie_weights()

    def _set_signature_columns_if_needed(self):
        if self._signature_columns is None:
            # Inspect model forward signature to keep only the arguments it accepts.
            model_to_inspect = self.model
            if _is_peft_model(self.model):
                if hasattr(self.model, "get_base_model"):
                    model_to_inspect = self.model.get_base_model()
                else:
                    # PeftMixedModel do not provide a `get_base_model` method
                    model_to_inspect = self.model.base_model.model
            signature = inspect.signature(model_to_inspect.forward)
            self._signature_columns = list(signature.parameters.keys())
            # Labels may be named label or label_ids, the default data collator handles that.
            self._signature_columns += list(set(["label", "label_ids"] + self.label_names))

    def _remove_unused_columns(self, dataset: "datasets.Dataset", description: Optional[str] = None):
        if not self.args.remove_unused_columns:
            return dataset
        self._set_signature_columns_if_needed()
        signature_columns = self._signature_columns

        ignored_columns = list(set(dataset.column_names) - set(signature_columns))
        if len(ignored_columns) > 0:
            dset_description = "" if description is None else f"in the {description} set"
            logger.info(
                f"The following columns {dset_description} don't have a corresponding argument in "
                f"`{self.model.__class__.__name__}.forward` and have been ignored: {', '.join(ignored_columns)}."
                f" If {', '.join(ignored_columns)} are not expected by `{self.model.__class__.__name__}.forward`, "
                " you can safely ignore this message."
            )

        columns = [k for k in signature_columns if k in dataset.column_names]

        if version.parse(datasets.__version__) < version.parse("1.4.0"):
            dataset.set_format(
                type=dataset.format["type"], columns=columns, format_kwargs=dataset.format["format_kwargs"]
            )
            return dataset
        else:
            return dataset.remove_columns(ignored_columns)

    def _get_collator_with_removed_columns(
        self, data_collator: Callable, description: Optional[str] = None
    ) -> Callable:
        """Wrap the data collator in a callable removing unused columns."""
        if not self.args.remove_unused_columns:
            return data_collator
        self._set_signature_columns_if_needed()
        signature_columns = self._signature_columns

        remove_columns_collator = RemoveColumnsCollator(
            data_collator=data_collator,
            signature_columns=signature_columns,
            logger=logger,
            description=description,
            model_name=self.model.__class__.__name__,
        )
        return remove_columns_collator

    def _get_train_sampler(self) -> Optional[torch.utils.data.Sampler]:
        if self.train_dataset is None or not has_length(self.train_dataset):
            return None

        # Build the sampler.
        if self.args.group_by_length:
            if is_datasets_available() and isinstance(self.train_dataset, datasets.Dataset):
                lengths = (
                    self.train_dataset[self.args.length_column_name]
                    if self.args.length_column_name in self.train_dataset.column_names
                    else None
                )
            else:
                lengths = None
            model_input_name = self.tokenizer.model_input_names[0] if self.tokenizer is not None else None
            return LengthGroupedSampler(
                self.args.train_batch_size * self.args.gradient_accumulation_steps,
                dataset=self.train_dataset,
                lengths=lengths,
                model_input_name=model_input_name,
            )

        else:
            return RandomSampler(self.train_dataset)

    def get_train_dataloader(self) -> DataLoader:
        """
        Returns the training [`~torch.utils.data.DataLoader`].

        Will use no sampler if `train_dataset` does not implement `__len__`, a random sampler (adapted to distributed
        training if necessary) otherwise.

        Subclass and override this method if you want to inject some custom behavior.
        """
        if self.train_dataset is None:
            raise ValueError("Trainer: training requires a train_dataset.")

        train_dataset = self.train_dataset
        data_collator = self.data_collator
        if is_datasets_available() and isinstance(train_dataset, datasets.Dataset):
            train_dataset = self._remove_unused_columns(train_dataset, description="training")
        else:
            data_collator = self._get_collator_with_removed_columns(data_collator, description="training")

        dataloader_params = {
            "batch_size": self._train_batch_size,
            "collate_fn": data_collator,
            "num_workers": self.args.dataloader_num_workers,
            "pin_memory": self.args.dataloader_pin_memory,
            "persistent_workers": self.args.dataloader_persistent_workers,
        }

        if not isinstance(train_dataset, torch.utils.data.IterableDataset):
            dataloader_params["sampler"] = self._get_train_sampler()
            dataloader_params["drop_last"] = self.args.dataloader_drop_last
            dataloader_params["worker_init_fn"] = seed_worker
            dataloader_params["prefetch_factor"] = self.args.dataloader_prefetch_factor

        return self.accelerator.prepare(DataLoader(train_dataset, **dataloader_params))

    def _get_eval_sampler(self, eval_dataset: Dataset) -> Optional[torch.utils.data.Sampler]:
        # Deprecated code
        if self.args.use_legacy_prediction_loop:
            if is_torch_xla_available():
                return SequentialDistributedSampler(
                    eval_dataset, num_replicas=xm.xrt_world_size(), rank=xm.get_ordinal()
                )
            elif is_sagemaker_mp_enabled():
                return SequentialDistributedSampler(
                    eval_dataset,
                    num_replicas=smp.dp_size(),
                    rank=smp.dp_rank(),
                    batch_size=self.args.per_device_eval_batch_size,
                )
            else:
                return SequentialSampler(eval_dataset)

        if self.args.world_size <= 1:
            return SequentialSampler(eval_dataset)
        else:
            return None

    def get_eval_dataloader(self, eval_dataset: Optional[Dataset] = None) -> DataLoader:
        """
        Returns the evaluation [`~torch.utils.data.DataLoader`].

        Subclass and override this method if you want to inject some custom behavior.

        Args:
            eval_dataset (`torch.utils.data.Dataset`, *optional*):
                If provided, will override `self.eval_dataset`. If it is a [`~datasets.Dataset`], columns not accepted
                by the `model.forward()` method are automatically removed. It must implement `__len__`.
        """
        if eval_dataset is None and self.eval_dataset is None:
            raise ValueError("Trainer: evaluation requires an eval_dataset.")

        # If we have persistent workers, don't do a fork bomb especially as eval datasets
        # don't change during training
        if hasattr(self, "_eval_dataloader") and self.args.dataloader_persistent_workers:
            return self.accelerator.prepare(self._eval_dataloader)
        eval_dataset = eval_dataset if eval_dataset is not None else self.eval_dataset
        data_collator = self.data_collator

        if is_datasets_available() and isinstance(eval_dataset, datasets.Dataset):
            eval_dataset = self._remove_unused_columns(eval_dataset, description="evaluation")
        else:
            data_collator = self._get_collator_with_removed_columns(data_collator, description="evaluation")

        dataloader_params = {
            "batch_size": self.args.eval_batch_size,
            "collate_fn": data_collator,
            "num_workers": self.args.dataloader_num_workers,
            "pin_memory": self.args.dataloader_pin_memory,
            "persistent_workers": self.args.dataloader_persistent_workers,
        }

        if not isinstance(eval_dataset, torch.utils.data.IterableDataset):
            dataloader_params["sampler"] = self._get_eval_sampler(eval_dataset)
            dataloader_params["drop_last"] = self.args.dataloader_drop_last
            dataloader_params["prefetch_factor"] = self.args.dataloader_prefetch_factor

        # accelerator.free_memory() will destroy the references, so
        # we need to store the non-prepared version
        eval_dataloader = DataLoader(eval_dataset, **dataloader_params)
        if self.args.dataloader_persistent_workers:
            self._eval_dataloader = eval_dataloader

        return self.accelerator.prepare(eval_dataloader)

    def get_test_dataloader(self, test_dataset: Dataset) -> DataLoader:
        """
        Returns the test [`~torch.utils.data.DataLoader`].

        Subclass and override this method if you want to inject some custom behavior.

        Args:
            test_dataset (`torch.utils.data.Dataset`, *optional*):
                The test dataset to use. If it is a [`~datasets.Dataset`], columns not accepted by the
                `model.forward()` method are automatically removed. It must implement `__len__`.
        """
        data_collator = self.data_collator

        if is_datasets_available() and isinstance(test_dataset, datasets.Dataset):
            test_dataset = self._remove_unused_columns(test_dataset, description="test")
        else:
            data_collator = self._get_collator_with_removed_columns(data_collator, description="test")

        dataloader_params = {
            "batch_size": self.args.eval_batch_size,
            "collate_fn": data_collator,
            "num_workers": self.args.dataloader_num_workers,
            "pin_memory": self.args.dataloader_pin_memory,
            "persistent_workers": self.args.dataloader_persistent_workers,
        }

        if not isinstance(test_dataset, torch.utils.data.IterableDataset):
            dataloader_params["sampler"] = self._get_eval_sampler(test_dataset)
            dataloader_params["drop_last"] = self.args.dataloader_drop_last
            dataloader_params["prefetch_factor"] = self.args.dataloader_prefetch_factor

        # We use the same batch_size as for eval.
        return self.accelerator.prepare(DataLoader(test_dataset, **dataloader_params))

    def create_optimizer_and_scheduler(self, num_training_steps: int):
        """
        Setup the optimizer and the learning rate scheduler.

        We provide a reasonable default that works well. If you want to use something else, you can pass a tuple in the
        Trainer's init through `optimizers`, or subclass and override this method (or `create_optimizer` and/or
        `create_scheduler`) in a subclass.
        """
        self.create_optimizer()
        if IS_SAGEMAKER_MP_POST_1_10 and smp.state.cfg.fp16:
            # If smp >= 1.10 and fp16 is enabled, we unwrap the optimizer
            optimizer = self.optimizer.optimizer
        else:
            optimizer = self.optimizer
        self.create_scheduler(num_training_steps=num_training_steps, optimizer=optimizer)

    def get_decay_parameter_names(self, model) -> List[str]:
        """
        Get all parameter names that weight decay will be applied to

        Note that some models implement their own layernorm instead of calling nn.LayerNorm, weight decay could still
        apply to those modules since this function only filter out instance of nn.LayerNorm
        """
        decay_parameters = get_parameter_names(model, ALL_LAYERNORM_LAYERS)
        decay_parameters = [name for name in decay_parameters if "bias" not in name]
        return decay_parameters

    def create_optimizer(self):
        """
        Setup the optimizer.

        We provide a reasonable default that works well. If you want to use something else, you can pass a tuple in the
        Trainer's init through `optimizers`, or subclass and override this method in a subclass.
        """
        opt_model = self.model_wrapped if is_sagemaker_mp_enabled() else self.model

        if self.optimizer is None:
            decay_parameters = self.get_decay_parameter_names(opt_model)
            optimizer_grouped_parameters = [
                {
                    "params": [
                        p for n, p in opt_model.named_parameters() if (n in decay_parameters and p.requires_grad)
                    ],
                    "weight_decay": self.args.weight_decay,
                },
                {
                    "params": [
                        p for n, p in opt_model.named_parameters() if (n not in decay_parameters and p.requires_grad)
                    ],
                    "weight_decay": 0.0,
                },
            ]

            optimizer_cls, optimizer_kwargs = Trainer.get_optimizer_cls_and_kwargs(self.args, opt_model)

            # Overwrite `params` in case it's created by `get_optimizer_cls_and_kwargs`
            # e.g. for GaLore optimizer.
            if "params" in optimizer_kwargs:
                optimizer_grouped_parameters = optimizer_kwargs.pop("params")

            # For layer-wise dummy optimizers we overwrite optimizer_grouped_parameters with `optimizer_dict`
            # to avoid arguments conflicts.
            if "optimizer_dict" in optimizer_kwargs:
                optimizer_grouped_parameters = optimizer_kwargs.pop("optimizer_dict")

            self.optimizer = optimizer_cls(optimizer_grouped_parameters, **optimizer_kwargs)
            if optimizer_cls.__name__ == "Adam8bit":
                import bitsandbytes

                manager = bitsandbytes.optim.GlobalOptimManager.get_instance()

                skipped = 0
                for module in opt_model.modules():
                    if isinstance(module, nn.Embedding):
                        skipped += sum({p.data_ptr(): p.numel() for p in module.parameters()}.values())
                        logger.info(f"skipped {module}: {skipped/2**20}M params")
                        manager.register_module_override(module, "weight", {"optim_bits": 32})
                        logger.debug(f"bitsandbytes: will optimize {module} in fp32")
                logger.info(f"skipped: {skipped/2**20}M params")

        if is_sagemaker_mp_enabled():
            self.optimizer = smp.DistributedOptimizer(self.optimizer)

        return self.optimizer

    def get_num_trainable_parameters(self):
        """
        Get the number of trainable parameters.
        """
        return sum(p.numel() for p in self.model.parameters() if p.requires_grad)

    def get_learning_rates(self):
        """
        Returns the learning rate of each parameter from self.optimizer.
        """
        if self.optimizer is None:
            raise ValueError("Trainer optimizer is None, please make sure you have setup the optimizer before.")
        return [group["lr"] for group in self.optimizer.param_groups]

    def get_optimizer_group(self, param: Optional[Union[str, torch.nn.parameter.Parameter]] = None):
        """
        Returns optimizer group for a parameter if given, else returns all optimizer groups for params.

        Args:
            param (`str` or `torch.nn.parameter.Parameter`, *optional*):
                The parameter for which optimizer group needs to be returned.
        """
        if self.optimizer is None:
            raise ValueError("Trainer optimizer is None, please make sure you have setup the optimizer before.")
        if param is not None:
            for group in self.optimizer.param_groups:
                if param in group["params"]:
                    return group
        return [group["params"] for group in self.optimizer.param_groups]

    @staticmethod
    def get_optimizer_cls_and_kwargs(
        args: TrainingArguments, model: Optional[PreTrainedModel] = None
    ) -> Tuple[Any, Any]:
        """
        Returns the optimizer class and optimizer parameters based on the training arguments.

        Args:
            args (`transformers.training_args.TrainingArguments`):
                The training arguments for the training session.

        """

        # parse args.optim_args
        optim_args = {}
        if args.optim_args:
            for mapping in args.optim_args.replace(" ", "").split(","):
                key, value = mapping.split("=")
                optim_args[key] = value

        optimizer_kwargs = {"lr": args.learning_rate}

        adam_kwargs = {
            "betas": (args.adam_beta1, args.adam_beta2),
            "eps": args.adam_epsilon,
        }
        if args.optim == OptimizerNames.ADAFACTOR:
            optimizer_cls = Adafactor
            optimizer_kwargs.update({"scale_parameter": False, "relative_step": False})
        elif args.optim == OptimizerNames.ADAMW_HF:
            from .optimization import AdamW

            optimizer_cls = AdamW
            optimizer_kwargs.update(adam_kwargs)
        elif args.optim in [OptimizerNames.ADAMW_TORCH, OptimizerNames.ADAMW_TORCH_FUSED]:
            from torch.optim import AdamW

            optimizer_cls = AdamW
            optimizer_kwargs.update(adam_kwargs)
            if args.optim == OptimizerNames.ADAMW_TORCH_FUSED:
                optimizer_kwargs.update({"fused": True})
        elif args.optim == OptimizerNames.ADAMW_TORCH_XLA:
            try:
                from torch_xla.amp.syncfree import AdamW

                optimizer_cls = AdamW
                optimizer_kwargs.update(adam_kwargs)
            except ImportError:
                raise ValueError("Trainer failed to import syncfree AdamW from torch_xla.")
        elif args.optim == OptimizerNames.ADAMW_TORCH_NPU_FUSED:
            try:
                from torch_npu.optim import NpuFusedAdamW

                optimizer_cls = NpuFusedAdamW
                optimizer_kwargs.update(adam_kwargs)
            except ImportError:
                raise ValueError("Trainer failed to import FusedAdamW from torch_npu.")
        elif args.optim == OptimizerNames.ADAMW_APEX_FUSED:
            try:
                from apex.optimizers import FusedAdam

                optimizer_cls = FusedAdam
                optimizer_kwargs.update(adam_kwargs)
            except ImportError:
                raise ValueError("Trainer tried to instantiate apex FusedAdam but apex is not installed!")
        elif args.optim in [
            OptimizerNames.ADAMW_BNB,
            OptimizerNames.ADAMW_8BIT,
            OptimizerNames.PAGED_ADAMW,
            OptimizerNames.PAGED_ADAMW_8BIT,
            OptimizerNames.LION,
            OptimizerNames.LION_8BIT,
            OptimizerNames.PAGED_LION,
            OptimizerNames.PAGED_LION_8BIT,
            OptimizerNames.RMSPROP_BNB,
            OptimizerNames.RMSPROP_8BIT,
            OptimizerNames.RMSPROP_32BIT,
        ]:
            try:
                from bitsandbytes.optim import AdamW, Lion, RMSprop

                is_paged = False
                optim_bits = 32
                optimizer_cls = None
                additional_optim_kwargs = adam_kwargs
                if "paged" in args.optim:
                    is_paged = True
                if "8bit" in args.optim:
                    optim_bits = 8
                if "adam" in args.optim:
                    optimizer_cls = AdamW
                elif "lion" in args.optim:
                    optimizer_cls = Lion
                    additional_optim_kwargs = {"betas": (args.adam_beta1, args.adam_beta2)}
                elif "rmsprop" in args.optim:
                    optimizer_cls = RMSprop
                    # Above we pass all `adam_kwargs` to the optimizer, here
                    # we only pass `optim_args` which can be passed by the user.
                    additional_optim_kwargs = optim_args

                bnb_kwargs = {"optim_bits": optim_bits}
                if "rmsprop" not in args.optim:
                    bnb_kwargs["is_paged"] = is_paged

                optimizer_kwargs.update(additional_optim_kwargs)
                optimizer_kwargs.update(bnb_kwargs)
            except ImportError:
                raise ValueError("Trainer tried to instantiate bnb optimizer but bnb is not installed!")
            if is_bitsandbytes_available() and version.parse(
                importlib.metadata.version("bitsandbytes")
            ) < version.parse("0.41.1"):
                logger.warning(
                    "You are using 8-bit optimizers with a version of `bitsandbytes` < 0.41.1. "
                    "It is recommended to update your version as a major bug has been fixed in 8-bit optimizers."
                )
        elif args.optim == OptimizerNames.ADAMW_ANYPRECISION:
            try:
                from torchdistx.optimizers import AnyPrecisionAdamW

                optimizer_cls = AnyPrecisionAdamW
                optimizer_kwargs.update(adam_kwargs)

                # TODO Change dtypes back to M=FP32, Var = BF16, Kahan = False once they can be cast together in torchdistx.
                optimizer_kwargs.update(
                    {
                        "use_kahan_summation": strtobool(optim_args.get("use_kahan_summation", "False")),
                        "momentum_dtype": getattr(torch, optim_args.get("momentum_dtype", "float32")),
                        "variance_dtype": getattr(torch, optim_args.get("variance_dtype", "float32")),
                        "compensation_buffer_dtype": getattr(
                            torch, optim_args.get("compensation_buffer_dtype", "bfloat16")
                        ),
                    }
                )
            except ImportError:
                raise ValueError("Please install https://github.com/pytorch/torchdistx")
        elif args.optim == OptimizerNames.SGD:
            optimizer_cls = torch.optim.SGD
        elif args.optim == OptimizerNames.ADAGRAD:
            optimizer_cls = torch.optim.Adagrad
        elif args.optim == OptimizerNames.RMSPROP:
            optimizer_cls = torch.optim.RMSprop
        elif args.optim in [
            OptimizerNames.GALORE_ADAMW,
            OptimizerNames.GALORE_ADAMW_8BIT,
            OptimizerNames.GALORE_ADAFACTOR,
            OptimizerNames.GALORE_ADAMW_LAYERWISE,
            OptimizerNames.GALORE_ADAMW_8BIT_LAYERWISE,
            OptimizerNames.GALORE_ADAFACTOR_LAYERWISE,
        ]:
            if not is_galore_torch_available():
                raise ImportError(
                    "You need to install `galore_torch` in order to use GaLore optimizers"
                    " install it with `pip install git+https://github.com/jiaweizzhao/GaLore`"
                )
            from galore_torch import GaLoreAdafactor, GaLoreAdamW, GaLoreAdamW8bit

            is_layerwise = args.optim.lower().endswith("layerwise")
            if is_layerwise and args.parallel_mode == ParallelMode.DISTRIBUTED:
                raise NotImplementedError("Layer-wise GaLore does not support DDP at this time")

            optimizer_mapping = {
                OptimizerNames.GALORE_ADAMW: GaLoreAdamW,
                OptimizerNames.GALORE_ADAMW_8BIT: GaLoreAdamW8bit,
                OptimizerNames.GALORE_ADAFACTOR: GaLoreAdafactor,
                OptimizerNames.GALORE_ADAMW_LAYERWISE: GaLoreAdamW,
                OptimizerNames.GALORE_ADAMW_8BIT_LAYERWISE: GaLoreAdamW8bit,
                OptimizerNames.GALORE_ADAFACTOR_LAYERWISE: GaLoreAdafactor,
            }

            optimizer_cls = optimizer_mapping[args.optim]

            if args.optim_target_modules is None:
                raise ValueError(
                    "You need to define a `optim_target_modules` in order to properly use GaLore optimizers"
                )

            if not isinstance(args.optim_target_modules, (list, str)):
                raise ValueError(
                    f"`optim_target_modules` has to be a list of strings, a string corresponding to a regex, or a specific module or 'all-linear', you passed {args.optim_target_modules}"
                )

            if model is None:
                raise ValueError("You need to pass a model in order to correctly initialize a GaLore optimizer.")

            logger.warning(
                "Activated GaLoRE fine-tuning, depending on your model size and hardware, the training might take a while before starting. Please be patient !"
            )

            all_linear = (
                isinstance(args.optim_target_modules, str)
                and args.optim_target_modules.replace("_", "-") == "all-linear"
            )

            galore_params = []
            galore_params_names = []
            for module_name, module in model.named_modules():
                target_module_exists, is_regex = check_target_module_exists(
                    args.optim_target_modules, module_name, return_is_regex=True
                )

                if not isinstance(module, nn.Linear):
                    # Warn in case we match but it's not a linear layer
                    if target_module_exists and not is_regex:
                        logger.warning(
                            f"{module_name} has been matched but ignored as GaLore only supports linear layers. Please double check your `optim_target_modules`!"
                        )

                    continue

                if not target_module_exists and not all_linear:
                    continue

                galore_params.append(module.weight)
                galore_params_names.append(module_name + ".weight")

            if len(galore_params) == 0:
                raise ValueError(
                    f"None of the target modules were found! ({args.optim_target_modules}). Please make sure to pass a valid `target_modules`."
                )

            non_galore_params = [p for n, p in model.named_parameters() if n not in galore_params_names]

            galore_optim_kwargs = {
                "rank": int(optim_args.pop("rank", 128)),
                "update_proj_gap": int(optim_args.pop("update_proj_gap", 200)),
                "scale": float(optim_args.pop("scale", 0.25)),
                "proj_type": optim_args.pop("proj_type", "std"),
            }

            # The default args are from the official repository: https://github.com/jiaweizzhao/GaLore
            param_groups = [
                {"params": non_galore_params},
                {"params": galore_params, **galore_optim_kwargs},
            ]

            if is_layerwise:
                # For layer-wise optimizers, the optimization step is done through post accumulation
                # gradient hooks. The trick is to first attach these hooks to the model parameters then
                # create a dummy optimizer that will perform no-ops in the Trainer.
                # See the original implementation or the nice implementation from @hiyouga
                # here: https://github.com/hiyouga/LLaMA-Factory/commit/8664262cde3919e10eaecbd66e8c5d356856362e#diff-ebe08ab14496dfb9e06075f0fdd36799ef6d1535cc4dd4715b74c4e3e06fe3ba
                if args.gradient_accumulation_steps != 1:
                    raise ValueError("Layerwise GaLoRE optimizer do not support gradient accumulation !")

                optimizer_dict = {}
                for param in non_galore_params:
                    param_groups = [{"params": [param]}]
                    optimizer_dict[param] = optimizer_cls(param_groups, **optimizer_kwargs)
                for param in galore_params:
                    param_groups = [{"params": [param], **galore_optim_kwargs}]
                    optimizer_dict[param] = optimizer_cls(param_groups, **optimizer_kwargs)

                def optimizer_hook(param):
                    if param.grad is not None:
                        optimizer_dict[param].step()
                        optimizer_dict[param].zero_grad()

                for param in model.parameters():
                    if param.requires_grad:
                        param.register_post_accumulate_grad_hook(optimizer_hook)

                optimizer_cls = LayerWiseDummyOptimizer
                optimizer_kwargs.update({"optimizer_dict": optimizer_dict})

            optimizer_kwargs.update({"params": param_groups})

            if args.optim == OptimizerNames.GALORE_ADAFACTOR:
                optimizer_kwargs.update({"scale_parameter": False, "relative_step": False})
        else:
            raise ValueError(f"Trainer cannot instantiate unsupported optimizer: {args.optim}")
        return optimizer_cls, optimizer_kwargs

    def create_scheduler(self, num_training_steps: int, optimizer: torch.optim.Optimizer = None):
        """
        Setup the scheduler. The optimizer of the trainer must have been set up either before this method is called or
        passed as an argument.

        Args:
            num_training_steps (int): The number of training steps to do.
        """
        if self.lr_scheduler is None:
            self.lr_scheduler = get_scheduler(
                self.args.lr_scheduler_type,
                optimizer=self.optimizer if optimizer is None else optimizer,
                num_warmup_steps=self.args.get_warmup_steps(num_training_steps),
                num_training_steps=num_training_steps,
                scheduler_specific_kwargs=self.args.lr_scheduler_kwargs,
            )
            self._created_lr_scheduler = True
        return self.lr_scheduler

    def num_examples(self, dataloader: DataLoader) -> int:
        """
        Helper to get number of samples in a [`~torch.utils.data.DataLoader`] by accessing its dataset. When
        dataloader.dataset does not exist or has no length, estimates as best it can
        """
        try:
            dataset = dataloader.dataset
            # Special case for IterableDatasetShard, we need to dig deeper
            if isinstance(dataset, IterableDatasetShard):
                return len(dataloader.dataset.dataset)
            return len(dataloader.dataset)
        except (NameError, AttributeError, TypeError):  # no dataset or length, estimate by length of dataloader
            return len(dataloader) * self.args.per_device_train_batch_size

    def num_tokens(self, train_dl: DataLoader, max_steps: Optional[int] = None) -> int:
        """
        Helper to get number of tokens in a [`~torch.utils.data.DataLoader`] by enumerating dataloader.
        """
        train_tokens = 0
        try:
            for step, batch in enumerate(train_dl):
                tokens = batch["input_ids"].numel()
                if max_steps is not None:
                    return tokens * max_steps
                train_tokens += tokens
            return train_tokens
        except KeyError:
            logger.warning("Cannot get num_tokens from dataloader")
            return train_tokens

    def _hp_search_setup(self, trial: Union["optuna.Trial", Dict[str, Any]]):
        """HP search setup code"""
        self._trial = trial

        if self.hp_search_backend is None or trial is None:
            return
        if self.hp_search_backend == HPSearchBackend.OPTUNA:
            params = self.hp_space(trial)
        elif self.hp_search_backend == HPSearchBackend.RAY:
            params = trial
            params.pop("wandb", None)
        elif self.hp_search_backend == HPSearchBackend.SIGOPT:
            params = {k: int(v) if isinstance(v, str) else v for k, v in trial.assignments.items()}
        elif self.hp_search_backend == HPSearchBackend.WANDB:
            params = trial

        for key, value in params.items():
            if not hasattr(self.args, key):
                logger.warning(
                    f"Trying to set {key} in the hyperparameter search but there is no corresponding field in"
                    " `TrainingArguments`."
                )
                continue
            old_attr = getattr(self.args, key, None)
            # Casting value to the proper type
            if old_attr is not None:
                value = type(old_attr)(value)

            setattr(self.args, key, value)
        if self.hp_search_backend == HPSearchBackend.OPTUNA:
            logger.info(f"Trial: {trial.params}")
        if self.hp_search_backend == HPSearchBackend.SIGOPT:
            logger.info(f"SigOpt Assignments: {trial.assignments}")
        if self.hp_search_backend == HPSearchBackend.WANDB:
            logger.info(f"W&B Sweep parameters: {trial}")
        if self.is_deepspeed_enabled:
            if self.args.deepspeed is None:
                raise ValueError("For sweeps with deepspeed, `args.deepspeed` must be set")
            # Rebuild the deepspeed config to reflect the updated training parameters
            from accelerate.utils import DeepSpeedPlugin

            from transformers.integrations.deepspeed import HfTrainerDeepSpeedConfig

            self.args.hf_deepspeed_config = HfTrainerDeepSpeedConfig(self.args.deepspeed)
            self.args.hf_deepspeed_config.trainer_config_process(self.args)
            self.args.deepspeed_plugin = DeepSpeedPlugin(hf_ds_config=self.args.hf_deepspeed_config)

        self.create_accelerator_and_postprocess()

    def _report_to_hp_search(self, trial: Union["optuna.Trial", Dict[str, Any]], step: int, metrics: Dict[str, float]):
        if self.hp_search_backend is None or trial is None:
            return
        metrics = metrics.copy()
        self.objective = self.compute_objective(metrics)
        if self.hp_search_backend == HPSearchBackend.OPTUNA:
            import optuna

            if not trial.study._is_multi_objective():
                trial.report(self.objective, step)
                if trial.should_prune():
                    self.callback_handler.on_train_end(self.args, self.state, self.control)
                    raise optuna.TrialPruned()
        elif self.hp_search_backend == HPSearchBackend.RAY:
            import ray.train

            with tempfile.TemporaryDirectory() as temp_checkpoint_dir:
                checkpoint = None
                if self.control.should_save:
                    self._tune_save_checkpoint(checkpoint_dir=temp_checkpoint_dir)
                    checkpoint = ray.train.Checkpoint.from_directory(temp_checkpoint_dir)
                metrics["objective"] = self.objective
                ray.train.report(metrics, checkpoint=checkpoint)

    def _tune_save_checkpoint(self, checkpoint_dir: str):
        output_dir = os.path.join(checkpoint_dir, f"{PREFIX_CHECKPOINT_DIR}-{self.state.global_step}")
        self.save_model(output_dir, _internal_call=True)
        if self.args.should_save:
            # Update the `TrainerControl` state to where we are currently
            self.state.stateful_callbacks["TrainerControl"] = self.control.state()
            self.state.save_to_json(os.path.join(output_dir, TRAINER_STATE_NAME))
            torch.save(self.optimizer.state_dict(), os.path.join(output_dir, OPTIMIZER_NAME))
            torch.save(self.lr_scheduler.state_dict(), os.path.join(output_dir, SCHEDULER_NAME))

    def call_model_init(self, trial=None):
        model_init_argcount = number_of_arguments(self.model_init)
        if model_init_argcount == 0:
            model = self.model_init()
        elif model_init_argcount == 1:
            model = self.model_init(trial)
        else:
            raise RuntimeError("model_init should have 0 or 1 argument.")

        if model is None:
            raise RuntimeError("model_init should not return None.")

        return model

    def torch_jit_model_eval(self, model, dataloader, training=False):
        if not training:
            if dataloader is None:
                logger.warning("failed to use PyTorch jit mode due to current dataloader is none.")
                return model
            example_batch = next(iter(dataloader))
            example_batch = self._prepare_inputs(example_batch)
            try:
                jit_model = copy.copy(model)
                jit_model.eval()
                original_forward = jit_model.__dict__.pop("_original_forward", None)
                # remove mixed precision hooks from the model
                if original_forward:
                    jit_model.forward = original_forward
                with self.accelerator.autocast(cache_enabled=False), torch.no_grad():
                    if version.parse(version.parse(torch.__version__).base_version) >= version.parse("2.0.0"):
                        if isinstance(example_batch, dict):
                            jit_model = torch.jit.trace(jit_model, example_kwarg_inputs=example_batch, strict=False)
                        else:
                            jit_model = torch.jit.trace(
                                jit_model,
                                example_kwarg_inputs={key: example_batch[key] for key in example_batch},
                                strict=False,
                            )
                    else:
                        jit_inputs = []
                        for key in example_batch:
                            example_tensor = torch.ones_like(example_batch[key])
                            jit_inputs.append(example_tensor)
                        jit_inputs = tuple(jit_inputs)
                        jit_model = torch.jit.trace(jit_model, jit_inputs, strict=False)
                jit_model = torch.jit.freeze(jit_model)
                with torch.no_grad():
                    jit_model(**example_batch)
                    jit_model(**example_batch)
                model = jit_model
                self.use_cpu_amp = False
            except (RuntimeError, TypeError, ValueError, NameError, IndexError) as e:
                logger.warning(f"failed to use PyTorch jit mode due to: {e}.")

        return model

    def ipex_optimize_model(self, model, training=False, dtype=torch.float32):
        if not is_ipex_available():
            raise ImportError(
                "Using IPEX but IPEX is not installed or IPEX's version does not match current PyTorch, please refer"
                " to https://github.com/intel/intel-extension-for-pytorch."
            )

        import intel_extension_for_pytorch as ipex

        if not training:
            model.eval()
            dtype = torch.bfloat16 if not self.is_in_train and self.args.bf16_full_eval else dtype
            # conv_bn_folding is disabled as it fails in symbolic tracing, resulting in ipex warnings
            model = ipex.optimize(model, dtype=dtype, level="O1", conv_bn_folding=False, inplace=not self.is_in_train)
        else:
            if not model.training:
                model.train()
            model, self.optimizer = ipex.optimize(
                model, dtype=dtype, optimizer=self.optimizer, inplace=True, level="O1"
            )

        return model

    def compare_trainer_and_checkpoint_args(self, training_args, trainer_state):
        attributes_map = {
            "logging_steps": "logging_steps",
            "eval_steps": "eval_steps",
            "save_steps": "save_steps",
        }

        has_warning = False
        warning_str = "Warning: The following arguments do not match the ones in the `trainer_state.json` within the checkpoint directory: "
        for arg_attr, state_attr in attributes_map.items():
            arg_value = getattr(training_args, arg_attr, None)
            state_value = getattr(trainer_state, state_attr, None)

            if arg_value is not None and state_value is not None and arg_value != state_value:
                warning_str += f"\n\t{arg_attr}: {arg_value} (from args) != {state_value} (from trainer_state.json)"
                has_warning = True

        # train bs is special as we need to account for multi-GPU
        train_bs_args = training_args.per_device_train_batch_size
        train_bs_state = trainer_state.train_batch_size // max(1, training_args.n_gpu)

        if train_bs_args != train_bs_state:
            warning_str += f"\n\tper_device_train_batch_size: {train_bs_args} (from args) != {train_bs_state} (from trainer_state.json)"
            has_warning = True

        if has_warning:
            logger.warning_once(warning_str)

    def _wrap_model(self, model, training=True, dataloader=None):
        if self.args.use_ipex:
            dtype = torch.bfloat16 if self.use_cpu_amp else torch.float32
            model = self.ipex_optimize_model(model, training, dtype=dtype)

        if is_sagemaker_mp_enabled():
            # Wrapping the base model twice in a DistributedModel will raise an error.
            if isinstance(self.model_wrapped, smp.model.DistributedModel):
                return self.model_wrapped
            return smp.DistributedModel(model, backward_passes_per_step=self.args.gradient_accumulation_steps)

        # train/eval could be run multiple-times - if already wrapped, don't re-wrap it again
        if self.accelerator.unwrap_model(model) is not model:
            return model

        # Mixed precision training with apex (torch < 1.6)
        if self.use_apex and training:
            model, self.optimizer = amp.initialize(model, self.optimizer, opt_level=self.args.fp16_opt_level)

        # Multi-gpu training (should be after apex fp16 initialization) / 8bit models does not support DDP
        if self.args.n_gpu > 1 and not getattr(model, "is_loaded_in_8bit", False):
            model = nn.DataParallel(model)

        if self.args.jit_mode_eval:
            start_time = time.time()
            model = self.torch_jit_model_eval(model, dataloader, training)
            self.jit_compilation_time = round(time.time() - start_time, 4)

        # Note: in torch.distributed mode, there's no point in wrapping the model
        # inside a DistributedDataParallel as we'll be under `no_grad` anyways.
        if not training:
            return model

        # Distributed training (should be after apex fp16 initialization)
        # Distributed training using PyTorch FSDP
        if self.is_fsdp_xla_enabled:
            try:
                from torch_xla.distributed.fsdp import XlaFullyShardedDataParallel as FSDP
                from torch_xla.distributed.fsdp import checkpoint_module
                from torch_xla.distributed.fsdp.wrap import (
                    size_based_auto_wrap_policy,
                    transformer_auto_wrap_policy,
                )

                if self.is_fsdp_xla_v2_enabled:
                    from torch_xla.experimental.spmd_fully_sharded_data_parallel import (
                        SpmdFullyShardedDataParallel as FSDPv2,
                    )
            except ImportError:
                raise ImportError("Missing XLA FSDP related module; please make sure to use torch-xla >= 2.0.")
            auto_wrap_policy = None
            auto_wrapper_callable = None
            default_transformer_cls_names_to_wrap = getattr(model, "_no_split_modules", None)
            fsdp_transformer_layer_cls_to_wrap = self.args.fsdp_config.get(
                "transformer_layer_cls_to_wrap", default_transformer_cls_names_to_wrap
            )

            if self.args.fsdp_config["min_num_params"] > 0:
                auto_wrap_policy = functools.partial(
                    size_based_auto_wrap_policy, min_num_params=self.args.fsdp_config["min_num_params"]
                )
            elif fsdp_transformer_layer_cls_to_wrap is not None:
                transformer_cls_to_wrap = set()
                for layer_class in fsdp_transformer_layer_cls_to_wrap:
                    transformer_cls = get_module_class_from_name(model, layer_class)
                    if transformer_cls is None:
                        raise Exception("Could not find the transformer layer class to wrap in the model.")
                    else:
                        transformer_cls_to_wrap.add(transformer_cls)

                auto_wrap_policy = functools.partial(
                    transformer_auto_wrap_policy,
                    # Transformer layer class to wrap
                    transformer_layer_cls=transformer_cls_to_wrap,
                )
            fsdp_kwargs = self.args.xla_fsdp_config
            if self.args.fsdp_config["xla_fsdp_grad_ckpt"]:
                if model.config.use_cache:
                    logger.warning_once(
                        "`use_cache=True` is incompatible with gradient checkpointing. Setting `use_cache=False`."
                    )
                    model.config.use_cache = False

                # Apply gradient checkpointing to auto-wrapped sub-modules if specified
                def auto_wrapper_callable(m, *args, **kwargs):
                    target_cls = FSDP if not self.is_fsdp_xla_v2_enabled else FSDPv2
                    return target_cls(checkpoint_module(m), *args, **kwargs)

            # Wrap the base model with an outer FSDP wrapper
            if self.is_fsdp_xla_v2_enabled:

                def shard_output(output, mesh):
                    from .modeling_outputs import CausalLMOutputWithPast

                    real_output = None
                    if isinstance(output, torch.Tensor):
                        real_output = output
                    elif isinstance(output, tuple):
                        real_output = output[0]
                    elif isinstance(output, CausalLMOutputWithPast):
                        real_output = output.logits

                    if real_output is None:
                        raise ValueError("Something went wrong, the output of the model shouldn't be `None`")
                    xs.mark_sharding(real_output, mesh, ("fsdp", None, None))

                self.model = model = FSDPv2(
                    model,
                    shard_output=shard_output,
                    auto_wrap_policy=auto_wrap_policy,
                    auto_wrapper_callable=auto_wrapper_callable,
                )
            else:
                self.model = model = FSDP(
                    model,
                    auto_wrap_policy=auto_wrap_policy,
                    auto_wrapper_callable=auto_wrapper_callable,
                    **fsdp_kwargs,
                )

            # Patch `xm.optimizer_step` should not reduce gradients in this case,
            # as FSDP does not need gradient reduction over sharded parameters.
            def patched_optimizer_step(optimizer, barrier=False, optimizer_args={}):
                loss = optimizer.step(**optimizer_args)
                if barrier:
                    xm.mark_step()
                return loss

            xm.optimizer_step = patched_optimizer_step
        elif is_sagemaker_dp_enabled():
            model = nn.parallel.DistributedDataParallel(
                model, device_ids=[int(os.getenv("SMDATAPARALLEL_LOCAL_RANK"))]
            )
        elif self.args.parallel_mode == ParallelMode.DISTRIBUTED:
            if is_torch_neuroncore_available():
                return model
            kwargs = {}
            if self.args.ddp_find_unused_parameters is not None:
                kwargs["find_unused_parameters"] = self.args.ddp_find_unused_parameters
            elif isinstance(model, PreTrainedModel):
                # find_unused_parameters breaks checkpointing as per
                # https://github.com/huggingface/transformers/pull/4659#issuecomment-643356021
                kwargs["find_unused_parameters"] = not model.is_gradient_checkpointing
            else:
                kwargs["find_unused_parameters"] = True

            if self.args.ddp_bucket_cap_mb is not None:
                kwargs["bucket_cap_mb"] = self.args.ddp_bucket_cap_mb

            if self.args.ddp_broadcast_buffers is not None:
                kwargs["broadcast_buffers"] = self.args.ddp_broadcast_buffers

            self.accelerator.ddp_handler = DistributedDataParallelKwargs(**kwargs)

        return model

    def train(
        self,
        resume_from_checkpoint: Optional[Union[str, bool]] = None,
        trial: Union["optuna.Trial", Dict[str, Any]] = None,
        ignore_keys_for_eval: Optional[List[str]] = None,
        **kwargs,
    ):
        """
        Main training entry point.

        Args:
            resume_from_checkpoint (`str` or `bool`, *optional*):
                If a `str`, local path to a saved checkpoint as saved by a previous instance of [`Trainer`]. If a
                `bool` and equals `True`, load the last checkpoint in *args.output_dir* as saved by a previous instance
                of [`Trainer`]. If present, training will resume from the model/optimizer/scheduler states loaded here.
            trial (`optuna.Trial` or `Dict[str, Any]`, *optional*):
                The trial run or the hyperparameter dictionary for hyperparameter search.
            ignore_keys_for_eval (`List[str]`, *optional*)
                A list of keys in the output of your model (if it is a dictionary) that should be ignored when
                gathering predictions for evaluation during the training.
            kwargs (`Dict[str, Any]`, *optional*):
                Additional keyword arguments used to hide deprecated arguments
        """
        if resume_from_checkpoint is False:
            resume_from_checkpoint = None

        # memory metrics - must set up as early as possible
        self._memory_tracker.start()

        args = self.args

        self.is_in_train = True

        # Attach NEFTune hooks if necessary
        if self.neftune_noise_alpha is not None:
            self.model = self._activate_neftune(self.model)

        # do_train is not a reliable argument, as it might not be set and .train() still called, so
        # the following is a workaround:
        if (args.fp16_full_eval or args.bf16_full_eval) and not args.do_train:
            self._move_model_to_device(self.model, args.device)

        if "model_path" in kwargs:
            resume_from_checkpoint = kwargs.pop("model_path")
            warnings.warn(
                "`model_path` is deprecated and will be removed in a future version. Use `resume_from_checkpoint` "
                "instead.",
                FutureWarning,
            )
        if len(kwargs) > 0:
            raise TypeError(f"train() received got unexpected keyword arguments: {', '.join(list(kwargs.keys()))}.")
        # This might change the seed so needs to run first.
        self._hp_search_setup(trial)
        self._train_batch_size = self.args.train_batch_size

        # Model re-init
        model_reloaded = False
        if self.model_init is not None:
            # Seed must be set before instantiating the model when using model_init.
            enable_full_determinism(self.args.seed) if self.args.full_determinism else set_seed(self.args.seed)
            self.model = self.call_model_init(trial)
            model_reloaded = True
            # Reinitializes optimizer and scheduler
            self.optimizer, self.lr_scheduler = None, None

        # Load potential model checkpoint
        if isinstance(resume_from_checkpoint, bool) and resume_from_checkpoint:
            resume_from_checkpoint = get_last_checkpoint(args.output_dir)
            if resume_from_checkpoint is None:
                raise ValueError(f"No valid checkpoint found in output directory ({args.output_dir})")

        if resume_from_checkpoint is not None:
            if not is_sagemaker_mp_enabled() and not self.is_deepspeed_enabled and not self.is_fsdp_enabled:
                self._load_from_checkpoint(resume_from_checkpoint)
            # In case of repeating the find_executable_batch_size, set `self._train_batch_size` properly
            state = TrainerState.load_from_json(os.path.join(resume_from_checkpoint, TRAINER_STATE_NAME))
            if state.train_batch_size is not None:
                self._train_batch_size = state.train_batch_size

        # If model was re-initialized, put it on the right device and update self.model_wrapped
        if model_reloaded:
            if self.place_model_on_device:
                self._move_model_to_device(self.model, args.device)
            self.model_wrapped = self.model

        inner_training_loop = find_executable_batch_size(
            self._inner_training_loop, self._train_batch_size, args.auto_find_batch_size
        )
        if args.push_to_hub:
            try:
                # Disable progress bars when uploading models during checkpoints to avoid polluting stdout
                hf_hub_utils.disable_progress_bars()
                return inner_training_loop(
                    args=args,
                    resume_from_checkpoint=resume_from_checkpoint,
                    trial=trial,
                    ignore_keys_for_eval=ignore_keys_for_eval,
                )
            finally:
                hf_hub_utils.enable_progress_bars()
        else:
            return inner_training_loop(
                args=args,
                resume_from_checkpoint=resume_from_checkpoint,
                trial=trial,
                ignore_keys_for_eval=ignore_keys_for_eval,
            )

    def _inner_training_loop(
        self, batch_size=None, args=None, resume_from_checkpoint=None, trial=None, ignore_keys_for_eval=None
    ):
        self.accelerator.free_memory()
        self._train_batch_size = batch_size
        if self.args.auto_find_batch_size:
            if self.state.train_batch_size != self._train_batch_size:
                from accelerate.utils import release_memory

                (self.model_wrapped,) = release_memory(self.model_wrapped)
                self.model_wrapped = self.model

                # Check for DeepSpeed *after* the intial pass and modify the config
                if self.is_deepspeed_enabled:
                    # Temporarily unset `self.args.train_batch_size`
                    original_bs = self.args.per_device_train_batch_size
                    self.args.per_device_train_batch_size = self._train_batch_size // max(1, self.args.n_gpu)
                    self.propagate_args_to_deepspeed(True)
                    self.args.per_device_train_batch_size = original_bs
            self.state.train_batch_size = self._train_batch_size
        logger.debug(f"Currently training with a batch size of: {self._train_batch_size}")
        # Data loader and number of training steps
        train_dataloader = self.get_train_dataloader()
        if self.is_fsdp_xla_v2_enabled:
            train_dataloader = tpu_spmd_dataloader(train_dataloader)

        # Setting up training control variables:
        # number of training epochs: num_train_epochs
        # number of training steps per epoch: num_update_steps_per_epoch
        # total number of training steps to execute: max_steps
        total_train_batch_size = self._train_batch_size * args.gradient_accumulation_steps * args.world_size

        len_dataloader = None
        num_train_tokens = None
        if has_length(train_dataloader):
            len_dataloader = len(train_dataloader)
            num_update_steps_per_epoch = len_dataloader // args.gradient_accumulation_steps
            num_update_steps_per_epoch = max(num_update_steps_per_epoch, 1)
            num_examples = self.num_examples(train_dataloader)
            if args.max_steps > 0:
                max_steps = args.max_steps
                num_train_epochs = args.max_steps // num_update_steps_per_epoch + int(
                    args.max_steps % num_update_steps_per_epoch > 0
                )
                # May be slightly incorrect if the last batch in the training dataloader has a smaller size but it's
                # the best we can do.
                num_train_samples = args.max_steps * total_train_batch_size
                if args.include_tokens_per_second:
                    num_train_tokens = (
                        self.num_tokens(train_dataloader, args.max_steps) * args.gradient_accumulation_steps
                    )
            else:
                max_steps = math.ceil(args.num_train_epochs * num_update_steps_per_epoch)
                num_train_epochs = math.ceil(args.num_train_epochs)
                num_train_samples = self.num_examples(train_dataloader) * args.num_train_epochs
                if args.include_tokens_per_second:
                    num_train_tokens = self.num_tokens(train_dataloader) * args.num_train_epochs
        elif args.max_steps > 0:  # Rely on max_steps when dataloader does not have a working size
            max_steps = args.max_steps
            # Setting a very large number of epochs so we go as many times as necessary over the iterator.
            num_train_epochs = sys.maxsize
            num_update_steps_per_epoch = max_steps
            num_examples = total_train_batch_size * args.max_steps
            num_train_samples = args.max_steps * total_train_batch_size
            if args.include_tokens_per_second:
                num_train_tokens = self.num_tokens(train_dataloader, args.max_steps) * args.gradient_accumulation_steps
        else:
            raise ValueError(
                "args.max_steps must be set to a positive value if dataloader does not have a length, was"
                f" {args.max_steps}"
            )

        if DebugOption.UNDERFLOW_OVERFLOW in self.args.debug:
            if self.args.n_gpu > 1:
                # nn.DataParallel(model) replicates the model, creating new variables and module
                # references registered here no longer work on other gpus, breaking the module
                raise ValueError(
                    "Currently --debug underflow_overflow is not supported under DP. Please use DDP"
                    " (torchrun or torch.distributed.launch (deprecated))."
                )
            else:
                debug_overflow = DebugUnderflowOverflow(self.model)  # noqa

        delay_optimizer_creation = is_sagemaker_mp_enabled() or self.is_fsdp_xla_enabled or self.is_fsdp_enabled

        # We need to reset the scheduler, as its parameters may be different on subsequent calls
        if self._created_lr_scheduler:
            self.lr_scheduler = None
            self._created_lr_scheduler = False

        if self.is_deepspeed_enabled:
            self.optimizer, self.lr_scheduler = deepspeed_init(self, num_training_steps=max_steps)

        if not delay_optimizer_creation:
            self.create_optimizer_and_scheduler(num_training_steps=max_steps)

        self.state = TrainerState(
            stateful_callbacks=[
                cb for cb in self.callback_handler.callbacks + [self.control] if isinstance(cb, ExportableState)
            ]
        )
        self.state.is_hyper_param_search = trial is not None
        self.state.train_batch_size = self._train_batch_size

        # Compute absolute values for logging, eval, and save if given as ratio
        if args.logging_steps is not None:
            if args.logging_steps < 1:
                self.state.logging_steps = math.ceil(max_steps * args.logging_steps)
            else:
                self.state.logging_steps = args.logging_steps
        if args.eval_steps is not None:
            if args.eval_steps < 1:
                self.state.eval_steps = math.ceil(max_steps * args.eval_steps)
            else:
                self.state.eval_steps = args.eval_steps
        if args.save_steps is not None:
            if args.save_steps < 1:
                self.state.save_steps = math.ceil(max_steps * args.save_steps)
            else:
                self.state.save_steps = args.save_steps

        # Activate gradient checkpointing if needed
        if args.gradient_checkpointing:
            if args.gradient_checkpointing_kwargs is None:
                gradient_checkpointing_kwargs = {}
            else:
                gradient_checkpointing_kwargs = args.gradient_checkpointing_kwargs

            self.model.gradient_checkpointing_enable(gradient_checkpointing_kwargs=gradient_checkpointing_kwargs)

        model = self._wrap_model(self.model_wrapped)

        # as the model is wrapped, don't use `accelerator.prepare`
        # this is for unhandled cases such as
        # FSDP-XLA, SageMaker MP/DP, DataParallel, IPEX
        use_accelerator_prepare = True if model is self.model else False

        if delay_optimizer_creation:
            if use_accelerator_prepare:
                self._fsdp_qlora_plugin_updates()
                self.model = self.accelerator.prepare(self.model)
            self.create_optimizer_and_scheduler(num_training_steps=max_steps)

        # prepare using `accelerator` prepare
        if use_accelerator_prepare:
            self.model.train()
            if hasattr(self.lr_scheduler, "step"):
                if self.use_apex:
                    model = self.accelerator.prepare(self.model)
                else:
                    model, self.optimizer = self.accelerator.prepare(self.model, self.optimizer)
            else:
                # to handle cases wherein we pass "DummyScheduler" such as when it is specified in DeepSpeed config.
                model, self.optimizer, self.lr_scheduler = self.accelerator.prepare(
                    self.model, self.optimizer, self.lr_scheduler
                )

        if self.is_fsdp_enabled:
            self.model = self.model_wrapped = model

        # for the rest of this function `model` is the outside model, whether it was wrapped or not
        if model is not self.model:
            self.model_wrapped = model

        # backward compatibility
        if self.is_deepspeed_enabled:
            self.deepspeed = self.model_wrapped

        # ckpt loading
        if resume_from_checkpoint is not None:
            if self.is_deepspeed_enabled:
                deepspeed_load_checkpoint(
                    self.model_wrapped, resume_from_checkpoint, load_module_strict=not _is_peft_model(self.model)
                )
            elif is_sagemaker_mp_enabled() or self.is_fsdp_enabled:
                self._load_from_checkpoint(resume_from_checkpoint, self.model_wrapped)

        # Check if saved optimizer or scheduler states exist
        self._load_optimizer_and_scheduler(resume_from_checkpoint)

        # important: at this point:
        # self.model         is the Transformers Model
        # self.model_wrapped is DDP(Transformers Model), Deepspeed(Transformers Model),
        # FSDP(Transformers Model), Dynamo Optimized Module(Transformers Model) etc.

        # Train!
        logger.info("***** Running training *****")
        logger.info(f"  Num examples = {num_examples:,}")
        logger.info(f"  Num Epochs = {num_train_epochs:,}")
        logger.info(f"  Instantaneous batch size per device = {self.args.per_device_train_batch_size:,}")
        if self.args.per_device_train_batch_size != self._train_batch_size:
            logger.info(f"  Training with DataParallel so batch size has been adjusted to: {self._train_batch_size:,}")
        logger.info(f"  Total train batch size (w. parallel, distributed & accumulation) = {total_train_batch_size:,}")
        logger.info(f"  Gradient Accumulation steps = {args.gradient_accumulation_steps}")
        logger.info(f"  Total optimization steps = {max_steps:,}")
        logger.info(f"  Number of trainable parameters = {get_model_param_count(model, trainable_only=True):,}")

        self.state.epoch = 0
        start_time = time.time()
        epochs_trained = 0
        steps_trained_in_current_epoch = 0
        steps_trained_progress_bar = None

        # Check if continuing training from a checkpoint
        if resume_from_checkpoint is not None and os.path.isfile(
            os.path.join(resume_from_checkpoint, TRAINER_STATE_NAME)
        ):
            self.state = TrainerState.load_from_json(os.path.join(resume_from_checkpoint, TRAINER_STATE_NAME))
            self.compare_trainer_and_checkpoint_args(self.args, self.state)
            self._load_callback_state()
            epochs_trained = self.state.global_step // num_update_steps_per_epoch
            if not args.ignore_data_skip:
                steps_trained_in_current_epoch = self.state.global_step % (num_update_steps_per_epoch)
                steps_trained_in_current_epoch *= args.gradient_accumulation_steps
            else:
                steps_trained_in_current_epoch = 0

            logger.info("  Continuing training from checkpoint, will skip to saved global_step")
            logger.info(f"  Continuing training from epoch {epochs_trained}")
            logger.info(f"  Continuing training from global step {self.state.global_step}")
            if not args.ignore_data_skip:
                logger.info(
                    f"  Will skip the first {epochs_trained} epochs then the first"
                    f" {steps_trained_in_current_epoch} batches in the first epoch."
                )

        # Update the references
        self.callback_handler.model = self.model
        self.callback_handler.optimizer = self.optimizer
        self.callback_handler.lr_scheduler = self.lr_scheduler
        self.callback_handler.train_dataloader = train_dataloader
        if self.hp_name is not None and self._trial is not None:
            # use self._trial because the SigOpt/Optuna hpo only call `_hp_search_setup(trial)` instead of passing trial
            # parameter to Train when using DDP.
            self.state.trial_name = self.hp_name(self._trial)
        if trial is not None:
            assignments = trial.assignments if self.hp_search_backend == HPSearchBackend.SIGOPT else trial
            self.state.trial_params = hp_params(assignments)
        else:
            self.state.trial_params = None
        # This should be the same if the state has been saved but in case the training arguments changed, it's safer
        # to set this after the load.
        self.state.max_steps = max_steps
        self.state.num_train_epochs = num_train_epochs
        self.state.is_local_process_zero = self.is_local_process_zero()
        self.state.is_world_process_zero = self.is_world_process_zero()

        # tr_loss is a tensor to avoid synchronization of TPUs through .item()
        tr_loss = torch.tensor(0.0).to(args.device)
        # _total_loss_scalar is updated everytime .item() has to be called on tr_loss and stores the sum of all losses
        self._total_loss_scalar = 0.0
        self._globalstep_last_logged = self.state.global_step
        model.zero_grad()
        grad_norm: Optional[float] = None

        self.control = self.callback_handler.on_train_begin(args, self.state, self.control)

        total_batched_samples = 0
        for epoch in range(epochs_trained, num_train_epochs):
            epoch_iterator = train_dataloader
            if hasattr(epoch_iterator, "set_epoch"):
                epoch_iterator.set_epoch(epoch)

            # Reset the past mems state at the beginning of each epoch if necessary.
            if args.past_index >= 0:
                self._past = None

            steps_in_epoch = (
                len(epoch_iterator)
                if len_dataloader is not None
                else args.max_steps * args.gradient_accumulation_steps
            )
            self.control = self.callback_handler.on_epoch_begin(args, self.state, self.control)

            if epoch == epochs_trained and resume_from_checkpoint is not None and steps_trained_in_current_epoch == 0:
                self._load_rng_state(resume_from_checkpoint)

            rng_to_sync = False
            steps_skipped = 0
            if steps_trained_in_current_epoch > 0:
                epoch_iterator = skip_first_batches(epoch_iterator, steps_trained_in_current_epoch)
                steps_skipped = steps_trained_in_current_epoch
                steps_trained_in_current_epoch = 0
                rng_to_sync = True

            step = -1
            for step, inputs in enumerate(epoch_iterator):
                total_batched_samples += 1

                if self.args.include_num_input_tokens_seen:
                    main_input_name = getattr(self.model, "main_input_name", "input_ids")
                    if main_input_name not in inputs:
                        logger.warning(
                            "Tried to track the number of tokens seen, however the current model is "
                            "not configured properly to know what item is the input. To fix this, add "
                            "a `main_input_name` attribute to the model class you are using."
                        )
                    else:
                        input_device = inputs[main_input_name].device
                        self.state.num_input_tokens_seen += torch.sum(
                            self.accelerator.gather(
                                torch.tensor(inputs[main_input_name].numel(), device=input_device, dtype=torch.int64)
                            )
                        ).item()
                if rng_to_sync:
                    self._load_rng_state(resume_from_checkpoint)
                    rng_to_sync = False

                # Skip past any already trained steps if resuming training
                if steps_trained_in_current_epoch > 0:
                    steps_trained_in_current_epoch -= 1
                    if steps_trained_progress_bar is not None:
                        steps_trained_progress_bar.update(1)
                    if steps_trained_in_current_epoch == 0:
                        self._load_rng_state(resume_from_checkpoint)
                    continue
                elif steps_trained_progress_bar is not None:
                    steps_trained_progress_bar.close()
                    steps_trained_progress_bar = None

                if step % args.gradient_accumulation_steps == 0:
                    self.control = self.callback_handler.on_step_begin(args, self.state, self.control)

                with self.accelerator.accumulate(model):
                    tr_loss_step = self.training_step(model, inputs)

                if (
                    args.logging_nan_inf_filter
                    and not is_torch_xla_available()
                    and (torch.isnan(tr_loss_step) or torch.isinf(tr_loss_step))
                ):
                    # if loss is nan or inf simply add the average of previous logged losses
                    tr_loss += tr_loss / (1 + self.state.global_step - self._globalstep_last_logged)
                else:
                    if tr_loss.device != tr_loss_step.device:
                        raise ValueError(
                            f"Calculated loss must be on the original device: {tr_loss.device} but device in use is {tr_loss_step.device}"
                        )
                    tr_loss += tr_loss_step

                self.current_flos += float(self.floating_point_ops(inputs))

                is_last_step_and_steps_less_than_grad_acc = (
                    steps_in_epoch <= args.gradient_accumulation_steps and (step + 1) == steps_in_epoch
                )

                if (
                    total_batched_samples % args.gradient_accumulation_steps == 0
                    or
                    # last step in epoch but step is always smaller than gradient_accumulation_steps
                    is_last_step_and_steps_less_than_grad_acc
                ):
                    # the `or` condition of `is_last_step_and_steps_less_than_grad_acc` is not covered
                    # in accelerate. So, explicitly enable sync gradients to True in that case.
                    if is_last_step_and_steps_less_than_grad_acc:
                        self.accelerator.gradient_state._set_sync_gradients(True)

                    # Gradient clipping
                    if args.max_grad_norm is not None and args.max_grad_norm > 0:
                        # deepspeed does its own clipping

                        if is_sagemaker_mp_enabled() and args.fp16:
                            _grad_norm = self.optimizer.clip_master_grads(args.max_grad_norm)
                        elif self.use_apex:
                            # Revert to normal clipping otherwise, handling Apex or full precision
                            _grad_norm = nn.utils.clip_grad_norm_(
                                amp.master_params(self.optimizer),
                                args.max_grad_norm,
                            )
                        else:
                            _grad_norm = self.accelerator.clip_grad_norm_(
                                model.parameters(),
                                args.max_grad_norm,
                            )

                        if (
                            is_accelerate_available()
                            and self.accelerator.distributed_type == DistributedType.DEEPSPEED
                        ):
                            grad_norm = model.get_global_grad_norm()
                            # In some cases the grad norm may not return a float
                            if hasattr(grad_norm, "item"):
                                grad_norm = grad_norm.item()
                        else:
                            grad_norm = _grad_norm

                    # Optimizer step
                    self.optimizer.step()
                    optimizer_was_run = not self.accelerator.optimizer_step_was_skipped
                    if optimizer_was_run:
                        # Delay optimizer scheduling until metrics are generated
                        if not isinstance(self.lr_scheduler, torch.optim.lr_scheduler.ReduceLROnPlateau):
                            self.lr_scheduler.step()

                    model.zero_grad()
                    self.state.global_step += 1
                    self.state.epoch = epoch + (step + 1 + steps_skipped) / steps_in_epoch
                    self.control = self.callback_handler.on_step_end(args, self.state, self.control)

                    self._maybe_log_save_evaluate(tr_loss, grad_norm, model, trial, epoch, ignore_keys_for_eval)
                else:
                    self.control = self.callback_handler.on_substep_end(args, self.state, self.control)

                if self.control.should_epoch_stop or self.control.should_training_stop:
                    # PyTorch/XLA relies on the data loader to insert the mark_step for
                    # each step. Since we are breaking the loop early, we need to manually
                    # insert the mark_step here.
                    if is_torch_xla_available():
                        xm.mark_step()
                    break
            if step < 0:
                logger.warning(
                    "There seems to be not a single sample in your epoch_iterator, stopping training at step"
                    f" {self.state.global_step}! This is expected if you're using an IterableDataset and set"
                    f" num_steps ({max_steps}) higher than the number of available samples."
                )
                self.control.should_training_stop = True

            self.control = self.callback_handler.on_epoch_end(args, self.state, self.control)
            self._maybe_log_save_evaluate(tr_loss, grad_norm, model, trial, epoch, ignore_keys_for_eval)

            if DebugOption.TPU_METRICS_DEBUG in self.args.debug:
                if is_torch_xla_available():
                    # tpu-comment: Logging debug metrics for PyTorch/XLA (compile, execute times, ops, etc.)
                    xm.master_print(met.metrics_report())
                else:
                    logger.warning(
                        "You enabled PyTorch/XLA debug metrics but you don't have a TPU "
                        "configured. Check your training configuration if this is unexpected."
                    )
            if self.control.should_training_stop:
                break

        if args.past_index and hasattr(self, "_past"):
            # Clean the state at the end of training
            delattr(self, "_past")

        logger.info("\n\nTraining completed. Do not forget to share your model on huggingface.co/models =)\n\n")
        if args.load_best_model_at_end and self.state.best_model_checkpoint is not None:
            # Wait for everyone to get here so we are sure the model has been saved by process 0.
            if is_torch_xla_available():
                xm.rendezvous("load_best_model_at_end")
            elif args.parallel_mode == ParallelMode.DISTRIBUTED:
                dist.barrier()
            elif is_sagemaker_mp_enabled():
                smp.barrier()

            self._load_best_model()

        # add remaining tr_loss
        self._total_loss_scalar += tr_loss.item()
        effective_global_step = max(self.state.global_step, 0.001)  # Avoid ZeroDivisionError
        train_loss = self._total_loss_scalar / effective_global_step

        metrics = speed_metrics(
            "train",
            start_time,
            num_samples=num_train_samples,
            num_steps=self.state.max_steps,
            num_tokens=num_train_tokens,
        )
        self.store_flos()
        metrics["total_flos"] = self.state.total_flos
        metrics["train_loss"] = train_loss

        self.is_in_train = False

        self._memory_tracker.stop_and_update_metrics(metrics)

        self.log(metrics)

        run_dir = self._get_output_dir(trial)
        checkpoints_sorted = self._sorted_checkpoints(use_mtime=False, output_dir=run_dir)

        # Delete the last checkpoint when save_total_limit=1 if it's different from the best checkpoint and process allowed to save.
        if self.args.should_save and self.state.best_model_checkpoint is not None and self.args.save_total_limit == 1:
            for checkpoint in checkpoints_sorted:
                if not os.path.samefile(checkpoint, self.state.best_model_checkpoint):
                    logger.info(f"Deleting older checkpoint [{checkpoint}] due to args.save_total_limit")
                    shutil.rmtree(checkpoint)

        self.control = self.callback_handler.on_train_end(args, self.state, self.control)

        # Wait for the checkpoint to be uploaded.
        self._finish_current_push()

        # After training we make sure to retrieve back the original forward pass method
        # for the embedding layer by removing the forward post hook.
        if self.neftune_noise_alpha is not None:
            self._deactivate_neftune(self.model)

        return TrainOutput(self.state.global_step, train_loss, metrics)

    def _get_output_dir(self, trial):
        if self.hp_search_backend is not None and trial is not None:
            if self.hp_search_backend == HPSearchBackend.OPTUNA:
                run_id = trial.number
            elif self.hp_search_backend == HPSearchBackend.RAY:
                import ray.train

                run_id = ray.train.get_context().get_trial_id()
            elif self.hp_search_backend == HPSearchBackend.SIGOPT:
                run_id = trial.id
            elif self.hp_search_backend == HPSearchBackend.WANDB:
                import wandb

                run_id = wandb.run.id
            run_name = self.hp_name(trial) if self.hp_name is not None else f"run-{run_id}"
            run_dir = os.path.join(self.args.output_dir, run_name)
        else:
            run_dir = self.args.output_dir
        return run_dir

    def _load_from_checkpoint(self, resume_from_checkpoint, model=None):
        if model is None:
            model = self.model

        config_file = os.path.join(resume_from_checkpoint, CONFIG_NAME)
        adapter_weights_file = os.path.join(resume_from_checkpoint, ADAPTER_WEIGHTS_NAME)
        adapter_safe_weights_file = os.path.join(resume_from_checkpoint, ADAPTER_SAFE_WEIGHTS_NAME)
        weights_file = os.path.join(resume_from_checkpoint, WEIGHTS_NAME)
        weights_index_file = os.path.join(resume_from_checkpoint, WEIGHTS_INDEX_NAME)
        safe_weights_file = os.path.join(resume_from_checkpoint, SAFE_WEIGHTS_NAME)
        safe_weights_index_file = os.path.join(resume_from_checkpoint, SAFE_WEIGHTS_INDEX_NAME)
        is_fsdp_ckpt = os.path.isdir(resume_from_checkpoint) and (
            # this checks the FSDP state dict when `SHARDED_STATE_DICT` is used
            any(
                FSDP_MODEL_NAME in folder_name
                for folder_name in os.listdir(resume_from_checkpoint)
                if os.path.isdir(os.path.join(resume_from_checkpoint, folder_name))
            )
            # this checks the FSDP state dict when `FULL_STATE_DICT` is used
            or os.path.isfile(os.path.join(resume_from_checkpoint, f"{FSDP_MODEL_NAME}.bin"))
        )

        if is_fsdp_ckpt and not self.is_fsdp_enabled:
            raise ValueError(f"Checkpoint found at {resume_from_checkpoint} is only supported when using PyTorch FSDP")

        if not (
            any(
                os.path.isfile(f)
                for f in [
                    weights_file,
                    safe_weights_file,
                    weights_index_file,
                    safe_weights_index_file,
                    adapter_weights_file,
                    adapter_safe_weights_file,
                ]
            )
            or is_fsdp_ckpt
        ):
            raise ValueError(f"Can't find a valid checkpoint at {resume_from_checkpoint}")

        logger.info(f"Loading model from {resume_from_checkpoint}.")

        if os.path.isfile(config_file):
            config = PretrainedConfig.from_json_file(config_file)
            checkpoint_version = config.transformers_version
            if checkpoint_version is not None and checkpoint_version != __version__:
                logger.warning(
                    f"You are resuming training from a checkpoint trained with {checkpoint_version} of "
                    f"Transformers but your current version is {__version__}. This is not recommended and could "
                    "yield to errors or unwanted behaviors."
                )

        if os.path.isfile(weights_file) or os.path.isfile(safe_weights_file) or is_fsdp_ckpt:
            weights_only_kwarg = {"weights_only": True} if is_torch_greater_or_equal_than_1_13 else {}
            # If the model is on the GPU, it still works!
            if is_sagemaker_mp_enabled():
                if os.path.isfile(os.path.join(resume_from_checkpoint, "user_content.pt")):
                    # If the 'user_content.pt' file exists, load with the new smp api.
                    # Checkpoint must have been saved with the new smp api.
                    smp.resume_from_checkpoint(
                        path=resume_from_checkpoint, tag=WEIGHTS_NAME, partial=False, load_optimizer=False
                    )
                else:
                    # If the 'user_content.pt' file does NOT exist, load with the old smp api.
                    # Checkpoint must have been saved with the old smp api.
                    if hasattr(self.args, "fp16") and self.args.fp16 is True:
                        logger.warning(
                            "Enabling FP16 and loading from smp < 1.10 checkpoint together is not suppported."
                        )
                    state_dict = torch.load(
                        weights_file,
                        map_location="cpu",
                        **weights_only_kwarg,
                    )
                    # Required for smp to not auto-translate state_dict from hf to smp (is already smp).
                    state_dict["_smp_is_partial"] = False
                    load_result = model.load_state_dict(state_dict, strict=True)
                    # release memory
                    del state_dict
            elif self.is_fsdp_enabled:
                load_fsdp_model(
                    self.accelerator.state.fsdp_plugin,
                    self.accelerator,
                    model,
                    resume_from_checkpoint,
                    **_get_fsdp_ckpt_kwargs(),
                )
            else:
                # We load the model state dict on the CPU to avoid an OOM error.
                if self.args.save_safetensors and os.path.isfile(safe_weights_file):
                    state_dict = safetensors.torch.load_file(safe_weights_file, device="cpu")
                else:
                    state_dict = torch.load(
                        weights_file,
                        map_location="cpu",
                        **weights_only_kwarg,
                    )

                # workaround for FSDP bug https://github.com/pytorch/pytorch/issues/82963
                # which takes *args instead of **kwargs
                load_result = model.load_state_dict(state_dict, False)
                # release memory
                del state_dict
                self._issue_warnings_after_load(load_result)

        # Load adapters following PR # 24096
        elif _is_peft_model(model):
            # If train a model using PEFT & LoRA, assume that adapter have been saved properly.
            if hasattr(model, "active_adapter") and hasattr(model, "load_adapter"):
                if os.path.exists(resume_from_checkpoint):
                    model.load_adapter(resume_from_checkpoint, model.active_adapter, is_trainable=True)
                else:
                    logger.warning(
                        "The intermediate checkpoints of PEFT may not be saved correctly, "
                        f"consider using a custom callback to save {ADAPTER_WEIGHTS_NAME} in corresponding saving folders. "
                        "Check some examples here: https://github.com/huggingface/peft/issues/96"
                    )
            else:
                logger.warning("Could not load adapter model, make sure to have `peft>=0.3.0` installed")
        else:
            # We load the sharded checkpoint
            load_result = load_sharded_checkpoint(
                model, resume_from_checkpoint, strict=is_sagemaker_mp_enabled(), prefer_safe=self.args.save_safetensors
            )
            if not is_sagemaker_mp_enabled():
                self._issue_warnings_after_load(load_result)

    def _load_best_model(self):
        logger.info(f"Loading best model from {self.state.best_model_checkpoint} (score: {self.state.best_metric}).")
        best_model_path = os.path.join(self.state.best_model_checkpoint, WEIGHTS_NAME)
        best_safe_model_path = os.path.join(self.state.best_model_checkpoint, SAFE_WEIGHTS_NAME)
        best_adapter_model_path = os.path.join(self.state.best_model_checkpoint, ADAPTER_WEIGHTS_NAME)
        best_safe_adapter_model_path = os.path.join(self.state.best_model_checkpoint, ADAPTER_SAFE_WEIGHTS_NAME)

        model = self.model_wrapped if is_sagemaker_mp_enabled() else self.model
        if self.is_deepspeed_enabled:
            deepspeed_load_checkpoint(
                self.model_wrapped,
                self.state.best_model_checkpoint,
                load_module_strict=not _is_peft_model(self.model),
            )
        elif self.is_fsdp_enabled:
            load_result = load_fsdp_model(
                self.accelerator.state.fsdp_plugin,
                self.accelerator,
                model,
                self.state.best_model_checkpoint,
                **_get_fsdp_ckpt_kwargs(),
            )
        elif (
            os.path.exists(best_model_path)
            or os.path.exists(best_safe_model_path)
            or os.path.exists(best_adapter_model_path)
            or os.path.exists(best_safe_adapter_model_path)
        ):
            has_been_loaded = True
            weights_only_kwarg = {"weights_only": True} if is_torch_greater_or_equal_than_1_13 else {}
            if is_sagemaker_mp_enabled():
                if os.path.isfile(os.path.join(self.state.best_model_checkpoint, "user_content.pt")):
                    # If the 'user_content.pt' file exists, load with the new smp api.
                    # Checkpoint must have been saved with the new smp api.
                    smp.resume_from_checkpoint(
                        path=self.state.best_model_checkpoint,
                        tag=WEIGHTS_NAME,
                        partial=False,
                        load_optimizer=False,
                    )
                else:
                    # If the 'user_content.pt' file does NOT exist, load with the old smp api.
                    # Checkpoint must have been saved with the old smp api.
                    if self.args.save_safetensors and os.path.isfile(best_safe_model_path):
                        state_dict = safetensors.torch.load_file(best_safe_model_path, device="cpu")
                    else:
                        state_dict = torch.load(
                            best_model_path,
                            map_location="cpu",
                            **weights_only_kwarg,
                        )

                    state_dict["_smp_is_partial"] = False
                    load_result = model.load_state_dict(state_dict, strict=True)
            else:
                if _is_peft_model(model):
                    # If train a model using PEFT & LoRA, assume that adapter have been saved properly.
                    if hasattr(model, "active_adapter") and hasattr(model, "load_adapter"):
                        if os.path.exists(best_adapter_model_path) or os.path.exists(best_safe_adapter_model_path):
                            model.load_adapter(self.state.best_model_checkpoint, model.active_adapter)
                            # Load_adapter has no return value present, modify it when appropriate.
                            from torch.nn.modules.module import _IncompatibleKeys

                            load_result = _IncompatibleKeys([], [])
                        else:
                            logger.warning(
                                "The intermediate checkpoints of PEFT may not be saved correctly, "
                                f"consider using a custom callback to save {ADAPTER_WEIGHTS_NAME} in corresponding saving folders. "
                                "Check some examples here: https://github.com/huggingface/peft/issues/96"
                            )
                            has_been_loaded = False
                    else:
                        logger.warning("Could not load adapter model, make sure to have `peft>=0.3.0` installed")
                        has_been_loaded = False
                else:
                    # We load the model state dict on the CPU to avoid an OOM error.
                    if self.args.save_safetensors and os.path.isfile(best_safe_model_path):
                        state_dict = safetensors.torch.load_file(best_safe_model_path, device="cpu")
                    else:
                        state_dict = torch.load(
                            best_model_path,
                            map_location="cpu",
                            **weights_only_kwarg,
                        )

                    # If the model is on the GPU, it still works!
                    # workaround for FSDP bug https://github.com/pytorch/pytorch/issues/82963
                    # which takes *args instead of **kwargs
                    load_result = model.load_state_dict(state_dict, False)
                if not is_sagemaker_mp_enabled() and has_been_loaded:
                    self._issue_warnings_after_load(load_result)
        elif os.path.exists(os.path.join(self.state.best_model_checkpoint, SAFE_WEIGHTS_INDEX_NAME)) or os.path.exists(
            os.path.join(self.state.best_model_checkpoint, WEIGHTS_INDEX_NAME)
        ):
            load_result = load_sharded_checkpoint(
                model, self.state.best_model_checkpoint, strict=is_sagemaker_mp_enabled()
            )
            if not is_sagemaker_mp_enabled():
                self._issue_warnings_after_load(load_result)
        else:
            logger.warning(
                f"Could not locate the best model at {best_model_path}, if you are running a distributed training "
                "on multiple nodes, you should activate `--save_on_each_node`."
            )

    def _issue_warnings_after_load(self, load_result):
        if len(load_result.missing_keys) != 0:
            if self.model._keys_to_ignore_on_save is not None and set(load_result.missing_keys) == set(
                self.model._keys_to_ignore_on_save
            ):
                self.model.tie_weights()
            else:
                logger.warning(f"There were missing keys in the checkpoint model loaded: {load_result.missing_keys}.")
        if len(load_result.unexpected_keys) != 0:
            logger.warning(
                f"There were unexpected keys in the checkpoint model loaded: {load_result.unexpected_keys}."
            )

    def _maybe_log_save_evaluate(self, tr_loss, grad_norm, model, trial, epoch, ignore_keys_for_eval):
        if self.control.should_log and self.state.global_step > self._globalstep_last_logged:
            if is_torch_xla_available():
                xm.mark_step()

            logs: Dict[str, float] = {}

            # all_gather + mean() to get average loss over all processes
            tr_loss_scalar = self._nested_gather(tr_loss).mean().item()

            # reset tr_loss to zero
            tr_loss -= tr_loss

            logs["loss"] = round(tr_loss_scalar / (self.state.global_step - self._globalstep_last_logged), 4)
            if grad_norm is not None:
                logs["grad_norm"] = grad_norm.detach().item() if isinstance(grad_norm, torch.Tensor) else grad_norm
            logs["learning_rate"] = self._get_learning_rate()

            self._total_loss_scalar += tr_loss_scalar
            self._globalstep_last_logged = self.state.global_step
            self.store_flos()

            self.log(logs)

        metrics = None
        if self.control.should_evaluate:
            metrics = self.evaluate(ignore_keys=ignore_keys_for_eval)
            self._report_to_hp_search(trial, self.state.global_step, metrics)

            # Run delayed LR scheduler now that metrics are populated
            if isinstance(self.lr_scheduler, torch.optim.lr_scheduler.ReduceLROnPlateau):
                metric_to_check = self.args.metric_for_best_model
                if not metric_to_check.startswith("eval_"):
                    metric_to_check = f"eval_{metric_to_check}"
                self.lr_scheduler.step(metrics[metric_to_check])

        if self.control.should_save:
            self._save_checkpoint(model, trial, metrics=metrics)
            self.control = self.callback_handler.on_save(self.args, self.state, self.control)

    def _load_rng_state(self, checkpoint):
        # Load RNG states from `checkpoint`
        if checkpoint is None:
            return

        if self.args.world_size > 1:
            process_index = self.args.process_index
            rng_file = os.path.join(checkpoint, f"rng_state_{process_index}.pth")
            if not os.path.isfile(rng_file):
                logger.info(
                    f"Didn't find an RNG file for process {process_index}, if you are resuming a training that "
                    "wasn't launched in a distributed fashion, reproducibility is not guaranteed."
                )
                return
        else:
            rng_file = os.path.join(checkpoint, "rng_state.pth")
            if not os.path.isfile(rng_file):
                logger.info(
                    "Didn't find an RNG file, if you are resuming a training that was launched in a distributed "
                    "fashion, reproducibility is not guaranteed."
                )
                return

        checkpoint_rng_state = torch.load(rng_file)
        random.setstate(checkpoint_rng_state["python"])
        np.random.set_state(checkpoint_rng_state["numpy"])
        torch.random.set_rng_state(checkpoint_rng_state["cpu"])
        if torch.cuda.is_available():
            if self.args.parallel_mode == ParallelMode.DISTRIBUTED:
                torch.cuda.random.set_rng_state_all(checkpoint_rng_state["cuda"])
            else:
                try:
                    torch.cuda.random.set_rng_state(checkpoint_rng_state["cuda"])
                except Exception as e:
                    logger.info(
                        f"Didn't manage to set back the RNG states of the GPU because of the following error:\n {e}"
                        "\nThis won't yield the same results as if the training had not been interrupted."
                    )
        if is_torch_xla_available():
            xm.set_rng_state(checkpoint_rng_state["xla"])
        if is_torch_npu_available():
            if self.args.parallel_mode == ParallelMode.DISTRIBUTED:
                torch.npu.random.set_rng_state_all(checkpoint_rng_state["npu"])
            else:
                try:
                    torch.npu.random.set_rng_state(checkpoint_rng_state["npu"])
                except Exception as e:
                    logger.info(
                        f"Didn't manage to set back the RNG states of the NPU because of the following error:\n {e}"
                        "\nThis won't yield the same results as if the training had not been interrupted."
                    )
        if is_torch_mlu_available():
            if self.args.parallel_mode == ParallelMode.DISTRIBUTED:
                torch.mlu.random.set_rng_state_all(checkpoint_rng_state["mlu"])
            else:
                try:
                    torch.mlu.random.set_rng_state(checkpoint_rng_state["mlu"])
                except Exception as e:
                    logger.info(
                        f"Didn't manage to set back the RNG states of the MLU because of the following error:\n {e}"
                        "\nThis won't yield the same results as if the training had not been interrupted."
                    )

    def _save_checkpoint(self, model, trial, metrics=None):
        # In all cases, including ddp/dp/deepspeed, self.model is always a reference to the model we
        # want to save except FullyShardedDDP.
        # assert unwrap_model(model) is self.model, "internal model should be a reference to self.model"

        # Save model checkpoint
        checkpoint_folder = f"{PREFIX_CHECKPOINT_DIR}-{self.state.global_step}"

        if self.hp_search_backend is None and trial is None:
            self.store_flos()

        run_dir = self._get_output_dir(trial=trial)
        output_dir = os.path.join(run_dir, checkpoint_folder)
        self.save_model(output_dir, _internal_call=True)

        if not self.args.save_only_model:
            # Save optimizer and scheduler
            self._save_optimizer_and_scheduler(output_dir)
            # Save RNG state
            self._save_rng_state(output_dir)

        # Determine the new best metric / best model checkpoint
        if metrics is not None and self.args.metric_for_best_model is not None:
            metric_to_check = self.args.metric_for_best_model
            if not metric_to_check.startswith("eval_"):
                metric_to_check = f"eval_{metric_to_check}"
            metric_value = metrics[metric_to_check]

            operator = np.greater if self.args.greater_is_better else np.less
            if (
                self.state.best_metric is None
                or self.state.best_model_checkpoint is None
                or operator(metric_value, self.state.best_metric)
            ):
                self.state.best_metric = metric_value
                self.state.best_model_checkpoint = output_dir

        # Save the Trainer state
        if self.args.should_save:
            # Update the `TrainerControl` state to where we are currently
            self.state.stateful_callbacks["TrainerControl"] = self.control.state()
            self.state.save_to_json(os.path.join(output_dir, TRAINER_STATE_NAME))

        if self.args.push_to_hub:
            self._push_from_checkpoint(output_dir)

        # Maybe delete some older checkpoints.
        if self.args.should_save:
            # Solely rely on numerical checkpoint id for rotation.
            # mtime is not reliable especially on some fuse fs in cloud environments.
            self._rotate_checkpoints(use_mtime=False, output_dir=run_dir)

    def _save_rng_state(self, output_dir):
        # Save RNG state in non-distributed training
        rng_states = {
            "python": random.getstate(),
            "numpy": np.random.get_state(),
            "cpu": torch.random.get_rng_state(),
        }
        if torch.cuda.is_available():
            if self.args.parallel_mode == ParallelMode.DISTRIBUTED:
                # In non distributed, we save the global CUDA RNG state (will take care of DataParallel)
                rng_states["cuda"] = torch.cuda.random.get_rng_state_all()
            else:
                rng_states["cuda"] = torch.cuda.random.get_rng_state()

        if is_torch_xla_available():
            rng_states["xla"] = xm.get_rng_state()

        if is_torch_npu_available():
            if self.args.parallel_mode == ParallelMode.DISTRIBUTED:
                rng_states["npu"] = torch.npu.random.get_rng_state_all()
            else:
                rng_states["npu"] = torch.npu.random.get_rng_state()

        if is_torch_mlu_available():
            if self.args.parallel_mode == ParallelMode.DISTRIBUTED:
                rng_states["mlu"] = torch.mlu.random.get_rng_state_all()
            else:
                rng_states["mlu"] = torch.mlu.random.get_rng_state()

        # A process can arrive here before the process 0 has a chance to save the model, in which case output_dir may
        # not yet exist.
        os.makedirs(output_dir, exist_ok=True)

        if self.args.world_size <= 1:
            torch.save(rng_states, os.path.join(output_dir, "rng_state.pth"))
        else:
            torch.save(rng_states, os.path.join(output_dir, f"rng_state_{self.args.process_index}.pth"))

    def _save_optimizer_and_scheduler(self, output_dir):
        if is_torch_xla_available():
            xm.rendezvous("saving_optimizer_states")
            xm.save(self.optimizer.state_dict(), os.path.join(output_dir, OPTIMIZER_NAME))
            with warnings.catch_warnings(record=True) as caught_warnings:
                xm.save(self.lr_scheduler.state_dict(), os.path.join(output_dir, SCHEDULER_NAME))
                reissue_pt_warnings(caught_warnings)
        elif is_sagemaker_mp_enabled():
            opt_state_dict = self.optimizer.local_state_dict(gather_if_shard=False)
            smp.barrier()
            if smp.rdp_rank() == 0 or smp.state.cfg.shard_optimizer_state:
                smp.save(
                    opt_state_dict,
                    os.path.join(output_dir, OPTIMIZER_NAME),
                    partial=True,
                    v3=smp.state.cfg.shard_optimizer_state,
                )
        elif self.is_deepspeed_enabled:
            # under zero3 model file itself doesn't get saved since it's bogus! Unless deepspeed
            # config `stage3_gather_16bit_weights_on_model_save` is True
            accept_exclude_frozen_parameters = "exclude_frozen_parameters" in set(
                inspect.signature(self.model_wrapped.save_checkpoint).parameters.keys()
            )
            if accept_exclude_frozen_parameters and _is_peft_model(self.model):
                self.model_wrapped.save_checkpoint(output_dir, exclude_frozen_parameters=True)
            else:
                self.model_wrapped.save_checkpoint(output_dir)
        elif self.is_fsdp_enabled:
            # save fsdp specific ckpt for resuming from ckpt
            save_fsdp_model(
                self.accelerator.state.fsdp_plugin, self.accelerator, self.model, output_dir, **_get_fsdp_ckpt_kwargs()
            )
            save_fsdp_optimizer(
                self.accelerator.state.fsdp_plugin, self.accelerator, self.optimizer, self.model, output_dir
            )
        elif self.args.should_save:
            # deepspeed.save_checkpoint above saves model/optim/sched
            torch.save(self.optimizer.state_dict(), os.path.join(output_dir, OPTIMIZER_NAME))

        # Save SCHEDULER & SCALER
        is_deepspeed_custom_scheduler = self.is_deepspeed_enabled and not isinstance(
            self.lr_scheduler, DeepSpeedSchedulerWrapper
        )
        if (
            self.args.should_save
            and (not self.is_deepspeed_enabled or is_deepspeed_custom_scheduler)
            and not is_torch_xla_available()
        ):
            with warnings.catch_warnings(record=True) as caught_warnings:
                torch.save(self.lr_scheduler.state_dict(), os.path.join(output_dir, SCHEDULER_NAME))
            reissue_pt_warnings(caught_warnings)

    def _load_optimizer_and_scheduler(self, checkpoint):
        """If optimizer and scheduler states exist, load them."""
        if checkpoint is None:
            return

        if self.is_deepspeed_enabled:
            # deepspeed loads optimizer/lr_scheduler together with the model in deepspeed_init
            if not isinstance(self.lr_scheduler, DeepSpeedSchedulerWrapper):
                with warnings.catch_warnings(record=True) as caught_warnings:
                    self.lr_scheduler.load_state_dict(torch.load(os.path.join(checkpoint, SCHEDULER_NAME)))
                reissue_pt_warnings(caught_warnings)
            return

        checkpoint_file_exists = (
            glob.glob(os.path.join(checkpoint, OPTIMIZER_NAME) + "_*")
            if is_sagemaker_mp_enabled()
            else (
                os.path.isfile(os.path.join(checkpoint, OPTIMIZER_NAME))
                or os.path.isfile(os.path.join(checkpoint, OPTIMIZER_NAME_BIN))
                or (
                    os.path.isdir(checkpoint)
                    and any(
                        OPTIMIZER_NAME_BIN.split(".")[0] in folder_name
                        for folder_name in os.listdir(checkpoint)
                        if os.path.isdir(os.path.join(checkpoint, folder_name))
                    )
                )
            )
        )
        if checkpoint_file_exists and os.path.isfile(os.path.join(checkpoint, SCHEDULER_NAME)):
            # Load in optimizer and scheduler states
            if is_torch_xla_available():
                # On TPU we have to take some extra precautions to properly load the states on the right device.
                optimizer_state = torch.load(os.path.join(checkpoint, OPTIMIZER_NAME), map_location="cpu")
                with warnings.catch_warnings(record=True) as caught_warnings:
                    lr_scheduler_state = torch.load(os.path.join(checkpoint, SCHEDULER_NAME), map_location="cpu")
                reissue_pt_warnings(caught_warnings)

                xm.send_cpu_data_to_device(optimizer_state, self.args.device)
                xm.send_cpu_data_to_device(lr_scheduler_state, self.args.device)

                self.optimizer.load_state_dict(optimizer_state)
                self.lr_scheduler.load_state_dict(lr_scheduler_state)
            else:
                if is_sagemaker_mp_enabled():
                    if os.path.isfile(os.path.join(checkpoint, "user_content.pt")):
                        # Optimizer checkpoint was saved with smp >= 1.10
                        def opt_load_hook(mod, opt):
                            opt.load_state_dict(smp.load(os.path.join(checkpoint, OPTIMIZER_NAME), partial=True))

                    else:
                        # Optimizer checkpoint was saved with smp < 1.10
                        def opt_load_hook(mod, opt):
                            if IS_SAGEMAKER_MP_POST_1_10:
                                opt.load_state_dict(
                                    smp.load(os.path.join(checkpoint, OPTIMIZER_NAME), partial=True, back_compat=True)
                                )
                            else:
                                opt.load_state_dict(smp.load(os.path.join(checkpoint, OPTIMIZER_NAME), partial=True))

                    self.model_wrapped.register_post_step_hook(opt_load_hook)
                else:
                    # We use the CPU when training on one GPU to avoid OOM for GPU RAM when training big models.
                    # In distributed training however, we load directly on each GPU and risk the GPU OOM as it's more
                    # likely to get OOM on CPU (since we load num_gpu times the optimizer state
                    map_location = self.args.device if self.args.world_size > 1 else "cpu"
                    if self.is_fsdp_enabled:
                        load_fsdp_optimizer(
                            self.accelerator.state.fsdp_plugin,
                            self.accelerator,
                            self.optimizer,
                            self.model,
                            checkpoint,
                            **_get_fsdp_ckpt_kwargs(),
                        )
                    else:
                        self.optimizer.load_state_dict(
                            torch.load(os.path.join(checkpoint, OPTIMIZER_NAME), map_location=map_location)
                        )
                with warnings.catch_warnings(record=True) as caught_warnings:
                    self.lr_scheduler.load_state_dict(torch.load(os.path.join(checkpoint, SCHEDULER_NAME)))
                reissue_pt_warnings(caught_warnings)

    def _load_callback_state(self):
        """If callback states exist and were passed in, restore their states if enabled"""
        if not self.args.restore_callback_states_from_checkpoint:
            return
        # Callback states are stored in stateful_callbacks
        not_found = []
        new_callbacks = []
        original_callbacks = self.callback_handler.callbacks + [self.control]
        for stored_callback, data in self.state.stateful_callbacks.items():
            if not isinstance(data, list):
                data = [data]
            if any(callback.__class__.__name__ == stored_callback for callback in original_callbacks):
                # We can load/restore from multiple callbacks of the same type.
                duplicates = [
                    callback for callback in original_callbacks if callback.__class__.__name__ == stored_callback
                ]
                for callback, callback_data in zip(duplicates, data):
                    args = callback_data.get("args", {})
                    attributes = callback_data.get("attributes", {})
                    new_callback = type(callback)(**args)
                    for attribute, value in attributes.items():
                        setattr(new_callback, attribute, value)
                    if isinstance(callback, TrainerControl):
                        # Specifically for restoring the `control` state
                        self.control = new_callback
                    else:
                        new_callbacks.append(new_callback)
                    # We remove the existing callback and add it to the list of new callbacks
                    self.callback_handler.remove_callback(type(new_callback))
                logger.info("Continuing training from checkpoint, restoring any callbacks that were passed in")
            else:
                not_found.append(stored_callback)
        if len(not_found) > 0:
            logger.warning(
                f"Checkpoint included callbacks not included in current configuration. Ignoring. ({', '.join(not_found)})"
            )
        for callback in new_callbacks:
            self.callback_handler.add_callback(callback)

    def hyperparameter_search(
        self,
        hp_space: Optional[Callable[["optuna.Trial"], Dict[str, float]]] = None,
        compute_objective: Optional[Callable[[Dict[str, float]], float]] = None,
        n_trials: int = 20,
        direction: Union[str, List[str]] = "minimize",
        backend: Optional[Union["str", HPSearchBackend]] = None,
        hp_name: Optional[Callable[["optuna.Trial"], str]] = None,
        **kwargs,
    ) -> Union[BestRun, List[BestRun]]:
        """
        Launch an hyperparameter search using `optuna` or `Ray Tune` or `SigOpt`. The optimized quantity is determined
        by `compute_objective`, which defaults to a function returning the evaluation loss when no metric is provided,
        the sum of all metrics otherwise.

        <Tip warning={true}>

        To use this method, you need to have provided a `model_init` when initializing your [`Trainer`]: we need to
        reinitialize the model at each new run. This is incompatible with the `optimizers` argument, so you need to
        subclass [`Trainer`] and override the method [`~Trainer.create_optimizer_and_scheduler`] for custom
        optimizer/scheduler.

        </Tip>

        Args:
            hp_space (`Callable[["optuna.Trial"], Dict[str, float]]`, *optional*):
                A function that defines the hyperparameter search space. Will default to
                [`~trainer_utils.default_hp_space_optuna`] or [`~trainer_utils.default_hp_space_ray`] or
                [`~trainer_utils.default_hp_space_sigopt`] depending on your backend.
            compute_objective (`Callable[[Dict[str, float]], float]`, *optional*):
                A function computing the objective to minimize or maximize from the metrics returned by the `evaluate`
                method. Will default to [`~trainer_utils.default_compute_objective`].
            n_trials (`int`, *optional*, defaults to 100):
                The number of trial runs to test.
            direction (`str` or `List[str]`, *optional*, defaults to `"minimize"`):
                If it's single objective optimization, direction is `str`, can be `"minimize"` or `"maximize"`, you
                should pick `"minimize"` when optimizing the validation loss, `"maximize"` when optimizing one or
                several metrics. If it's multi objectives optimization, direction is `List[str]`, can be List of
                `"minimize"` and `"maximize"`, you should pick `"minimize"` when optimizing the validation loss,
                `"maximize"` when optimizing one or several metrics.
            backend (`str` or [`~training_utils.HPSearchBackend`], *optional*):
                The backend to use for hyperparameter search. Will default to optuna or Ray Tune or SigOpt, depending
                on which one is installed. If all are installed, will default to optuna.
            hp_name (`Callable[["optuna.Trial"], str]]`, *optional*):
                A function that defines the trial/run name. Will default to None.
            kwargs (`Dict[str, Any]`, *optional*):
                Additional keyword arguments passed along to `optuna.create_study` or `ray.tune.run`. For more
                information see:

                - the documentation of
                  [optuna.create_study](https://optuna.readthedocs.io/en/stable/reference/generated/optuna.study.create_study.html)
                - the documentation of [tune.run](https://docs.ray.io/en/latest/tune/api_docs/execution.html#tune-run)
                - the documentation of [sigopt](https://app.sigopt.com/docs/endpoints/experiments/create)

        Returns:
            [`trainer_utils.BestRun` or `List[trainer_utils.BestRun]`]: All the information about the best run or best
            runs for multi-objective optimization. Experiment summary can be found in `run_summary` attribute for Ray
            backend.
        """
        if backend is None:
            backend = default_hp_search_backend()
        backend = HPSearchBackend(backend)
        backend_obj = ALL_HYPERPARAMETER_SEARCH_BACKENDS[backend]()
        backend_obj.ensure_available()
        self.hp_search_backend = backend
        if self.model_init is None:
            raise RuntimeError(
                "To use hyperparameter search, you need to pass your model through a model_init function."
            )

        self.hp_space = backend_obj.default_hp_space if hp_space is None else hp_space
        self.hp_name = hp_name
        self.compute_objective = default_compute_objective if compute_objective is None else compute_objective

        best_run = backend_obj.run(self, n_trials, direction, **kwargs)

        self.hp_search_backend = None
        return best_run

    def log(self, logs: Dict[str, float]) -> None:
        """
        Log `logs` on the various objects watching training.

        Subclass and override this method to inject custom behavior.

        Args:
            logs (`Dict[str, float]`):
                The values to log.
        """
        if self.state.epoch is not None:
            logs["epoch"] = self.state.epoch
        if self.args.include_num_input_tokens_seen:
            logs["num_input_tokens_seen"] = self.state.num_input_tokens_seen

        output = {**logs, **{"step": self.state.global_step}}
        self.state.log_history.append(output)
        self.control = self.callback_handler.on_log(self.args, self.state, self.control, logs)

    def _prepare_input(self, data: Union[torch.Tensor, Any]) -> Union[torch.Tensor, Any]:
        """
        Prepares one `data` before feeding it to the model, be it a tensor or a nested list/dictionary of tensors.
        """
        if isinstance(data, Mapping):
            return type(data)({k: self._prepare_input(v) for k, v in data.items()})
        elif isinstance(data, (tuple, list)):
            return type(data)(self._prepare_input(v) for v in data)
        elif isinstance(data, torch.Tensor):
            kwargs = {"device": self.args.device}
            if self.is_deepspeed_enabled and (torch.is_floating_point(data) or torch.is_complex(data)):
                # NLP models inputs are int/uint and those get adjusted to the right dtype of the
                # embedding. Other models such as wav2vec2's inputs are already float and thus
                # may need special handling to match the dtypes of the model
                kwargs.update({"dtype": self.accelerator.state.deepspeed_plugin.hf_ds_config.dtype()})
            return data.to(**kwargs)
        return data

    def _prepare_inputs(self, inputs: Dict[str, Union[torch.Tensor, Any]]) -> Dict[str, Union[torch.Tensor, Any]]:
        """
        Prepare `inputs` before feeding them to the model, converting them to tensors if they are not already and
        handling potential state.
        """
        inputs = self._prepare_input(inputs)
        if len(inputs) == 0:
            raise ValueError(
                "The batch received was empty, your model won't be able to train on it. Double-check that your "
                f"training dataset contains keys expected by the model: {','.join(self._signature_columns)}."
            )
        if self.args.past_index >= 0 and self._past is not None:
            inputs["mems"] = self._past

        return inputs

    def compute_loss_context_manager(self):
        """
        A helper wrapper to group together context managers.
        """
        return self.autocast_smart_context_manager()

    def autocast_smart_context_manager(self, cache_enabled: Optional[bool] = True):
        """
        A helper wrapper that creates an appropriate context manager for `autocast` while feeding it the desired
        arguments, depending on the situation.
        """
        if self.use_cpu_amp:
            ctx_manager = torch.cpu.amp.autocast(cache_enabled=cache_enabled, dtype=self.amp_dtype)
        else:
            ctx_manager = contextlib.nullcontext()

        return ctx_manager

    def training_step(self, model: nn.Module, inputs: Dict[str, Union[torch.Tensor, Any]]) -> torch.Tensor:
        """
        Perform a training step on a batch of inputs.

        Subclass and override to inject custom behavior.

        Args:
            model (`nn.Module`):
                The model to train.
            inputs (`Dict[str, Union[torch.Tensor, Any]]`):
                The inputs and targets of the model.

                The dictionary will be unpacked before being fed to the model. Most models expect the targets under the
                argument `labels`. Check your model's documentation for all accepted arguments.

        Return:
            `torch.Tensor`: The tensor with training loss on this batch.
        """
        model.train()
        inputs = self._prepare_inputs(inputs)

        if is_sagemaker_mp_enabled():
            loss_mb = smp_forward_backward(model, inputs, self.args.gradient_accumulation_steps)
            return loss_mb.reduce_mean().detach().to(self.args.device)

        with self.compute_loss_context_manager():
            loss = self.compute_loss(model, inputs)

        del inputs
        torch.cuda.empty_cache()

        if self.args.n_gpu > 1:
            loss = loss.mean()  # mean() to average on multi-gpu parallel training

        if self.use_apex:
            with amp.scale_loss(loss, self.optimizer) as scaled_loss:
                scaled_loss.backward()
        else:
            self.accelerator.backward(loss)

        return loss.detach() / self.args.gradient_accumulation_steps

    def compute_loss(self, model, inputs, return_outputs=False):
        """
        How the loss is computed by Trainer. By default, all models return the loss in the first element.

        Subclass and override for custom behavior.
        """
        if self.label_smoother is not None and "labels" in inputs:
            labels = inputs.pop("labels")
        else:
            labels = None
        outputs = model(**inputs)
        # Save past state if it exists
        # TODO: this needs to be fixed and made cleaner later.
        if self.args.past_index >= 0:
            self._past = outputs[self.args.past_index]

        if labels is not None:
            unwrapped_model = self.accelerator.unwrap_model(model)
            if _is_peft_model(unwrapped_model):
                model_name = unwrapped_model.base_model.model._get_name()
            else:
                model_name = unwrapped_model._get_name()
            if model_name in MODEL_FOR_CAUSAL_LM_MAPPING_NAMES.values():
                loss = self.label_smoother(outputs, labels, shift_labels=True)
            else:
                loss = self.label_smoother(outputs, labels)
        else:
            if isinstance(outputs, dict) and "loss" not in outputs:
                raise ValueError(
                    "The model did not return a loss from the inputs, only the following keys: "
                    f"{','.join(outputs.keys())}. For reference, the inputs it received are {','.join(inputs.keys())}."
                )
            # We don't use .loss here since the model may return tuples instead of ModelOutput.
            loss = outputs["loss"] if isinstance(outputs, dict) else outputs[0]

        return (loss, outputs) if return_outputs else loss

    def is_local_process_zero(self) -> bool:
        """
        Whether or not this process is the local (e.g., on one machine if training in a distributed fashion on several
        machines) main process.
        """
        return self.args.local_process_index == 0

    def is_world_process_zero(self) -> bool:
        """
        Whether or not this process is the global main process (when training in a distributed fashion on several
        machines, this is only going to be `True` for one process).
        """
        # Special case for SageMaker ModelParallel since there process_index is dp_process_index, not the global
        # process index.
        if is_sagemaker_mp_enabled():
            return smp.rank() == 0
        else:
            return self.args.process_index == 0

    def save_model(self, output_dir: Optional[str] = None, _internal_call: bool = False):
        """
        Will save the model, so you can reload it using `from_pretrained()`.

        Will only save from the main process.
        """

        if output_dir is None:
            output_dir = self.args.output_dir

        if is_torch_xla_available():
            self._save_tpu(output_dir)
        elif is_sagemaker_mp_enabled():
            # Calling the state_dict needs to be done on the wrapped model and on all processes.
            os.makedirs(output_dir, exist_ok=True)
            state_dict = self.model_wrapped.state_dict()
            if self.args.should_save:
                self._save(output_dir, state_dict=state_dict)
            if IS_SAGEMAKER_MP_POST_1_10:
                # 'user_content.pt' indicates model state_dict saved with smp >= 1.10
                Path(os.path.join(output_dir, "user_content.pt")).touch()
        elif self.is_fsdp_enabled:
            if ("FULL_STATE_DICT" in str(self.accelerator.state.fsdp_plugin.state_dict_type)) and (
                version.parse(accelerate_version) > version.parse("0.24.1")
            ):
                state_dict = self.accelerator.get_state_dict(self.model)
                if self.args.should_save:
                    self._save(output_dir, state_dict=state_dict)
        elif self.is_deepspeed_enabled:
            try:
                state_dict = self.accelerator.get_state_dict(self.deepspeed)
                if self.args.should_save:
                    self._save(output_dir, state_dict=state_dict)
            except ValueError:
                logger.warning(
                    " stage3_gather_16bit_weights_on_model_save=false. Saving the full checkpoint instead, use"
                    " zero_to_fp32.py to recover weights"
                )
                if self.args.should_save:
                    self._save(output_dir, state_dict={})
                # remove the dummy state_dict
                remove_dummy_checkpoint(self.args.should_save, output_dir, [WEIGHTS_NAME, SAFE_WEIGHTS_NAME])
                self.model_wrapped.save_checkpoint(output_dir)

        elif self.args.should_save:
            self._save(output_dir)

        # Push to the Hub when `save_model` is called by the user.
        if self.args.push_to_hub and not _internal_call:
            self.push_to_hub(commit_message="Model save")

    def _save_tpu(self, output_dir: Optional[str] = None):
        output_dir = output_dir if output_dir is not None else self.args.output_dir

        logger.info(f"Saving model checkpoint to {output_dir}")
        model = self.model
        xm.mark_step()
        if self.args.save_safetensors:
            model.to("cpu")

        if xm.is_master_ordinal():
            os.makedirs(output_dir, exist_ok=True)
            torch.save(self.args, os.path.join(output_dir, TRAINING_ARGS_NAME))

        # Save a trained model and configuration using `save_pretrained()`.
        # They can then be reloaded using `from_pretrained()`
        supported_classes = (PushToHubMixin,)
        xm.rendezvous("saving_checkpoint")
        if not isinstance(model, supported_classes):
            if isinstance(self.accelerator.unwrap_model(model), supported_classes):
                self.accelerator.unwrap_model(model).save_pretrained(
                    output_dir,
                    is_main_process=self.args.should_save,
                    state_dict=model.state_dict(),
                    save_function=xm.save,
                    safe_serialization=self.args.save_safetensors,
                )
            else:
                logger.info("Trainer.model is not a `PreTrainedModel`, only saving its state dict.")
                state_dict = model.state_dict()
                xm.save(state_dict, os.path.join(output_dir, WEIGHTS_NAME))
        else:
            model.save_pretrained(
                output_dir,
                is_main_process=self.args.should_save,
                save_function=xm.save,
                safe_serialization=self.args.save_safetensors,
            )
        if self.tokenizer is not None and self.args.should_save:
            self.tokenizer.save_pretrained(output_dir)

        # We moved the model from TPU -> CPU for saving the weights.
        # Now we should move it back to subsequent compute still works.
        if self.args.save_safetensors:
            model.to(self.args.device)

    def _save(self, output_dir: Optional[str] = None, state_dict=None):
        # If we are executing this function, we are the process zero, so we don't check for that.
        output_dir = output_dir if output_dir is not None else self.args.output_dir
        os.makedirs(output_dir, exist_ok=True)
        logger.info(f"Saving model checkpoint to {output_dir}")

        supported_classes = (PreTrainedModel,) if not is_peft_available() else (PreTrainedModel, PeftModel)
        # Save a trained model and configuration using `save_pretrained()`.
        # They can then be reloaded using `from_pretrained()`
        if not isinstance(self.model, supported_classes):
            if state_dict is None:
                state_dict = self.model.state_dict()

            if isinstance(self.accelerator.unwrap_model(self.model), supported_classes):
                self.accelerator.unwrap_model(self.model).save_pretrained(
                    output_dir, state_dict=state_dict, safe_serialization=self.args.save_safetensors
                )
            else:
                logger.info("Trainer.model is not a `PreTrainedModel`, only saving its state dict.")
                if self.args.save_safetensors:
                    safetensors.torch.save_file(
                        state_dict, os.path.join(output_dir, SAFE_WEIGHTS_NAME), metadata={"format": "pt"}
                    )
                else:
                    torch.save(state_dict, os.path.join(output_dir, WEIGHTS_NAME))
        else:
            self.model.save_pretrained(
                output_dir, state_dict=state_dict, safe_serialization=self.args.save_safetensors
            )

        if self.tokenizer is not None:
            self.tokenizer.save_pretrained(output_dir)

        # Good practice: save your training arguments together with the trained model
        torch.save(self.args, os.path.join(output_dir, TRAINING_ARGS_NAME))

    def store_flos(self):
        # Storing the number of floating-point operations that went into the model
        if self.args.parallel_mode == ParallelMode.DISTRIBUTED:
            self.state.total_flos += (
                distributed_broadcast_scalars([self.current_flos], device=self.args.device).sum().item()
            )
            self.current_flos = 0
        else:
            self.state.total_flos += self.current_flos
            self.current_flos = 0

    def _sorted_checkpoints(
        self, output_dir=None, checkpoint_prefix=PREFIX_CHECKPOINT_DIR, use_mtime=False
    ) -> List[str]:
        ordering_and_checkpoint_path = []

        glob_checkpoints = [str(x) for x in Path(output_dir).glob(f"{checkpoint_prefix}-*") if os.path.isdir(x)]

        for path in glob_checkpoints:
            if use_mtime:
                ordering_and_checkpoint_path.append((os.path.getmtime(path), path))
            else:
                regex_match = re.match(f".*{checkpoint_prefix}-([0-9]+)", path)
                if regex_match is not None and regex_match.groups() is not None:
                    ordering_and_checkpoint_path.append((int(regex_match.groups()[0]), path))

        checkpoints_sorted = sorted(ordering_and_checkpoint_path)
        checkpoints_sorted = [checkpoint[1] for checkpoint in checkpoints_sorted]
        # Make sure we don't delete the best model.
        if (
            self.state.best_model_checkpoint is not None
            and str(Path(self.state.best_model_checkpoint)) in checkpoints_sorted
        ):
            best_model_index = checkpoints_sorted.index(str(Path(self.state.best_model_checkpoint)))
            for i in range(best_model_index, len(checkpoints_sorted) - 2):
                checkpoints_sorted[i], checkpoints_sorted[i + 1] = checkpoints_sorted[i + 1], checkpoints_sorted[i]
        return checkpoints_sorted

    def _rotate_checkpoints(self, use_mtime=False, output_dir=None) -> None:
        if self.args.save_total_limit is None or self.args.save_total_limit <= 0:
            return

        # Check if we should delete older checkpoint(s)
        checkpoints_sorted = self._sorted_checkpoints(use_mtime=use_mtime, output_dir=output_dir)
        if len(checkpoints_sorted) <= self.args.save_total_limit:
            return

        # If save_total_limit=1 with load_best_model_at_end=True, we could end up deleting the last checkpoint, which
        # we don't do to allow resuming.
        save_total_limit = self.args.save_total_limit
        if (
            self.state.best_model_checkpoint is not None
            and self.args.save_total_limit == 1
            and checkpoints_sorted[-1] != self.state.best_model_checkpoint
        ):
            save_total_limit = 2

        number_of_checkpoints_to_delete = max(0, len(checkpoints_sorted) - save_total_limit)
        checkpoints_to_be_deleted = checkpoints_sorted[:number_of_checkpoints_to_delete]
        for checkpoint in checkpoints_to_be_deleted:
            logger.info(f"Deleting older checkpoint [{checkpoint}] due to args.save_total_limit")
            shutil.rmtree(checkpoint, ignore_errors=True)

    def evaluate(
        self,
        eval_dataset: Optional[Union[Dataset, Dict[str, Dataset]]] = None,
        ignore_keys: Optional[List[str]] = None,
        metric_key_prefix: str = "eval",
    ) -> Dict[str, float]:
        """
        Run evaluation and returns metrics.

        The calling script will be responsible for providing a method to compute metrics, as they are task-dependent
        (pass it to the init `compute_metrics` argument).

        You can also subclass and override this method to inject custom behavior.

        Args:
            eval_dataset (Union[`Dataset`, Dict[str, `Dataset`]), *optional*):
                Pass a dataset if you wish to override `self.eval_dataset`. If it is a [`~datasets.Dataset`], columns
                not accepted by the `model.forward()` method are automatically removed. If it is a dictionary, it will
                evaluate on each dataset, prepending the dictionary key to the metric name. Datasets must implement the
                `__len__` method.

                <Tip>

                If you pass a dictionary with names of datasets as keys and datasets as values, evaluate will run
                separate evaluations on each dataset. This can be useful to monitor how training affects other
                datasets or simply to get a more fine-grained evaluation.
                When used with `load_best_model_at_end`, make sure `metric_for_best_model` references exactly one
                of the datasets. If you, for example, pass in `{"data1": data1, "data2": data2}` for two datasets
                `data1` and `data2`, you could specify `metric_for_best_model="eval_data1_loss"` for using the
                loss on `data1` and `metric_for_best_model="eval_data1_loss"` for the loss on `data2`.

                </Tip>

            ignore_keys (`List[str]`, *optional*):
                A list of keys in the output of your model (if it is a dictionary) that should be ignored when
                gathering predictions.
            metric_key_prefix (`str`, *optional*, defaults to `"eval"`):
                An optional prefix to be used as the metrics key prefix. For example the metrics "bleu" will be named
                "eval_bleu" if the prefix is "eval" (default)

        Returns:
            A dictionary containing the evaluation loss and the potential metrics computed from the predictions. The
            dictionary also contains the epoch number which comes from the training state.
        """
        # handle multipe eval datasets
        eval_dataset = eval_dataset if eval_dataset is not None else self.eval_dataset
        if isinstance(eval_dataset, dict):
            metrics = {}
            for eval_dataset_name, _eval_dataset in eval_dataset.items():
                dataset_metrics = self.evaluate(
                    eval_dataset=_eval_dataset,
                    ignore_keys=ignore_keys,
                    metric_key_prefix=f"{metric_key_prefix}_{eval_dataset_name}",
                )
                metrics.update(dataset_metrics)
            return metrics

        # memory metrics - must set up as early as possible
        self._memory_tracker.start()

        eval_dataloader = self.get_eval_dataloader(eval_dataset)
        if self.is_fsdp_xla_v2_enabled:
            eval_dataloader = tpu_spmd_dataloader(eval_dataloader)

        start_time = time.time()

        eval_loop = self.prediction_loop if self.args.use_legacy_prediction_loop else self.evaluation_loop
        output = eval_loop(
            eval_dataloader,
            description="Evaluation",
            # No point gathering the predictions if there are no metrics, otherwise we defer to
            # self.args.prediction_loss_only
            prediction_loss_only=True if self.compute_metrics is None else None,
            ignore_keys=ignore_keys,
            metric_key_prefix=metric_key_prefix,
        )

        total_batch_size = self.args.eval_batch_size * self.args.world_size
        if f"{metric_key_prefix}_jit_compilation_time" in output.metrics:
            start_time += output.metrics[f"{metric_key_prefix}_jit_compilation_time"]
        output.metrics.update(
            speed_metrics(
                metric_key_prefix,
                start_time,
                num_samples=output.num_samples,
                num_steps=math.ceil(output.num_samples / total_batch_size),
            )
        )

        self.log(output.metrics)

        if DebugOption.TPU_METRICS_DEBUG in self.args.debug:
            # tpu-comment: Logging debug metrics for PyTorch/XLA (compile, execute times, ops, etc.)
            xm.master_print(met.metrics_report())

        self.control = self.callback_handler.on_evaluate(self.args, self.state, self.control, output.metrics)

        self._memory_tracker.stop_and_update_metrics(output.metrics)

        return output.metrics

    def predict(
        self, test_dataset: Dataset, ignore_keys: Optional[List[str]] = None, metric_key_prefix: str = "test"
    ) -> PredictionOutput:
        """
        Run prediction and returns predictions and potential metrics.

        Depending on the dataset and your use case, your test dataset may contain labels. In that case, this method
        will also return metrics, like in `evaluate()`.

        Args:
            test_dataset (`Dataset`):
                Dataset to run the predictions on. If it is an `datasets.Dataset`, columns not accepted by the
                `model.forward()` method are automatically removed. Has to implement the method `__len__`
            ignore_keys (`List[str]`, *optional*):
                A list of keys in the output of your model (if it is a dictionary) that should be ignored when
                gathering predictions.
            metric_key_prefix (`str`, *optional*, defaults to `"test"`):
                An optional prefix to be used as the metrics key prefix. For example the metrics "bleu" will be named
                "test_bleu" if the prefix is "test" (default)

        <Tip>

        If your predictions or labels have different sequence length (for instance because you're doing dynamic padding
        in a token classification task) the predictions will be padded (on the right) to allow for concatenation into
        one array. The padding index is -100.

        </Tip>

        Returns: *NamedTuple* A namedtuple with the following keys:

            - predictions (`np.ndarray`): The predictions on `test_dataset`.
            - label_ids (`np.ndarray`, *optional*): The labels (if the dataset contained some).
            - metrics (`Dict[str, float]`, *optional*): The potential dictionary of metrics (if the dataset contained
              labels).
        """
        # memory metrics - must set up as early as possible
        self._memory_tracker.start()

        test_dataloader = self.get_test_dataloader(test_dataset)
        start_time = time.time()

        eval_loop = self.prediction_loop if self.args.use_legacy_prediction_loop else self.evaluation_loop
        output = eval_loop(
            test_dataloader, description="Prediction", ignore_keys=ignore_keys, metric_key_prefix=metric_key_prefix
        )
        total_batch_size = self.args.eval_batch_size * self.args.world_size
        if f"{metric_key_prefix}_jit_compilation_time" in output.metrics:
            start_time += output.metrics[f"{metric_key_prefix}_jit_compilation_time"]
        output.metrics.update(
            speed_metrics(
                metric_key_prefix,
                start_time,
                num_samples=output.num_samples,
                num_steps=math.ceil(output.num_samples / total_batch_size),
            )
        )

        self.control = self.callback_handler.on_predict(self.args, self.state, self.control, output.metrics)
        self._memory_tracker.stop_and_update_metrics(output.metrics)

        return PredictionOutput(predictions=output.predictions, label_ids=output.label_ids, metrics=output.metrics)

    def evaluation_loop(
        self,
        dataloader: DataLoader,
        description: str,
        prediction_loss_only: Optional[bool] = None,
        ignore_keys: Optional[List[str]] = None,
        metric_key_prefix: str = "eval",
    ) -> EvalLoopOutput:
        """
        Prediction/evaluation loop, shared by `Trainer.evaluate()` and `Trainer.predict()`.

        Works both with or without labels.
        """
        args = self.args

        prediction_loss_only = prediction_loss_only if prediction_loss_only is not None else args.prediction_loss_only

        # if eval is called w/o train, handle model prep here
        if self.is_deepspeed_enabled and self.deepspeed is None:
            _, _ = deepspeed_init(self, num_training_steps=0, inference=True)

        model = self._wrap_model(self.model, training=False, dataloader=dataloader)

        if len(self.accelerator._models) == 0 and model is self.model:
            model = (
                self.accelerator.prepare(model)
                if self.is_deepspeed_enabled
                else self.accelerator.prepare_model(model, evaluation_mode=True)
            )

            if self.is_fsdp_enabled:
                self.model = model

            # for the rest of this function `model` is the outside model, whether it was wrapped or not
            if model is not self.model:
                self.model_wrapped = model

            # backward compatibility
            if self.is_deepspeed_enabled:
                self.deepspeed = self.model_wrapped

        # if full fp16 or bf16 eval is wanted and this ``evaluation`` or ``predict`` isn't called
        # while ``train`` is running, cast it to the right dtype first and then put on device
        if not self.is_in_train:
            if args.fp16_full_eval:
                model = model.to(dtype=torch.float16, device=args.device)
            elif args.bf16_full_eval:
                model = model.to(dtype=torch.bfloat16, device=args.device)

        batch_size = self.args.eval_batch_size

        logger.info(f"***** Running {description} *****")
        if has_length(dataloader):
            logger.info(f"  Num examples = {self.num_examples(dataloader)}")
        else:
            logger.info("  Num examples: Unknown")
        logger.info(f"  Batch size = {batch_size}")

        model.eval()

        self.callback_handler.eval_dataloader = dataloader
        # Do this before wrapping.
        eval_dataset = getattr(dataloader, "dataset", None)

        if args.past_index >= 0:
            self._past = None

        # Initialize containers
        all_losses = EvalLoopContainer(self.args.eval_do_concat_batches, padding_index=-100)
        all_preds = EvalLoopContainer(self.args.eval_do_concat_batches, padding_index=-100)
        all_labels = EvalLoopContainer(self.args.eval_do_concat_batches, padding_index=-100)
        all_inputs = EvalLoopContainer(self.args.eval_do_concat_batches, padding_index=-100)

<<<<<<< HEAD
        metrics = None
=======
        # Will be useful when we have an iterable dataset so don't know its length.
>>>>>>> a0e77a1f
        observed_num_examples = 0

        # Main evaluation loop
        for step, inputs in enumerate(dataloader):
            # Update the observed num examples
            observed_batch_size = find_batch_size(inputs)
            if observed_batch_size is not None:
                observed_num_examples += observed_batch_size
                # For batch samplers, batch_size is not known by the dataloader in advance.
                if batch_size is None:
                    batch_size = observed_batch_size

            # Prediction step
            loss, logits, labels = self.prediction_step(model, inputs, prediction_loss_only, ignore_keys=ignore_keys)
            main_input_name = getattr(self.model, "main_input_name", "input_ids")
            inputs_decode = self._prepare_input(inputs[main_input_name]) if args.include_inputs_for_metrics else None

            if is_torch_xla_available():
                xm.mark_step()

            # Update containers
            if loss is not None:
                losses = self.gather_function((loss.repeat(batch_size)))
                all_losses.add(losses)
            if inputs_decode is not None:
                inputs_decode = self.accelerator.pad_across_processes(inputs_decode, dim=1, pad_index=-100)
                inputs_decode = self.gather_function((inputs_decode))
                all_inputs.add(inputs_decode)
            if logits is not None:
                logits = self.accelerator.pad_across_processes(logits, dim=1, pad_index=-100)
                if self.preprocess_logits_for_metrics is not None:
                    logits = self.preprocess_logits_for_metrics(logits, labels)
                logits = self.gather_function((logits))
                all_preds.add(logits)
            if labels is not None:
                labels = self.accelerator.pad_across_processes(labels, dim=1, pad_index=-100)
                labels = self.gather_function((labels))
                all_labels.add(labels)

            self.control = self.callback_handler.on_prediction_step(args, self.state, self.control)

            if self.args.batch_eval_metrics:
                if self.compute_metrics is not None and preds_host is not None and labels_host is not None:
                    is_last_step = self.accelerator.gradient_state.end_of_dataloader
                    if args.include_inputs_for_metrics:
                        metrics = self.compute_metrics(
                            EvalPrediction(predictions=preds_host, label_ids=labels_host, inputs=inputs_host),
                            compute_result=is_last_step,
                        )
                    else:
                        metrics = self.compute_metrics(
                            EvalPrediction(predictions=preds_host, label_ids=labels_host),
                            compute_result=is_last_step,
                        )
                del losses_host, preds_host, inputs_host, labels_host
                torch.cuda.empty_cache()
                losses_host, preds_host, inputs_host, labels_host = None, None, None, None

            # Gather all tensors and put them back on the CPU if we have done enough accumulation steps.
<<<<<<< HEAD
            elif args.eval_accumulation_steps is not None and (step + 1) % args.eval_accumulation_steps == 0:
                if losses_host is not None:
                    losses = nested_numpify(losses_host)
                    all_losses = losses if all_losses is None else np.concatenate((all_losses, losses), axis=0)
                if preds_host is not None:
                    logits = nested_numpify(preds_host)
                    all_preds = logits if all_preds is None else nested_concat(all_preds, logits, padding_index=-100)
                if inputs_host is not None:
                    inputs_decode = nested_numpify(inputs_host)
                    all_inputs = (
                        inputs_decode
                        if all_inputs is None
                        else nested_concat(all_inputs, inputs_decode, padding_index=-100)
                    )
                if labels_host is not None:
                    labels = nested_numpify(labels_host)
                    all_labels = (
                        labels if all_labels is None else nested_concat(all_labels, labels, padding_index=-100)
                    )

                del losses_host, preds_host, inputs_host, labels_host
                torch.cuda.empty_cache()
                # Set back to None to begin a new accumulation
                losses_host, preds_host, inputs_host, labels_host = None, None, None, None
=======
            if args.eval_accumulation_steps is not None and (step + 1) % args.eval_accumulation_steps == 0:
                all_losses.to_cpu_and_numpy()
                all_preds.to_cpu_and_numpy()
                all_labels.to_cpu_and_numpy()
                all_inputs.to_cpu_and_numpy()
>>>>>>> a0e77a1f

        # After all calls to `.gather_function`, reset to `gather_for_metrics`:
        self.gather_function = self.accelerator.gather_for_metrics
        if args.past_index and hasattr(self, "_past"):
            # Clean the state at the end of the evaluation loop
            delattr(self, "_past")

        # Gather all remaining tensors and put them back on the CPU
        all_losses = all_losses.get_arrays()
        all_preds = all_preds.get_arrays()
        all_labels = all_labels.get_arrays()
        all_inputs = all_inputs.get_arrays()

        # Number of samples
        if has_length(eval_dataset):
            num_samples = len(eval_dataset)
        # The instance check is weird and does not actually check for the type, but whether the dataset has the right
        # methods. Therefore we need to make sure it also has the attribute.
        elif isinstance(eval_dataset, IterableDatasetShard) and getattr(eval_dataset, "num_examples", 0) > 0:
            num_samples = eval_dataset.num_examples
        else:
            if has_length(dataloader):
                num_samples = self.num_examples(dataloader)
            else:  # both len(dataloader.dataset) and len(dataloader) fail
                num_samples = observed_num_examples
        if num_samples == 0 and observed_num_examples > 0:
            num_samples = observed_num_examples

        # Metrics!
        if self.compute_metrics is not None and all_preds is not None and all_labels is not None:
            if args.include_inputs_for_metrics:
                metrics = self.compute_metrics(
                    EvalPrediction(predictions=all_preds, label_ids=all_labels, inputs=all_inputs)
                )
            else:
                metrics = self.compute_metrics(EvalPrediction(predictions=all_preds, label_ids=all_labels))
        elif metrics is None:
            metrics = {}

        # To be JSON-serializable, we need to remove numpy types or zero-d tensors
        metrics = denumpify_detensorize(metrics)

        if isinstance(all_losses, list) and all_losses:
            metrics[f"{metric_key_prefix}_loss"] = np.concatenate(all_losses).mean().item()
        elif isinstance(all_losses, np.ndarray):
            metrics[f"{metric_key_prefix}_loss"] = all_losses.mean().item()
        if hasattr(self, "jit_compilation_time"):
            metrics[f"{metric_key_prefix}_jit_compilation_time"] = self.jit_compilation_time

        # Prefix all keys with metric_key_prefix + '_'
        for key in list(metrics.keys()):
            if not key.startswith(f"{metric_key_prefix}_"):
                metrics[f"{metric_key_prefix}_{key}"] = metrics.pop(key)

        return EvalLoopOutput(predictions=all_preds, label_ids=all_labels, metrics=metrics, num_samples=num_samples)

    def _nested_gather(self, tensors, name=None):
        """
        Gather value of `tensors` (tensor or list/tuple of nested tensors) and convert them to numpy before
        concatenating them to `gathered`
        """
        if tensors is None:
            return
        if is_torch_xla_available():
            if name is None:
                name = "nested_gather"
            tensors = nested_xla_mesh_reduce(tensors, name)
        elif is_sagemaker_mp_enabled():
            tensors = smp_gather(tensors)
        elif (self.args.distributed_state is not None and self.args.distributed_state.distributed_type != "NO") or (
            self.args.distributed_state is None and self.args.local_rank != -1
        ):
            tensors = distributed_concat(tensors)
        return tensors

    def prediction_step(
        self,
        model: nn.Module,
        inputs: Dict[str, Union[torch.Tensor, Any]],
        prediction_loss_only: bool,
        ignore_keys: Optional[List[str]] = None,
    ) -> Tuple[Optional[torch.Tensor], Optional[torch.Tensor], Optional[torch.Tensor]]:
        """
        Perform an evaluation step on `model` using `inputs`.

        Subclass and override to inject custom behavior.

        Args:
            model (`nn.Module`):
                The model to evaluate.
            inputs (`Dict[str, Union[torch.Tensor, Any]]`):
                The inputs and targets of the model.

                The dictionary will be unpacked before being fed to the model. Most models expect the targets under the
                argument `labels`. Check your model's documentation for all accepted arguments.
            prediction_loss_only (`bool`):
                Whether or not to return the loss only.
            ignore_keys (`List[str]`, *optional*):
                A list of keys in the output of your model (if it is a dictionary) that should be ignored when
                gathering predictions.

        Return:
            Tuple[Optional[torch.Tensor], Optional[torch.Tensor], Optional[torch.Tensor]]: A tuple with the loss,
            logits and labels (each being optional).
        """
        has_labels = False if len(self.label_names) == 0 else all(inputs.get(k) is not None for k in self.label_names)
        # For CLIP-like models capable of returning loss values.
        # If `return_loss` is not specified or being `None` in `inputs`, we check if the default value of `return_loss`
        # is `True` in `model.forward`.
        return_loss = inputs.get("return_loss", None)
        if return_loss is None:
            return_loss = self.can_return_loss
        loss_without_labels = True if len(self.label_names) == 0 and return_loss else False

        inputs = self._prepare_inputs(inputs)
        if ignore_keys is None:
            if hasattr(self.model, "config"):
                ignore_keys = getattr(self.model.config, "keys_to_ignore_at_inference", [])
            else:
                ignore_keys = []

        # labels may be popped when computing the loss (label smoothing for instance) so we grab them first.
        if has_labels or loss_without_labels:
            labels = nested_detach(tuple(inputs.get(name) for name in self.label_names))
            if len(labels) == 1:
                labels = labels[0]
        else:
            labels = None

        with torch.no_grad():
            if is_sagemaker_mp_enabled():
                raw_outputs = smp_forward_only(model, inputs)
                if has_labels or loss_without_labels:
                    if isinstance(raw_outputs, dict):
                        loss_mb = raw_outputs["loss"]
                        logits_mb = tuple(v for k, v in raw_outputs.items() if k not in ignore_keys + ["loss"])
                    else:
                        loss_mb = raw_outputs[0]
                        logits_mb = raw_outputs[1:]

                    loss = loss_mb.reduce_mean().detach().cpu()
                    logits = smp_nested_concat(logits_mb)
                else:
                    loss = None
                    if isinstance(raw_outputs, dict):
                        logits_mb = tuple(v for k, v in raw_outputs.items() if k not in ignore_keys)
                    else:
                        logits_mb = raw_outputs
                    logits = smp_nested_concat(logits_mb)
            else:
                if has_labels or loss_without_labels:
                    with self.compute_loss_context_manager():
                        loss, outputs = self.compute_loss(model, inputs, return_outputs=True)
                    loss = loss.mean().detach()

                    if isinstance(outputs, dict):
                        logits = tuple(v for k, v in outputs.items() if k not in ignore_keys + ["loss"])
                    else:
                        logits = outputs[1:]
                else:
                    loss = None
                    with self.compute_loss_context_manager():
                        outputs = model(**inputs)
                    if isinstance(outputs, dict):
                        logits = tuple(v for k, v in outputs.items() if k not in ignore_keys)
                    else:
                        logits = outputs
                    # TODO: this needs to be fixed and made cleaner later.
                    if self.args.past_index >= 0:
                        self._past = outputs[self.args.past_index - 1]

        if prediction_loss_only:
            return (loss, None, None)

        logits = nested_detach(logits)
        if len(logits) == 1:
            logits = logits[0]

        return (loss, logits, labels)

    def floating_point_ops(self, inputs: Dict[str, Union[torch.Tensor, Any]]):
        """
        For models that inherit from [`PreTrainedModel`], uses that method to compute the number of floating point
        operations for every backward + forward pass. If using another model, either implement such a method in the
        model or subclass and override this method.

        Args:
            inputs (`Dict[str, Union[torch.Tensor, Any]]`):
                The inputs and targets of the model.

        Returns:
            `int`: The number of floating-point operations.
        """
        if hasattr(self.model, "floating_point_ops"):
            return self.model.floating_point_ops(inputs)
        else:
            return 0

    def init_hf_repo(self, token: Optional[str] = None):
        """
        Initializes a git repo in `self.args.hub_model_id`.
        """
        # Only on process zero
        if not self.is_world_process_zero():
            return

        if self.args.hub_model_id is None:
            repo_name = Path(self.args.output_dir).absolute().name
        else:
            repo_name = self.args.hub_model_id

        token = token if token is not None else self.args.hub_token
        repo_url = create_repo(repo_name, token=token, private=self.args.hub_private_repo, exist_ok=True)
        self.hub_model_id = repo_url.repo_id
        self.push_in_progress = None

    def create_model_card(
        self,
        language: Optional[str] = None,
        license: Optional[str] = None,
        tags: Union[str, List[str], None] = None,
        model_name: Optional[str] = None,
        finetuned_from: Optional[str] = None,
        tasks: Union[str, List[str], None] = None,
        dataset_tags: Union[str, List[str], None] = None,
        dataset: Union[str, List[str], None] = None,
        dataset_args: Union[str, List[str], None] = None,
    ):
        """
        Creates a draft of a model card using the information available to the `Trainer`.

        Args:
            language (`str`, *optional*):
                The language of the model (if applicable)
            license (`str`, *optional*):
                The license of the model. Will default to the license of the pretrained model used, if the original
                model given to the `Trainer` comes from a repo on the Hub.
            tags (`str` or `List[str]`, *optional*):
                Some tags to be included in the metadata of the model card.
            model_name (`str`, *optional*):
                The name of the model.
            finetuned_from (`str`, *optional*):
                The name of the model used to fine-tune this one (if applicable). Will default to the name of the repo
                of the original model given to the `Trainer` (if it comes from the Hub).
            tasks (`str` or `List[str]`, *optional*):
                One or several task identifiers, to be included in the metadata of the model card.
            dataset_tags (`str` or `List[str]`, *optional*):
                One or several dataset tags, to be included in the metadata of the model card.
            dataset (`str` or `List[str]`, *optional*):
                One or several dataset identifiers, to be included in the metadata of the model card.
            dataset_args (`str` or `List[str]`, *optional*):
               One or several dataset arguments, to be included in the metadata of the model card.
        """
        if not self.is_world_process_zero():
            return

        model_card_filepath = os.path.join(self.args.output_dir, "README.md")
        is_peft_library = False
        if os.path.exists(model_card_filepath):
            library_name = ModelCard.load(model_card_filepath).data.get("library_name")
            is_peft_library = library_name == "peft"

            # Append existing tags in `tags`
            existing_tags = ModelCard.load(model_card_filepath).data.tags
            if tags is not None and existing_tags is not None:
                if isinstance(tags, str):
                    tags = [tags]
                for tag in existing_tags:
                    if tag not in tags:
                        tags.append(tag)

        training_summary = TrainingSummary.from_trainer(
            self,
            language=language,
            license=license,
            tags=tags,
            model_name=model_name,
            finetuned_from=finetuned_from,
            tasks=tasks,
            dataset_tags=dataset_tags,
            dataset=dataset,
            dataset_args=dataset_args,
        )
        model_card = training_summary.to_model_card()
        with open(model_card_filepath, "w") as f:
            f.write(model_card)

        if is_peft_library:
            self.accelerator.unwrap_model(self.model).create_or_update_model_card(self.args.output_dir)

    def _push_from_checkpoint(self, checkpoint_folder):
        # Only push from one node.
        if not self.is_world_process_zero() or self.args.hub_strategy == HubStrategy.END:
            return
        # If we haven't finished the last push, we don't do this one unless args.hub_always_push=True.
        if not self.args.hub_always_push and self.push_in_progress is not None and not self.push_in_progress.is_done():
            return

        output_dir = self.args.output_dir
        # To avoid a new synchronization of all model weights, we just copy the file from the checkpoint folder
        modeling_files = [CONFIG_NAME, WEIGHTS_NAME, SAFE_WEIGHTS_NAME]
        if is_peft_available():
            modeling_files.extend([ADAPTER_CONFIG_NAME, ADAPTER_WEIGHTS_NAME, ADAPTER_SAFE_WEIGHTS_NAME])
        for modeling_file in modeling_files:
            if os.path.isfile(os.path.join(checkpoint_folder, modeling_file)):
                shutil.copy(os.path.join(checkpoint_folder, modeling_file), os.path.join(output_dir, modeling_file))
        # Saving the tokenizer is fast and we don't know how many files it may have spawned, so we resave it to be sure.
        if self.tokenizer is not None:
            self.tokenizer.save_pretrained(output_dir)
        # Same for the training arguments
        torch.save(self.args, os.path.join(output_dir, TRAINING_ARGS_NAME))

        if self.args.save_strategy == IntervalStrategy.STEPS:
            commit_message = f"Training in progress, step {self.state.global_step}"
        else:
            commit_message = f"Training in progress, epoch {int(self.state.epoch)}"

        model_push_job = upload_folder(
            repo_id=self.hub_model_id,
            folder_path=output_dir,
            commit_message=commit_message,
            token=self.args.hub_token,
            run_as_future=True,
            ignore_patterns=["_*", f"{PREFIX_CHECKPOINT_DIR}-*"],
        )

        push_jobs = [model_push_job]

        if self.args.hub_strategy in [HubStrategy.CHECKPOINT, HubStrategy.ALL_CHECKPOINTS]:
            path_in_repo = (
                "last-checkpoint" if self.args.hub_strategy == HubStrategy.CHECKPOINT else Path(checkpoint_folder).name
            )
            checkpoint_push = upload_folder(
                repo_id=self.hub_model_id,
                folder_path=checkpoint_folder,
                path_in_repo=path_in_repo,
                commit_message=commit_message + ", checkpoint",
                token=self.args.hub_token,
                run_as_future=True,
            )
            push_jobs.append(checkpoint_push)

        if self.push_in_progress is None or self.push_in_progress.is_done():
            self.push_in_progress = PushInProgress(push_jobs)
        else:
            self.push_in_progress.jobs.extend(push_jobs)

    def _finish_current_push(self):
        if not hasattr(self, "push_in_progress"):
            return
        if self.push_in_progress is not None and not self.push_in_progress.is_done():
            logger.info("Waiting for the current checkpoint push to be finished, this might take a couple of minutes.")
            self.push_in_progress.wait_until_done()

    def push_to_hub(
        self,
        commit_message: Optional[str] = "End of training",
        blocking: bool = True,
        token: Optional[str] = None,
        **kwargs,
    ) -> str:
        """
        Upload `self.model` and `self.tokenizer` to the 🤗 model hub on the repo `self.args.hub_model_id`.

        Parameters:
            commit_message (`str`, *optional*, defaults to `"End of training"`):
                Message to commit while pushing.
            blocking (`bool`, *optional*, defaults to `True`):
                Whether the function should return only when the `git push` has finished.
            token (`str`, *optional*, defaults to `None`):
                Token with write permission to overwrite Trainer's original args.
            kwargs (`Dict[str, Any]`, *optional*):
                Additional keyword arguments passed along to [`~Trainer.create_model_card`].

        Returns:
            The URL of the repository where the model was pushed if `blocking=False`, or a `Future` object tracking the
            progress of the commit if `blocking=True`.
        """
        model_name = kwargs.pop("model_name", None)
        if model_name is None and self.args.should_save:
            if self.args.hub_model_id is None:
                model_name = Path(self.args.output_dir).name
            else:
                model_name = self.args.hub_model_id.split("/")[-1]
        token = token if token is not None else self.args.hub_token

        # In case the user calls this method with args.push_to_hub = False
        if self.hub_model_id is None:
            self.init_hf_repo(token=token)

        # Needs to be executed on all processes for TPU training, but will only save on the processed determined by
        # self.args.should_save.
        self.save_model(_internal_call=True)

        # Only push from one node.
        if not self.is_world_process_zero():
            return

        # Add additional tags in the case the model has already some tags and users pass
        # "tags" argument to `push_to_hub` so that trainer automatically handles internal tags
        # from all models since Trainer does not call `model.push_to_hub`.
        if getattr(self.model, "model_tags", None) is not None:
            if "tags" not in kwargs:
                kwargs["tags"] = []

            # If it is a string, convert it to a list
            if isinstance(kwargs["tags"], str):
                kwargs["tags"] = [kwargs["tags"]]

            for model_tag in self.model.model_tags:
                if model_tag not in kwargs["tags"]:
                    kwargs["tags"].append(model_tag)

        self.create_model_card(model_name=model_name, **kwargs)

        # Wait for the current upload to be finished.
        self._finish_current_push()
        return upload_folder(
            repo_id=self.hub_model_id,
            folder_path=self.args.output_dir,
            commit_message=commit_message,
            token=token,
            run_as_future=not blocking,
            ignore_patterns=["_*", f"{PREFIX_CHECKPOINT_DIR}-*"],
        )

    #
    # Deprecated code
    #

    def prediction_loop(
        self,
        dataloader: DataLoader,
        description: str,
        prediction_loss_only: Optional[bool] = None,
        ignore_keys: Optional[List[str]] = None,
        metric_key_prefix: str = "eval",
    ) -> EvalLoopOutput:
        """
        Prediction/evaluation loop, shared by `Trainer.evaluate()` and `Trainer.predict()`.

        Works both with or without labels.
        """
        args = self.args

        if not has_length(dataloader):
            raise ValueError("dataloader must implement a working __len__")

        prediction_loss_only = prediction_loss_only if prediction_loss_only is not None else args.prediction_loss_only

        # if eval is called w/o train, handle model prep here
        if self.is_deepspeed_enabled and self.deepspeed is None:
            _, _ = deepspeed_init(self, num_training_steps=0, inference=True)

        model = self._wrap_model(self.model, training=False, dataloader=dataloader)

        if len(self.accelerator._models) == 0 and model is self.model:
            model = (
                self.accelerator.prepare(model)
                if self.is_deepspeed_enabled
                else self.accelerator.prepare_model(model, evaluation_mode=True)
            )

            if self.is_fsdp_enabled:
                self.model = model

            # for the rest of this function `model` is the outside model, whether it was wrapped or not
            if model is not self.model:
                self.model_wrapped = model

            # backward compatibility
            if self.is_deepspeed_enabled:
                self.deepspeed = self.model_wrapped

        # if full fp16 or bf16 eval is wanted and this ``evaluation`` or ``predict`` isn't called
        # while ``train`` is running, cast it to the right dtype first and then put on device
        if not self.is_in_train:
            if args.fp16_full_eval:
                model = model.to(dtype=torch.float16, device=args.device)
            elif args.bf16_full_eval:
                model = model.to(dtype=torch.bfloat16, device=args.device)

        batch_size = dataloader.batch_size
        num_examples = self.num_examples(dataloader)
        logger.info(f"***** Running {description} *****")
        logger.info(f"  Num examples = {num_examples}")
        logger.info(f"  Batch size = {batch_size}")

        losses_host: torch.Tensor = None
        preds_host: Union[torch.Tensor, List[torch.Tensor]] = None
        labels_host: Union[torch.Tensor, List[torch.Tensor]] = None
        inputs_host: Union[torch.Tensor, List[torch.Tensor]] = None
        metrics: Optional[dict] = None

        world_size = max(1, args.world_size)

        eval_losses_gatherer = DistributedTensorGatherer(world_size, num_examples, make_multiple_of=batch_size)
        if not prediction_loss_only:
            # The actual number of eval_sample can be greater than num_examples in distributed settings (when we pass
            # a batch size to the sampler)
            make_multiple_of = None
            if hasattr(dataloader, "sampler") and isinstance(dataloader.sampler, SequentialDistributedSampler):
                make_multiple_of = dataloader.sampler.batch_size
            preds_gatherer = DistributedTensorGatherer(world_size, num_examples, make_multiple_of=make_multiple_of)
            labels_gatherer = DistributedTensorGatherer(world_size, num_examples, make_multiple_of=make_multiple_of)
            inputs_gatherer = DistributedTensorGatherer(world_size, num_examples, make_multiple_of=make_multiple_of)

        model.eval()

        if args.past_index >= 0:
            self._past = None

        self.callback_handler.eval_dataloader = dataloader

        for step, inputs in enumerate(dataloader):
            loss, logits, labels = self.prediction_step(model, inputs, prediction_loss_only, ignore_keys=ignore_keys)
            main_input_name = getattr(self.model, "main_input_name", "input_ids")
            inputs_decode = self._prepare_input(inputs[main_input_name]) if args.include_inputs_for_metrics else None

            if loss is not None:
                losses = loss.repeat(batch_size)
                losses_host = losses if losses_host is None else torch.cat((losses_host, losses), dim=0)
            if logits is not None:
                preds_host = logits if preds_host is None else nested_concat(preds_host, logits, padding_index=-100)
            if labels is not None:
                labels_host = labels if labels_host is None else nested_concat(labels_host, labels, padding_index=-100)
            if inputs_decode is not None:
                inputs_host = (
                    inputs_decode
                    if inputs_host is None
                    else nested_concat(inputs_host, inputs_decode, padding_index=-100)
                )
            self.control = self.callback_handler.on_prediction_step(args, self.state, self.control)

            if self.args.batch_eval_metrics:
                if self.compute_metrics is not None and preds_host is not None and labels_host is not None:
                    is_last_step = self.accelerator.gradient_state.end_of_dataloader
                    if args.include_inputs_for_metrics:
                        metrics = self.compute_metrics(
                            EvalPrediction(predictions=preds_host, label_ids=labels_host, inputs=inputs_host),
                            compute_result=is_last_step,
                        )
                    else:
                        metrics = self.compute_metrics(
                            EvalPrediction(predictions=preds_host, label_ids=labels_host),
                            compute_result=is_last_step,
                        )
                del losses_host, preds_host, inputs_host, labels_host
                torch.cuda.empty_cache()
                losses_host, preds_host, inputs_host, labels_host = None, None, None, None

            elif args.eval_accumulation_steps is not None and (step + 1) % args.eval_accumulation_steps == 0:
                # Gather all tensors and put them back on the CPU if we have done enough accumulation steps.
                eval_losses_gatherer.add_arrays(self._gather_and_numpify(losses_host, "eval_losses"))
                if not prediction_loss_only:
                    preds_gatherer.add_arrays(self._gather_and_numpify(preds_host, "eval_preds"))
                    labels_gatherer.add_arrays(self._gather_and_numpify(labels_host, "eval_label_ids"))
                    inputs_gatherer.add_arrays(self._gather_and_numpify(inputs_host, "eval_inputs_ids"))

                # Set back to None to begin a new accumulation
                del losses_host, preds_host, labels_host, inputs_host
                torch.cuda.empty_cache()
                losses_host, preds_host, labels_host, inputs_host = None, None, None, None

        if args.past_index and hasattr(self, "_past"):
            # Clean the state at the end of the evaluation loop
            delattr(self, "_past")

        # Gather all remaining tensors and put them back on the CPU
        eval_losses_gatherer.add_arrays(self._gather_and_numpify(losses_host, "eval_losses"))
        if not prediction_loss_only:
            preds_gatherer.add_arrays(self._gather_and_numpify(preds_host, "eval_preds"))
            labels_gatherer.add_arrays(self._gather_and_numpify(labels_host, "eval_label_ids"))
            inputs_gatherer.add_arrays(self._gather_and_numpify(inputs_host, "eval_inputs_ids"))

        eval_loss = eval_losses_gatherer.finalize()
        preds = preds_gatherer.finalize() if not prediction_loss_only else None
        label_ids = labels_gatherer.finalize() if not prediction_loss_only else None
        inputs_ids = inputs_gatherer.finalize() if not prediction_loss_only else None

        if self.compute_metrics is not None and preds is not None and label_ids is not None:
            if args.include_inputs_for_metrics:
                metrics = self.compute_metrics(
                    EvalPrediction(predictions=preds, label_ids=label_ids, inputs=inputs_ids)
                )
            else:
                metrics = self.compute_metrics(EvalPrediction(predictions=preds, label_ids=label_ids))
        elif metrics is None:
            metrics = {}

        # To be JSON-serializable, we need to remove numpy types or zero-d tensors
        metrics = denumpify_detensorize(metrics)

        if eval_loss is not None:
            metrics[f"{metric_key_prefix}_loss"] = eval_loss.mean().item()

        # Prefix all keys with metric_key_prefix + '_'
        for key in list(metrics.keys()):
            if not key.startswith(f"{metric_key_prefix}_"):
                metrics[f"{metric_key_prefix}_{key}"] = metrics.pop(key)

        return EvalLoopOutput(predictions=preds, label_ids=label_ids, metrics=metrics, num_samples=num_examples)

    def _gather_and_numpify(self, tensors, name):
        """
        Gather value of `tensors` (tensor or list/tuple of nested tensors) and convert them to numpy before
        concatenating them to `gathered`
        """
        if tensors is None:
            return
        if is_torch_xla_available():
            tensors = nested_xla_mesh_reduce(tensors, name)
        elif is_sagemaker_mp_enabled():
            tensors = smp_gather(tensors)
        elif self.args.parallel_mode == ParallelMode.DISTRIBUTED:
            tensors = distributed_concat(tensors)

        return nested_numpify(tensors)

    def _add_sm_patterns_to_gitignore(self) -> None:
        """Add SageMaker Checkpointing patterns to .gitignore file."""
        # Make sure we only do this on the main process
        if not self.is_world_process_zero():
            return

        patterns = ["*.sagemaker-uploading", "*.sagemaker-uploaded"]

        # Get current .gitignore content
        if os.path.exists(os.path.join(self.repo.local_dir, ".gitignore")):
            with open(os.path.join(self.repo.local_dir, ".gitignore"), "r") as f:
                current_content = f.read()
        else:
            current_content = ""

        # Add the patterns to .gitignore
        content = current_content
        for pattern in patterns:
            if pattern not in content:
                if content.endswith("\n"):
                    content += pattern
                else:
                    content += f"\n{pattern}"

        # Write the .gitignore file if it has changed
        if content != current_content:
            with open(os.path.join(self.repo.local_dir, ".gitignore"), "w") as f:
                logger.debug(f"Writing .gitignore file. Content: {content}")
                f.write(content)

        self.repo.git_add(".gitignore")

        # avoid race condition with git status
        time.sleep(0.5)

        if not self.repo.is_repo_clean():
            self.repo.git_commit("Add *.sagemaker patterns to .gitignore.")
            self.repo.git_push()

    def create_accelerator_and_postprocess(self):
        grad_acc_kwargs = {}
        if is_accelerate_available("0.28.0") and self.args.accelerator_config.gradient_accumulation_kwargs is not None:
            grad_acc_kwargs = self.args.accelerator_config.gradient_accumulation_kwargs

        # check if num_steps is attempted to be passed in gradient_accumulation_kwargs
        if "num_steps" in grad_acc_kwargs and self.args.gradient_accumulation_steps > 1:
            # raise because we do not know which setting is intended.
            raise ValueError(
                "The `AcceleratorConfig`'s `num_steps` is set but `gradient_accumulation_steps` is greater than 1 in the passed `TrainingArguments`"
                "If using the passed `AcceleratorConfig` is desired, do not set the `TrainingArguments` `gradient_accumulation_steps`."
            )
        elif "num_steps" not in grad_acc_kwargs:
            # take the gradient_accumulation_steps setting from TrainingArguments.
            grad_acc_kwargs["num_steps"] = self.args.gradient_accumulation_steps

        grad_acc_kwargs["sync_with_dataloader"] = False

        gradient_accumulation_plugin = GradientAccumulationPlugin(**grad_acc_kwargs)

        accelerator_config = self.args.accelerator_config.to_dict()

        if is_accelerate_available("0.28.0"):
            dataloader_config = DataLoaderConfiguration(
                split_batches=accelerator_config.pop("split_batches"),
                dispatch_batches=accelerator_config.pop("dispatch_batches"),
                even_batches=accelerator_config.pop("even_batches"),
                use_seedable_sampler=accelerator_config.pop("use_seedable_sampler"),
            )
        non_blocking = accelerator_config.pop("non_blocking")
        if not is_accelerate_available("0.30.0"):
            if non_blocking:
                raise ImportError(
                    "`non_blocking` is only supported in accelerate v0.30.0 and above. Please upgrade accelerate to use this feature."
                )
        else:
            if non_blocking and not self.args.dataloader_pin_memory:
                logger.warning(
                    "`non_blocking` is enabled but `dataloader_pin_memory` is not. For the best performance, it's recommended to enable both."
                )
            dataloader_config.non_blocking = non_blocking
        # this would have been updated above, no need for it anymore
        accelerator_config.pop("gradient_accumulation_kwargs")

        args = {
            "deepspeed_plugin": self.args.deepspeed_plugin,
            "gradient_accumulation_plugin": gradient_accumulation_plugin,
        }
        if is_accelerate_available("0.28.0"):
            args["dataloader_config"] = dataloader_config
        else:
            args.update(accelerator_config)

        # create accelerator object
        self.accelerator = Accelerator(**args)
        # some Trainer classes need to use `gather` instead of `gather_for_metrics`, thus we store a flag
        self.gather_function = self.accelerator.gather_for_metrics

        # deepspeed and accelerate flags covering both trainer args and accelerate launcher
        self.is_deepspeed_enabled = getattr(self.accelerator.state, "deepspeed_plugin", None) is not None
        self.is_fsdp_enabled = getattr(self.accelerator.state, "fsdp_plugin", None) is not None

        # post accelerator creation setup
        if self.is_fsdp_enabled:
            fsdp_plugin = self.accelerator.state.fsdp_plugin
            fsdp_plugin.limit_all_gathers = self.args.fsdp_config.get(
                "limit_all_gathers", fsdp_plugin.limit_all_gathers
            )
            if is_accelerate_available("0.23.0"):
                fsdp_plugin.activation_checkpointing = self.args.fsdp_config.get(
                    "activation_checkpointing", fsdp_plugin.activation_checkpointing
                )
                if fsdp_plugin.activation_checkpointing and self.args.gradient_checkpointing:
                    raise ValueError(
                        "The activation_checkpointing in FSDP config and the gradient_checkpointing in training arg "
                        "can't be set to True simultaneously. Please use FSDP's activation_checkpointing logic "
                        "when using FSDP."
                    )

        if self.is_deepspeed_enabled and getattr(self.args, "hf_deepspeed_config", None) is None:
            self.propagate_args_to_deepspeed()

        # `save_only_model` can't be used with DeepSpeed/FSDP along with `load_best_model_at_end`
        if (
            self.args.save_only_model
            and (self.is_deepspeed_enabled or self.is_fsdp_enabled)
            and self.args.load_best_model_at_end
        ):
            wrapper = "DeepSpeed" if self.is_deepspeed_enabled else "FSDP"
            raise ValueError(f"{wrapper} can't be used with `save_only_model` along with `load_best_model_at_end`.")

        # `auto_find_batch_size` isn't yet supported with DeepSpeed/FSDP
        if (self.is_deepspeed_enabled or self.is_fsdp_enabled) and self.args.auto_find_batch_size:
            wrapper = "DeepSpeed" if self.is_deepspeed_enabled else "FSDP"
            raise NotImplementedError(f"`{wrapper}` doesn't support `auto_find_batch_size`.")

    def propagate_args_to_deepspeed(self, auto_find_batch_size=False):
        """
        Sets values in the deepspeed plugin based on the Trainer args
        """
        from transformers.integrations.deepspeed import HfTrainerDeepSpeedConfig

        ds_plugin = self.accelerator.state.deepspeed_plugin

        ds_plugin.hf_ds_config = HfTrainerDeepSpeedConfig(ds_plugin.hf_ds_config.config)
        ds_plugin.deepspeed_config = ds_plugin.hf_ds_config.config
        ds_plugin.hf_ds_config.trainer_config_process(self.args, auto_find_batch_size)

    def _fsdp_qlora_plugin_updates(self):
        if self.is_fsdp_enabled and _is_peft_model(self.model):
            from peft import LoraConfig
            from peft.utils.other import fsdp_auto_wrap_policy

            if isinstance(self.model.active_peft_config, LoraConfig):
                fsdp_plugin = self.accelerator.state.fsdp_plugin
                fsdp_plugin.auto_wrap_policy = fsdp_auto_wrap_policy(self.model)
            if (
                getattr(self.model, "quantization_method", None) == QuantizationMethod.BITS_AND_BYTES
                and self.model.hf_quantizer.quantization_config.bnb_4bit_quant_storage.is_floating_point
                and version.parse(accelerate_version) > version.parse("0.27.0")
            ):
                fsdp_plugin.set_mixed_precision(
                    self.model.hf_quantizer.quantization_config.bnb_4bit_quant_storage, override=True
                )<|MERGE_RESOLUTION|>--- conflicted
+++ resolved
@@ -3694,11 +3694,9 @@
         all_labels = EvalLoopContainer(self.args.eval_do_concat_batches, padding_index=-100)
         all_inputs = EvalLoopContainer(self.args.eval_do_concat_batches, padding_index=-100)
 
-<<<<<<< HEAD
         metrics = None
-=======
+
         # Will be useful when we have an iterable dataset so don't know its length.
->>>>>>> a0e77a1f
         observed_num_examples = 0
 
         # Main evaluation loop
@@ -3758,38 +3756,13 @@
                 losses_host, preds_host, inputs_host, labels_host = None, None, None, None
 
             # Gather all tensors and put them back on the CPU if we have done enough accumulation steps.
-<<<<<<< HEAD
-            elif args.eval_accumulation_steps is not None and (step + 1) % args.eval_accumulation_steps == 0:
-                if losses_host is not None:
-                    losses = nested_numpify(losses_host)
-                    all_losses = losses if all_losses is None else np.concatenate((all_losses, losses), axis=0)
-                if preds_host is not None:
-                    logits = nested_numpify(preds_host)
-                    all_preds = logits if all_preds is None else nested_concat(all_preds, logits, padding_index=-100)
-                if inputs_host is not None:
-                    inputs_decode = nested_numpify(inputs_host)
-                    all_inputs = (
-                        inputs_decode
-                        if all_inputs is None
-                        else nested_concat(all_inputs, inputs_decode, padding_index=-100)
-                    )
-                if labels_host is not None:
-                    labels = nested_numpify(labels_host)
-                    all_labels = (
-                        labels if all_labels is None else nested_concat(all_labels, labels, padding_index=-100)
-                    )
-
-                del losses_host, preds_host, inputs_host, labels_host
-                torch.cuda.empty_cache()
-                # Set back to None to begin a new accumulation
-                losses_host, preds_host, inputs_host, labels_host = None, None, None, None
-=======
             if args.eval_accumulation_steps is not None and (step + 1) % args.eval_accumulation_steps == 0:
                 all_losses.to_cpu_and_numpy()
                 all_preds.to_cpu_and_numpy()
                 all_labels.to_cpu_and_numpy()
                 all_inputs.to_cpu_and_numpy()
->>>>>>> a0e77a1f
+
+                torch.cuda.empty_cache()
 
         # After all calls to `.gather_function`, reset to `gather_for_metrics`:
         self.gather_function = self.accelerator.gather_for_metrics
