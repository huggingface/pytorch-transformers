# coding=utf-8
# Copyright 2022 The HuggingFace Inc. team. All rights reserved.
#
# Licensed under the Apache License, Version 2.0 (the "License");
# you may not use this file except in compliance with the License.
# You may obtain a copy of the License at
#
#     http://www.apache.org/licenses/LICENSE-2.0
#
# Unless required by applicable law or agreed to in writing, software
# distributed under the License is distributed on an "AS IS" BASIS,
# WITHOUT WARRANTIES OR CONDITIONS OF ANY KIND, either express or implied.
# See the License for the specific language governing permissions and
# limitations under the License.
"""Image processor class for ViT."""

from typing import Dict, List, Optional, Union

import numpy as np

from ...image_processing_utils import BaseImageProcessor, BatchFeature, get_size_dict
from ...image_transforms import resize, to_channel_dimension_format
from ...image_utils import (
    IMAGENET_STANDARD_MEAN,
    IMAGENET_STANDARD_STD,
    ChannelDimension,
    ImageInput,
    PILImageResampling,
    infer_channel_dimension_format,
    is_scaled_image,
    make_list_of_images,
    to_numpy_array,
    valid_images,
<<<<<<< HEAD
    validate_kwargs,
=======
    validate_preprocess_arguments,
>>>>>>> 1c9134f0
)
from ...utils import TensorType, logging


logger = logging.get_logger(__name__)


class ViTImageProcessor(BaseImageProcessor):
    r"""
    Constructs a ViT image processor.

    Args:
        do_resize (`bool`, *optional*, defaults to `True`):
            Whether to resize the image's (height, width) dimensions to the specified `(size["height"],
            size["width"])`. Can be overridden by the `do_resize` parameter in the `preprocess` method.
        size (`dict`, *optional*, defaults to `{"height": 224, "width": 224}`):
            Size of the output image after resizing. Can be overridden by the `size` parameter in the `preprocess`
            method.
        resample (`PILImageResampling`, *optional*, defaults to `Resampling.BILINEAR`):
            Resampling filter to use if resizing the image. Can be overridden by the `resample` parameter in the
            `preprocess` method.
        do_rescale (`bool`, *optional*, defaults to `True`):
            Whether to rescale the image by the specified scale `rescale_factor`. Can be overridden by the `do_rescale`
            parameter in the `preprocess` method.
        rescale_factor (`int` or `float`, *optional*, defaults to `1/255`):
            Scale factor to use if rescaling the image. Can be overridden by the `rescale_factor` parameter in the
            `preprocess` method.
        do_normalize (`bool`, *optional*, defaults to `True`):
            Whether to normalize the image. Can be overridden by the `do_normalize` parameter in the `preprocess`
            method.
        image_mean (`float` or `List[float]`, *optional*, defaults to `IMAGENET_STANDARD_MEAN`):
            Mean to use if normalizing the image. This is a float or list of floats the length of the number of
            channels in the image. Can be overridden by the `image_mean` parameter in the `preprocess` method.
        image_std (`float` or `List[float]`, *optional*, defaults to `IMAGENET_STANDARD_STD`):
            Standard deviation to use if normalizing the image. This is a float or list of floats the length of the
            number of channels in the image. Can be overridden by the `image_std` parameter in the `preprocess` method.
    """

    model_input_names = ["pixel_values"]

    def __init__(
        self,
        do_resize: bool = True,
        size: Optional[Dict[str, int]] = None,
        resample: PILImageResampling = PILImageResampling.BILINEAR,
        do_rescale: bool = True,
        rescale_factor: Union[int, float] = 1 / 255,
        do_normalize: bool = True,
        image_mean: Optional[Union[float, List[float]]] = None,
        image_std: Optional[Union[float, List[float]]] = None,
        **kwargs,
    ) -> None:
        super().__init__(**kwargs)
        size = size if size is not None else {"height": 224, "width": 224}
        size = get_size_dict(size)
        self.do_resize = do_resize
        self.do_rescale = do_rescale
        self.do_normalize = do_normalize
        self.size = size
        self.resample = resample
        self.rescale_factor = rescale_factor
        self.image_mean = image_mean if image_mean is not None else IMAGENET_STANDARD_MEAN
        self.image_std = image_std if image_std is not None else IMAGENET_STANDARD_STD
        self._valid_processor_keys = [
            "images",
            "do_resize",
            "size",
            "resample",
            "do_rescale",
            "rescale_factor",
            "do_normalize",
            "image_mean",
            "image_std",
            "return_tensors",
            "data_format",
            "input_data_format",
        ]

    def resize(
        self,
        image: np.ndarray,
        size: Dict[str, int],
        resample: PILImageResampling = PILImageResampling.BILINEAR,
        data_format: Optional[Union[str, ChannelDimension]] = None,
        input_data_format: Optional[Union[str, ChannelDimension]] = None,
        **kwargs,
    ) -> np.ndarray:
        """
        Resize an image to `(size["height"], size["width"])`.

        Args:
            image (`np.ndarray`):
                Image to resize.
            size (`Dict[str, int]`):
                Dictionary in the format `{"height": int, "width": int}` specifying the size of the output image.
            resample (`PILImageResampling`, *optional*, defaults to `PILImageResampling.BILINEAR`):
                `PILImageResampling` filter to use when resizing the image e.g. `PILImageResampling.BILINEAR`.
            data_format (`ChannelDimension` or `str`, *optional*):
                The channel dimension format for the output image. If unset, the channel dimension format of the input
                image is used. Can be one of:
                - `"channels_first"` or `ChannelDimension.FIRST`: image in (num_channels, height, width) format.
                - `"channels_last"` or `ChannelDimension.LAST`: image in (height, width, num_channels) format.
                - `"none"` or `ChannelDimension.NONE`: image in (height, width) format.
            input_data_format (`ChannelDimension` or `str`, *optional*):
                The channel dimension format for the input image. If unset, the channel dimension format is inferred
                from the input image. Can be one of:
                - `"channels_first"` or `ChannelDimension.FIRST`: image in (num_channels, height, width) format.
                - `"channels_last"` or `ChannelDimension.LAST`: image in (height, width, num_channels) format.
                - `"none"` or `ChannelDimension.NONE`: image in (height, width) format.

        Returns:
            `np.ndarray`: The resized image.
        """
        size = get_size_dict(size)
        if "height" not in size or "width" not in size:
            raise ValueError(f"The `size` dictionary must contain the keys `height` and `width`. Got {size.keys()}")
        output_size = (size["height"], size["width"])
        return resize(
            image,
            size=output_size,
            resample=resample,
            data_format=data_format,
            input_data_format=input_data_format,
            **kwargs,
        )

    def preprocess(
        self,
        images: ImageInput,
        do_resize: Optional[bool] = None,
        size: Dict[str, int] = None,
        resample: PILImageResampling = None,
        do_rescale: Optional[bool] = None,
        rescale_factor: Optional[float] = None,
        do_normalize: Optional[bool] = None,
        image_mean: Optional[Union[float, List[float]]] = None,
        image_std: Optional[Union[float, List[float]]] = None,
        return_tensors: Optional[Union[str, TensorType]] = None,
        data_format: Union[str, ChannelDimension] = ChannelDimension.FIRST,
        input_data_format: Optional[Union[str, ChannelDimension]] = None,
        **kwargs,
    ):
        """
        Preprocess an image or batch of images.

        Args:
            images (`ImageInput`):
                Image to preprocess. Expects a single or batch of images with pixel values ranging from 0 to 255. If
                passing in images with pixel values between 0 and 1, set `do_rescale=False`.
            do_resize (`bool`, *optional*, defaults to `self.do_resize`):
                Whether to resize the image.
            size (`Dict[str, int]`, *optional*, defaults to `self.size`):
                Dictionary in the format `{"height": h, "width": w}` specifying the size of the output image after
                resizing.
            resample (`PILImageResampling` filter, *optional*, defaults to `self.resample`):
                `PILImageResampling` filter to use if resizing the image e.g. `PILImageResampling.BILINEAR`. Only has
                an effect if `do_resize` is set to `True`.
            do_rescale (`bool`, *optional*, defaults to `self.do_rescale`):
                Whether to rescale the image values between [0 - 1].
            rescale_factor (`float`, *optional*, defaults to `self.rescale_factor`):
                Rescale factor to rescale the image by if `do_rescale` is set to `True`.
            do_normalize (`bool`, *optional*, defaults to `self.do_normalize`):
                Whether to normalize the image.
            image_mean (`float` or `List[float]`, *optional*, defaults to `self.image_mean`):
                Image mean to use if `do_normalize` is set to `True`.
            image_std (`float` or `List[float]`, *optional*, defaults to `self.image_std`):
                Image standard deviation to use if `do_normalize` is set to `True`.
            return_tensors (`str` or `TensorType`, *optional*):
                The type of tensors to return. Can be one of:
                - Unset: Return a list of `np.ndarray`.
                - `TensorType.TENSORFLOW` or `'tf'`: Return a batch of type `tf.Tensor`.
                - `TensorType.PYTORCH` or `'pt'`: Return a batch of type `torch.Tensor`.
                - `TensorType.NUMPY` or `'np'`: Return a batch of type `np.ndarray`.
                - `TensorType.JAX` or `'jax'`: Return a batch of type `jax.numpy.ndarray`.
            data_format (`ChannelDimension` or `str`, *optional*, defaults to `ChannelDimension.FIRST`):
                The channel dimension format for the output image. Can be one of:
                - `"channels_first"` or `ChannelDimension.FIRST`: image in (num_channels, height, width) format.
                - `"channels_last"` or `ChannelDimension.LAST`: image in (height, width, num_channels) format.
                - Unset: Use the channel dimension format of the input image.
            input_data_format (`ChannelDimension` or `str`, *optional*):
                The channel dimension format for the input image. If unset, the channel dimension format is inferred
                from the input image. Can be one of:
                - `"channels_first"` or `ChannelDimension.FIRST`: image in (num_channels, height, width) format.
                - `"channels_last"` or `ChannelDimension.LAST`: image in (height, width, num_channels) format.
                - `"none"` or `ChannelDimension.NONE`: image in (height, width) format.
        """
        do_resize = do_resize if do_resize is not None else self.do_resize
        do_rescale = do_rescale if do_rescale is not None else self.do_rescale
        do_normalize = do_normalize if do_normalize is not None else self.do_normalize
        resample = resample if resample is not None else self.resample
        rescale_factor = rescale_factor if rescale_factor is not None else self.rescale_factor
        image_mean = image_mean if image_mean is not None else self.image_mean
        image_std = image_std if image_std is not None else self.image_std

        size = size if size is not None else self.size
        size_dict = get_size_dict(size)

        images = make_list_of_images(images)

        validate_kwargs(captured_kwargs=kwargs.keys(), valid_processor_keys=self._valid_processor_keys)

        if not valid_images(images):
            raise ValueError(
                "Invalid image type. Must be of type PIL.Image.Image, numpy.ndarray, "
                "torch.Tensor, tf.Tensor or jax.ndarray."
            )
        validate_preprocess_arguments(
            do_rescale=do_rescale,
            rescale_factor=rescale_factor,
            do_normalize=do_normalize,
            image_mean=image_mean,
            image_std=image_std,
            do_resize=do_resize,
            size=size,
            resample=resample,
        )

        # All transformations expect numpy arrays.
        images = [to_numpy_array(image) for image in images]

        if is_scaled_image(images[0]) and do_rescale:
            logger.warning_once(
                "It looks like you are trying to rescale already rescaled images. If the input"
                " images have pixel values between 0 and 1, set `do_rescale=False` to avoid rescaling them again."
            )

        if input_data_format is None:
            # We assume that all images have the same channel dimension format.
            input_data_format = infer_channel_dimension_format(images[0])

        if do_resize:
            images = [
                self.resize(image=image, size=size_dict, resample=resample, input_data_format=input_data_format)
                for image in images
            ]

        if do_rescale:
            images = [
                self.rescale(image=image, scale=rescale_factor, input_data_format=input_data_format)
                for image in images
            ]

        if do_normalize:
            images = [
                self.normalize(image=image, mean=image_mean, std=image_std, input_data_format=input_data_format)
                for image in images
            ]

        images = [
            to_channel_dimension_format(image, data_format, input_channel_dim=input_data_format) for image in images
        ]

        data = {"pixel_values": images}
        return BatchFeature(data=data, tensor_type=return_tensors)<|MERGE_RESOLUTION|>--- conflicted
+++ resolved
@@ -31,11 +31,8 @@
     make_list_of_images,
     to_numpy_array,
     valid_images,
-<<<<<<< HEAD
     validate_kwargs,
-=======
     validate_preprocess_arguments,
->>>>>>> 1c9134f0
 )
 from ...utils import TensorType, logging
 
