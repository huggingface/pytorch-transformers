# coding=utf-8
# Copyright 2018 The HuggingFace Inc. team.
#
# Licensed under the Apache License, Version 2.0 (the "License");
# you may not use this file except in compliance with the License.
# You may obtain a copy of the License at
#
#     http://www.apache.org/licenses/LICENSE-2.0
#
# Unless required by applicable law or agreed to in writing, software
# distributed under the License is distributed on an "AS IS" BASIS,
# WITHOUT WARRANTIES OR CONDITIONS OF ANY KIND, either express or implied.
# See the License for the specific language governing permissions and
# limitations under the License.
""" Auto Config class. """
import importlib
import re
import warnings
from collections import OrderedDict
from typing import List, Union

from ...configuration_utils import PretrainedConfig
from ...file_utils import CONFIG_NAME


CONFIG_MAPPING_NAMES = OrderedDict(
    [
        # Add configs here
<<<<<<< HEAD
        ("realm", "RealmConfig"),
=======
        ("gptj", "GPTJConfig"),
        ("layoutlmv2", "LayoutLMv2Config"),
>>>>>>> c02cd95c
        ("beit", "BeitConfig"),
        ("rembert", "RemBertConfig"),
        ("visual_bert", "VisualBertConfig"),
        ("canine", "CanineConfig"),
        ("roformer", "RoFormerConfig"),
        ("clip", "CLIPConfig"),
        ("bigbird_pegasus", "BigBirdPegasusConfig"),
        ("deit", "DeiTConfig"),
        ("luke", "LukeConfig"),
        ("detr", "DetrConfig"),
        ("gpt_neo", "GPTNeoConfig"),
        ("big_bird", "BigBirdConfig"),
        ("speech_to_text", "Speech2TextConfig"),
        ("vit", "ViTConfig"),
        ("wav2vec2", "Wav2Vec2Config"),
        ("m2m_100", "M2M100Config"),
        ("convbert", "ConvBertConfig"),
        ("led", "LEDConfig"),
        ("blenderbot-small", "BlenderbotSmallConfig"),
        ("retribert", "RetriBertConfig"),
        ("ibert", "IBertConfig"),
        ("mt5", "MT5Config"),
        ("t5", "T5Config"),
        ("mobilebert", "MobileBertConfig"),
        ("distilbert", "DistilBertConfig"),
        ("albert", "AlbertConfig"),
        ("bert-generation", "BertGenerationConfig"),
        ("camembert", "CamembertConfig"),
        ("xlm-roberta", "XLMRobertaConfig"),
        ("pegasus", "PegasusConfig"),
        ("marian", "MarianConfig"),
        ("mbart", "MBartConfig"),
        ("megatron-bert", "MegatronBertConfig"),
        ("mpnet", "MPNetConfig"),
        ("bart", "BartConfig"),
        ("blenderbot", "BlenderbotConfig"),
        ("reformer", "ReformerConfig"),
        ("longformer", "LongformerConfig"),
        ("roberta", "RobertaConfig"),
        ("deberta-v2", "DebertaV2Config"),
        ("deberta", "DebertaConfig"),
        ("flaubert", "FlaubertConfig"),
        ("fsmt", "FSMTConfig"),
        ("squeezebert", "SqueezeBertConfig"),
        ("hubert", "HubertConfig"),
        ("bert", "BertConfig"),
        ("openai-gpt", "OpenAIGPTConfig"),
        ("gpt2", "GPT2Config"),
        ("transfo-xl", "TransfoXLConfig"),
        ("xlnet", "XLNetConfig"),
        ("xlm-prophetnet", "XLMProphetNetConfig"),
        ("prophetnet", "ProphetNetConfig"),
        ("xlm", "XLMConfig"),
        ("ctrl", "CTRLConfig"),
        ("electra", "ElectraConfig"),
        ("encoder-decoder", "EncoderDecoderConfig"),
        ("funnel", "FunnelConfig"),
        ("lxmert", "LxmertConfig"),
        ("dpr", "DPRConfig"),
        ("layoutlm", "LayoutLMConfig"),
        ("rag", "RagConfig"),
        ("tapas", "TapasConfig"),
        ("splinter", "SplinterConfig"),
    ]
)

CONFIG_ARCHIVE_MAP_MAPPING_NAMES = OrderedDict(
    [
        # Add archive maps here
<<<<<<< HEAD
        ("realm", "REALM_PRETRAINED_CONFIG_ARCHIVE_MAP"),
=======
        ("gptj", "GPTJ_PRETRAINED_CONFIG_ARCHIVE_MAP"),
        ("layoutlmv2", "LAYOUTLMV2_PRETRAINED_CONFIG_ARCHIVE_MAP"),
>>>>>>> c02cd95c
        ("beit", "BEIT_PRETRAINED_CONFIG_ARCHIVE_MAP"),
        ("rembert", "REMBERT_PRETRAINED_CONFIG_ARCHIVE_MAP"),
        ("visual_bert", "VISUAL_BERT_PRETRAINED_CONFIG_ARCHIVE_MAP"),
        ("canine", "CANINE_PRETRAINED_CONFIG_ARCHIVE_MAP"),
        ("roformer", "ROFORMER_PRETRAINED_CONFIG_ARCHIVE_MAP"),
        ("clip", "CLIP_PRETRAINED_CONFIG_ARCHIVE_MAP"),
        ("bigbird_pegasus", "BIGBIRD_PEGASUS_PRETRAINED_CONFIG_ARCHIVE_MAP"),
        ("deit", "DEIT_PRETRAINED_CONFIG_ARCHIVE_MAP"),
        ("luke", "LUKE_PRETRAINED_CONFIG_ARCHIVE_MAP"),
        ("detr", "DETR_PRETRAINED_CONFIG_ARCHIVE_MAP"),
        ("gpt_neo", "GPT_NEO_PRETRAINED_CONFIG_ARCHIVE_MAP"),
        ("big_bird", "BIG_BIRD_PRETRAINED_CONFIG_ARCHIVE_MAP"),
        ("megatron-bert", "MEGATRON_BERT_PRETRAINED_CONFIG_ARCHIVE_MAP"),
        ("speech_to_text", "SPEECH_TO_TEXT_PRETRAINED_CONFIG_ARCHIVE_MAP"),
        ("vit", "VIT_PRETRAINED_CONFIG_ARCHIVE_MAP"),
        ("wav2vec2", "WAV_2_VEC_2_PRETRAINED_CONFIG_ARCHIVE_MAP"),
        ("m2m_100", "M2M_100_PRETRAINED_CONFIG_ARCHIVE_MAP"),
        ("convbert", "CONVBERT_PRETRAINED_CONFIG_ARCHIVE_MAP"),
        ("led", "LED_PRETRAINED_CONFIG_ARCHIVE_MAP"),
        ("blenderbot-small", "BLENDERBOT_SMALL_PRETRAINED_CONFIG_ARCHIVE_MAP"),
        ("bert", "BERT_PRETRAINED_CONFIG_ARCHIVE_MAP"),
        ("bart", "BART_PRETRAINED_CONFIG_ARCHIVE_MAP"),
        ("blenderbot", "BLENDERBOT_PRETRAINED_CONFIG_ARCHIVE_MAP"),
        ("mbart", "MBART_PRETRAINED_CONFIG_ARCHIVE_MAP"),
        ("openai-gpt", "OPENAI_GPT_PRETRAINED_CONFIG_ARCHIVE_MAP"),
        ("transfo-xl", "TRANSFO_XL_PRETRAINED_CONFIG_ARCHIVE_MAP"),
        ("gpt2", "GPT2_PRETRAINED_CONFIG_ARCHIVE_MAP"),
        ("ctrl", "CTRL_PRETRAINED_CONFIG_ARCHIVE_MAP"),
        ("xlnet", "XLNET_PRETRAINED_CONFIG_ARCHIVE_MAP"),
        ("xlm", "XLM_PRETRAINED_CONFIG_ARCHIVE_MAP"),
        ("roberta", "ROBERTA_PRETRAINED_CONFIG_ARCHIVE_MAP"),
        ("distilbert", "DISTILBERT_PRETRAINED_CONFIG_ARCHIVE_MAP"),
        ("albert", "ALBERT_PRETRAINED_CONFIG_ARCHIVE_MAP"),
        ("camembert", "CAMEMBERT_PRETRAINED_CONFIG_ARCHIVE_MAP"),
        ("t5", "T5_PRETRAINED_CONFIG_ARCHIVE_MAP"),
        ("xlm-roberta", "XLM_ROBERTA_PRETRAINED_CONFIG_ARCHIVE_MAP"),
        ("flaubert", "FLAUBERT_PRETRAINED_CONFIG_ARCHIVE_MAP"),
        ("fsmt", "FSMT_PRETRAINED_CONFIG_ARCHIVE_MAP"),
        ("electra", "ELECTRA_PRETRAINED_CONFIG_ARCHIVE_MAP"),
        ("longformer", "LONGFORMER_PRETRAINED_CONFIG_ARCHIVE_MAP"),
        ("retribert", "RETRIBERT_PRETRAINED_CONFIG_ARCHIVE_MAP"),
        ("funnel", "FUNNEL_PRETRAINED_CONFIG_ARCHIVE_MAP"),
        ("lxmert", "LXMERT_PRETRAINED_CONFIG_ARCHIVE_MAP"),
        ("layoutlm", "LAYOUTLM_PRETRAINED_CONFIG_ARCHIVE_MAP"),
        ("dpr", "DPR_PRETRAINED_CONFIG_ARCHIVE_MAP"),
        ("deberta", "DEBERTA_PRETRAINED_CONFIG_ARCHIVE_MAP"),
        ("deberta-v2", "DEBERTA_V2_PRETRAINED_CONFIG_ARCHIVE_MAP"),
        ("squeezebert", "SQUEEZEBERT_PRETRAINED_CONFIG_ARCHIVE_MAP"),
        ("xlm-prophetnet", "XLM_PROPHETNET_PRETRAINED_CONFIG_ARCHIVE_MAP"),
        ("prophetnet", "PROPHETNET_PRETRAINED_CONFIG_ARCHIVE_MAP"),
        ("mpnet", "MPNET_PRETRAINED_CONFIG_ARCHIVE_MAP"),
        ("tapas", "TAPAS_PRETRAINED_CONFIG_ARCHIVE_MAP"),
        ("ibert", "IBERT_PRETRAINED_CONFIG_ARCHIVE_MAP"),
        ("hubert", "HUBERT_PRETRAINED_CONFIG_ARCHIVE_MAP"),
        ("splinter", "SPLINTER_PRETRAINED_CONFIG_ARCHIVE_MAP"),
    ]
)

MODEL_NAMES_MAPPING = OrderedDict(
    [
        # Add full (and cased) model names here
<<<<<<< HEAD
        ("realm", "Realm"),
=======
        ("gptj", "GPT-J"),
>>>>>>> c02cd95c
        ("beit", "BeiT"),
        ("rembert", "RemBERT"),
        ("layoutlmv2", "LayoutLMv2"),
        ("visual_bert", "VisualBert"),
        ("canine", "Canine"),
        ("roformer", "RoFormer"),
        ("clip", "CLIP"),
        ("bigbird_pegasus", "BigBirdPegasus"),
        ("deit", "DeiT"),
        ("luke", "LUKE"),
        ("detr", "DETR"),
        ("gpt_neo", "GPT Neo"),
        ("big_bird", "BigBird"),
        ("speech_to_text", "Speech2Text"),
        ("vit", "ViT"),
        ("wav2vec2", "Wav2Vec2"),
        ("m2m_100", "M2M100"),
        ("convbert", "ConvBERT"),
        ("led", "LED"),
        ("blenderbot-small", "BlenderbotSmall"),
        ("retribert", "RetriBERT"),
        ("ibert", "I-BERT"),
        ("t5", "T5"),
        ("mobilebert", "MobileBERT"),
        ("distilbert", "DistilBERT"),
        ("albert", "ALBERT"),
        ("bert-generation", "Bert Generation"),
        ("camembert", "CamemBERT"),
        ("xlm-roberta", "XLM-RoBERTa"),
        ("pegasus", "Pegasus"),
        ("blenderbot", "Blenderbot"),
        ("marian", "Marian"),
        ("mbart", "mBART"),
        ("megatron-bert", "MegatronBert"),
        ("bart", "BART"),
        ("reformer", "Reformer"),
        ("longformer", "Longformer"),
        ("roberta", "RoBERTa"),
        ("flaubert", "FlauBERT"),
        ("fsmt", "FairSeq Machine-Translation"),
        ("squeezebert", "SqueezeBERT"),
        ("bert", "BERT"),
        ("openai-gpt", "OpenAI GPT"),
        ("gpt2", "OpenAI GPT-2"),
        ("transfo-xl", "Transformer-XL"),
        ("xlnet", "XLNet"),
        ("xlm", "XLM"),
        ("ctrl", "CTRL"),
        ("electra", "ELECTRA"),
        ("encoder-decoder", "Encoder decoder"),
        ("funnel", "Funnel Transformer"),
        ("lxmert", "LXMERT"),
        ("deberta-v2", "DeBERTa-v2"),
        ("deberta", "DeBERTa"),
        ("layoutlm", "LayoutLM"),
        ("dpr", "DPR"),
        ("rag", "RAG"),
        ("xlm-prophetnet", "XLMProphetNet"),
        ("prophetnet", "ProphetNet"),
        ("mt5", "mT5"),
        ("mpnet", "MPNet"),
        ("tapas", "TAPAS"),
        ("hubert", "Hubert"),
        ("barthez", "BARThez"),
        ("phobert", "PhoBERT"),
        ("cpm", "CPM"),
        ("bertweet", "Bertweet"),
        ("bert-japanese", "BertJapanese"),
        ("byt5", "ByT5"),
        ("mbart50", "mBART-50"),
        ("splinter", "Splinter"),
    ]
)

SPECIAL_MODEL_TYPE_TO_MODULE_NAME = OrderedDict([("openai-gpt", "openai")])


def model_type_to_module_name(key):
    """Converts a config key to the corresponding module."""
    # Special treatment
    if key in SPECIAL_MODEL_TYPE_TO_MODULE_NAME:
        return SPECIAL_MODEL_TYPE_TO_MODULE_NAME[key]

    return key.replace("-", "_")


def config_class_to_model_type(config):
    """Converts a config class name to the corresponding model type"""
    for key, cls in CONFIG_MAPPING_NAMES.items():
        if cls == config:
            return key
    return None


class _LazyConfigMapping(OrderedDict):
    """
    A dictionary that lazily load its values when they are requested.
    """

    def __init__(self, mapping):
        self._mapping = mapping
        self._modules = {}

    def __getitem__(self, key):
        if key not in self._mapping:
            raise KeyError(key)
        value = self._mapping[key]
        module_name = model_type_to_module_name(key)
        if module_name not in self._modules:
            self._modules[module_name] = importlib.import_module(f".{module_name}", "transformers.models")
        return getattr(self._modules[module_name], value)

    def keys(self):
        return self._mapping.keys()

    def values(self):
        return [self[k] for k in self._mapping.keys()]

    def items(self):
        return [(k, self[k]) for k in self._mapping.keys()]

    def __iter__(self):
        return iter(self._mapping.keys())

    def __contains__(self, item):
        return item in self._mapping


CONFIG_MAPPING = _LazyConfigMapping(CONFIG_MAPPING_NAMES)


class _LazyLoadAllMappings(OrderedDict):
    """
    A mapping that will load all pairs of key values at the first access (either by indexing, requestions keys, values,
    etc.)

    Args:
        mapping: The mapping to load.
    """

    def __init__(self, mapping):
        self._mapping = mapping
        self._initialized = False
        self._data = {}

    def _initialize(self):
        if self._initialized:
            return
        warnings.warn(
            "ALL_PRETRAINED_CONFIG_ARCHIVE_MAP is deprecated and will be removed in v5 of Transformers. "
            "It does not contain all available model checkpoints, far from it. Checkout hf.co/models for that.",
            FutureWarning,
        )

        for model_type, map_name in self._mapping.items():
            module_name = model_type_to_module_name(model_type)
            module = importlib.import_module(f".{module_name}", "transformers.models")
            mapping = getattr(module, map_name)
            self._data.update(mapping)

        self._initialized = True

    def __getitem__(self, key):
        self._initialize()
        return self._data[key]

    def keys(self):
        self._initialize()
        return self._data.keys()

    def values(self):
        self._initialize()
        return self._data.values()

    def items(self):
        self._initialize()
        return self._data.keys()

    def __iter__(self):
        self._initialize()
        return iter(self._data)

    def __contains__(self, item):
        self._initialize()
        return item in self._data


ALL_PRETRAINED_CONFIG_ARCHIVE_MAP = _LazyLoadAllMappings(CONFIG_ARCHIVE_MAP_MAPPING_NAMES)


def _get_class_name(model_class: Union[str, List[str]]):
    if isinstance(model_class, (list, tuple)):
        return " or ".join([f":class:`~transformers.{c}`" for c in model_class if c is not None])
    return f":class:`~transformers.{model_class}`"


def _list_model_options(indent, config_to_class=None, use_model_types=True):
    if config_to_class is None and not use_model_types:
        raise ValueError("Using `use_model_types=False` requires a `config_to_class` dictionary.")
    if use_model_types:
        if config_to_class is None:
            model_type_to_name = {
                model_type: f":class:`~transformers.{config}`" for model_type, config in CONFIG_MAPPING_NAMES.items()
            }
        else:
            model_type_to_name = {
                model_type: _get_class_name(model_class)
                for model_type, model_class in config_to_class.items()
                if model_type in MODEL_NAMES_MAPPING
            }
        lines = [
            f"{indent}- **{model_type}** -- {model_type_to_name[model_type]} ({MODEL_NAMES_MAPPING[model_type]} model)"
            for model_type in sorted(model_type_to_name.keys())
        ]
    else:
        config_to_name = {
            CONFIG_MAPPING_NAMES[config]: _get_class_name(clas)
            for config, clas in config_to_class.items()
            if config in CONFIG_MAPPING_NAMES
        }
        config_to_model_name = {
            config: MODEL_NAMES_MAPPING[model_type] for model_type, config in CONFIG_MAPPING_NAMES.items()
        }
        lines = [
            f"{indent}- :class:`~transformers.{config_name}` configuration class: {config_to_name[config_name]} ({config_to_model_name[config_name]} model)"
            for config_name in sorted(config_to_name.keys())
        ]
    return "\n".join(lines)


def replace_list_option_in_docstrings(config_to_class=None, use_model_types=True):
    def docstring_decorator(fn):
        docstrings = fn.__doc__
        lines = docstrings.split("\n")
        i = 0
        while i < len(lines) and re.search(r"^(\s*)List options\s*$", lines[i]) is None:
            i += 1
        if i < len(lines):
            indent = re.search(r"^(\s*)List options\s*$", lines[i]).groups()[0]
            if use_model_types:
                indent = f"{indent}    "
            lines[i] = _list_model_options(indent, config_to_class=config_to_class, use_model_types=use_model_types)
            docstrings = "\n".join(lines)
        else:
            raise ValueError(
                f"The function {fn} should have an empty 'List options' in its docstring as placeholder, current docstring is:\n{docstrings}"
            )
        fn.__doc__ = docstrings
        return fn

    return docstring_decorator


class AutoConfig:
    r"""
    This is a generic configuration class that will be instantiated as one of the configuration classes of the library
    when created with the :meth:`~transformers.AutoConfig.from_pretrained` class method.

    This class cannot be instantiated directly using ``__init__()`` (throws an error).
    """

    def __init__(self):
        raise EnvironmentError(
            "AutoConfig is designed to be instantiated "
            "using the `AutoConfig.from_pretrained(pretrained_model_name_or_path)` method."
        )

    @classmethod
    def for_model(cls, model_type: str, *args, **kwargs):
        if model_type in CONFIG_MAPPING:
            config_class = CONFIG_MAPPING[model_type]
            return config_class(*args, **kwargs)
        raise ValueError(
            f"Unrecognized model identifier: {model_type}. Should contain one of {', '.join(CONFIG_MAPPING.keys())}"
        )

    @classmethod
    @replace_list_option_in_docstrings()
    def from_pretrained(cls, pretrained_model_name_or_path, **kwargs):
        r"""
        Instantiate one of the configuration classes of the library from a pretrained model configuration.

        The configuration class to instantiate is selected based on the :obj:`model_type` property of the config object
        that is loaded, or when it's missing, by falling back to using pattern matching on
        :obj:`pretrained_model_name_or_path`:

        List options

        Args:
            pretrained_model_name_or_path (:obj:`str` or :obj:`os.PathLike`):
                Can be either:

                    - A string, the `model id` of a pretrained model configuration hosted inside a model repo on
                      huggingface.co. Valid model ids can be located at the root-level, like ``bert-base-uncased``, or
                      namespaced under a user or organization name, like ``dbmdz/bert-base-german-cased``.
                    - A path to a `directory` containing a configuration file saved using the
                      :meth:`~transformers.PretrainedConfig.save_pretrained` method, or the
                      :meth:`~transformers.PreTrainedModel.save_pretrained` method, e.g., ``./my_model_directory/``.
                    - A path or url to a saved configuration JSON `file`, e.g.,
                      ``./my_model_directory/configuration.json``.
            cache_dir (:obj:`str` or :obj:`os.PathLike`, `optional`):
                Path to a directory in which a downloaded pretrained model configuration should be cached if the
                standard cache should not be used.
            force_download (:obj:`bool`, `optional`, defaults to :obj:`False`):
                Whether or not to force the (re-)download the model weights and configuration files and override the
                cached versions if they exist.
            resume_download (:obj:`bool`, `optional`, defaults to :obj:`False`):
                Whether or not to delete incompletely received files. Will attempt to resume the download if such a
                file exists.
            proxies (:obj:`Dict[str, str]`, `optional`):
                A dictionary of proxy servers to use by protocol or endpoint, e.g., :obj:`{'http': 'foo.bar:3128',
                'http://hostname': 'foo.bar:4012'}`. The proxies are used on each request.
            revision(:obj:`str`, `optional`, defaults to :obj:`"main"`):
                The specific model version to use. It can be a branch name, a tag name, or a commit id, since we use a
                git-based system for storing models and other artifacts on huggingface.co, so ``revision`` can be any
                identifier allowed by git.
            return_unused_kwargs (:obj:`bool`, `optional`, defaults to :obj:`False`):
                If :obj:`False`, then this function returns just the final configuration object.

                If :obj:`True`, then this functions returns a :obj:`Tuple(config, unused_kwargs)` where `unused_kwargs`
                is a dictionary consisting of the key/value pairs whose keys are not configuration attributes: i.e.,
                the part of ``kwargs`` which has not been used to update ``config`` and is otherwise ignored.
            kwargs(additional keyword arguments, `optional`):
                The values in kwargs of any keys which are configuration attributes will be used to override the loaded
                values. Behavior concerning key/value pairs whose keys are *not* configuration attributes is controlled
                by the ``return_unused_kwargs`` keyword parameter.

        Examples::

            >>> from transformers import AutoConfig

            >>> # Download configuration from huggingface.co and cache.
            >>> config = AutoConfig.from_pretrained('bert-base-uncased')

            >>> # Download configuration from huggingface.co (user-uploaded) and cache.
            >>> config = AutoConfig.from_pretrained('dbmdz/bert-base-german-cased')

            >>> # If configuration file is in a directory (e.g., was saved using `save_pretrained('./test/saved_model/')`).
            >>> config = AutoConfig.from_pretrained('./test/bert_saved_model/')

            >>> # Load a specific configuration file.
            >>> config = AutoConfig.from_pretrained('./test/bert_saved_model/my_configuration.json')

            >>> # Change some config attributes when loading a pretrained config.
            >>> config = AutoConfig.from_pretrained('bert-base-uncased', output_attentions=True, foo=False)
            >>> config.output_attentions
            True
            >>> config, unused_kwargs = AutoConfig.from_pretrained('bert-base-uncased', output_attentions=True, foo=False, return_unused_kwargs=True)
            >>> config.output_attentions
            True
            >>> config.unused_kwargs
            {'foo': False}
        """
        kwargs["_from_auto"] = True
        config_dict, _ = PretrainedConfig.get_config_dict(pretrained_model_name_or_path, **kwargs)
        if "model_type" in config_dict:
            config_class = CONFIG_MAPPING[config_dict["model_type"]]
            return config_class.from_dict(config_dict, **kwargs)
        else:
            # Fallback: use pattern matching on the string.
            for pattern, config_class in CONFIG_MAPPING.items():
                if pattern in str(pretrained_model_name_or_path):
                    return config_class.from_dict(config_dict, **kwargs)

        raise ValueError(
            f"Unrecognized model in {pretrained_model_name_or_path}. "
            f"Should have a `model_type` key in its {CONFIG_NAME}, or contain one of the following strings "
            f"in its name: {', '.join(CONFIG_MAPPING.keys())}"
        )<|MERGE_RESOLUTION|>--- conflicted
+++ resolved
@@ -26,12 +26,9 @@
 CONFIG_MAPPING_NAMES = OrderedDict(
     [
         # Add configs here
-<<<<<<< HEAD
         ("realm", "RealmConfig"),
-=======
         ("gptj", "GPTJConfig"),
         ("layoutlmv2", "LayoutLMv2Config"),
->>>>>>> c02cd95c
         ("beit", "BeitConfig"),
         ("rembert", "RemBertConfig"),
         ("visual_bert", "VisualBertConfig"),
@@ -101,12 +98,9 @@
 CONFIG_ARCHIVE_MAP_MAPPING_NAMES = OrderedDict(
     [
         # Add archive maps here
-<<<<<<< HEAD
         ("realm", "REALM_PRETRAINED_CONFIG_ARCHIVE_MAP"),
-=======
         ("gptj", "GPTJ_PRETRAINED_CONFIG_ARCHIVE_MAP"),
         ("layoutlmv2", "LAYOUTLMV2_PRETRAINED_CONFIG_ARCHIVE_MAP"),
->>>>>>> c02cd95c
         ("beit", "BEIT_PRETRAINED_CONFIG_ARCHIVE_MAP"),
         ("rembert", "REMBERT_PRETRAINED_CONFIG_ARCHIVE_MAP"),
         ("visual_bert", "VISUAL_BERT_PRETRAINED_CONFIG_ARCHIVE_MAP"),
@@ -168,11 +162,8 @@
 MODEL_NAMES_MAPPING = OrderedDict(
     [
         # Add full (and cased) model names here
-<<<<<<< HEAD
         ("realm", "Realm"),
-=======
         ("gptj", "GPT-J"),
->>>>>>> c02cd95c
         ("beit", "BeiT"),
         ("rembert", "RemBERT"),
         ("layoutlmv2", "LayoutLMv2"),
