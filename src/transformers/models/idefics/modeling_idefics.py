# coding=utf-8
# Copyright 2022 EleutherAI and the HuggingFace Inc. team. All rights reserved.
#
# This code is based on EleutherAI's GPT-NeoX library and the GPT-NeoX
# and OPT implementations in this library. It has been modified from its
# original forms to accommodate minor architectural differences compared
# to GPT-NeoX and OPT used by the Meta AI team that trained the model.
#
# Licensed under the Apache License, Version 2.0 (the "License");
# you may not use this file except in compliance with the License.
# You may obtain a copy of the License at
#
#     http://www.apache.org/licenses/LICENSE-2.0
#
# Unless required by applicable law or agreed to in writing, software
# distributed under the License is distributed on an "AS IS" BASIS,
# WITHOUT WARRANTIES OR CONDITIONS OF ANY KIND, either express or implied.
# See the License for the specific language governing permissions and
# limitations under the License.
""" PyTorch Idefics model."""
from dataclasses import dataclass
from typing import List, Optional, Tuple, Union

import torch
import torch.nn.functional as F
import torch.utils.checkpoint
from torch import nn
from torch.nn import CrossEntropyLoss

from ... import PreTrainedModel
from ...activations import ACT2FN
from ...modeling_outputs import ModelOutput
from ...modeling_utils import PretrainedConfig
from ...pytorch_utils import ALL_LAYERNORM_LAYERS
from ...utils import (
    add_start_docstrings,
    add_start_docstrings_to_model_forward,
    logging,
    replace_return_docstrings,
)
from .configuration_idefics import IdeficsConfig
from .perceiver import IdeficsPerceiverResampler
from .vision import IdeficsVisionTransformer


logger = logging.get_logger(__name__)

_CONFIG_FOR_DOC = "IdeficsConfig"

IDEFICS_PRETRAINED_MODEL_ARCHIVE_LIST = [
    "HuggingFaceM4/idefics-9b",
    "HuggingFaceM4/idefics-80b",
    # See all Idefics models at https://huggingface.co/models?filter=idefics
]


@dataclass
class IdeficsBaseModelOutputWithPast(ModelOutput):
    """
    Base class for Idefics model's outputs that may also contain a past key/values (to speed up sequential decoding).

    Args:
        last_hidden_state (`torch.FloatTensor` of shape `(batch_size, sequence_length, hidden_size)`):
            Sequence of hidden-states at the output of the last layer of the model.

            If `past_key_values` is used only the last hidden-state of the sequences of shape `(batch_size, 1,
            hidden_size)` is output.
        past_key_values (`tuple(tuple(torch.FloatTensor))`, *optional*, returned when `use_cache=True` is passed or when `config.use_cache=True`):
            Tuple of `tuple(torch.FloatTensor)` of length `config.n_layers`, with each tuple having 2 tensors of shape
            `(batch_size, num_heads, sequence_length, embed_size_per_head)`) and optionally if
            `config.is_encoder_decoder=True` 2 additional tensors of shape `(batch_size, num_heads,
            encoder_sequence_length, embed_size_per_head)`.

            Contains pre-computed hidden-states (key and values in the self-attention blocks and optionally if
            `config.is_encoder_decoder=True` in the cross-attention blocks) that can be used (see `past_key_values`
            input) to speed up sequential decoding.
        hidden_states (`tuple(torch.FloatTensor)`, *optional*, returned when `output_hidden_states=True` is passed or when `config.output_hidden_states=True`):
            Tuple of `torch.FloatTensor` (one for the output of the embeddings, if the model has an embedding layer, +
            one for the output of each layer) of shape `(batch_size, sequence_length, hidden_size)`.

            Hidden-states of the model at the output of each layer plus the optional initial embedding outputs.
        attentions (`tuple(torch.FloatTensor)`, *optional*, returned when `output_attentions=True` is passed or when `config.output_attentions=True`):
            Tuple of `torch.FloatTensor` (one for each layer) of shape `(batch_size, num_heads, sequence_length,
            sequence_length)`.

            Attentions weights after the attention softmax, used to compute the weighted average in the self-attention
            heads.
        image_hidden_states (`tuple(torch.FloatTensor)`, *optional*):
            Tuple of `torch.FloatTensor` (one for the output of the image embeddings, `(batch_size, num_images,
            sequence_length, hidden_size)`.

            image_hidden_states of the model produced by the vision encoder, and optionally by the perceiver
    """

    last_hidden_state: torch.FloatTensor = None
    past_key_values: Optional[Tuple[Tuple[torch.FloatTensor]]] = None
    hidden_states: Optional[Tuple[torch.FloatTensor]] = None
    attentions: Optional[Tuple[torch.FloatTensor]] = None
    image_hidden_states: Optional[Tuple[torch.FloatTensor]] = None


@dataclass
class IdeficsCausalLMOutputWithPast(ModelOutput):
    """
    Base class for Idefics causal language model (or autoregressive) outputs.

    Args:
        loss (`torch.FloatTensor` of shape `(1,)`, *optional*, returned when `labels` is provided):
            Language modeling loss (for next-token prediction).
        logits (`torch.FloatTensor` of shape `(batch_size, sequence_length, config.vocab_size)`):
            Prediction scores of the language modeling head (scores for each vocabulary token before SoftMax).
        past_key_values (`tuple(tuple(torch.FloatTensor))`, *optional*, returned when `use_cache=True` is passed or when `config.use_cache=True`):
            Tuple of `tuple(torch.FloatTensor)` of length `config.n_layers`, with each tuple having 2 tensors of shape
            `(batch_size, num_heads, sequence_length, embed_size_per_head)`)

            Contains pre-computed hidden-states (key and values in the self-attention blocks) that can be used (see
            `past_key_values` input) to speed up sequential decoding.
        hidden_states (`tuple(torch.FloatTensor)`, *optional*, returned when `output_hidden_states=True` is passed or when `config.output_hidden_states=True`):
            Tuple of `torch.FloatTensor` (one for the output of the embeddings, if the model has an embedding layer, +
            one for the output of each layer) of shape `(batch_size, sequence_length, hidden_size)`.

            Hidden-states of the model at the output of each layer plus the optional initial embedding outputs.
        attentions (`tuple(torch.FloatTensor)`, *optional*, returned when `output_attentions=True` is passed or when `config.output_attentions=True`):
            Tuple of `torch.FloatTensor` (one for each layer) of shape `(batch_size, num_heads, sequence_length,
            sequence_length)`.

            Attentions weights after the attention softmax, used to compute the weighted average in the self-attention
            heads.
        image_hidden_states (`tuple(torch.FloatTensor)`, *optional*):
            Tuple of `torch.FloatTensor` (one for the output of the image embeddings, `(batch_size, num_images,
            sequence_length, hidden_size)`.

            image_hidden_states of the model produced by the vision encoder, and optionally by the perceiver
    """

    loss: Optional[torch.FloatTensor] = None
    logits: torch.FloatTensor = None
    past_key_values: Optional[List[torch.FloatTensor]] = None
    hidden_states: Optional[Tuple[torch.FloatTensor]] = None
    attentions: Optional[Tuple[torch.FloatTensor]] = None
    image_hidden_states: Optional[Tuple[torch.FloatTensor]] = None


def expand_inputs_for_generation(
    input_ids,
    expand_size=1,
    is_encoder_decoder=False,
    attention_mask=None,
    encoder_outputs=None,
    **model_kwargs,
):
    expanded_return_idx = (
        torch.arange(input_ids.shape[0]).view(-1, 1).repeat(1, expand_size).view(-1).to(input_ids.device)
    )
    input_ids = input_ids.index_select(0, expanded_return_idx)
    model_kwargs["pixel_values"] = model_kwargs.get("pixel_values", None)
    model_kwargs["image_encoder_embeddings"] = model_kwargs.get("image_encoder_embeddings", None)
    model_kwargs["perceiver_embeddings"] = model_kwargs.get("perceiver_embeddings", None)
    model_kwargs["image_attention_mask"] = model_kwargs.get("image_attention_mask", None)

    if "token_type_ids" in model_kwargs:
        token_type_ids = model_kwargs["token_type_ids"]
        model_kwargs["token_type_ids"] = token_type_ids.index_select(0, expanded_return_idx)

    if attention_mask is not None:
        model_kwargs["attention_mask"] = attention_mask.index_select(0, expanded_return_idx)

    if model_kwargs["image_attention_mask"] is not None:
        model_kwargs["image_attention_mask"] = model_kwargs["image_attention_mask"].index_select(
            0, expanded_return_idx
        )

    if model_kwargs["pixel_values"] is not None:
        model_kwargs["pixel_values"] = model_kwargs["pixel_values"].index_select(0, expanded_return_idx)

    elif model_kwargs["image_encoder_embeddings"] is not None:
        model_kwargs["image_encoder_embeddings"] = model_kwargs["image_encoder_embeddings"].index_select(
            0, expanded_return_idx
        )

    elif model_kwargs["perceiver_embeddings"] is not None:
        model_kwargs["perceiver_embeddings"] = model_kwargs["perceiver_embeddings"].index_select(
            0, expanded_return_idx
        )

    return input_ids, model_kwargs


def update_model_kwargs_for_generation(outputs, model_kwargs):
    # must have this key set to at least None
    if "past_key_values" in outputs:
        model_kwargs["past_key_values"] = outputs.past_key_values
    else:
        model_kwargs["past_key_values"] = None

    # update token_type_ids with last value
    if "token_type_ids" in model_kwargs:
        token_type_ids = model_kwargs["token_type_ids"]
        model_kwargs["token_type_ids"] = torch.cat([token_type_ids, token_type_ids[:, -1].unsqueeze(-1)], dim=-1)

    # update attention masks
    if "attention_mask" in model_kwargs:
        attention_mask = model_kwargs["attention_mask"]
        model_kwargs["attention_mask"] = torch.cat(
            [attention_mask, attention_mask.new_ones((attention_mask.shape[0], 1))], dim=-1
        )
    if "image_attention_mask" in model_kwargs:
        image_attention_mask = model_kwargs["image_attention_mask"]
        last_mask = image_attention_mask[:, -1, :].unsqueeze(1)
        model_kwargs["image_attention_mask"] = last_mask

    # Get the precomputed image_hidden_states
    model_kwargs["image_hidden_states"] = outputs.image_hidden_states

    return model_kwargs


def prepare_inputs_for_generation(input_ids, past_key_values=None, **kwargs):
    token_type_ids = kwargs.get("token_type_ids", None)
    # only last token for inputs_ids if past is defined in kwargs
    if past_key_values:
        input_ids = input_ids[:, -1].unsqueeze(-1)
        if token_type_ids is not None:
            token_type_ids = token_type_ids[:, -1].unsqueeze(-1)

    attention_mask = kwargs.get("attention_mask", None)
    position_ids = kwargs.get("position_ids", None)

    if attention_mask is not None and position_ids is None:
        # create position_ids on the fly for batch generation
        position_ids = attention_mask.long().cumsum(-1) - 1
        position_ids.masked_fill_(attention_mask == 0, 1)
        if past_key_values:
            position_ids = position_ids[:, -1].unsqueeze(-1)

    pixel_values = kwargs.get("pixel_values", None)
    image_encoder_embeddings = kwargs.get("image_encoder_embeddings", None)
    perceiver_embeddings = kwargs.get("perceiver_embeddings", None)
    image_attention_mask = kwargs.get("image_attention_mask", None)
    interpolate_pos_encoding = kwargs.get("interpolate_pos_encoding", False)

    return {
        "input_ids": input_ids,
        "past_key_values": past_key_values,
        "use_cache": kwargs.get("use_cache"),
        "position_ids": position_ids,
        "attention_mask": attention_mask,
        "token_type_ids": token_type_ids,
        "pixel_values": pixel_values,
        "image_encoder_embeddings": image_encoder_embeddings,
        "perceiver_embeddings": perceiver_embeddings,
        "image_attention_mask": image_attention_mask,
        "interpolate_pos_encoding": interpolate_pos_encoding,
    }


def freeze_model(model, module_exceptions=[]):
    mapping = {
        "LayerNorm": nn.LayerNorm,
        "Linear": nn.Linear,
        "Embedding": nn.Embedding,
    }
    module_exceptions_mapped = [mapping[m] for m in module_exceptions]
    for module in model.modules():
        if module_exceptions and any(isinstance(module, t) for t in module_exceptions_mapped):
            module.requires_grad_(True)  # Explicitely setting it to true to avoid any mistakes
        else:
            module.requires_grad_(False)
    return model


class IdeficsDecoupledEmbedding(nn.Embedding):
    # Derived from https://pytorch.org/docs/stable/_modules/torch/nn/modules/sparse.html#Embedding
    """
    Implements a decoupling of parameters to allow freezing (or not) a subset of the embeddings. In practise, the
    regular `weight` can be trained or frozen (i.e. `partially_freeze=True`), and if `num_additional_embeddings` > 0,
    then it will create `num_additional_embeddings` additional parameters that are always trained. If
    `num_additional_embeddings=0`, then the module defaults back to the regular behavior of `nn.Embedding`.
    """

    def __init__(
        self,
        num_embeddings,
        num_additional_embeddings,
        embedding_dim,
        partially_freeze: Optional[bool] = False,
        device=None,
        dtype=None,
        padding_idx=None,
        **kwargs,
    ) -> None:
        """
        Args:
            num_embeddings (`int`):
                Size of the dictionary of embeddings
            num_additional_embeddings (`int`):
                Number of additional embeddings. Only useful when you `partially_freeze=True`.
            embedding_dim (`int`):
                The size of each embedding vector
            partially_freeze: (`bool`, *optional*, defaults to `False`):
                If `True`, the regular `weight` will be frozen. `additional_weight` is never frozen.
            padding_idx (`int`, *optional*):
                The padding index (needs to be less than num_embeddings)

        Note: there are a lot of other parameters to initialize a standard `nn.Embedding` such as `padding_idx`,
        `max_norm` or `norm_type`. We are not supporting these.
        """
        if padding_idx is not None and padding_idx > num_embeddings:
            raise ValueError(f"padding_idx must be within num_embeddings. Got {padding_idx} and {num_embeddings}")
        super().__init__(
            num_embeddings=num_embeddings,
            embedding_dim=embedding_dim,
            device=device,
            dtype=dtype,
            padding_idx=padding_idx,
            **kwargs,
        )
        self.num_embeddings = num_embeddings
        self.padding_idx = padding_idx
        self.num_additional_embeddings = num_additional_embeddings
        self.partially_freeze = partially_freeze

        if partially_freeze:
            self.weight.requires_grad_(False)

        if self.num_additional_embeddings > 0:
            self.additional_embedding = nn.Embedding(
                num_embeddings=self.num_additional_embeddings,
                embedding_dim=embedding_dim,
                device=device,
                dtype=dtype,
            )

    def forward(self, input_ids):
        """
        we have 2 embeddings, with different indices - one pretrained self.weight and another
        self.additional_embedding.weight that is being trained.

        in order to make a lookup of the input ids, we:
        1. find out the indices of the entries belonging to the 2nd embedding
        2. extract those values while subtracting the size of the first embedding (num_embeddings), since the 2nd
           embedding starts from 0 and not num_embeddings
        3. perform the 2nd embedding lookup
        4. now we handle the 1st embedding, we overwrite indices belonging to the 2nd embedding with a padding index
        5. perform the 1st embedding lookup
        6. now we overwrite the values in the 1st embedding lookup with the values of the 2nd embedding lookup

        note: for the 1st embedding lookup we could have looked up only the low indices and not do the padding, but
        then we have to create a new tensor and populate it with 2 tensors that are spread out across various indices -
        i.e. not a simple concat - I haven't benchmarked the complex case if it's any faster, given that seqlens are
        usually relatively short it's probably not faster or if faster not by much - but might be a good idea to
        measure.

        """
        if self.num_additional_embeddings == 0:
            return F.embedding(input_ids, self.weight)

        # Clone so that we don't modify the original input_ids later on
        input_ids = input_ids.clone()
        additional_vocab_indices = torch.where(input_ids >= self.num_embeddings)
        input_ids_additional_vocab = input_ids[additional_vocab_indices]
        additional_embeddings = self.additional_embedding(input_ids_additional_vocab - self.num_embeddings)

        # for successful lookup replace input_ids with 0, the results of these will be discarded anyway
        input_ids[additional_vocab_indices] = 0
        full_vector = F.embedding(input_ids, self.weight)

        # overwrite the records with high indices
        full_vector[additional_vocab_indices] = additional_embeddings

        return full_vector

    def extra_repr(self) -> str:
        return "num_embeddings={}, num_additional_embeddings={}, embedding_dim={}, partially_freeze={}".format(
            self.num_embeddings,
            self.num_additional_embeddings,
            self.embedding_dim,
            self.partially_freeze,
        )


class IdeficsDecoupledLinear(nn.Linear):
    # Derived from https://pytorch.org/docs/stable/_modules/torch/nn/modules/linear.html#Linear
    """
    Implements a decoupling of parameters to allow freezing (or not) a subset of the parameters. In practise, the
    regular `weight` can be trained or frozen (i.e. `partially_freeze=True`), and if `out_additional_features` > 0,
    then it will create `out_additional_features * in_features` additional parameters that are always trained. If
    `out_additional_features=0`, then the module defaults back to the regular behavior of `nn.Linear`.
    """

    def __init__(
        self,
        in_features: int,
        out_features: int,
        out_additional_features: int = 0,
        bias: bool = True,
        partially_freeze: bool = True,
        device=None,
        dtype=None,
    ) -> None:
        """
        out_additional_features: int. Number of additional trainable dimensions. Only makes sense when
        `partially_freeze=True`. partially_freeze: bool. If True, the regular `weight` will be frozen and extra
        parameters (if any) will be trainable. If False, default to the regular behavior of nn.Linear.
        """
        super().__init__(in_features, out_features, bias, device, dtype)
        self.out_additional_features = out_additional_features
        self.partially_freeze = partially_freeze

        self.in_features = in_features
        self.out_features = out_features

        if partially_freeze:
            self.weight.requires_grad_(False)
            if bias:
                self.bias.requires_grad_(False)

        if out_additional_features > 0:
            self.additional_fc = nn.Linear(
                in_features=in_features,
                out_features=out_additional_features,
                bias=bias,
                device=device,
                dtype=dtype,
            )

    def forward(self, input: torch.Tensor) -> torch.Tensor:
        output = F.linear(input, self.weight, self.bias)

        if self.out_additional_features > 0:
            additional_features = self.additional_fc(input)
            output = torch.cat((output, additional_features), -1)

        return output

    def extra_repr(self) -> str:
        """Overwriting `nn.Linear.extra_repr` to include new parameters."""
        return "in_features={}, out_features={}, out_additional_features={}, bias={}, partially_freeze={}".format(
            self.in_features,
            self.out_features,
            self.out_additional_features,
            self.bias is not None,
            self.partially_freeze,
        )


# Copied from transformers.models.bart.modeling_bart._make_causal_mask
def _make_causal_mask(
    input_ids_shape: torch.Size, dtype: torch.dtype, device: torch.device, past_key_values_length: int = 0
):
    """
    Make causal mask used for bi-directional self-attention.
    """
    bsz, tgt_len = input_ids_shape
    mask = torch.full((tgt_len, tgt_len), torch.finfo(dtype).min, device=device)
    mask_cond = torch.arange(mask.size(-1), device=device)
    mask.masked_fill_(mask_cond < (mask_cond + 1).view(mask.size(-1), 1), 0)
    mask = mask.to(dtype)

    if past_key_values_length > 0:
        mask = torch.cat([torch.zeros(tgt_len, past_key_values_length, dtype=dtype, device=device), mask], dim=-1)
    return mask[None, None, :, :].expand(bsz, 1, tgt_len, tgt_len + past_key_values_length)


def _expand_mask(mask: torch.Tensor, dtype: torch.dtype, tgt_len: Optional[int] = None):
    """
    Expands attention_mask from `[bsz, seq_len]` to `[bsz, 1, tgt_seq_len, src_seq_len]`.
    """
    bsz, src_len = mask.size()
    tgt_len = tgt_len if tgt_len is not None else src_len

    expanded_mask = mask[:, None, None, :].expand(bsz, 1, tgt_len, src_len).to(dtype)

    inverted_mask = 1.0 - expanded_mask

    return inverted_mask.masked_fill(inverted_mask.to(torch.bool), torch.finfo(dtype).min)


# this was adapted from LlamaRMSNorm
class IdeficsRMSNorm(nn.Module):
    def __init__(self, hidden_size, eps=1e-6):
        """
        IdeficsRMSNorm is equivalent to T5LayerNorm
        """
        super().__init__()
        self.weight = nn.Parameter(torch.ones(hidden_size))
        self.variance_epsilon = eps

    def forward(self, hidden_states):
        variance = hidden_states.to(torch.float32).pow(2).mean(-1, keepdim=True)
        hidden_states = hidden_states * torch.rsqrt(variance + self.variance_epsilon)

        # convert into half-precision if necessary
        if self.weight.dtype in [torch.float16, torch.bfloat16]:
            hidden_states = hidden_states.to(self.weight.dtype)

        return self.weight * hidden_states


<<<<<<< HEAD
# Copied from transformers.models.llama.modeling_llama.LlamaRotaryEmbedding with LlamaRotary->Idefics
=======
ALL_LAYERNORM_LAYERS.append(IdeficsRMSNorm)


# this was adapted from LlamaRotaryEmbedding
>>>>>>> 03af4c42
class IdeficsEmbedding(torch.nn.Module):
    def __init__(self, dim, max_position_embeddings=2048, base=10000, device=None):
        super().__init__()

        self.dim = dim
        self.max_position_embeddings = max_position_embeddings
        self.base = base
        inv_freq = 1.0 / (self.base ** (torch.arange(0, self.dim, 2).float().to(device) / self.dim))
        self.register_buffer("inv_freq", inv_freq, persistent=False)

        # Build here to make `torch.jit.trace` work.
        self._set_cos_sin_cache(
            seq_len=max_position_embeddings, device=self.inv_freq.device, dtype=torch.get_default_dtype()
        )

    def _set_cos_sin_cache(self, seq_len, device, dtype):
        self.max_seq_len_cached = seq_len
        t = torch.arange(self.max_seq_len_cached, device=device, dtype=self.inv_freq.dtype)

        freqs = torch.einsum("i,j->ij", t, self.inv_freq)
        # Different from paper, but it uses a different permutation in order to obtain the same calculation
        emb = torch.cat((freqs, freqs), dim=-1)
        self.register_buffer("cos_cached", emb.cos()[None, None, :, :].to(dtype), persistent=False)
        self.register_buffer("sin_cached", emb.sin()[None, None, :, :].to(dtype), persistent=False)

    def forward(self, x, seq_len=None):
        # x: [bs, num_attention_heads, seq_len, head_size]
        if seq_len > self.max_seq_len_cached:
            self._set_cos_sin_cache(seq_len=seq_len, device=x.device, dtype=x.dtype)

        return (
            self.cos_cached[:, :, :seq_len, ...].to(dtype=x.dtype),
            self.sin_cached[:, :, :seq_len, ...].to(dtype=x.dtype),
        )


def rotate_half(x):
    """Rotates half the hidden dims of the input."""
    x1 = x[..., : x.shape[-1] // 2]
    x2 = x[..., x.shape[-1] // 2 :]
    return torch.cat((-x2, x1), dim=-1)


# Copied from transformers.models.llama.modeling_llama.apply_rotary_pos_emb
def apply_rotary_pos_emb(q, k, cos, sin, position_ids):
    # The first two dimensions of cos and sin are always 1, so we can `squeeze` them.
    cos = cos.squeeze(1).squeeze(0)  # [seq_len, dim]
    sin = sin.squeeze(1).squeeze(0)  # [seq_len, dim]
    cos = cos[position_ids].unsqueeze(1)  # [bs, 1, seq_len, dim]
    sin = sin[position_ids].unsqueeze(1)  # [bs, 1, seq_len, dim]
    q_embed = (q * cos) + (rotate_half(q) * sin)
    k_embed = (k * cos) + (rotate_half(k) * sin)
    return q_embed, k_embed


# this was adapted from LlamaMLP
class IdeficsMLP(nn.Module):
    def __init__(
        self,
        hidden_size: int,
        intermediate_size: int,
        hidden_act: str,
    ):
        super().__init__()
        self.gate_proj = nn.Linear(hidden_size, intermediate_size, bias=False)
        self.down_proj = nn.Linear(intermediate_size, hidden_size, bias=False)
        self.up_proj = nn.Linear(hidden_size, intermediate_size, bias=False)
        self.act_fn = ACT2FN[hidden_act]

    def forward(self, x):
        return self.down_proj(self.act_fn(self.gate_proj(x)) * self.up_proj(x))


# this was adapted from LlamaAttention
class IdeficsAttention(nn.Module):
    """Multi-headed attention from 'Attention Is All You Need' paper"""

    def __init__(
        self,
        hidden_size: int,
        num_heads: int,
        dropout: float = 0.0,
        is_cross_attention: bool = False,
        config: PretrainedConfig = None,
        qk_layer_norms: bool = False,
    ):
        super().__init__()
        self.hidden_size = hidden_size
        self.num_heads = num_heads
        self.head_dim = hidden_size // num_heads
        self.dropout = dropout

        if (self.head_dim * num_heads) != self.hidden_size:
            raise ValueError(
                f"hidden_size must be divisible by num_heads (got `hidden_size`: {self.hidden_size}"
                f" and `num_heads`: {num_heads})."
            )

        self.is_cross_attention = is_cross_attention

        if not hasattr(nn.functional, "scaled_dot_product_attention"):
            raise ValueError("this model requires pytorch 2.0 or higher")

        if self.is_cross_attention:
            kv_input_dim = (
                self.hidden_size if not hasattr(config.vision_config, "embed_dim") else config.vision_config.embed_dim
            )
            self.q_proj = nn.Linear(
                self.hidden_size,
                num_heads * self.head_dim,
                bias=False,
            )
            self.k_proj = nn.Linear(kv_input_dim, num_heads * self.head_dim, bias=False)
            self.v_proj = nn.Linear(
                kv_input_dim,
                num_heads * self.head_dim,
                bias=False,
            )
        else:
            self.q_proj = nn.Linear(
                self.hidden_size,
                num_heads * self.head_dim,
                bias=False,
            )
            self.k_proj = nn.Linear(
                self.hidden_size,
                num_heads * self.head_dim,
                bias=False,
            )
            self.v_proj = nn.Linear(
                self.hidden_size,
                num_heads * self.head_dim,
                bias=False,
            )
        self.o_proj = nn.Linear(
            num_heads * self.head_dim,
            hidden_size,
            bias=False,
        )
        self.rotary_emb = IdeficsEmbedding(self.head_dim)

        self.qk_layer_norms = qk_layer_norms
        if self.qk_layer_norms:
            self.q_layer_norm = IdeficsRMSNorm(self.head_dim, eps=config.rms_norm_eps)
            self.k_layer_norm = IdeficsRMSNorm(self.head_dim, eps=config.rms_norm_eps)

    def _shape(self, tensor: torch.Tensor, seq_len: int, bsz: int):
        return tensor.view(bsz, seq_len, self.num_heads, self.head_dim).transpose(1, 2).contiguous()

    def forward(
        self,
        hidden_states: torch.Tensor,
        key_value_states: Optional[torch.Tensor] = None,
        attention_mask: Optional[torch.Tensor] = None,
        position_ids: Optional[torch.LongTensor] = None,
        past_key_value: Optional[Tuple[torch.Tensor]] = None,
        output_attentions: bool = False,
        use_cache: bool = False,
    ) -> Tuple[torch.Tensor, Optional[torch.Tensor], Optional[Tuple[torch.Tensor]]]:
        # if key_value_states are provided this layer is used as a cross-attention layer
        is_cross_attention = self.is_cross_attention or key_value_states is not None

        bsz, q_len, _ = hidden_states.size()

        query_states = self.q_proj(hidden_states).view(bsz, q_len, self.num_heads, self.head_dim).transpose(1, 2)
        if not is_cross_attention:
            key_states = self.k_proj(hidden_states).view(bsz, q_len, self.num_heads, self.head_dim).transpose(1, 2)
            value_states = self.v_proj(hidden_states).view(bsz, q_len, self.num_heads, self.head_dim).transpose(1, 2)
        else:
            _, kv_len, _ = key_value_states.size()  # Note that, in this case, `kv_len` == `kv_seq_len`
            key_states = self.k_proj(key_value_states).view(bsz, kv_len, self.num_heads, self.head_dim).transpose(1, 2)
            value_states = (
                self.v_proj(key_value_states).view(bsz, kv_len, self.num_heads, self.head_dim).transpose(1, 2)
            )

        kv_seq_len = key_states.shape[-2]
        if past_key_value is not None:
            kv_seq_len += past_key_value[0].shape[-2]
        if not is_cross_attention:
            cos, sin = self.rotary_emb(value_states, seq_len=max(kv_seq_len, q_len))
            query_states, key_states = apply_rotary_pos_emb(query_states, key_states, cos, sin, position_ids)
        # [bsz, nh, t, hd]

        if past_key_value is not None:
            # reuse k, v, self_attention
            key_states = torch.cat([past_key_value[0], key_states], dim=2)
            value_states = torch.cat([past_key_value[1], value_states], dim=2)

        past_key_value = (key_states, value_states) if use_cache else None

        if self.qk_layer_norms:
            query_states = self.q_layer_norm(query_states)
            key_states = self.k_layer_norm(key_states)

        if attention_mask is not None:
            if attention_mask.size() != (bsz, 1, q_len, kv_seq_len):
                raise ValueError(
                    f"Attention mask should be of size {(bsz, 1, q_len, kv_seq_len)}, but is {attention_mask.size()}"
                )

        attn_output = nn.functional.scaled_dot_product_attention(
            query_states,
            key_states,
            value_states,
            attn_mask=attention_mask,
            dropout_p=self.dropout,
        )

        if attn_output.size() != (bsz, self.num_heads, q_len, self.head_dim):
            raise ValueError(
                f"`attn_output` should be of size {(bsz, self.num_heads, q_len, self.head_dim)}, but is"
                f" {attn_output.size()}"
            )

        attn_output = attn_output.transpose(1, 2)
        attn_output = attn_output.reshape(bsz, q_len, self.hidden_size)

        attn_output = self.o_proj(attn_output)

        attn_weights = None
        if output_attentions:
            logger.warning_once(
                "attn_weights are not extracted in scaled_dot_product_attention. The model returns None instead"
            )

        return attn_output, attn_weights, past_key_value


# this was adapted from LlamaDecoderLayer
class IdeficsDecoderLayer(nn.Module):
    def __init__(self, config: IdeficsConfig):
        super().__init__()
        self.hidden_size = config.hidden_size
        self.self_attn = IdeficsAttention(
            hidden_size=self.hidden_size,
            num_heads=config.num_attention_heads,
            dropout=config.dropout,
            config=config,
        )
        self.mlp = IdeficsMLP(
            hidden_size=self.hidden_size,
            intermediate_size=config.intermediate_size,
            hidden_act=config.hidden_act,
        )
        self.input_layernorm = IdeficsRMSNorm(config.hidden_size, eps=config.rms_norm_eps)
        self.post_attention_layernorm = IdeficsRMSNorm(config.hidden_size, eps=config.rms_norm_eps)
        self.dropout = config.dropout

    def forward(
        self,
        hidden_states: torch.Tensor,
        attention_mask: Optional[torch.Tensor] = None,
        position_ids: Optional[torch.LongTensor] = None,
        past_key_value: Optional[Tuple[torch.Tensor]] = None,
        output_attentions: Optional[bool] = False,
        use_cache: Optional[bool] = False,
    ) -> Tuple[torch.FloatTensor, Optional[Tuple[torch.FloatTensor, torch.FloatTensor]]]:
        """
        Args:
            hidden_states (`torch.FloatTensor`): input to the layer of shape `(batch, seq_len, embed_dim)`
            attention_mask (`torch.FloatTensor`, *optional*): attention mask of size
                `(batch, 1, tgt_len, src_len)` where padding elements are indicated by very large negative values.
            output_attentions (`bool`, *optional*):
                Whether or not to return the attentions tensors of all attention layers. See `attentions` under
                returned tensors for more detail.
            use_cache (`bool`, *optional*):
                If set to `True`, `past_key_values` key value states are returned and can be used to speed up decoding
                (see `past_key_values`).
            past_key_value (`Tuple(torch.FloatTensor)`, *optional*): cached past key and value projection states
        """

        residual = hidden_states

        hidden_states = self.input_layernorm(hidden_states)

        # Self Attention
        hidden_states, self_attn_weights, present_key_value = self.self_attn(
            hidden_states=hidden_states,
            attention_mask=attention_mask,
            position_ids=position_ids,
            past_key_value=past_key_value,
            output_attentions=output_attentions,
            use_cache=use_cache,
        )
        hidden_states = nn.functional.dropout(hidden_states, p=self.dropout, training=self.training)
        hidden_states = residual + hidden_states

        # Fully Connected
        residual = hidden_states
        hidden_states = self.post_attention_layernorm(hidden_states)
        hidden_states = self.mlp(hidden_states)
        hidden_states = nn.functional.dropout(hidden_states, p=self.dropout, training=self.training)
        hidden_states = residual + hidden_states

        outputs = (hidden_states,)

        if output_attentions:
            outputs += (self_attn_weights,)

        if use_cache:
            outputs += (present_key_value,)

        return outputs


class IdeficsGatedCrossAttentionLayer(nn.Module):
    def __init__(self, config: IdeficsConfig):
        super().__init__()
        self.hidden_size = config.hidden_size
        self.cross_attn = IdeficsAttention(
            hidden_size=self.hidden_size,
            num_heads=config.num_attention_heads,
            is_cross_attention=True,
            dropout=config.dropout,
            config=config,
            qk_layer_norms=config.qk_layer_norms,
        )
        self.mlp = IdeficsMLP(
            hidden_size=self.hidden_size,
            intermediate_size=config.intermediate_size,
            hidden_act=config.hidden_act,
        )
        self.input_layernorm = IdeficsRMSNorm(config.hidden_size, eps=config.rms_norm_eps)
        self.post_attention_layernorm = IdeficsRMSNorm(config.hidden_size, eps=config.rms_norm_eps)
        self.config = config.dropout

        self.act_cross_attn = nn.Tanh()
        self.act_dense = nn.Tanh()

        if config.alpha_initializer == "zeros":
            if config.alpha_type == "vector":
                self.alpha_cross_attn = nn.Parameter(torch.zeros(1, 1, self.hidden_size))
                self.alpha_dense = nn.Parameter(torch.zeros(1, 1, self.hidden_size))
            elif config.alpha_type == "float":
                self.alpha_cross_attn = nn.Parameter(torch.zeros(1))
                self.alpha_dense = nn.Parameter(torch.zeros(1))
            else:
                raise ValueError(f"Unknown value for `alpha_type` ({config.alpha_type})")

        elif config.alpha_initializer == "ones":
            if config.alpha_type == "vector":
                self.alpha_cross_attn = nn.Parameter(torch.ones(1, 1, self.hidden_size))
                self.alpha_dense = nn.Parameter(torch.ones(1, 1, self.hidden_size))
            elif config.alpha_type == "float":
                self.alpha_cross_attn = nn.Parameter(torch.ones(1))
                self.alpha_dense = nn.Parameter(torch.ones(1))
            else:
                raise ValueError(f"Unknown value for `alpha_type` ({config.alpha_type})")

        elif config.alpha_initializer in {"normal", "gaussian", "random"}:
            if config.alpha_type == "vector":
                self.alpha_cross_attn = nn.Parameter(
                    torch.normal(mean=0.0, std=config.alphas_initializer_range, size=(1, 1, self.hidden_size))
                )
                self.alpha_dense = nn.Parameter(
                    torch.normal(mean=0.0, std=config.alphas_initializer_range, size=(1, 1, self.hidden_size))
                )
            elif config.alpha_type == "float":
                self.alpha_cross_attn = nn.Parameter(
                    torch.normal(mean=0.0, std=config.alphas_initializer_range, size=(1))
                )
                self.alpha_dense = nn.Parameter(torch.normal(mean=0.0, std=config.alphas_initializer_range, size=(1)))
            else:
                raise ValueError(f"Unknown value for `alpha_type` ({config.alpha_type})")

        else:
            raise NotImplementedError(f"Alpha initialization scheme {config.alpha_initializer} not yet implemented!")

        if not (hasattr(self, "alpha_cross_attn") and hasattr(self, "alpha_dense")):
            raise ValueError("Alpha parameters not initialized correctly!")

    def forward(
        self,
        hidden_states: torch.Tensor,
        attention_mask: Optional[torch.Tensor] = None,
        image_hidden_states: Optional[torch.Tensor] = None,
        image_attention_mask: Optional[torch.Tensor] = None,
        output_attentions: Optional[bool] = False,
        use_cache: Optional[bool] = False,
        past_key_value: Optional[Tuple[torch.Tensor]] = None,
        no_images: Optional[bool] = False,
    ) -> Tuple[torch.FloatTensor, Optional[Tuple[torch.FloatTensor, torch.FloatTensor]]]:
        """
        Args:
            hidden_states (`torch.FloatTensor`): input to the layer of shape `(batch, seq_len, embed_dim)`
            attention_mask (`torch.FloatTensor`, *optional*): attention mask of size
                `(batch, 1, tgt_len, src_len)` where padding elements are indicated by very large negative values.
            output_attentions (`bool`, *optional*):
                Whether or not to return the attentions tensors of all attention layers. See `attentions` under
                returned tensors for more detail.
            use_cache (`bool`, *optional*):
                If set to `True`, `past_key_values` key value states are returned and can be used to speed up decoding
                (see `past_key_values`).
            past_key_value (`Tuple(torch.FloatTensor)`, *optional*): cached past key and value projection states
            no_images (`bool`, *optional*, defaults to `False`): If `True` the vision part is ignored
        """
        if image_hidden_states is None:
            raise ValueError(
                "`image_hidden_states` is required for Idefics cross attention module which are visual features to be"
                " conditioned on."
            )

        if past_key_value is not None:
            raise NotImplementedError("Past key value states are not implemented for Idefics cross attention module.")

        residual = hidden_states

        hidden_states = self.input_layernorm(hidden_states)

        # Self Attention
        hidden_states, self_attn_weights, present_key_value = self.cross_attn(
            hidden_states=hidden_states,
            key_value_states=image_hidden_states,
            attention_mask=image_attention_mask,
            output_attentions=output_attentions,
        )
        hidden_states = nn.functional.dropout(hidden_states, p=self.config, training=self.training)
        # when there are no images the model is used in pure language mode
        gate = 0 if no_images else 1
        hidden_states = residual + gate * self.act_cross_attn(self.alpha_cross_attn) * hidden_states

        # Fully Connected
        residual = hidden_states
        hidden_states = self.post_attention_layernorm(hidden_states)
        hidden_states = self.mlp(hidden_states)
        hidden_states = nn.functional.dropout(hidden_states, p=self.config, training=self.training)
        hidden_states = residual + self.act_dense(self.alpha_dense) * hidden_states

        outputs = (hidden_states,)

        if output_attentions:
            outputs += (self_attn_weights,)

        if use_cache:
            outputs += (present_key_value,)

        return outputs


LLAMA_START_DOCSTRING = r"""
    This model inherits from [`PreTrainedModel`]. Check the superclass documentation for the generic methods the
    library implements for all its model (such as downloading or saving, resizing the input embeddings, pruning heads
    etc.)

    This model is also a PyTorch [torch.nn.Module](https://pytorch.org/docs/stable/nn.html#torch.nn.Module) subclass.
    Use it as a regular PyTorch Module and refer to the PyTorch documentation for all matter related to general usage
    and behavior.

    Parameters:
        config ([`IdeficsConfig`]):
            Model configuration class with all the parameters of the model. Initializing with a config file does not
            load the weights associated with the model, only the configuration. Check out the
            [`~PreTrainedModel.from_pretrained`] method to load the model weights.
"""


@add_start_docstrings(
    "The bare LLaMA Model outputting raw hidden-states without any specific head on top.",
    LLAMA_START_DOCSTRING,
)
class IdeficsPreTrainedModel(PreTrainedModel):
    config_class = IdeficsConfig
    base_model_prefix = "model"
    supports_gradient_checkpointing = True
    _no_split_modules = ["IdeficsDecoderLayer", "IdeficsGatedCrossAttentionLayer"]

    def _init_weights(self, module):
        # important: this ported version of Idefics isn't meant for training from scratch - only
        # inference and fine-tuning - so the proper init weights code has been removed - the m4 code
        # base should be used for training from scratch and it contains the correct code.
        std = self.config.initializer_range
        if isinstance(module, nn.Linear):
            module.weight.data.normal_(mean=0.0, std=std)
            if module.bias is not None:
                module.bias.data.zero_()
        elif isinstance(module, nn.Embedding):
            module.weight.data.normal_(mean=0.0, std=std)
            if module.padding_idx is not None:
                module.weight.data[module.padding_idx].zero_()

    def _set_gradient_checkpointing(self, module, value=False):
        if isinstance(module, IdeficsModel):
            module.gradient_checkpointing = value


LLAMA_INPUTS_DOCSTRING = r"""
    Args:
        input_ids (`torch.LongTensor` of shape `(batch_size, sequence_length)`):
            Indices of input sequence tokens in the vocabulary. Padding will be ignored by default should you provide
            it.

            Indices can be obtained using [`AutoTokenizer`]. See [`PreTrainedTokenizer.encode`] and
            [`PreTrainedTokenizer.__call__`] for details.

            [What are input IDs?](../glossary#input-ids)
        attention_mask (`torch.Tensor` of shape `(batch_size, sequence_length)`, *optional*):
            Mask to avoid performing attention on padding token indices. Mask values selected in `[0, 1]`:

            - 1 for tokens that are **not masked**,
            - 0 for tokens that are **masked**.

            [What are attention masks?](../glossary#attention-mask)

            Indices can be obtained using [`AutoTokenizer`]. See [`PreTrainedTokenizer.encode`] and
            [`PreTrainedTokenizer.__call__`] for details.

            If `past_key_values` is used, optionally only the last `decoder_input_ids` have to be input (see
            `past_key_values`).

            If you want to change padding behavior, you should read [`modeling_opt._prepare_decoder_attention_mask`]
            and modify to your needs. See diagram 1 in [the paper](https://arxiv.org/abs/1910.13461) for more
            information on the default strategy.

            - 1 indicates the head is **not masked**,
            - 0 indicates the head is **masked**.
        position_ids (`torch.LongTensor` of shape `(batch_size, sequence_length)`, *optional*):
            Indices of positions of each input sequence tokens in the position embeddings. Selected in the range `[0,
            config.n_positions - 1]`. [What are position IDs?](../glossary#position-ids)
        past_key_values (`tuple(tuple(torch.FloatTensor))`, *optional*, returned when `use_cache=True` is passed or when `config.use_cache=True`):
            Tuple of `tuple(torch.FloatTensor)` of length `config.n_layers`, with each tuple having 2 tensors of shape
            `(batch_size, num_heads, sequence_length, embed_size_per_head)`) and 2 additional tensors of shape
            `(batch_size, num_heads, encoder_sequence_length, embed_size_per_head)`.

            Contains pre-computed hidden-states (key and values in the self-attention blocks and in the cross-attention
            blocks) that can be used (see `past_key_values` input) to speed up sequential decoding.

            If `past_key_values` are used, the user can optionally input only the last `decoder_input_ids` (those that
            don't have their past key value states given to this model) of shape `(batch_size, 1)` instead of all
            `decoder_input_ids` of shape `(batch_size, sequence_length)`.
        inputs_embeds (`torch.FloatTensor` of shape `(batch_size, sequence_length, hidden_size)`, *optional*):
            Optionally, instead of passing `input_ids` you can choose to directly pass an embedded representation. This
            is useful if you want more control over how to convert `input_ids` indices into associated vectors than the
            model's internal embedding lookup matrix.
        use_cache (`bool`, *optional*):
            If set to `True`, `past_key_values` key value states are returned and can be used to speed up decoding (see
            `past_key_values`).
        output_attentions (`bool`, *optional*):
            Whether or not to return the attentions tensors of all attention layers. See `attentions` under returned
            tensors for more detail.
        output_hidden_states (`bool`, *optional*):
            Whether or not to return the hidden states of all layers. See `hidden_states` under returned tensors for
            more detail.
        return_dict (`bool`, *optional*):
            Whether or not to return a [`~utils.ModelOutput`] instead of a plain tuple.
"""


@add_start_docstrings(
    "The bare LLaMA Model outputting raw hidden-states without any specific head on top.",
    LLAMA_START_DOCSTRING,
)
class IdeficsModel(IdeficsPreTrainedModel):
    """
    Transformer decoder consisting of `config.num_hidden_layers` layers. Each layer is a [`IdeficsDecoderLayer`]

    Args:
        config: IdeficsConfig
    """

    def __init__(self, config: IdeficsConfig):
        super().__init__(config)
        self.config = config
        self.padding_idx = config.pad_token_id
        self.vocab_size = config.vocab_size

        self.embed_tokens = IdeficsDecoupledEmbedding(
            num_embeddings=config.vocab_size,
            num_additional_embeddings=config.additional_vocab_size,
            embedding_dim=config.hidden_size,
            partially_freeze=config.freeze_text_layers,
            padding_idx=self.padding_idx,
        )

        self.image_size = config.vision_config.image_size
        self.vision_config = config.vision_config
        self.vision_model = IdeficsVisionTransformer(config.vision_config)

        # Perceiver Resampler
        if config.use_resampler:
            perceiver_config = config.perceiver_config
            self.perceiver_resampler = IdeficsPerceiverResampler(
                config,
                config.vision_config.embed_dim,
                perceiver_config.resampler_depth,
                perceiver_config.resampler_n_heads,
                perceiver_config.resampler_head_dim,
                perceiver_config.resampler_n_latents,
            )

        self.layers = nn.ModuleList([IdeficsDecoderLayer(config) for _ in range(config.num_hidden_layers)])

        self.cross_layer_interval = config.cross_layer_interval
        num_cross_layers = config.num_hidden_layers // self.cross_layer_interval
        self.gated_cross_attn_layers = nn.ModuleList(
            [IdeficsGatedCrossAttentionLayer(config) for _ in range(num_cross_layers)]
        )
        self.gradient_checkpointing = False

        self.norm = IdeficsRMSNorm(config.hidden_size, eps=config.rms_norm_eps)

        self.gradient_checkpointing = False
        # Initialize weights and apply final processing
        self.post_init()

        self.freeze_relevant_params(config)

    def freeze_relevant_params(self, config=None):
        if config is None:
            config = self.config

        if config.freeze_text_layers:
            self.freeze_text_layers(config.freeze_text_module_exceptions)

        if config.freeze_vision_layers:
            freeze_model(self.vision_model, module_exceptions=config.freeze_vision_module_exceptions)

    def freeze_text_layers(self, module_exceptions=[]):
        for module in [self.layers, self.norm]:
            freeze_model(module, module_exceptions=module_exceptions)

    def freeze_vision_layers(self, module_exceptions=[]):
        freeze_model(self.vision_model, module_exceptions=module_exceptions)

    def get_input_embeddings(self):
        return self.embed_tokens

    def set_input_embeddings(self, value):
        self.embed_tokens = value

    # Copied from transformers.models.bart.modeling_bart.BartDecoder._prepare_decoder_attention_mask
    def _prepare_decoder_attention_mask(self, attention_mask, input_shape, inputs_embeds, past_key_values_length):
        # create causal mask
        # [bsz, seq_len] -> [bsz, 1, tgt_seq_len, src_seq_len]
        combined_attention_mask = None
        if input_shape[-1] > 1:
            combined_attention_mask = _make_causal_mask(
                input_shape,
                inputs_embeds.dtype,
                device=inputs_embeds.device,
                past_key_values_length=past_key_values_length,
            )

        if attention_mask is not None:
            # [bsz, seq_len] -> [bsz, 1, tgt_seq_len, src_seq_len]
            expanded_attn_mask = _expand_mask(attention_mask, inputs_embeds.dtype, tgt_len=input_shape[-1]).to(
                inputs_embeds.device
            )
            combined_attention_mask = (
                expanded_attn_mask if combined_attention_mask is None else expanded_attn_mask + combined_attention_mask
            )

        return combined_attention_mask

    @add_start_docstrings_to_model_forward(LLAMA_INPUTS_DOCSTRING)
    def forward(
        self,
        input_ids: torch.LongTensor = None,
        attention_mask: Optional[torch.Tensor] = None,
        position_ids: Optional[torch.LongTensor] = None,
        past_key_values: Optional[List[torch.FloatTensor]] = None,
        inputs_embeds: Optional[torch.FloatTensor] = None,
        pixel_values: Optional[torch.FloatTensor] = None,
        image_encoder_embeddings: Optional[torch.FloatTensor] = None,
        perceiver_embeddings: Optional[torch.FloatTensor] = None,
        image_attention_mask: Optional[torch.Tensor] = None,
        use_cache: Optional[bool] = None,
        output_attentions: Optional[bool] = None,
        output_hidden_states: Optional[bool] = None,
        interpolate_pos_encoding: Optional[bool] = False,
        return_dict: Optional[bool] = None,
    ) -> Union[Tuple, IdeficsBaseModelOutputWithPast]:
        device = input_ids.device if input_ids is not None else inputs_embeds.device

        output_attentions = output_attentions if output_attentions is not None else self.config.output_attentions
        output_hidden_states = (
            output_hidden_states if output_hidden_states is not None else self.config.output_hidden_states
        )
        use_cache = use_cache if use_cache is not None else self.config.use_cache

        return_dict = return_dict if return_dict is not None else self.config.use_return_dict

        # retrieve input_ids and inputs_embeds
        if input_ids is not None and inputs_embeds is not None:
            raise ValueError("You cannot specify both decoder_input_ids and decoder_inputs_embeds at the same time")
        elif input_ids is not None:
            batch_size, seq_length = input_ids.shape
        elif inputs_embeds is not None:
            batch_size, seq_length, _ = inputs_embeds.shape
        else:
            raise ValueError("You have to specify either decoder_input_ids or decoder_inputs_embeds")

        seq_length_with_past = seq_length
        past_key_values_length = 0

        if past_key_values is not None:
            past_key_values_length = past_key_values[0][0].shape[2]
            seq_length_with_past = seq_length_with_past + past_key_values_length

        if attention_mask is not None and position_ids is None:
            # create position_ids on the fly for batch generation
            position_ids = attention_mask.long().cumsum(-1) - 1
            position_ids.masked_fill_(attention_mask == 0, 1)
        elif position_ids is None:
            device = input_ids.device if input_ids is not None else inputs_embeds.device
            position_ids = torch.arange(
                past_key_values_length, seq_length + past_key_values_length, dtype=torch.long, device=device
            )
            position_ids = position_ids.unsqueeze(0).view(-1, seq_length)
        else:
            position_ids = position_ids.view(-1, seq_length).long()

        no_images = False
        if (pixel_values, image_encoder_embeddings, perceiver_embeddings).count(None) != 2:
            raise ValueError(
                "Exactly 1 of pixel_values, image_encoder_embeddings or perceiver_embeddings has to be not-None."
            )

        elif pixel_values is not None:
            no_images = len(torch.nonzero(pixel_values)) == 0
            pixel_values = pixel_values.to(dtype=self.dtype, device=device)  # fp16 compatibility
            batch_size, num_images = pixel_values.shape[:2]
            pixel_values = pixel_values.contiguous().view(batch_size * num_images, *pixel_values.shape[2:])

            # Get sequence from the vision encoder
            image_hidden_states = self.vision_model(
                pixel_values=pixel_values, interpolate_pos_encoding=interpolate_pos_encoding
            ).last_hidden_state

        elif image_encoder_embeddings is not None:
            batch_size, num_images, image_seq_len, image_hidden_size = image_encoder_embeddings.size()
            image_hidden_states = image_encoder_embeddings.to(dtype=self.dtype, device=input_ids.device)
            image_hidden_states = image_hidden_states.view(batch_size * num_images, image_seq_len, image_hidden_size)

        if self.config.use_resampler:
            if perceiver_embeddings is None:
                perceiver_embeddings = self.perceiver_resampler(image_hidden_states)
                image_seq_len, image_hidden_size = perceiver_embeddings.size(1), perceiver_embeddings.size(2)
            else:
                batch_size, num_images, image_seq_len, image_hidden_size = perceiver_embeddings.size()
            image_hidden_states = perceiver_embeddings
        elif perceiver_embeddings is None:
            image_seq_len, image_hidden_size = image_hidden_states.size(1), image_hidden_states.size(2)
        else:
            raise ValueError("If `perceiver_embeddings` are passed, use_resampler should be True")

        image_hidden_states = image_hidden_states.view(batch_size, num_images * image_seq_len, image_hidden_size)
        # # Hack to use the model in full language modeling mode
        # image_attention_mask = torch.zeros(batch_size, seq_length, 1, dtype=torch.long, device=image_hidden_states.device)
        # Make image_attention_mask compatible with hidden states
        text_seq_len = image_attention_mask.size(1)
        image_attention_mask = image_attention_mask.unsqueeze(-1)
        image_attention_mask = image_attention_mask.repeat(1, 1, 1, image_seq_len)
        image_attention_mask = image_attention_mask.view(batch_size, text_seq_len, num_images * image_seq_len)

        if image_hidden_states is not None:
            image_batch_size, image_sequence_length, _ = image_hidden_states.size()
            image_hidden_shape = (image_batch_size, image_sequence_length)
            if image_attention_mask is None:
                image_attention_mask = torch.ones(image_hidden_shape, device=device)
            image_attention_mask = self.invert_attention_mask(image_attention_mask)
        else:
            image_attention_mask = None

        if inputs_embeds is None:
            inputs_embeds = self.embed_tokens(input_ids)
        # embed positions
        if attention_mask is None:
            attention_mask = torch.ones(
                (batch_size, seq_length_with_past), dtype=torch.bool, device=inputs_embeds.device
            )
        attention_mask = self._prepare_decoder_attention_mask(
            attention_mask, (batch_size, seq_length), inputs_embeds, past_key_values_length
        )

        hidden_states = inputs_embeds

        if self.gradient_checkpointing and self.training:
            if use_cache:
                logger.warning_once(
                    "`use_cache=True` is incompatible with gradient checkpointing. Setting `use_cache=False`..."
                )
                use_cache = False

        # decoder layers
        all_hidden_states = () if output_hidden_states else None
        all_self_attns = () if output_attentions else None
        next_decoder_cache = () if use_cache else None

        for idx, decoder_layer in enumerate(self.layers):
            if output_hidden_states:
                all_hidden_states += (hidden_states,)

            past_key_value = past_key_values[idx] if past_key_values is not None else None

            def vblock(
                main_block,
                hidden_states,
                attention_mask,
                position_ids,
                past_key_value,
                image_hidden_states,
                image_attention_mask,
                output_attentions,
                use_cache,
                no_images,
                layer_idx,
                cross_layer_interval,
                gated_cross_attn_layers,
            ):
                # TODO(ls): Add cross attention values to respective lists
                if layer_idx % cross_layer_interval == 0:
                    xblock = gated_cross_attn_layers[layer_idx // cross_layer_interval]
                    outputs = xblock(
                        hidden_states,
                        attention_mask=attention_mask,
                        image_hidden_states=image_hidden_states,
                        image_attention_mask=image_attention_mask,
                        output_attentions=output_attentions,
                        use_cache=use_cache,
                        past_key_value=None,  # not implemented
                        no_images=no_images,
                    )
                    hidden_states = outputs[0]

                layer_outputs = main_block(
                    hidden_states,
                    attention_mask=attention_mask,
                    position_ids=position_ids,
                    past_key_value=past_key_value,
                    output_attentions=output_attentions,
                    use_cache=use_cache,
                )

                return layer_outputs

            if self.gradient_checkpointing and self.training:
                past_key_value = None
                if use_cache:
                    logger.warning_once(
                        "`use_cache=True` is incompatible with gradient checkpointing. Setting `use_cache=False`..."
                    )
                    use_cache = False

                layer_outputs = torch.utils.checkpoint.checkpoint(
                    vblock,
                    decoder_layer,
                    hidden_states,
                    attention_mask,
                    position_ids,
                    past_key_value,
                    image_hidden_states,
                    image_attention_mask,
                    output_attentions,
                    use_cache,
                    no_images,
                    idx,
                    self.cross_layer_interval,
                    self.gated_cross_attn_layers,
                )
            else:
                layer_outputs = vblock(
                    decoder_layer,
                    hidden_states,
                    attention_mask=attention_mask,
                    position_ids=position_ids,
                    past_key_value=past_key_value,
                    image_hidden_states=image_hidden_states,
                    image_attention_mask=image_attention_mask,
                    output_attentions=output_attentions,
                    use_cache=use_cache,
                    no_images=no_images,
                    layer_idx=idx,
                    cross_layer_interval=self.cross_layer_interval,
                    gated_cross_attn_layers=self.gated_cross_attn_layers,
                )

            hidden_states = layer_outputs[0]

            if use_cache:
                next_decoder_cache += (layer_outputs[2 if output_attentions else 1],)

            if output_attentions:
                all_self_attns += (layer_outputs[1],)

        hidden_states = self.norm(hidden_states)

        # add hidden states from the last decoder layer
        if output_hidden_states:
            all_hidden_states += (hidden_states,)

        next_cache = next_decoder_cache if use_cache else None
        image_hidden_states = image_hidden_states.view(batch_size, num_images, image_seq_len, image_hidden_size)
        if not return_dict:
            return tuple(
                v
                for v in [hidden_states, next_cache, all_hidden_states, all_self_attns, image_hidden_states]
                if v is not None
            )
        return IdeficsBaseModelOutputWithPast(
            last_hidden_state=hidden_states,
            past_key_values=next_cache,
            hidden_states=all_hidden_states,
            attentions=all_self_attns,
            image_hidden_states=image_hidden_states,
        )


class IdeficsForVisionText2Text(IdeficsPreTrainedModel):
    _keys_to_ignore_on_load_missing = [r"lm_head.weight"]
    _tied_weights_keys = ["model.embed_tokens.weight", "lm_head.weight"]

    def __init__(self, config, vision_model=None):
        super().__init__(config)
        self.model = IdeficsModel(config)

        self.lm_head = IdeficsDecoupledLinear(
            in_features=config.hidden_size,
            out_features=config.vocab_size,
            out_additional_features=config.additional_vocab_size,
            bias=False,
            partially_freeze=config.freeze_lm_head,
        )

        # Initialize weights and apply final processing
        self.post_init()

    def get_input_embeddings(self):
        return self.model.embed_tokens

    def set_input_embeddings(self, value):
        self.model.embed_tokens = value

    def get_output_embeddings(self):
        return self.lm_head

    def set_output_embeddings(self, new_embeddings):
        self.lm_head = new_embeddings

    def set_decoder(self, decoder):
        self.model = decoder

    def get_decoder(self):
        return self.model

    def tie_weights(self):
        """
        Overwrite `transformers.modeling_utils.PreTrainedModel.tie_weights` to handle the case of
        IdeficsDecoupledLinear and IdeficsDecoupledEmbedding.
        """
        output_embeddings = self.get_output_embeddings()
        input_embeddings = self.get_input_embeddings()

        if getattr(self.config, "tie_word_embeddings", True):
            output_embeddings.weight = input_embeddings.weight
            if input_embeddings.num_additional_embeddings > 0:
                assert output_embeddings.out_additional_features == input_embeddings.num_additional_embeddings
                output_embeddings.additional_fc.weight = input_embeddings.additional_embedding.weight

        if hasattr(output_embeddings, "out_features") and hasattr(input_embeddings, "num_embeddings"):
            output_embeddings.out_features = input_embeddings.num_embeddings
            if hasattr(output_embeddings, "out_additional_features") and hasattr(
                input_embeddings, "num_additional_embeddings"
            ):
                output_embeddings.out_additional_features = input_embeddings.num_additional_embeddings

    @add_start_docstrings_to_model_forward(LLAMA_INPUTS_DOCSTRING)
    @replace_return_docstrings(output_type=IdeficsCausalLMOutputWithPast, config_class=_CONFIG_FOR_DOC)
    def forward(
        self,
        input_ids: torch.LongTensor = None,
        attention_mask: Optional[torch.Tensor] = None,
        position_ids: Optional[torch.LongTensor] = None,
        past_key_values: Optional[List[torch.FloatTensor]] = None,
        inputs_embeds: Optional[torch.FloatTensor] = None,
        pixel_values: Optional[torch.FloatTensor] = None,
        image_encoder_embeddings: Optional[torch.FloatTensor] = None,
        perceiver_embeddings: Optional[torch.FloatTensor] = None,
        image_attention_mask: Optional[torch.Tensor] = None,
        labels: Optional[torch.LongTensor] = None,
        use_cache: Optional[bool] = None,
        output_attentions: Optional[bool] = None,
        output_hidden_states: Optional[bool] = None,
        interpolate_pos_encoding: Optional[bool] = False,
        return_dict: Optional[bool] = None,
    ) -> Union[Tuple, IdeficsCausalLMOutputWithPast]:
        r"""
        Args:
            labels (`torch.LongTensor` of shape `(batch_size, sequence_length)`, *optional*):
                Labels for computing the masked language modeling loss. Indices should either be in `[0, ...,
                config.vocab_size]` or -100 (see `input_ids` docstring). Tokens with indices set to `-100` are ignored
                (masked), the loss is only computed for the tokens with labels in `[0, ..., config.vocab_size]`.

        Returns:

        Example:

        ```python
        >>> from transformers import AutoTokenizer, IdeficsForVisionText2Text

        >>> model = IdeficsForVisionText2Text.from_pretrained(PATH_TO_CONVERTED_WEIGHTS)
        >>> tokenizer = AutoTokenizer.from_pretrained(PATH_TO_CONVERTED_TOKENIZER)

        >>> prompt = "Hey, are you consciours? Can you talk to me?"
        >>> inputs = tokenizer(prompt, return_tensors="pt")

        >>> # Generate
        >>> generate_ids = model.generate(inputs.input_ids, max_length=30)
        >>> tokenizer.batch_decode(generate_ids, skip_special_tokens=True, clean_up_tokenization_spaces=False)[0]
        "Hey, are you consciours? Can you talk to me?\nI'm not consciours, but I can talk to you."
        ```"""

        output_attentions = output_attentions if output_attentions is not None else self.config.output_attentions
        output_hidden_states = (
            output_hidden_states if output_hidden_states is not None else self.config.output_hidden_states
        )
        return_dict = return_dict if return_dict is not None else self.config.use_return_dict

        # decoder outputs consists of (dec_features, layer_state, dec_hidden, dec_attn)
        outputs = self.model(
            input_ids=input_ids,
            attention_mask=attention_mask,
            position_ids=position_ids,
            past_key_values=past_key_values,
            inputs_embeds=inputs_embeds,
            pixel_values=pixel_values,
            image_encoder_embeddings=image_encoder_embeddings,
            perceiver_embeddings=perceiver_embeddings,
            image_attention_mask=image_attention_mask,
            use_cache=use_cache,
            output_attentions=output_attentions,
            output_hidden_states=output_hidden_states,
            interpolate_pos_encoding=interpolate_pos_encoding,
            return_dict=return_dict,
        )

        hidden_states = outputs[0]
        logits = self.lm_head(hidden_states)

        loss = None
        if labels is not None:
            # Shift so that tokens < n predict n
            if attention_mask is not None:
                shift_attention_mask = attention_mask[..., 1:]
                shift_logits = logits[..., :-1, :][shift_attention_mask != 0].contiguous()
                shift_labels = labels[..., 1:][shift_attention_mask != 0].contiguous()
            else:
                shift_logits = logits[..., :-1, :].contiguous()
                shift_labels = labels[..., 1:].contiguous()
            # Flatten the tokens
            loss_fct = CrossEntropyLoss()
            loss = loss_fct(shift_logits.view(-1, shift_logits.size(-1)), shift_labels.view(-1))

        if not return_dict:
            output = (logits,) + outputs[1:]
            return (loss,) + output if loss is not None else output

        return IdeficsCausalLMOutputWithPast(
            loss=loss,
            logits=logits,
            past_key_values=outputs.past_key_values,
            hidden_states=outputs.hidden_states,
            attentions=outputs.attentions,
            image_hidden_states=outputs.image_hidden_states,
        )

    def prepare_inputs_for_generation(self, input_ids, past=None, **kwargs):
        image_hidden_states = kwargs.pop("image_hidden_states", None)
        if image_hidden_states is not None:
            if self.config.use_resampler:
                kwargs["perceiver_embeddings"] = image_hidden_states
            else:
                kwargs["image_encoder_embeddings"] = image_hidden_states
            kwargs["pixel_values"] = None
        inputs = prepare_inputs_for_generation(input_ids, past=past, **kwargs)
        unwanted_kwargs = ["token_type_ids"]
        for kwarg in unwanted_kwargs:
            inputs.pop(kwarg, None)
        return inputs

    @staticmethod
    def _expand_inputs_for_generation(
        *args,
        **model_kwargs,
    ):
        return expand_inputs_for_generation(*args, **model_kwargs)

    @staticmethod
    def _update_model_kwargs_for_generation(outputs, model_kwargs, is_encoder_decoder):
        return update_model_kwargs_for_generation(outputs, model_kwargs)

    @staticmethod
    def _reorder_cache(past, beam_idx):
        reordered_past = ()
        for layer_past in past:
            reordered_past += (tuple(past_state.index_select(0, beam_idx) for past_state in layer_past),)
        return reordered_past<|MERGE_RESOLUTION|>--- conflicted
+++ resolved
@@ -497,14 +497,10 @@
         return self.weight * hidden_states
 
 
-<<<<<<< HEAD
-# Copied from transformers.models.llama.modeling_llama.LlamaRotaryEmbedding with LlamaRotary->Idefics
-=======
 ALL_LAYERNORM_LAYERS.append(IdeficsRMSNorm)
 
 
 # this was adapted from LlamaRotaryEmbedding
->>>>>>> 03af4c42
 class IdeficsEmbedding(torch.nn.Module):
     def __init__(self, dim, max_position_embeddings=2048, base=10000, device=None):
         super().__init__()
