--- conflicted
+++ resolved
@@ -256,14 +256,6 @@
     batch_size, num_channels, sequence_length, num_features = inputs.shape
     device = inputs.device
 
-<<<<<<< HEAD
-=======
-    if seed is not None:
-        generator = torch.Generator(device=device).manual_seed(seed)
-    else:
-        generator = None
-
->>>>>>> 16b49269
     len_keep = int(sequence_length * (1 - mask_ratio))
 
     if channel_consistent_masking:
@@ -315,14 +307,7 @@
         `tuple(torch.Tensor)`: inputs_mask, masked input, same shape as inputs Tensor and Mask tensor of shape `(bs,
         num_channels , num_patch)` or `(bs, tsg1, tsg2, num_channels, num_patch)`
     """
-<<<<<<< HEAD
-=======
-    if seed is not None:
-        generator = torch.Generator(device=inputs.device).manual_seed(seed)
-    else:
-        generator = None
-
->>>>>>> 16b49269
+
     if isinstance(num_forecast_mask_patches, int):
         num_forecast_mask_patches = [num_forecast_mask_patches]
     forecast_mask_ratios = [1 for _ in num_forecast_mask_patches]
