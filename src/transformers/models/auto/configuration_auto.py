--- conflicted
+++ resolved
@@ -93,11 +93,8 @@
     (key, value)
     for pretrained_map in [
         # Add archive maps here
-<<<<<<< HEAD
         VISUAL_BERT_PRETRAINED_CONFIG_ARCHIVE_MAP,
-=======
         ROFORMER_PRETRAINED_CONFIG_ARCHIVE_MAP,
->>>>>>> 73fde1de
         CLIP_PRETRAINED_CONFIG_ARCHIVE_MAP,
         BIGBIRD_PEGASUS_PRETRAINED_CONFIG_ARCHIVE_MAP,
         DEIT_PRETRAINED_CONFIG_ARCHIVE_MAP,
@@ -153,11 +150,8 @@
 CONFIG_MAPPING = OrderedDict(
     [
         # Add configs here
-<<<<<<< HEAD
         ("visual_bert", VisualBertConfig),
-=======
         ("roformer", RoFormerConfig),
->>>>>>> 73fde1de
         ("clip", CLIPConfig),
         ("bigbird_pegasus", BigBirdPegasusConfig),
         ("deit", DeiTConfig),
@@ -219,11 +213,8 @@
 MODEL_NAMES_MAPPING = OrderedDict(
     [
         # Add full (and cased) model names here
-<<<<<<< HEAD
         ("visual_bert", "VisualBert"),
-=======
         ("roformer", "RoFormer"),
->>>>>>> 73fde1de
         ("clip", "CLIP"),
         ("bigbird_pegasus", "BigBirdPegasus"),
         ("deit", "DeiT"),
