# coding=utf-8
# Copyright 2018 The HuggingFace Inc. team.
#
# Licensed under the Apache License, Version 2.0 (the "License");
# you may not use this file except in compliance with the License.
# You may obtain a copy of the License at
#
#     http://www.apache.org/licenses/LICENSE-2.0
#
# Unless required by applicable law or agreed to in writing, software
# distributed under the License is distributed on an "AS IS" BASIS,
# WITHOUT WARRANTIES OR CONDITIONS OF ANY KIND, either express or implied.
# See the License for the specific language governing permissions and
# limitations under the License.
""" Auto Tokenizer class."""

import importlib
import json
import os
from collections import OrderedDict
from typing import TYPE_CHECKING, Dict, Optional, Tuple, Union

from ...configuration_utils import PretrainedConfig
from ...dynamic_module_utils import get_class_from_dynamic_module, resolve_trust_remote_code
from ...tokenization_utils import PreTrainedTokenizer
from ...tokenization_utils_base import TOKENIZER_CONFIG_FILE
from ...utils import cached_file, extract_commit_hash, is_sentencepiece_available, is_tokenizers_available, logging
from ..encoder_decoder import EncoderDecoderConfig
from .auto_factory import _LazyAutoMapping
from .configuration_auto import (
    CONFIG_MAPPING_NAMES,
    AutoConfig,
    config_class_to_model_type,
    model_type_to_module_name,
    replace_list_option_in_docstrings,
)


if is_tokenizers_available():
    from ...tokenization_utils_fast import PreTrainedTokenizerFast
else:
    PreTrainedTokenizerFast = None


logger = logging.get_logger(__name__)

if TYPE_CHECKING:
    # This significantly improves completion suggestion performance when
    # the transformers package is used with Microsoft's Pylance language server.
    TOKENIZER_MAPPING_NAMES: OrderedDict[str, Tuple[Optional[str], Optional[str]]] = OrderedDict()
else:
    TOKENIZER_MAPPING_NAMES = OrderedDict(
        [
            (
                "albert",
                (
                    "AlbertTokenizer" if is_sentencepiece_available() else None,
                    "AlbertTokenizerFast" if is_tokenizers_available() else None,
                ),
            ),
            ("align", ("BertTokenizer", "BertTokenizerFast" if is_tokenizers_available() else None)),
            ("bart", ("BartTokenizer", "BartTokenizerFast")),
            (
                "barthez",
                (
                    "BarthezTokenizer" if is_sentencepiece_available() else None,
                    "BarthezTokenizerFast" if is_tokenizers_available() else None,
                ),
            ),
            ("bartpho", ("BartphoTokenizer", None)),
            ("bert", ("BertTokenizer", "BertTokenizerFast" if is_tokenizers_available() else None)),
            ("bert-generation", ("BertGenerationTokenizer" if is_sentencepiece_available() else None, None)),
            ("bert-japanese", ("BertJapaneseTokenizer", None)),
            ("bertweet", ("BertweetTokenizer", None)),
            (
                "big_bird",
                (
                    "BigBirdTokenizer" if is_sentencepiece_available() else None,
                    "BigBirdTokenizerFast" if is_tokenizers_available() else None,
                ),
            ),
            ("bigbird_pegasus", ("PegasusTokenizer", "PegasusTokenizerFast" if is_tokenizers_available() else None)),
            ("biogpt", ("BioGptTokenizer", None)),
            ("blenderbot", ("BlenderbotTokenizer", "BlenderbotTokenizerFast")),
            ("blenderbot-small", ("BlenderbotSmallTokenizer", None)),
            ("blip", ("BertTokenizer", "BertTokenizerFast" if is_tokenizers_available() else None)),
            ("blip-2", ("GPT2Tokenizer", "GPT2TokenizerFast" if is_tokenizers_available() else None)),
            ("bloom", (None, "BloomTokenizerFast" if is_tokenizers_available() else None)),
            ("bridgetower", ("RobertaTokenizer", "RobertaTokenizerFast" if is_tokenizers_available() else None)),
            ("byt5", ("ByT5Tokenizer", None)),
            (
                "camembert",
                (
                    "CamembertTokenizer" if is_sentencepiece_available() else None,
                    "CamembertTokenizerFast" if is_tokenizers_available() else None,
                ),
            ),
            ("canine", ("CanineTokenizer", None)),
            ("chinese_clip", ("BertTokenizer", "BertTokenizerFast" if is_tokenizers_available() else None)),
            (
                "clap",
                (
                    "RobertaTokenizer",
                    "RobertaTokenizerFast" if is_tokenizers_available() else None,
                ),
            ),
            (
                "clip",
                (
                    "CLIPTokenizer",
                    "CLIPTokenizerFast" if is_tokenizers_available() else None,
                ),
            ),
            (
                "clipseg",
                (
                    "CLIPTokenizer",
                    "CLIPTokenizerFast" if is_tokenizers_available() else None,
                ),
            ),
            ("codegen", ("CodeGenTokenizer", "CodeGenTokenizerFast" if is_tokenizers_available() else None)),
            ("convbert", ("ConvBertTokenizer", "ConvBertTokenizerFast" if is_tokenizers_available() else None)),
            (
                "cpm",
                (
                    "CpmTokenizer" if is_sentencepiece_available() else None,
                    "CpmTokenizerFast" if is_tokenizers_available() else None,
                ),
            ),
            ("cpmant", ("CpmAntTokenizer", None)),
            ("ctrl", ("CTRLTokenizer", None)),
            ("data2vec-text", ("RobertaTokenizer", "RobertaTokenizerFast" if is_tokenizers_available() else None)),
            ("deberta", ("DebertaTokenizer", "DebertaTokenizerFast" if is_tokenizers_available() else None)),
            (
                "deberta-v2",
                (
                    "DebertaV2Tokenizer" if is_sentencepiece_available() else None,
                    "DebertaV2TokenizerFast" if is_tokenizers_available() else None,
                ),
            ),
            ("distilbert", ("DistilBertTokenizer", "DistilBertTokenizerFast" if is_tokenizers_available() else None)),
            (
                "dpr",
                (
                    "DPRQuestionEncoderTokenizer",
                    "DPRQuestionEncoderTokenizerFast" if is_tokenizers_available() else None,
                ),
            ),
            ("electra", ("ElectraTokenizer", "ElectraTokenizerFast" if is_tokenizers_available() else None)),
            ("ernie", ("BertTokenizer", "BertTokenizerFast" if is_tokenizers_available() else None)),
            ("ernie_m", ("ErnieMTokenizer" if is_sentencepiece_available() else None, None)),
            ("esm", ("EsmTokenizer", None)),
            ("flaubert", ("FlaubertTokenizer", None)),
            ("fnet", ("FNetTokenizer", "FNetTokenizerFast" if is_tokenizers_available() else None)),
            ("fsmt", ("FSMTTokenizer", None)),
            ("funnel", ("FunnelTokenizer", "FunnelTokenizerFast" if is_tokenizers_available() else None)),
            ("git", ("BertTokenizer", "BertTokenizerFast" if is_tokenizers_available() else None)),
            ("gpt-sw3", ("GPTSw3Tokenizer" if is_sentencepiece_available() else None, None)),
            ("gpt2", ("GPT2Tokenizer", "GPT2TokenizerFast" if is_tokenizers_available() else None)),
            ("gpt_bigcode", ("GPT2Tokenizer", "GPT2TokenizerFast" if is_tokenizers_available() else None)),
            ("gpt_neo", ("GPT2Tokenizer", "GPT2TokenizerFast" if is_tokenizers_available() else None)),
            ("gpt_neox", (None, "GPTNeoXTokenizerFast" if is_tokenizers_available() else None)),
            ("gpt_neox_japanese", ("GPTNeoXJapaneseTokenizer", None)),
            ("gptj", ("GPT2Tokenizer", "GPT2TokenizerFast" if is_tokenizers_available() else None)),
            ("gptsan-japanese", ("GPTSanJapaneseTokenizer", None)),
            ("groupvit", ("CLIPTokenizer", "CLIPTokenizerFast" if is_tokenizers_available() else None)),
            ("herbert", ("HerbertTokenizer", "HerbertTokenizerFast" if is_tokenizers_available() else None)),
            ("hubert", ("Wav2Vec2CTCTokenizer", None)),
            ("ibert", ("RobertaTokenizer", "RobertaTokenizerFast" if is_tokenizers_available() else None)),
            ("instructblip", ("GPT2Tokenizer", "GPT2TokenizerFast" if is_tokenizers_available() else None)),
            ("jukebox", ("JukeboxTokenizer", None)),
            ("layoutlm", ("LayoutLMTokenizer", "LayoutLMTokenizerFast" if is_tokenizers_available() else None)),
            ("layoutlmv2", ("LayoutLMv2Tokenizer", "LayoutLMv2TokenizerFast" if is_tokenizers_available() else None)),
            ("layoutlmv3", ("LayoutLMv3Tokenizer", "LayoutLMv3TokenizerFast" if is_tokenizers_available() else None)),
            ("layoutxlm", ("LayoutXLMTokenizer", "LayoutXLMTokenizerFast" if is_tokenizers_available() else None)),
            ("led", ("LEDTokenizer", "LEDTokenizerFast" if is_tokenizers_available() else None)),
            ("lilt", ("LayoutLMv3Tokenizer", "LayoutLMv3TokenizerFast" if is_tokenizers_available() else None)),
            (
                "llama",
                (
                    "LlamaTokenizer" if is_sentencepiece_available() else None,
                    "LlamaTokenizerFast" if is_tokenizers_available() else None,
                ),
            ),
            ("longformer", ("LongformerTokenizer", "LongformerTokenizerFast" if is_tokenizers_available() else None)),
            (
                "longt5",
                (
                    "T5Tokenizer" if is_sentencepiece_available() else None,
                    "T5TokenizerFast" if is_tokenizers_available() else None,
                ),
            ),
            ("luke", ("LukeTokenizer", None)),
            ("lxmert", ("LxmertTokenizer", "LxmertTokenizerFast" if is_tokenizers_available() else None)),
            ("m2m_100", ("M2M100Tokenizer" if is_sentencepiece_available() else None, None)),
            ("marian", ("MarianTokenizer" if is_sentencepiece_available() else None, None)),
            (
                "mbart",
                (
                    "MBartTokenizer" if is_sentencepiece_available() else None,
                    "MBartTokenizerFast" if is_tokenizers_available() else None,
                ),
            ),
            (
                "mbart50",
                (
                    "MBart50Tokenizer" if is_sentencepiece_available() else None,
                    "MBart50TokenizerFast" if is_tokenizers_available() else None,
                ),
            ),
            ("mega", ("RobertaTokenizer", "RobertaTokenizerFast" if is_tokenizers_available() else None)),
            ("megatron-bert", ("BertTokenizer", "BertTokenizerFast" if is_tokenizers_available() else None)),
            ("mgp-str", ("MgpstrTokenizer", None)),
            ("mluke", ("MLukeTokenizer" if is_sentencepiece_available() else None, None)),
            ("mobilebert", ("MobileBertTokenizer", "MobileBertTokenizerFast" if is_tokenizers_available() else None)),
            ("mpnet", ("MPNetTokenizer", "MPNetTokenizerFast" if is_tokenizers_available() else None)),
<<<<<<< HEAD
            ("mpt", (None, "GPTNeoXTokenizerFast" if is_tokenizers_available() else None)),
=======
            ("mra", ("RobertaTokenizer", "RobertaTokenizerFast" if is_tokenizers_available() else None)),
>>>>>>> 45025d92
            (
                "mt5",
                (
                    "MT5Tokenizer" if is_sentencepiece_available() else None,
                    "MT5TokenizerFast" if is_tokenizers_available() else None,
                ),
            ),
            ("mvp", ("MvpTokenizer", "MvpTokenizerFast" if is_tokenizers_available() else None)),
            ("nezha", ("BertTokenizer", "BertTokenizerFast" if is_tokenizers_available() else None)),
            (
                "nllb",
                (
                    "NllbTokenizer" if is_sentencepiece_available() else None,
                    "NllbTokenizerFast" if is_tokenizers_available() else None,
                ),
            ),
            (
                "nllb-moe",
                (
                    "NllbTokenizer" if is_sentencepiece_available() else None,
                    "NllbTokenizerFast" if is_tokenizers_available() else None,
                ),
            ),
            (
                "nystromformer",
                (
                    "AlbertTokenizer" if is_sentencepiece_available() else None,
                    "AlbertTokenizerFast" if is_tokenizers_available() else None,
                ),
            ),
            ("oneformer", ("CLIPTokenizer", "CLIPTokenizerFast" if is_tokenizers_available() else None)),
            ("openai-gpt", ("OpenAIGPTTokenizer", "OpenAIGPTTokenizerFast" if is_tokenizers_available() else None)),
            ("opt", ("GPT2Tokenizer", "GPT2TokenizerFast" if is_tokenizers_available() else None)),
            ("owlvit", ("CLIPTokenizer", "CLIPTokenizerFast" if is_tokenizers_available() else None)),
            (
                "pegasus",
                (
                    "PegasusTokenizer" if is_sentencepiece_available() else None,
                    "PegasusTokenizerFast" if is_tokenizers_available() else None,
                ),
            ),
            (
                "pegasus_x",
                (
                    "PegasusTokenizer" if is_sentencepiece_available() else None,
                    "PegasusTokenizerFast" if is_tokenizers_available() else None,
                ),
            ),
            (
                "perceiver",
                (
                    "PerceiverTokenizer",
                    None,
                ),
            ),
            ("phobert", ("PhobertTokenizer", None)),
            ("pix2struct", ("T5Tokenizer", "T5TokenizerFast" if is_tokenizers_available() else None)),
            ("plbart", ("PLBartTokenizer" if is_sentencepiece_available() else None, None)),
            ("prophetnet", ("ProphetNetTokenizer", None)),
            ("qdqbert", ("BertTokenizer", "BertTokenizerFast" if is_tokenizers_available() else None)),
            ("rag", ("RagTokenizer", None)),
            ("realm", ("RealmTokenizer", "RealmTokenizerFast" if is_tokenizers_available() else None)),
            (
                "reformer",
                (
                    "ReformerTokenizer" if is_sentencepiece_available() else None,
                    "ReformerTokenizerFast" if is_tokenizers_available() else None,
                ),
            ),
            (
                "rembert",
                (
                    "RemBertTokenizer" if is_sentencepiece_available() else None,
                    "RemBertTokenizerFast" if is_tokenizers_available() else None,
                ),
            ),
            ("retribert", ("RetriBertTokenizer", "RetriBertTokenizerFast" if is_tokenizers_available() else None)),
            ("roberta", ("RobertaTokenizer", "RobertaTokenizerFast" if is_tokenizers_available() else None)),
            (
                "roberta-prelayernorm",
                ("RobertaTokenizer", "RobertaTokenizerFast" if is_tokenizers_available() else None),
            ),
            ("roc_bert", ("RoCBertTokenizer", None)),
            ("roformer", ("RoFormerTokenizer", "RoFormerTokenizerFast" if is_tokenizers_available() else None)),
            ("rwkv", (None, "GPTNeoXTokenizerFast" if is_tokenizers_available() else None)),
            ("speech_to_text", ("Speech2TextTokenizer" if is_sentencepiece_available() else None, None)),
            ("speech_to_text_2", ("Speech2Text2Tokenizer", None)),
            ("speecht5", ("SpeechT5Tokenizer" if is_sentencepiece_available() else None, None)),
            ("splinter", ("SplinterTokenizer", "SplinterTokenizerFast")),
            (
                "squeezebert",
                ("SqueezeBertTokenizer", "SqueezeBertTokenizerFast" if is_tokenizers_available() else None),
            ),
            (
                "switch_transformers",
                (
                    "T5Tokenizer" if is_sentencepiece_available() else None,
                    "T5TokenizerFast" if is_tokenizers_available() else None,
                ),
            ),
            (
                "t5",
                (
                    "T5Tokenizer" if is_sentencepiece_available() else None,
                    "T5TokenizerFast" if is_tokenizers_available() else None,
                ),
            ),
            ("tapas", ("TapasTokenizer", None)),
            ("tapex", ("TapexTokenizer", None)),
            ("transfo-xl", ("TransfoXLTokenizer", None)),
            (
                "umt5",
                (
                    "T5Tokenizer" if is_sentencepiece_available() else None,
                    "T5TokenizerFast" if is_tokenizers_available() else None,
                ),
            ),
            ("vilt", ("BertTokenizer", "BertTokenizerFast" if is_tokenizers_available() else None)),
            ("visual_bert", ("BertTokenizer", "BertTokenizerFast" if is_tokenizers_available() else None)),
            ("wav2vec2", ("Wav2Vec2CTCTokenizer", None)),
            ("wav2vec2-conformer", ("Wav2Vec2CTCTokenizer", None)),
            ("wav2vec2_phoneme", ("Wav2Vec2PhonemeCTCTokenizer", None)),
            ("whisper", ("WhisperTokenizer", "WhisperTokenizerFast" if is_tokenizers_available() else None)),
            ("xclip", ("CLIPTokenizer", "CLIPTokenizerFast" if is_tokenizers_available() else None)),
            (
                "xglm",
                (
                    "XGLMTokenizer" if is_sentencepiece_available() else None,
                    "XGLMTokenizerFast" if is_tokenizers_available() else None,
                ),
            ),
            ("xlm", ("XLMTokenizer", None)),
            ("xlm-prophetnet", ("XLMProphetNetTokenizer" if is_sentencepiece_available() else None, None)),
            (
                "xlm-roberta",
                (
                    "XLMRobertaTokenizer" if is_sentencepiece_available() else None,
                    "XLMRobertaTokenizerFast" if is_tokenizers_available() else None,
                ),
            ),
            (
                "xlm-roberta-xl",
                (
                    "XLMRobertaTokenizer" if is_sentencepiece_available() else None,
                    "XLMRobertaTokenizerFast" if is_tokenizers_available() else None,
                ),
            ),
            (
                "xlnet",
                (
                    "XLNetTokenizer" if is_sentencepiece_available() else None,
                    "XLNetTokenizerFast" if is_tokenizers_available() else None,
                ),
            ),
            (
                "xmod",
                (
                    "XLMRobertaTokenizer" if is_sentencepiece_available() else None,
                    "XLMRobertaTokenizerFast" if is_tokenizers_available() else None,
                ),
            ),
            (
                "yoso",
                (
                    "AlbertTokenizer" if is_sentencepiece_available() else None,
                    "AlbertTokenizerFast" if is_tokenizers_available() else None,
                ),
            ),
        ]
    )

TOKENIZER_MAPPING = _LazyAutoMapping(CONFIG_MAPPING_NAMES, TOKENIZER_MAPPING_NAMES)

CONFIG_TO_TYPE = {v: k for k, v in CONFIG_MAPPING_NAMES.items()}


def tokenizer_class_from_name(class_name: str):
    if class_name == "PreTrainedTokenizerFast":
        return PreTrainedTokenizerFast

    for module_name, tokenizers in TOKENIZER_MAPPING_NAMES.items():
        if class_name in tokenizers:
            module_name = model_type_to_module_name(module_name)

            module = importlib.import_module(f".{module_name}", "transformers.models")
            try:
                return getattr(module, class_name)
            except AttributeError:
                continue

    for config, tokenizers in TOKENIZER_MAPPING._extra_content.items():
        for tokenizer in tokenizers:
            if getattr(tokenizer, "__name__", None) == class_name:
                return tokenizer

    # We did not fine the class, but maybe it's because a dep is missing. In that case, the class will be in the main
    # init and we return the proper dummy to get an appropriate error message.
    main_module = importlib.import_module("transformers")
    if hasattr(main_module, class_name):
        return getattr(main_module, class_name)

    return None


def get_tokenizer_config(
    pretrained_model_name_or_path: Union[str, os.PathLike],
    cache_dir: Optional[Union[str, os.PathLike]] = None,
    force_download: bool = False,
    resume_download: bool = False,
    proxies: Optional[Dict[str, str]] = None,
    use_auth_token: Optional[Union[bool, str]] = None,
    revision: Optional[str] = None,
    local_files_only: bool = False,
    subfolder: str = "",
    **kwargs,
):
    """
    Loads the tokenizer configuration from a pretrained model tokenizer configuration.

    Args:
        pretrained_model_name_or_path (`str` or `os.PathLike`):
            This can be either:

            - a string, the *model id* of a pretrained model configuration hosted inside a model repo on
              huggingface.co. Valid model ids can be located at the root-level, like `bert-base-uncased`, or namespaced
              under a user or organization name, like `dbmdz/bert-base-german-cased`.
            - a path to a *directory* containing a configuration file saved using the
              [`~PreTrainedTokenizer.save_pretrained`] method, e.g., `./my_model_directory/`.

        cache_dir (`str` or `os.PathLike`, *optional*):
            Path to a directory in which a downloaded pretrained model configuration should be cached if the standard
            cache should not be used.
        force_download (`bool`, *optional*, defaults to `False`):
            Whether or not to force to (re-)download the configuration files and override the cached versions if they
            exist.
        resume_download (`bool`, *optional*, defaults to `False`):
            Whether or not to delete incompletely received file. Attempts to resume the download if such a file exists.
        proxies (`Dict[str, str]`, *optional*):
            A dictionary of proxy servers to use by protocol or endpoint, e.g., `{'http': 'foo.bar:3128',
            'http://hostname': 'foo.bar:4012'}.` The proxies are used on each request.
        use_auth_token (`str` or *bool*, *optional*):
            The token to use as HTTP bearer authorization for remote files. If `True`, will use the token generated
            when running `huggingface-cli login` (stored in `~/.huggingface`).
        revision (`str`, *optional*, defaults to `"main"`):
            The specific model version to use. It can be a branch name, a tag name, or a commit id, since we use a
            git-based system for storing models and other artifacts on huggingface.co, so `revision` can be any
            identifier allowed by git.
        local_files_only (`bool`, *optional*, defaults to `False`):
            If `True`, will only try to load the tokenizer configuration from local files.
        subfolder (`str`, *optional*, defaults to `""`):
            In case the tokenizer config is located inside a subfolder of the model repo on huggingface.co, you can
            specify the folder name here.

    <Tip>

    Passing `use_auth_token=True` is required when you want to use a private model.

    </Tip>

    Returns:
        `Dict`: The configuration of the tokenizer.

    Examples:

    ```python
    # Download configuration from huggingface.co and cache.
    tokenizer_config = get_tokenizer_config("bert-base-uncased")
    # This model does not have a tokenizer config so the result will be an empty dict.
    tokenizer_config = get_tokenizer_config("xlm-roberta-base")

    # Save a pretrained tokenizer locally and you can reload its config
    from transformers import AutoTokenizer

    tokenizer = AutoTokenizer.from_pretrained("bert-base-cased")
    tokenizer.save_pretrained("tokenizer-test")
    tokenizer_config = get_tokenizer_config("tokenizer-test")
    ```"""
    commit_hash = kwargs.get("_commit_hash", None)
    resolved_config_file = cached_file(
        pretrained_model_name_or_path,
        TOKENIZER_CONFIG_FILE,
        cache_dir=cache_dir,
        force_download=force_download,
        resume_download=resume_download,
        proxies=proxies,
        use_auth_token=use_auth_token,
        revision=revision,
        local_files_only=local_files_only,
        subfolder=subfolder,
        _raise_exceptions_for_missing_entries=False,
        _raise_exceptions_for_connection_errors=False,
        _commit_hash=commit_hash,
    )
    if resolved_config_file is None:
        logger.info("Could not locate the tokenizer configuration file, will try to use the model config instead.")
        return {}
    commit_hash = extract_commit_hash(resolved_config_file, commit_hash)

    with open(resolved_config_file, encoding="utf-8") as reader:
        result = json.load(reader)
    result["_commit_hash"] = commit_hash
    return result


class AutoTokenizer:
    r"""
    This is a generic tokenizer class that will be instantiated as one of the tokenizer classes of the library when
    created with the [`AutoTokenizer.from_pretrained`] class method.

    This class cannot be instantiated directly using `__init__()` (throws an error).
    """

    def __init__(self):
        raise EnvironmentError(
            "AutoTokenizer is designed to be instantiated "
            "using the `AutoTokenizer.from_pretrained(pretrained_model_name_or_path)` method."
        )

    @classmethod
    @replace_list_option_in_docstrings(TOKENIZER_MAPPING_NAMES)
    def from_pretrained(cls, pretrained_model_name_or_path, *inputs, **kwargs):
        r"""
        Instantiate one of the tokenizer classes of the library from a pretrained model vocabulary.

        The tokenizer class to instantiate is selected based on the `model_type` property of the config object (either
        passed as an argument or loaded from `pretrained_model_name_or_path` if possible), or when it's missing, by
        falling back to using pattern matching on `pretrained_model_name_or_path`:

        List options

        Params:
            pretrained_model_name_or_path (`str` or `os.PathLike`):
                Can be either:

                    - A string, the *model id* of a predefined tokenizer hosted inside a model repo on huggingface.co.
                      Valid model ids can be located at the root-level, like `bert-base-uncased`, or namespaced under a
                      user or organization name, like `dbmdz/bert-base-german-cased`.
                    - A path to a *directory* containing vocabulary files required by the tokenizer, for instance saved
                      using the [`~PreTrainedTokenizer.save_pretrained`] method, e.g., `./my_model_directory/`.
                    - A path or url to a single saved vocabulary file if and only if the tokenizer only requires a
                      single vocabulary file (like Bert or XLNet), e.g.: `./my_model_directory/vocab.txt`. (Not
                      applicable to all derived classes)
            inputs (additional positional arguments, *optional*):
                Will be passed along to the Tokenizer `__init__()` method.
            config ([`PretrainedConfig`], *optional*)
                The configuration object used to dertermine the tokenizer class to instantiate.
            cache_dir (`str` or `os.PathLike`, *optional*):
                Path to a directory in which a downloaded pretrained model configuration should be cached if the
                standard cache should not be used.
            force_download (`bool`, *optional*, defaults to `False`):
                Whether or not to force the (re-)download the model weights and configuration files and override the
                cached versions if they exist.
            resume_download (`bool`, *optional*, defaults to `False`):
                Whether or not to delete incompletely received files. Will attempt to resume the download if such a
                file exists.
            proxies (`Dict[str, str]`, *optional*):
                A dictionary of proxy servers to use by protocol or endpoint, e.g., `{'http': 'foo.bar:3128',
                'http://hostname': 'foo.bar:4012'}`. The proxies are used on each request.
            revision (`str`, *optional*, defaults to `"main"`):
                The specific model version to use. It can be a branch name, a tag name, or a commit id, since we use a
                git-based system for storing models and other artifacts on huggingface.co, so `revision` can be any
                identifier allowed by git.
            subfolder (`str`, *optional*):
                In case the relevant files are located inside a subfolder of the model repo on huggingface.co (e.g. for
                facebook/rag-token-base), specify it here.
            use_fast (`bool`, *optional*, defaults to `True`):
                Use a [fast Rust-based tokenizer](https://huggingface.co/docs/tokenizers/index) if it is supported for
                a given model. If a fast tokenizer is not available for a given model, a normal Python-based tokenizer
                is returned instead.
            tokenizer_type (`str`, *optional*):
                Tokenizer type to be loaded.
            trust_remote_code (`bool`, *optional*, defaults to `False`):
                Whether or not to allow for custom models defined on the Hub in their own modeling files. This option
                should only be set to `True` for repositories you trust and in which you have read the code, as it will
                execute code present on the Hub on your local machine.
            kwargs (additional keyword arguments, *optional*):
                Will be passed to the Tokenizer `__init__()` method. Can be used to set special tokens like
                `bos_token`, `eos_token`, `unk_token`, `sep_token`, `pad_token`, `cls_token`, `mask_token`,
                `additional_special_tokens`. See parameters in the `__init__()` for more details.

        Examples:

        ```python
        >>> from transformers import AutoTokenizer

        >>> # Download vocabulary from huggingface.co and cache.
        >>> tokenizer = AutoTokenizer.from_pretrained("bert-base-uncased")

        >>> # Download vocabulary from huggingface.co (user-uploaded) and cache.
        >>> tokenizer = AutoTokenizer.from_pretrained("dbmdz/bert-base-german-cased")

        >>> # If vocabulary files are in a directory (e.g. tokenizer was saved using *save_pretrained('./test/saved_model/')*)
        >>> # tokenizer = AutoTokenizer.from_pretrained("./test/bert_saved_model/")

        >>> # Download vocabulary from huggingface.co and define model-specific arguments
        >>> tokenizer = AutoTokenizer.from_pretrained("roberta-base", add_prefix_space=True)
        ```"""
        config = kwargs.pop("config", None)
        kwargs["_from_auto"] = True

        use_fast = kwargs.pop("use_fast", True)
        tokenizer_type = kwargs.pop("tokenizer_type", None)
        trust_remote_code = kwargs.pop("trust_remote_code", None)

        # First, let's see whether the tokenizer_type is passed so that we can leverage it
        if tokenizer_type is not None:
            tokenizer_class = None
            tokenizer_class_tuple = TOKENIZER_MAPPING_NAMES.get(tokenizer_type, None)

            if tokenizer_class_tuple is None:
                raise ValueError(
                    f"Passed `tokenizer_type` {tokenizer_type} does not exist. `tokenizer_type` should be one of "
                    f"{', '.join(c for c in TOKENIZER_MAPPING_NAMES.keys())}."
                )

            tokenizer_class_name, tokenizer_fast_class_name = tokenizer_class_tuple

            if use_fast:
                if tokenizer_fast_class_name is not None:
                    tokenizer_class = tokenizer_class_from_name(tokenizer_fast_class_name)
                else:
                    logger.warning(
                        "`use_fast` is set to `True` but the tokenizer class does not have a fast version. "
                        " Falling back to the slow version."
                    )
            if tokenizer_class is None:
                tokenizer_class = tokenizer_class_from_name(tokenizer_class_name)

            if tokenizer_class is None:
                raise ValueError(f"Tokenizer class {tokenizer_class_name} is not currently imported.")

            return tokenizer_class.from_pretrained(pretrained_model_name_or_path, *inputs, **kwargs)

        # Next, let's try to use the tokenizer_config file to get the tokenizer class.
        tokenizer_config = get_tokenizer_config(pretrained_model_name_or_path, **kwargs)
        if "_commit_hash" in tokenizer_config:
            kwargs["_commit_hash"] = tokenizer_config["_commit_hash"]
        config_tokenizer_class = tokenizer_config.get("tokenizer_class")
        tokenizer_auto_map = None
        if "auto_map" in tokenizer_config:
            if isinstance(tokenizer_config["auto_map"], (tuple, list)):
                # Legacy format for dynamic tokenizers
                tokenizer_auto_map = tokenizer_config["auto_map"]
            else:
                tokenizer_auto_map = tokenizer_config["auto_map"].get("AutoTokenizer", None)

        # If that did not work, let's try to use the config.
        if config_tokenizer_class is None:
            if not isinstance(config, PretrainedConfig):
                config = AutoConfig.from_pretrained(
                    pretrained_model_name_or_path, trust_remote_code=trust_remote_code, **kwargs
                )
            config_tokenizer_class = config.tokenizer_class
            if hasattr(config, "auto_map") and "AutoTokenizer" in config.auto_map:
                tokenizer_auto_map = config.auto_map["AutoTokenizer"]

        has_remote_code = tokenizer_auto_map is not None
        has_local_code = config_tokenizer_class is not None or type(config) in TOKENIZER_MAPPING
        trust_remote_code = resolve_trust_remote_code(
            trust_remote_code, pretrained_model_name_or_path, has_local_code, has_remote_code
        )

        if has_remote_code and trust_remote_code:
            if use_fast and tokenizer_auto_map[1] is not None:
                class_ref = tokenizer_auto_map[1]
            else:
                class_ref = tokenizer_auto_map[0]
            tokenizer_class = get_class_from_dynamic_module(class_ref, pretrained_model_name_or_path, **kwargs)
            _ = kwargs.pop("code_revision", None)
            return tokenizer_class.from_pretrained(pretrained_model_name_or_path, *inputs, **kwargs)
        elif config_tokenizer_class is not None:
            tokenizer_class = None
            if use_fast and not config_tokenizer_class.endswith("Fast"):
                tokenizer_class_candidate = f"{config_tokenizer_class}Fast"
                tokenizer_class = tokenizer_class_from_name(tokenizer_class_candidate)
            if tokenizer_class is None:
                tokenizer_class_candidate = config_tokenizer_class
                tokenizer_class = tokenizer_class_from_name(tokenizer_class_candidate)
            if tokenizer_class is None:
                raise ValueError(
                    f"Tokenizer class {tokenizer_class_candidate} does not exist or is not currently imported."
                )
            return tokenizer_class.from_pretrained(pretrained_model_name_or_path, *inputs, **kwargs)

        # Otherwise we have to be creative.
        # if model is an encoder decoder, the encoder tokenizer class is used by default
        if isinstance(config, EncoderDecoderConfig):
            if type(config.decoder) is not type(config.encoder):  # noqa: E721
                logger.warning(
                    f"The encoder model config class: {config.encoder.__class__} is different from the decoder model "
                    f"config class: {config.decoder.__class__}. It is not recommended to use the "
                    "`AutoTokenizer.from_pretrained()` method in this case. Please use the encoder and decoder "
                    "specific tokenizer classes."
                )
            config = config.encoder

        model_type = config_class_to_model_type(type(config).__name__)
        if model_type is not None:
            tokenizer_class_py, tokenizer_class_fast = TOKENIZER_MAPPING[type(config)]
            if tokenizer_class_fast and (use_fast or tokenizer_class_py is None):
                return tokenizer_class_fast.from_pretrained(pretrained_model_name_or_path, *inputs, **kwargs)
            else:
                if tokenizer_class_py is not None:
                    return tokenizer_class_py.from_pretrained(pretrained_model_name_or_path, *inputs, **kwargs)
                else:
                    raise ValueError(
                        "This tokenizer cannot be instantiated. Please make sure you have `sentencepiece` installed "
                        "in order to use this tokenizer."
                    )

        raise ValueError(
            f"Unrecognized configuration class {config.__class__} to build an AutoTokenizer.\n"
            f"Model type should be one of {', '.join(c.__name__ for c in TOKENIZER_MAPPING.keys())}."
        )

    def register(config_class, slow_tokenizer_class=None, fast_tokenizer_class=None):
        """
        Register a new tokenizer in this mapping.


        Args:
            config_class ([`PretrainedConfig`]):
                The configuration corresponding to the model to register.
            slow_tokenizer_class ([`PretrainedTokenizer`], *optional*):
                The slow tokenizer to register.
            slow_tokenizer_class ([`PretrainedTokenizerFast`], *optional*):
                The fast tokenizer to register.
        """
        if slow_tokenizer_class is None and fast_tokenizer_class is None:
            raise ValueError("You need to pass either a `slow_tokenizer_class` or a `fast_tokenizer_class")
        if slow_tokenizer_class is not None and issubclass(slow_tokenizer_class, PreTrainedTokenizerFast):
            raise ValueError("You passed a fast tokenizer in the `slow_tokenizer_class`.")
        if fast_tokenizer_class is not None and issubclass(fast_tokenizer_class, PreTrainedTokenizer):
            raise ValueError("You passed a slow tokenizer in the `fast_tokenizer_class`.")

        if (
            slow_tokenizer_class is not None
            and fast_tokenizer_class is not None
            and issubclass(fast_tokenizer_class, PreTrainedTokenizerFast)
            and fast_tokenizer_class.slow_tokenizer_class != slow_tokenizer_class
        ):
            raise ValueError(
                "The fast tokenizer class you are passing has a `slow_tokenizer_class` attribute that is not "
                "consistent with the slow tokenizer class you passed (fast tokenizer has "
                f"{fast_tokenizer_class.slow_tokenizer_class} and you passed {slow_tokenizer_class}. Fix one of those "
                "so they match!"
            )

        # Avoid resetting a set slow/fast tokenizer if we are passing just the other ones.
        if config_class in TOKENIZER_MAPPING._extra_content:
            existing_slow, existing_fast = TOKENIZER_MAPPING[config_class]
            if slow_tokenizer_class is None:
                slow_tokenizer_class = existing_slow
            if fast_tokenizer_class is None:
                fast_tokenizer_class = existing_fast

        TOKENIZER_MAPPING.register(config_class, (slow_tokenizer_class, fast_tokenizer_class))<|MERGE_RESOLUTION|>--- conflicted
+++ resolved
@@ -214,11 +214,8 @@
             ("mluke", ("MLukeTokenizer" if is_sentencepiece_available() else None, None)),
             ("mobilebert", ("MobileBertTokenizer", "MobileBertTokenizerFast" if is_tokenizers_available() else None)),
             ("mpnet", ("MPNetTokenizer", "MPNetTokenizerFast" if is_tokenizers_available() else None)),
-<<<<<<< HEAD
             ("mpt", (None, "GPTNeoXTokenizerFast" if is_tokenizers_available() else None)),
-=======
             ("mra", ("RobertaTokenizer", "RobertaTokenizerFast" if is_tokenizers_available() else None)),
->>>>>>> 45025d92
             (
                 "mt5",
                 (
