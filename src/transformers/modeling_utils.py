# coding=utf-8
# Copyright 2018 The Google AI Language Team Authors, Facebook AI Research authors and The HuggingFace Inc. team.
# Copyright (c) 2018, NVIDIA CORPORATION.  All rights reserved.
#
# Licensed under the Apache License, Version 2.0 (the "License");
# you may not use this file except in compliance with the License.
# You may obtain a copy of the License at
#
#     http://www.apache.org/licenses/LICENSE-2.0
#
# Unless required by applicable law or agreed to in writing, software
# distributed under the License is distributed on an "AS IS" BASIS,
# WITHOUT WARRANTIES OR CONDITIONS OF ANY KIND, either express or implied.
# See the License for the specific language governing permissions and
# limitations under the License.
import collections
import copy
import functools
import gc
import importlib.metadata
import inspect
import itertools
import json
import os
import re
import shutil
import tempfile
import warnings
from contextlib import contextmanager
from dataclasses import dataclass
from functools import partial, wraps
from threading import Thread
from typing import Any, Callable, Dict, List, Optional, Set, Tuple, Union
from zipfile import is_zipfile

import torch
from packaging import version
from torch import Tensor, nn
from torch.nn import CrossEntropyLoss, Identity
from torch.utils.checkpoint import checkpoint

from .activations import get_activation
from .configuration_utils import PretrainedConfig
from .dynamic_module_utils import custom_object_save
from .generation import GenerationConfig, GenerationMixin
from .integrations import PeftAdapterMixin, deepspeed_config, is_deepspeed_zero3_enabled
from .pytorch_utils import (  # noqa: F401
    Conv1D,
    apply_chunking_to_forward,
    find_pruneable_heads_and_indices,
    id_tensor_storage,
    is_torch_greater_or_equal_than_1_13,
    prune_conv1d_layer,
    prune_layer,
    prune_linear_layer,
)
from .quantizers import AutoHfQuantizer, HfQuantizer
from .quantizers.quantizers_utils import get_module_from_name
from .safetensors_conversion import auto_conversion
from .utils import (
    ADAPTER_SAFE_WEIGHTS_NAME,
    ADAPTER_WEIGHTS_NAME,
    CONFIG_NAME,
    DUMMY_INPUTS,
    FLAX_WEIGHTS_NAME,
    SAFE_WEIGHTS_INDEX_NAME,
    SAFE_WEIGHTS_NAME,
    TF2_WEIGHTS_NAME,
    TF_WEIGHTS_NAME,
    WEIGHTS_INDEX_NAME,
    WEIGHTS_NAME,
    ContextManagers,
    ModelOutput,
    PushToHubMixin,
    cached_file,
    copy_func,
    download_url,
    extract_commit_hash,
    has_file,
    is_accelerate_available,
    is_bitsandbytes_available,
    is_flash_attn_2_available,
    is_offline_mode,
    is_optimum_available,
    is_peft_available,
    is_remote_url,
    is_safetensors_available,
    is_torch_sdpa_available,
    is_torch_xla_available,
    logging,
    replace_return_docstrings,
    strtobool,
)
from .utils.hub import convert_file_size_to_int, create_and_tag_model_card, get_checkpoint_shard_files
from .utils.import_utils import (
    ENV_VARS_TRUE_VALUES,
    is_sagemaker_mp_enabled,
    is_torch_fx_proxy,
    is_torchdynamo_compiling,
)
from .utils.quantization_config import BitsAndBytesConfig, QuantizationMethod


XLA_USE_BF16 = os.environ.get("XLA_USE_BF16", "0").upper()
XLA_DOWNCAST_BF16 = os.environ.get("XLA_DOWNCAST_BF16", "0").upper()

if is_accelerate_available():
    from accelerate import dispatch_model, infer_auto_device_map, init_empty_weights
    from accelerate.hooks import add_hook_to_module
    from accelerate.utils import (
        check_tied_parameters_on_same_device,
        extract_model_from_parallel,
        find_tied_parameters,
        get_balanced_memory,
        get_max_memory,
        load_offloaded_weights,
        offload_weight,
        save_offload_index,
        set_module_tensor_to_device,
    )

if is_safetensors_available():
    from safetensors import safe_open
    from safetensors.torch import load_file as safe_load_file
    from safetensors.torch import save_file as safe_save_file

logger = logging.get_logger(__name__)


_init_weights = True


def is_fsdp_enabled():
    return (
        torch.distributed.is_available()
        and torch.distributed.is_initialized()
        and strtobool(os.environ.get("ACCELERATE_USE_FSDP", "False")) == 1
        and strtobool(os.environ.get("FSDP_CPU_RAM_EFFICIENT_LOADING", "False")) == 1
    )


def is_local_dist_rank_0():
    return (
        torch.distributed.is_available()
        and torch.distributed.is_initialized()
        and int(os.environ.get("LOCAL_RANK", -1)) == 0
    )


if is_sagemaker_mp_enabled():
    import smdistributed.modelparallel.torch as smp
    from smdistributed.modelparallel import __version__ as SMP_VERSION

    IS_SAGEMAKER_MP_POST_1_10 = version.parse(SMP_VERSION) >= version.parse("1.10")
else:
    IS_SAGEMAKER_MP_POST_1_10 = False

if is_peft_available():
    from .utils import find_adapter_config_file

TORCH_INIT_FUNCTIONS = {
    "uniform_": nn.init.uniform_,
    "normal_": nn.init.normal_,
    "trunc_normal_": nn.init.trunc_normal_,
    "constant_": nn.init.constant_,
    "xavier_uniform_": nn.init.xavier_uniform_,
    "xavier_normal_": nn.init.xavier_normal_,
    "kaiming_uniform_": nn.init.kaiming_uniform_,
    "kaiming_normal_": nn.init.kaiming_normal_,
    "uniform": nn.init.uniform,
    "normal": nn.init.normal,
    "xavier_uniform": nn.init.xavier_uniform,
    "xavier_normal": nn.init.xavier_normal,
    "kaiming_uniform": nn.init.kaiming_uniform,
    "kaiming_normal": nn.init.kaiming_normal,
}


@contextmanager
def no_init_weights(_enable=True):
    """
    Context manager to globally disable weight initialization to speed up loading large models.

    TODO(Patrick): Delete safety argument `_enable=True` at next major version. .
    """
    global _init_weights
    old_init_weights = _init_weights

    if _enable:
        _init_weights = False

        def _skip_init(*args, **kwargs):
            pass

        # # Save the original initialization functions
        for name, init_func in TORCH_INIT_FUNCTIONS.items():
            setattr(torch.nn.init, name, _skip_init)
    try:
        yield
    finally:
        _init_weights = old_init_weights
        if _enable:
            # # Restore the original initialization functions
            for name, init_func in TORCH_INIT_FUNCTIONS.items():
                setattr(torch.nn.init, name, init_func)


def get_parameter_device(parameter: Union[nn.Module, GenerationMixin, "ModuleUtilsMixin"]):
    try:
        return next(parameter.parameters()).device
    except StopIteration:
        # For nn.DataParallel compatibility in PyTorch 1.5

        def find_tensor_attributes(module: nn.Module) -> List[Tuple[str, Tensor]]:
            tuples = [(k, v) for k, v in module.__dict__.items() if torch.is_tensor(v)]
            return tuples

        gen = parameter._named_members(get_members_fn=find_tensor_attributes)
        first_tuple = next(gen)
        return first_tuple[1].device


def get_first_parameter_dtype(parameter: Union[nn.Module, GenerationMixin, "ModuleUtilsMixin"]):
    """
    Returns the first parameter dtype (can be non-floating) or asserts if none were found.
    """
    try:
        return next(parameter.parameters()).dtype
    except StopIteration:
        # For nn.DataParallel compatibility in PyTorch > 1.5

        def find_tensor_attributes(module: nn.Module) -> List[Tuple[str, Tensor]]:
            tuples = [(k, v) for k, v in module.__dict__.items() if torch.is_tensor(v)]
            return tuples

        gen = parameter._named_members(get_members_fn=find_tensor_attributes)
        first_tuple = next(gen)
        return first_tuple[1].dtype


def get_parameter_dtype(parameter: Union[nn.Module, GenerationMixin, "ModuleUtilsMixin"]):
    """
    Returns the first found floating dtype in parameters if there is one, otherwise returns the last dtype it found.
    """
    last_dtype = None
    for t in parameter.parameters():
        last_dtype = t.dtype
        if t.is_floating_point():
            # Adding fix for https://github.com/pytorch/xla/issues/4152
            # Fixes issue where the model code passes a value that is out of range for XLA_USE_BF16=1
            # and XLA_DOWNCAST_BF16=1 so the conversion would cast it to -inf
            # NOTE: `is_torch_xla_available()` is checked last as it induces a graph break in torch dynamo
            if XLA_USE_BF16 in ENV_VARS_TRUE_VALUES and is_torch_xla_available():
                return torch.bfloat16
            if XLA_DOWNCAST_BF16 in ENV_VARS_TRUE_VALUES and is_torch_xla_available():
                if t.dtype == torch.float:
                    return torch.bfloat16
                if t.dtype == torch.double:
                    return torch.float32
            return t.dtype

    if last_dtype is not None:
        # if no floating dtype was found return whatever the first dtype is
        return last_dtype

    # For nn.DataParallel compatibility in PyTorch > 1.5
    def find_tensor_attributes(module: nn.Module) -> List[Tuple[str, Tensor]]:
        tuples = [(k, v) for k, v in module.__dict__.items() if torch.is_tensor(v)]
        return tuples

    gen = parameter._named_members(get_members_fn=find_tensor_attributes)
    last_tuple = None
    for tuple in gen:
        last_tuple = tuple
        if tuple[1].is_floating_point():
            return tuple[1].dtype

    if last_tuple is not None:
        # fallback to the last dtype
        return last_tuple[1].dtype

    # fallback to buffer dtype
    for t in parameter.buffers():
        last_dtype = t.dtype
        if t.is_floating_point():
            return t.dtype
    return last_dtype


def get_state_dict_float_dtype(state_dict):
    """
    Returns the first found floating dtype in `state_dict` or asserts if none were found.
    """
    for t in state_dict.values():
        if t.is_floating_point():
            return t.dtype

    raise ValueError("couldn't find any floating point dtypes in state_dict")


def get_state_dict_dtype(state_dict):
    """
    Returns the first found floating dtype in `state_dict` if there is one, otherwise returns the first dtype.
    """
    for t in state_dict.values():
        if t.is_floating_point():
            return t.dtype

    # if no floating dtype was found return whatever the first dtype is
    else:
        return next(state_dict.values()).dtype


def dtype_byte_size(dtype):
    """
    Returns the size (in bytes) occupied by one parameter of type `dtype`.

    Example:

    ```py
    >>> dtype_byte_size(torch.float32)
    4
    ```
    """
    if dtype == torch.bool:
        return 1 / 8
    bit_search = re.search(r"[^\d](\d+)_?", str(dtype))
    if bit_search is None:
        raise ValueError(f"`dtype` is not a valid dtype: {dtype}.")
    bit_size = int(bit_search.groups()[0])
    return bit_size // 8


def shard_checkpoint(
    state_dict: Dict[str, torch.Tensor], max_shard_size: Union[int, str] = "10GB", weights_name: str = WEIGHTS_NAME
):
    """
    Splits a model state dictionary in sub-checkpoints so that the final size of each sub-checkpoint does not exceed a
    given size.

    The sub-checkpoints are determined by iterating through the `state_dict` in the order of its keys, so there is no
    optimization made to make each sub-checkpoint as close as possible to the maximum size passed. For example, if the
    limit is 10GB and we have weights of sizes [6GB, 6GB, 2GB, 6GB, 2GB, 2GB] they will get sharded as [6GB], [6+2GB],
    [6+2+2GB] and not [6+2+2GB], [6+2GB], [6GB].

    <Tip warning={true}>

    If one of the model's weight is bigger than `max_shard_size`, it will end up in its own sub-checkpoint which will
    have a size greater than `max_shard_size`.

    </Tip>

    Args:
        state_dict (`Dict[str, torch.Tensor]`): The state dictionary of a model to save.
        max_shard_size (`int` or `str`, *optional*, defaults to `"10GB"`):
            The maximum size of each sub-checkpoint. If expressed as a string, needs to be digits followed by a unit
            (like `"5MB"`).
        weights_name (`str`, *optional*, defaults to `"pytorch_model.bin"`):
            The name of the model save file.
    """
    max_shard_size = convert_file_size_to_int(max_shard_size)

    sharded_state_dicts = [{}]
    last_block_size = 0
    total_size = 0
    storage_id_to_block = {}

    for key, weight in state_dict.items():
        # when bnb serialization is used the weights in the state dict can be strings
        # check: https://github.com/huggingface/transformers/pull/24416 for more details
        if isinstance(weight, str):
            continue
        else:
            storage_id = id_tensor_storage(weight)

        # If a `weight` shares the same underlying storage as another tensor, we put `weight` in the same `block`
        if storage_id in storage_id_to_block:
            block_id = storage_id_to_block[storage_id]
            sharded_state_dicts[block_id][key] = weight
            continue

        weight_size = weight.numel() * dtype_byte_size(weight.dtype)

        # If this weight is going to tip up over the maximal size, we split, but only if we have put at least one
        # weight in the current shard.
        if last_block_size + weight_size > max_shard_size and len(sharded_state_dicts[-1]) > 0:
            sharded_state_dicts.append({})
            last_block_size = 0

        sharded_state_dicts[-1][key] = weight
        last_block_size += weight_size
        total_size += weight_size
        storage_id_to_block[storage_id] = len(sharded_state_dicts) - 1

    # If we only have one shard, we return it
    if len(sharded_state_dicts) == 1:
        return {weights_name: sharded_state_dicts[0]}, None

    # Otherwise, let's build the index
    weight_map = {}
    shards = {}
    for idx, shard in enumerate(sharded_state_dicts):
        shard_file = weights_name.replace(".bin", f"-{idx+1:05d}-of-{len(sharded_state_dicts):05d}.bin")
        shard_file = shard_file.replace(
            ".safetensors", f"-{idx + 1:05d}-of-{len(sharded_state_dicts):05d}.safetensors"
        )
        shards[shard_file] = shard
        for key in shard.keys():
            weight_map[key] = shard_file

    # Add the metadata
    metadata = {"total_size": total_size}
    index = {"metadata": metadata, "weight_map": weight_map}
    return shards, index


def load_sharded_checkpoint(model, folder, strict=True, prefer_safe=True):
    """
    This is the same as
    [`torch.nn.Module.load_state_dict`](https://pytorch.org/docs/stable/generated/torch.nn.Module.html?highlight=load_state_dict#torch.nn.Module.load_state_dict)
    but for a sharded checkpoint.

    This load is performed efficiently: each checkpoint shard is loaded one by one in RAM and deleted after being
    loaded in the model.

    Args:
        model (`torch.nn.Module`): The model in which to load the checkpoint.
        folder (`str` or `os.PathLike`): A path to a folder containing the sharded checkpoint.
        strict (`bool`, *optional`, defaults to `True`):
            Whether to strictly enforce that the keys in the model state dict match the keys in the sharded checkpoint.
        prefer_safe (`bool`, *optional*, defaults to `False`)
            If both safetensors and PyTorch save files are present in checkpoint and `prefer_safe` is True, the
            safetensors files will be loaded. Otherwise, PyTorch files are always loaded when possible.

    Returns:
        `NamedTuple`: A named tuple with `missing_keys` and `unexpected_keys` fields
            - `missing_keys` is a list of str containing the missing keys
            - `unexpected_keys` is a list of str containing the unexpected keys
    """
    # Load the index
    index_file = os.path.join(folder, WEIGHTS_INDEX_NAME)
    safe_index_file = os.path.join(folder, SAFE_WEIGHTS_INDEX_NAME)

    index_present = os.path.isfile(index_file)
    safe_index_present = os.path.isfile(safe_index_file)

    if not index_present and not (safe_index_present and is_safetensors_available()):
        filenames = (
            (WEIGHTS_INDEX_NAME, SAFE_WEIGHTS_INDEX_NAME) if is_safetensors_available() else (WEIGHTS_INDEX_NAME,)
        )
        raise ValueError(f"Can't find a checkpoint index ({' or '.join(filenames)}) in {folder}.")

    load_safe = False
    if safe_index_present:
        if prefer_safe:
            if is_safetensors_available():
                load_safe = True  # load safe due to preference
            else:
                logger.warning(
                    f"Cannot load sharded checkpoint at {folder} safely since safetensors is not installed!"
                )
        elif not index_present:
            load_safe = True  # load safe since we have no other choice

    load_index = safe_index_file if load_safe else index_file

    with open(load_index, "r", encoding="utf-8") as f:
        index = json.load(f)

    shard_files = list(set(index["weight_map"].values()))

    # If strict=True, error before loading any of the state dicts.
    loaded_keys = index["weight_map"].keys()
    model_keys = model.state_dict().keys()
    missing_keys = [key for key in model_keys if key not in loaded_keys]
    unexpected_keys = [key for key in loaded_keys if key not in model_keys]
    if strict and (len(missing_keys) > 0 or len(unexpected_keys) > 0):
        error_message = f"Error(s) in loading state_dict for {model.__class__.__name__}"
        if len(missing_keys) > 0:
            str_missing_keys = ",".join([f'"{k}"' for k in missing_keys])
            error_message += f"\nMissing key(s): {str_missing_keys}."
        if len(unexpected_keys) > 0:
            str_unexpected_keys = ",".join([f'"{k}"' for k in unexpected_keys])
            error_message += f"\nMissing key(s): {str_unexpected_keys}."
        raise RuntimeError(error_message)

    weights_only_kwarg = {"weights_only": True} if is_torch_greater_or_equal_than_1_13 else {}
    loader = safe_load_file if load_safe else partial(torch.load, map_location="cpu", **weights_only_kwarg)

    for shard_file in shard_files:
        state_dict = loader(os.path.join(folder, shard_file))
        model.load_state_dict(state_dict, strict=False)

        # Make sure memory is freed before we load the next state dict.
        del state_dict
        gc.collect()

    # Return the same thing as PyTorch load_state_dict function.
    return torch.nn.modules.module._IncompatibleKeys(missing_keys, unexpected_keys)


def load_state_dict(checkpoint_file: Union[str, os.PathLike], is_quantized: bool = False):
    """
    Reads a PyTorch checkpoint file, returning properly formatted errors if they arise.
    """
    if checkpoint_file.endswith(".safetensors") and is_safetensors_available():
        # Check format of the archive
        with safe_open(checkpoint_file, framework="pt") as f:
            metadata = f.metadata()
        if metadata.get("format") not in ["pt", "tf", "flax", "mlx"]:
            raise OSError(
                f"The safetensors archive passed at {checkpoint_file} does not contain the valid metadata. Make sure "
                "you save your model with the `save_pretrained` method."
            )
        return safe_load_file(checkpoint_file)
    try:
        if (
            (is_deepspeed_zero3_enabled() and torch.distributed.is_initialized() and torch.distributed.get_rank() > 0)
            or (is_fsdp_enabled() and not is_local_dist_rank_0())
        ) and not is_quantized:
            map_location = "meta"
        else:
            map_location = "cpu"
        extra_args = {}
        # mmap can only be used with files serialized with zipfile-based format.
        if (
            isinstance(checkpoint_file, str)
            and map_location != "meta"
            and version.parse(torch.__version__) >= version.parse("2.1.0")
            and is_zipfile(checkpoint_file)
        ):
            extra_args = {"mmap": True}
        weights_only_kwarg = {"weights_only": True} if is_torch_greater_or_equal_than_1_13 else {}
        return torch.load(
            checkpoint_file,
            map_location=map_location,
            **weights_only_kwarg,
            **extra_args,
        )
    except Exception as e:
        try:
            with open(checkpoint_file) as f:
                if f.read(7) == "version":
                    raise OSError(
                        "You seem to have cloned a repository without having git-lfs installed. Please install "
                        "git-lfs and run `git lfs install` followed by `git lfs pull` in the folder "
                        "you cloned."
                    )
                else:
                    raise ValueError(
                        f"Unable to locate the file {checkpoint_file} which is necessary to load this pretrained "
                        "model. Make sure you have saved the model properly."
                    ) from e
        except (UnicodeDecodeError, ValueError):
            raise OSError(
                f"Unable to load weights from pytorch checkpoint file for '{checkpoint_file}' "
                f"at '{checkpoint_file}'. "
                "If you tried to load a PyTorch model from a TF 2.0 checkpoint, please set from_tf=True."
            )


def set_initialized_submodules(model, state_dict_keys):
    """
    Sets the `_is_hf_initialized` flag in all submodules of a given model when all its weights are in the loaded state
    dict.
    """
    not_initialized_submodules = {}
    for module_name, module in model.named_modules():
        loaded_keys = {k.replace(f"{module_name}.", "") for k in state_dict_keys if k.startswith(f"{module_name}.")}
        if loaded_keys.issuperset(module.state_dict()):
            module._is_hf_initialized = True
        else:
            not_initialized_submodules[module_name] = module
    return not_initialized_submodules


def _end_ptr(tensor: torch.Tensor) -> int:
    # extract the end of the pointer if the tensor is a slice of a bigger tensor
    if tensor.nelement():
        stop = tensor.view(-1)[-1].data_ptr() + tensor.element_size()
    else:
        stop = tensor.data_ptr()
    return stop


def _get_tied_weight_keys(module: nn.Module, prefix=""):
    tied_weight_keys = []
    if getattr(module, "_tied_weights_keys", None) is not None:
        names = [f"{prefix}.{k}" if prefix else k for k in module._tied_weights_keys]
        tied_weight_keys.extend(names)
    if getattr(module, "_dynamic_tied_weights_keys", None) is not None:
        names = [f"{prefix}.{k}" if prefix else k for k in module._dynamic_tied_weights_keys]
        tied_weight_keys.extend(names)
    for name, submodule in module.named_children():
        local_prefix = f"{prefix}.{name}" if prefix else name
        tied_weight_keys.extend(_get_tied_weight_keys(submodule, prefix=local_prefix))
    return tied_weight_keys


def _find_disjoint(tensors: List[Set[str]], state_dict: Dict[str, torch.Tensor]) -> Tuple[List[Set[str]], List[str]]:
    filtered_tensors = []
    for shared in tensors:
        if len(shared) < 2:
            filtered_tensors.append(shared)
            continue

        areas = []
        for name in shared:
            tensor = state_dict[name]
            areas.append((tensor.data_ptr(), _end_ptr(tensor), name))
        areas.sort()

        _, last_stop, last_name = areas[0]
        filtered_tensors.append({last_name})
        for start, stop, name in areas[1:]:
            if start >= last_stop:
                filtered_tensors.append({name})
            else:
                filtered_tensors[-1].add(name)
            last_stop = stop
    disjoint_tensors = []
    shared_tensors = []
    for tensors in filtered_tensors:
        if len(tensors) == 1:
            disjoint_tensors.append(tensors.pop())
        else:
            shared_tensors.append(tensors)
    return shared_tensors, disjoint_tensors


def _find_identical(tensors: List[Set[str]], state_dict: Dict[str, torch.Tensor]) -> Tuple[List[Set[str]], Set[str]]:
    shared_tensors = []
    identical = []
    for shared in tensors:
        if len(shared) < 2:
            continue

        areas = collections.defaultdict(set)
        for name in shared:
            tensor = state_dict[name]
            area = (tensor.device, tensor.data_ptr(), _end_ptr(tensor))
            areas[area].add(name)
        if len(areas) == 1:
            identical.append(shared)
        else:
            shared_tensors.append(shared)
    return shared_tensors, identical


def _load_state_dict_into_model(model_to_load, state_dict, start_prefix):
    # Convert old format to new format if needed from a PyTorch state_dict
    old_keys = []
    new_keys = []
    for key in state_dict.keys():
        new_key = None
        if "gamma" in key:
            new_key = key.replace("gamma", "weight")
        if "beta" in key:
            new_key = key.replace("beta", "bias")
        if new_key:
            old_keys.append(key)
            new_keys.append(new_key)
    for old_key, new_key in zip(old_keys, new_keys):
        state_dict[new_key] = state_dict.pop(old_key)

    # copy state_dict so _load_from_state_dict can modify it
    metadata = getattr(state_dict, "_metadata", None)
    state_dict = state_dict.copy()
    if metadata is not None:
        state_dict._metadata = metadata

    error_msgs = []

    # PyTorch's `_load_from_state_dict` does not copy parameters in a module's descendants
    # so we need to apply the function recursively.
    def load(module: nn.Module, state_dict, prefix=""):
        local_metadata = {} if metadata is None else metadata.get(prefix[:-1], {})
        args = (state_dict, prefix, local_metadata, True, [], [], error_msgs)
        # Parameters of module and children will start with prefix. We can exit early if there are none in this
        # state_dict
        if len([key for key in state_dict if key.startswith(prefix)]) > 0:
            if is_deepspeed_zero3_enabled():
                import deepspeed

                # In sharded models, each shard has only part of the full state_dict, so only gather
                # parameters that are in the current state_dict.
                named_parameters = dict(module.named_parameters(prefix=prefix[:-1], recurse=False))
                params_to_gather = [named_parameters[k] for k in state_dict.keys() if k in named_parameters]
                if len(params_to_gather) > 0:
                    # because zero3 puts placeholders in model params, this context
                    # manager gathers (unpartitions) the params of the current layer, then loads from
                    # the state dict and then re-partitions them again
                    with deepspeed.zero.GatheredParameters(params_to_gather, modifier_rank=0):
                        if torch.distributed.get_rank() == 0:
                            module._load_from_state_dict(*args)
            else:
                module._load_from_state_dict(*args)

        for name, child in module._modules.items():
            if child is not None:
                load(child, state_dict, prefix + name + ".")

    load(model_to_load, state_dict, prefix=start_prefix)
    # Delete `state_dict` so it could be collected by GC earlier. Note that `state_dict` is a copy of the argument, so
    # it's safe to delete it.
    del state_dict

    return error_msgs


def find_submodule_and_param_name(model, long_key, start_prefix):
    """
    A helper util to find the last sub-module and the param/buffer name. If `start_prefix` is supplied it'll be removed
    from the start of the key
    """

    if len(start_prefix) > 0 and long_key.startswith(start_prefix):
        long_key = ".".join(long_key.split(".")[1:])

    split_key = long_key.split(".")
    submodule = model
    while len(split_key) > 1:
        if hasattr(submodule, split_key[0]):
            submodule = getattr(submodule, split_key[0])
            del split_key[0]
        else:
            submodule = None
            break
    if submodule == model:
        submodule = None
    return submodule, split_key[0]


def _move_model_to_meta(model, loaded_state_dict_keys, start_prefix):
    """
    Moves `loaded_state_dict_keys` in model to meta device which frees up the memory taken by those params.

    `start_prefix` is used for models which insert their name into model keys, e.g. `bert` in
    `bert.pooler.dense.weight`

    """

    # dematerialize param storage for keys that are going to be replaced by state_dict, by
    # putting those on the meta device
    for k in loaded_state_dict_keys:
        submodule, param_name = find_submodule_and_param_name(model, k, start_prefix)
        if submodule is not None:
            # selectively switch to the meta device only those params/buffers that will
            # be next replaced from state_dict. This a complex way to do p.to_("meta")
            # since we have no in-place to_ for tensors.
            new_val = getattr(submodule, param_name)
            if isinstance(new_val, torch.nn.Parameter):
                # isinstance returns False for Params on meta device, so switch after the check
                new_val = torch.nn.Parameter(new_val.to("meta"))
            else:
                new_val = new_val.to("meta")
            setattr(submodule, param_name, new_val)


def _load_state_dict_into_meta_model(
    model,
    state_dict,
    loaded_state_dict_keys,  # left for now but could be removed, see below
    start_prefix,
    expected_keys,
    device_map=None,
    offload_folder=None,
    offload_index=None,
    state_dict_folder=None,
    state_dict_index=None,
    dtype=None,
    hf_quantizer=None,
    is_safetensors=False,
    keep_in_fp32_modules=None,
    unexpected_keys=None,  # passing `unexpected` for cleanup from quantization items
):
    """
    This is somewhat similar to `_load_state_dict_into_model`, but deals with a model that has some or all of its
    params on a `meta` device. It replaces the model params with the data from the `state_dict`, while moving the
    params back to the normal device, but only for `loaded_state_dict_keys`.

    `start_prefix` is used for models which insert their name into model keys, e.g. `bert` in
    `bert.pooler.dense.weight`

    """

    # XXX: remaining features to implement to be fully compatible with _load_state_dict_into_model
    # - deepspeed zero 3 support
    # - need to copy metadata if any - see _load_state_dict_into_model
    # - handling error_msgs - mimicking the error handling in module._load_from_state_dict()
    # - Is there a situation where some keys aren't in `loaded_state_dict_keys` and in which case
    #   they won't get loaded.

    error_msgs = []

    old_keys = []
    new_keys = []
    is_quantized = hf_quantizer is not None
    for key in state_dict.keys():
        new_key = None
        if "gamma" in key:
            new_key = key.replace("gamma", "weight")
        if "beta" in key:
            new_key = key.replace("beta", "bias")
        if new_key:
            old_keys.append(key)
            new_keys.append(new_key)
    for old_key, new_key in zip(old_keys, new_keys):
        state_dict[new_key] = state_dict.pop(old_key)

    for param_name, param in state_dict.items():
        # First part of the test is always true as load_state_dict_keys always contains state_dict keys.
        if param_name not in loaded_state_dict_keys or param_name not in expected_keys:
            continue

        if param_name.startswith(start_prefix):
            param_name = param_name[len(start_prefix) :]

        module_name = param_name
        set_module_kwargs = {}

        # We convert floating dtypes to the `dtype` passed. We want to keep the buffers/params
        # in int/uint/bool and not cast them.
        if dtype is not None and torch.is_floating_point(param):
            if (
                keep_in_fp32_modules is not None
                and any(
                    module_to_keep_in_fp32 in param_name.split(".") for module_to_keep_in_fp32 in keep_in_fp32_modules
                )
                and dtype == torch.float16
            ):
                param = param.to(torch.float32)

                # For backward compatibility with older versions of `accelerate`
                # TODO: @sgugger replace this check with version check at the next `accelerate` release
                if "dtype" in list(inspect.signature(set_module_tensor_to_device).parameters):
                    set_module_kwargs["dtype"] = torch.float32
            else:
                param = param.to(dtype)

        # For compatibility with PyTorch load_state_dict which converts state dict dtype to existing dtype in model, and which
        # uses `param.copy_(input_param)` that preserves the contiguity of the parameter in the model.
        # Reference: https://github.com/pytorch/pytorch/blob/db79ceb110f6646523019a59bbd7b838f43d4a86/torch/nn/modules/module.py#L2040C29-L2040C29
        old_param = model
        splits = param_name.split(".")
        for split in splits:
            old_param = getattr(old_param, split)
            if old_param is None:
                break

        if old_param is not None:
            if dtype is None:
                param = param.to(old_param.dtype)

            if old_param.is_contiguous():
                param = param.contiguous()

        set_module_kwargs["value"] = param

        if device_map is None:
            param_device = "cpu"
        else:
            # find next higher level module that is defined in device_map:
            # bert.lm_head.weight -> bert.lm_head -> bert -> ''
            while len(module_name) > 0 and module_name not in device_map:
                module_name = ".".join(module_name.split(".")[:-1])
            if module_name == "" and "" not in device_map:
                # TODO: group all errors and raise at the end.
                raise ValueError(f"{param_name} doesn't have any device set.")
            param_device = device_map[module_name]

        if param_device == "disk":
            if not is_safetensors:
                offload_index = offload_weight(param, param_name, offload_folder, offload_index)
        elif param_device == "cpu" and state_dict_index is not None:
            state_dict_index = offload_weight(param, param_name, state_dict_folder, state_dict_index)
        elif (
            not is_quantized
            or (not hf_quantizer.requires_parameters_quantization)
            or (
                not hf_quantizer.check_quantized_param(
                    model, param, param_name, state_dict, param_device=param_device, device_map=device_map
                )
            )
        ):
            # For backward compatibility with older versions of `accelerate` and for non-quantized params
            set_module_tensor_to_device(model, param_name, param_device, **set_module_kwargs)
        else:
            hf_quantizer.create_quantized_param(model, param, param_name, param_device, state_dict, unexpected_keys)
            # For quantized modules with FSDP/DeepSpeed Stage 3, we need to quantize the parameter on the GPU
            # and then cast it to CPU to avoid excessive memory usage on each GPU
            # in comparison to the sharded model across GPUs.
            if is_fsdp_enabled() or is_deepspeed_zero3_enabled():
                module, tensor_name = get_module_from_name(model, param_name)
                value = getattr(module, tensor_name)
                value = type(value)(value.data.to("cpu"), **value.__dict__)
                setattr(module, tensor_name, value)
            # TODO: consider removing used param_parts from state_dict before return

    return error_msgs, offload_index, state_dict_index


def _add_variant(weights_name: str, variant: Optional[str] = None) -> str:
    if variant is not None:
        splits = weights_name.split(".")
        splits = splits[:-1] + [variant] + splits[-1:]
        weights_name = ".".join(splits)

    return weights_name


class ModuleUtilsMixin:
    """
    A few utilities for `torch.nn.Modules`, to be used as a mixin.
    """

    @staticmethod
    def _hook_rss_memory_pre_forward(module, *args, **kwargs):
        try:
            import psutil
        except ImportError:
            raise ImportError("You need to install psutil (pip install psutil) to use memory tracing.")

        process = psutil.Process(os.getpid())
        mem = process.memory_info()
        module.mem_rss_pre_forward = mem.rss
        return None

    @staticmethod
    def _hook_rss_memory_post_forward(module, *args, **kwargs):
        try:
            import psutil
        except ImportError:
            raise ImportError("You need to install psutil (pip install psutil) to use memory tracing.")

        process = psutil.Process(os.getpid())
        mem = process.memory_info()
        module.mem_rss_post_forward = mem.rss
        mem_rss_diff = module.mem_rss_post_forward - module.mem_rss_pre_forward
        module.mem_rss_diff = mem_rss_diff + (module.mem_rss_diff if hasattr(module, "mem_rss_diff") else 0)
        return None

    def add_memory_hooks(self):
        """
        Add a memory hook before and after each sub-module forward pass to record increase in memory consumption.

        Increase in memory consumption is stored in a `mem_rss_diff` attribute for each module and can be reset to zero
        with `model.reset_memory_hooks_state()`.
        """
        for module in self.modules():
            module.register_forward_pre_hook(self._hook_rss_memory_pre_forward)
            module.register_forward_hook(self._hook_rss_memory_post_forward)
        self.reset_memory_hooks_state()

    def reset_memory_hooks_state(self):
        """
        Reset the `mem_rss_diff` attribute of each module (see [`~modeling_utils.ModuleUtilsMixin.add_memory_hooks`]).
        """
        for module in self.modules():
            module.mem_rss_diff = 0
            module.mem_rss_post_forward = 0
            module.mem_rss_pre_forward = 0

    @property
    def device(self) -> torch.device:
        """
        `torch.device`: The device on which the module is (assuming that all the module parameters are on the same
        device).
        """
        return get_parameter_device(self)

    @property
    def dtype(self) -> torch.dtype:
        """
        `torch.dtype`: The dtype of the module (assuming that all the module parameters have the same dtype).
        """
        return get_parameter_dtype(self)

    def invert_attention_mask(self, encoder_attention_mask: Tensor) -> Tensor:
        """
        Invert an attention mask (e.g., switches 0. and 1.).

        Args:
            encoder_attention_mask (`torch.Tensor`): An attention mask.

        Returns:
            `torch.Tensor`: The inverted attention mask.
        """
        if encoder_attention_mask.dim() == 3:
            encoder_extended_attention_mask = encoder_attention_mask[:, None, :, :]
        if encoder_attention_mask.dim() == 2:
            encoder_extended_attention_mask = encoder_attention_mask[:, None, None, :]
        # T5 has a mask that can compare sequence ids, we can simulate this here with this transposition
        # Cf. https://github.com/tensorflow/mesh/blob/8d2465e9bc93129b913b5ccc6a59aa97abd96ec6/mesh_tensorflow
        # /transformer/transformer_layers.py#L270
        # encoder_extended_attention_mask = (encoder_extended_attention_mask ==
        # encoder_extended_attention_mask.transpose(-1, -2))
        encoder_extended_attention_mask = encoder_extended_attention_mask.to(dtype=self.dtype)  # fp16 compatibility
        encoder_extended_attention_mask = (1.0 - encoder_extended_attention_mask) * torch.finfo(self.dtype).min

        return encoder_extended_attention_mask

    @staticmethod
    def create_extended_attention_mask_for_decoder(input_shape, attention_mask, device=None):
        if device is not None:
            warnings.warn(
                "The `device` argument is deprecated and will be removed in v5 of Transformers.", FutureWarning
            )
        else:
            device = attention_mask.device
        batch_size, seq_length = input_shape
        seq_ids = torch.arange(seq_length, device=device)
        causal_mask = seq_ids[None, None, :].repeat(batch_size, seq_length, 1) <= seq_ids[None, :, None]
        # in case past_key_values are used we need to add a prefix ones mask to the causal mask
        # causal and attention masks must have same type with pytorch version < 1.3
        causal_mask = causal_mask.to(attention_mask.dtype)

        if causal_mask.shape[1] < attention_mask.shape[1]:
            prefix_seq_len = attention_mask.shape[1] - causal_mask.shape[1]
            causal_mask = torch.cat(
                [
                    torch.ones((batch_size, seq_length, prefix_seq_len), device=device, dtype=causal_mask.dtype),
                    causal_mask,
                ],
                axis=-1,
            )

        extended_attention_mask = causal_mask[:, None, :, :] * attention_mask[:, None, None, :]
        return extended_attention_mask

    def get_extended_attention_mask(
        self, attention_mask: Tensor, input_shape: Tuple[int], device: torch.device = None, dtype: torch.float = None
    ) -> Tensor:
        """
        Makes broadcastable attention and causal masks so that future and masked tokens are ignored.

        Arguments:
            attention_mask (`torch.Tensor`):
                Mask with ones indicating tokens to attend to, zeros for tokens to ignore.
            input_shape (`Tuple[int]`):
                The shape of the input to the model.

        Returns:
            `torch.Tensor` The extended attention mask, with a the same dtype as `attention_mask.dtype`.
        """
        if dtype is None:
            dtype = self.dtype

        if not (attention_mask.dim() == 2 and self.config.is_decoder):
            # show warning only if it won't be shown in `create_extended_attention_mask_for_decoder`
            if device is not None:
                warnings.warn(
                    "The `device` argument is deprecated and will be removed in v5 of Transformers.", FutureWarning
                )
        # We can provide a self-attention mask of dimensions [batch_size, from_seq_length, to_seq_length]
        # ourselves in which case we just need to make it broadcastable to all heads.
        if attention_mask.dim() == 3:
            extended_attention_mask = attention_mask[:, None, :, :]
        elif attention_mask.dim() == 2:
            # Provided a padding mask of dimensions [batch_size, seq_length]
            # - if the model is a decoder, apply a causal mask in addition to the padding mask
            # - if the model is an encoder, make the mask broadcastable to [batch_size, num_heads, seq_length, seq_length]
            if self.config.is_decoder:
                extended_attention_mask = ModuleUtilsMixin.create_extended_attention_mask_for_decoder(
                    input_shape, attention_mask, device
                )
            else:
                extended_attention_mask = attention_mask[:, None, None, :]
        else:
            raise ValueError(
                f"Wrong shape for input_ids (shape {input_shape}) or attention_mask (shape {attention_mask.shape})"
            )

        # Since attention_mask is 1.0 for positions we want to attend and 0.0 for
        # masked positions, this operation will create a tensor which is 0.0 for
        # positions we want to attend and the dtype's smallest value for masked positions.
        # Since we are adding it to the raw scores before the softmax, this is
        # effectively the same as removing these entirely.
        extended_attention_mask = extended_attention_mask.to(dtype=dtype)  # fp16 compatibility
        extended_attention_mask = (1.0 - extended_attention_mask) * torch.finfo(dtype).min
        return extended_attention_mask

    def get_head_mask(
        self, head_mask: Optional[Tensor], num_hidden_layers: int, is_attention_chunked: bool = False
    ) -> Tensor:
        """
        Prepare the head mask if needed.

        Args:
            head_mask (`torch.Tensor` with shape `[num_heads]` or `[num_hidden_layers x num_heads]`, *optional*):
                The mask indicating if we should keep the heads or not (1.0 for keep, 0.0 for discard).
            num_hidden_layers (`int`):
                The number of hidden layers in the model.
            is_attention_chunked (`bool`, *optional*, defaults to `False`):
                Whether or not the attentions scores are computed by chunks or not.

        Returns:
            `torch.Tensor` with shape `[num_hidden_layers x batch x num_heads x seq_length x seq_length]` or list with
            `[None]` for each layer.
        """
        if head_mask is not None:
            head_mask = self._convert_head_mask_to_5d(head_mask, num_hidden_layers)
            if is_attention_chunked is True:
                head_mask = head_mask.unsqueeze(-1)
        else:
            head_mask = [None] * num_hidden_layers

        return head_mask

    def _convert_head_mask_to_5d(self, head_mask, num_hidden_layers):
        """-> [num_hidden_layers x batch x num_heads x seq_length x seq_length]"""
        if head_mask.dim() == 1:
            head_mask = head_mask.unsqueeze(0).unsqueeze(0).unsqueeze(-1).unsqueeze(-1)
            head_mask = head_mask.expand(num_hidden_layers, -1, -1, -1, -1)
        elif head_mask.dim() == 2:
            head_mask = head_mask.unsqueeze(1).unsqueeze(-1).unsqueeze(-1)  # We can specify head_mask for each layer
        assert head_mask.dim() == 5, f"head_mask.dim != 5, instead {head_mask.dim()}"
        head_mask = head_mask.to(dtype=self.dtype)  # switch to float if need + fp16 compatibility
        return head_mask

    def num_parameters(self, only_trainable: bool = False, exclude_embeddings: bool = False) -> int:
        """
        Get number of (optionally, trainable or non-embeddings) parameters in the module.

        Args:
            only_trainable (`bool`, *optional*, defaults to `False`):
                Whether or not to return only the number of trainable parameters

            exclude_embeddings (`bool`, *optional*, defaults to `False`):
                Whether or not to return only the number of non-embeddings parameters

        Returns:
            `int`: The number of parameters.
        """

        if exclude_embeddings:
            embedding_param_names = [
                f"{name}.weight" for name, module_type in self.named_modules() if isinstance(module_type, nn.Embedding)
            ]
            total_parameters = [
                parameter for name, parameter in self.named_parameters() if name not in embedding_param_names
            ]
        else:
            total_parameters = list(self.parameters())

        total_numel = []
        is_loaded_in_4bit = getattr(self, "is_loaded_in_4bit", False)

        if is_loaded_in_4bit:
            if is_bitsandbytes_available():
                import bitsandbytes as bnb
            else:
                raise ValueError(
                    "bitsandbytes is not installed but it seems that the model has been loaded in 4bit precision, something went wrong"
                    " make sure to install bitsandbytes with `pip install bitsandbytes`. You also need a GPU. "
                )

        for param in total_parameters:
            if param.requires_grad or not only_trainable:
                # For 4bit models, we need to multiply the number of parameters by 2 as half of the parameters are
                # used for the 4bit quantization (uint8 tensors are stored)
                if is_loaded_in_4bit and isinstance(param, bnb.nn.Params4bit):
                    if hasattr(param, "element_size"):
                        num_bytes = param.element_size()
                    elif hasattr(param, "quant_storage"):
                        num_bytes = param.quant_storage.itemsize
                    else:
                        num_bytes = 1
                    total_numel.append(param.numel() * 2 * num_bytes)
                else:
                    total_numel.append(param.numel())

        return sum(total_numel)

    def estimate_tokens(self, input_dict: Dict[str, Union[torch.Tensor, Any]]) -> int:
        """
        Helper function to estimate the total number of tokens from the model inputs.

        Args:
            inputs (`dict`): The model inputs.

        Returns:
            `int`: The total number of tokens.
        """
        if not hasattr(self, "warnings_issued"):
            self.warnings_issued = {}
        if self.main_input_name in input_dict:
            return input_dict[self.main_input_name].numel()
        elif "estimate_tokens" not in self.warnings_issued:
            logger.warning(
                "Could not estimate the number of tokens of the input, floating-point operations will not be computed"
            )
            self.warnings_issued["estimate_tokens"] = True
        return 0

    def floating_point_ops(
        self, input_dict: Dict[str, Union[torch.Tensor, Any]], exclude_embeddings: bool = True
    ) -> int:
        """
        Get number of (optionally, non-embeddings) floating-point operations for the forward and backward passes of a
        batch with this transformer model. Default approximation neglects the quadratic dependency on the number of
        tokens (valid if `12 * d_model << sequence_length`) as laid out in [this
        paper](https://arxiv.org/pdf/2001.08361.pdf) section 2.1. Should be overridden for transformers with parameter
        re-use e.g. Albert or Universal Transformers, or if doing long-range modeling with very high sequence lengths.

        Args:
            batch_size (`int`):
                The batch size for the forward pass.

            sequence_length (`int`):
                The number of tokens in each line of the batch.

            exclude_embeddings (`bool`, *optional*, defaults to `True`):
                Whether or not to count embedding and softmax operations.

        Returns:
            `int`: The number of floating-point operations.
        """

        return 6 * self.estimate_tokens(input_dict) * self.num_parameters(exclude_embeddings=exclude_embeddings)


class PreTrainedModel(nn.Module, ModuleUtilsMixin, GenerationMixin, PushToHubMixin, PeftAdapterMixin):
    r"""
    Base class for all models.

    [`PreTrainedModel`] takes care of storing the configuration of the models and handles methods for loading,
    downloading and saving models as well as a few methods common to all models to:

        - resize the input embeddings,
        - prune heads in the self-attention heads.

    Class attributes (overridden by derived classes):

        - **config_class** ([`PretrainedConfig`]) -- A subclass of [`PretrainedConfig`] to use as configuration class
          for this model architecture.
        - **load_tf_weights** (`Callable`) -- A python *method* for loading a TensorFlow checkpoint in a PyTorch model,
          taking as arguments:

            - **model** ([`PreTrainedModel`]) -- An instance of the model on which to load the TensorFlow checkpoint.
            - **config** ([`PreTrainedConfig`]) -- An instance of the configuration associated to the model.
            - **path** (`str`) -- A path to the TensorFlow checkpoint.

        - **base_model_prefix** (`str`) -- A string indicating the attribute associated to the base model in derived
          classes of the same architecture adding modules on top of the base model.
        - **is_parallelizable** (`bool`) -- A flag indicating whether this model supports model parallelization.
        - **main_input_name** (`str`) -- The name of the principal input to the model (often `input_ids` for NLP
          models, `pixel_values` for vision models and `input_values` for speech models).
    """

    config_class = None
    base_model_prefix = ""
    main_input_name = "input_ids"
    model_tags = None

    _auto_class = None
    _no_split_modules = None
    _skip_keys_device_placement = None
    _keep_in_fp32_modules = None

    # a list of `re` patterns of `state_dict` keys that should be removed from the list of missing
    # keys we find (keys inside the model but not in the checkpoint) and avoid unnecessary warnings.
    _keys_to_ignore_on_load_missing = None
    # a list of `re` patterns of `state_dict` keys that should be removed from the list of
    # unexpected keys we find (keys inside the checkpoint but not the model) and avoid unnecessary
    # warnings.
    _keys_to_ignore_on_load_unexpected = None
    # a list of `state_dict` keys to ignore when saving the model (useful for keys that aren't
    # trained, but which are either deterministic or tied variables)
    _keys_to_ignore_on_save = None
    # a list of `state_dict` keys that are potentially tied to another key in the state_dict.
    _tied_weights_keys = None

    is_parallelizable = False
    supports_gradient_checkpointing = False

    # Flash Attention 2 support
    _supports_flash_attn_2 = False

    # SDPA support
    _supports_sdpa = False

    # Has support for a `Cache` instance as `past_key_values`? Does it support a `StaticCache`?
    _supports_cache_class = False
    _supports_static_cache = False

    # Has support for a `QuantoQuantizedCache` instance as `past_key_values`
    _supports_quantized_cache = False

    @property
    def dummy_inputs(self) -> Dict[str, torch.Tensor]:
        """
        `Dict[str, torch.Tensor]`: Dummy inputs to do a forward pass in the network.
        """
        return {"input_ids": torch.tensor(DUMMY_INPUTS)}

    @property
    def framework(self) -> str:
        """
        :str: Identifies that this is a PyTorch model.
        """
        return "pt"

    def __init__(self, config: PretrainedConfig, *inputs, **kwargs):
        super().__init__()
        if not isinstance(config, PretrainedConfig):
            raise ValueError(
                f"Parameter config in `{self.__class__.__name__}(config)` should be an instance of class "
                "`PretrainedConfig`. To create a model from a pretrained model use "
                f"`model = {self.__class__.__name__}.from_pretrained(PRETRAINED_MODEL_NAME)`"
            )
        # Save config and origin of the pretrained weights if given in model
        config = self._autoset_attn_implementation(
            config, torch_dtype=torch.get_default_dtype(), check_device_map=False
        )
        self.config = config

        self.name_or_path = config.name_or_path
        self.warnings_issued = {}
        self.generation_config = GenerationConfig.from_model_config(config) if self.can_generate() else None
        # Overwrite the class attribute to make it an instance attribute, so models like
        # `InstructBlipForConditionalGeneration` can dynamically update it without modifying the class attribute
        # when a different component (e.g. language_model) is used.
        self._keep_in_fp32_modules = copy.copy(self.__class__._keep_in_fp32_modules)

    def post_init(self):
        """
        A method executed at the end of each Transformer model initialization, to execute code that needs the model's
        modules properly initialized (such as weight initialization).
        """
        self.init_weights()
        self._backward_compatibility_gradient_checkpointing()

    def dequantize(self):
        """
        Potentially dequantize the model in case it has been quantized by a quantization method that support
        dequantization.
        """
        hf_quantizer = getattr(self, "hf_quantizer", None)

        if hf_quantizer is None:
            raise ValueError("You need to first quantize your model in order to dequantize it")

        return hf_quantizer.dequantize(self)

    def _backward_compatibility_gradient_checkpointing(self):
        if self.supports_gradient_checkpointing and getattr(self.config, "gradient_checkpointing", False):
            self.gradient_checkpointing_enable()
            # Remove the attribute now that is has been consumed, so it's no saved in the config.
            delattr(self.config, "gradient_checkpointing")

    def add_model_tags(self, tags: Union[List[str], str]) -> None:
        r"""
        Add custom tags into the model that gets pushed to the Hugging Face Hub. Will
        not overwrite existing tags in the model.

        Args:
            tags (`Union[List[str], str]`):
                The desired tags to inject in the model

        Examples:

        ```python
        from transformers import AutoModel

        model = AutoModel.from_pretrained("google-bert/bert-base-cased")

        model.add_model_tags(["custom", "custom-bert"])

        # Push the model to your namespace with the name "my-custom-bert".
        model.push_to_hub("my-custom-bert")
        ```
        """
        if isinstance(tags, str):
            tags = [tags]

        if self.model_tags is None:
            self.model_tags = []

        for tag in tags:
            if tag not in self.model_tags:
                self.model_tags.append(tag)

    @classmethod
    def _from_config(cls, config, **kwargs):
        """
        All context managers that the model should be initialized under go here.

        Args:
            torch_dtype (`torch.dtype`, *optional*):
                Override the default `torch.dtype` and load the model under this dtype.
        """
        torch_dtype = kwargs.pop("torch_dtype", None)
        use_flash_attention_2 = kwargs.pop("use_flash_attention_2", False)

        # override default dtype if needed
        dtype_orig = None
        if torch_dtype is not None:
            dtype_orig = cls._set_default_torch_dtype(torch_dtype)

        config = copy.deepcopy(config)  # We do not want to modify the config inplace in _from_config.
        config._attn_implementation = kwargs.pop("attn_implementation", None)
        config = cls._autoset_attn_implementation(
            config,
            use_flash_attention_2=use_flash_attention_2,
            check_device_map=False,
            torch_dtype=torch_dtype,
        )

        if is_deepspeed_zero3_enabled():
            import deepspeed

            logger.info("Detected DeepSpeed ZeRO-3: activating zero.init() for this model")
            # this immediately partitions the model across all gpus, to avoid the overhead in time
            # and memory copying it on CPU or each GPU first
            with deepspeed.zero.Init(config_dict_or_path=deepspeed_config()):
                model = cls(config, **kwargs)
        else:
            model = cls(config, **kwargs)

        # restore default dtype if it was modified
        if dtype_orig is not None:
            torch.set_default_dtype(dtype_orig)

        return model

    @classmethod
    def _autoset_attn_implementation(
        cls,
        config,
        use_flash_attention_2: bool = False,
        torch_dtype: Optional[torch.dtype] = None,
        device_map: Optional[Union[str, Dict[str, int]]] = None,
        check_device_map: bool = True,
    ):
        """
        Automatically checks and dispatches to a default attention implementation. In order of priority:
            1. An implementation specified in `config._attn_implementation` (due for example to the argument attn_implementation="sdpa" in from_pretrained).
            2. DEPRECATED: if use_flash_attention_2 is set to `True` and `flash_attn` is available, flash attention. (`LlamaFlashAttention` for example)
            3. SDPA implementation, if available and supported by the model type. (`LlamaSdpaAttention` for example)
            4. The default model's implementation otherwise (`LlamaAttention` for example) .
        """
        # Here we use config._attn_implementation_internal to check whether the attention implementation was explicitely set by the user.
        # The property `PretrainedConfig._attn_implementation` is never `None`, for backward compatibility (always fall back on "eager").
        # The `hasattr` here is used as some Transformers tests for some reason do not call PretrainedConfig __init__ (e.g. test_no_super_init_config_and_model)
        requested_attn_implementation = None
        if hasattr(config, "_attn_implementation_internal") and config._attn_implementation_internal is not None:
            if config._attn_implementation != "flash_attention_2" and use_flash_attention_2:
                raise ValueError(
                    f'Both attn_implementation="{config._attn_implementation}" and `use_flash_attention_2=True` were used when loading the model, which are not compatible.'
                    ' We recommend to just use `attn_implementation="flash_attention_2"` when loading the model.'
                )

            if config._attn_implementation not in ["eager", "sdpa", "flash_attention_2"]:
                message = f'Specified `attn_implementation="{config._attn_implementation}"` is not supported. The only possible arguments are `attn_implementation="eager"` (manual attention implementation)'
                if cls._supports_flash_attn_2:
                    message += ', `"attn_implementation=flash_attention_2"` (implementation using flash attention 2)'
                if cls._supports_sdpa:
                    message += ', `"attn_implementation=sdpa"` (implementation using torch.nn.functional.scaled_dot_product_attention)'
                raise ValueError(message + ".")

            # If a config is passed with a preset attn_implementation, we skip the automatic dispatch and use the user-provided config, with hard checks that the requested attention implementation is available.
            requested_attn_implementation = config._attn_implementation_internal

        if use_flash_attention_2:
            logger.warning_once(
                'The model was loaded with use_flash_attention_2=True, which is deprecated and may be removed in a future release. Please use `attn_implementation="flash_attention_2"` instead.'
            )
            config._attn_implementation = "flash_attention_2"

        if config._attn_implementation == "flash_attention_2":
            cls._check_and_enable_flash_attn_2(
                config,
                torch_dtype=torch_dtype,
                device_map=device_map,
                hard_check_only=False,
                check_device_map=check_device_map,
            )
        elif requested_attn_implementation in [None, "sdpa"] and not is_torch_xla_available():
            # use_flash_attention_2 takes priority over SDPA, hence SDPA treated in this elif.
            config = cls._check_and_enable_sdpa(
                config,
                hard_check_only=False if requested_attn_implementation is None else True,
            )

            if (
                torch.version.hip is not None
                and config._attn_implementation == "sdpa"
                and torch.cuda.device_count() > 1
            ):
                logger.warning_once(
                    "Using the `SDPA` attention implementation on multi-gpu setup with ROCM may lead to performance issues due to the FA backend. Disabling it to use alternative backends."
                )
                torch.backends.cuda.enable_flash_sdp(False)
        else:
            config._attn_implementation = "eager"

        return config

    @classmethod
    def _set_default_torch_dtype(cls, dtype: torch.dtype) -> torch.dtype:
        """
        Change the default dtype and return the previous one. This is needed when wanting to instantiate the model
        under specific dtype.

        Args:
            dtype (`torch.dtype`):
                a floating dtype to set to.

        Returns:
            `torch.dtype`: the original `dtype` that can be used to restore `torch.set_default_dtype(dtype)` if it was
            modified. If it wasn't, returns `None`.

        Note `set_default_dtype` currently only works with floating-point types and asserts if for example,
        `torch.int64` is passed. So if a non-float `dtype` is passed this functions will throw an exception.
        """
        if not dtype.is_floating_point:
            raise ValueError(
                f"Can't instantiate {cls.__name__} model under dtype={dtype} since it is not a floating point dtype"
            )

        logger.info(f"Instantiating {cls.__name__} model under default dtype {dtype}.")
        dtype_orig = torch.get_default_dtype()
        torch.set_default_dtype(dtype)
        return dtype_orig

    @property
    def base_model(self) -> nn.Module:
        """
        `torch.nn.Module`: The main body of the model.
        """
        return getattr(self, self.base_model_prefix, self)

    @classmethod
    def can_generate(cls) -> bool:
        """
        Returns whether this model can generate sequences with `.generate()`.

        Returns:
            `bool`: Whether this model can generate sequences with `.generate()`.
        """
        # Detects whether `prepare_inputs_for_generation` has been overwritten, which is a requirement for generation.
        # Alternativelly, the model can also have a custom `generate` function.
        if "GenerationMixin" in str(cls.prepare_inputs_for_generation) and "GenerationMixin" in str(cls.generate):
            return False
        return True

    @classmethod
    def _check_and_enable_flash_attn_2(
        cls,
        config,
        torch_dtype: Optional[torch.dtype] = None,
        device_map: Optional[Union[str, Dict[str, int]]] = None,
        check_device_map: bool = True,
        hard_check_only: bool = False,
    ) -> PretrainedConfig:
        """
        Checks the availability of Flash Attention 2 and compatibility with the current model.

        If all checks pass and `hard_check_only` is False, the method will set the config attribute `attn_implementation` to "flash_attention_2" so that the model can initialize the correct attention module.
        """
        if not cls._supports_flash_attn_2:
            raise ValueError(
                f"{cls.__name__} does not support Flash Attention 2.0 yet. Please request to add support where"
                f" the model is hosted, on its model hub page: https://huggingface.co/{config._name_or_path}/discussions/new"
                " or in the Transformers GitHub repo: https://github.com/huggingface/transformers/issues/new"
            )

        if not is_flash_attn_2_available():
            preface = "FlashAttention2 has been toggled on, but it cannot be used due to the following error:"
            install_message = "Please refer to the documentation of https://huggingface.co/docs/transformers/perf_infer_gpu_one#flashattention-2 to install Flash Attention 2."

            if importlib.util.find_spec("flash_attn") is None:
                raise ImportError(f"{preface} the package flash_attn seems to be not installed. {install_message}")

            flash_attention_version = version.parse(importlib.metadata.version("flash_attn"))
            if torch.version.cuda:
                if flash_attention_version < version.parse("2.1.0"):
                    raise ImportError(
                        f"{preface} you need flash_attn package version to be greater or equal than 2.1.0. Detected version {flash_attention_version}. {install_message}"
                    )
                else:
                    raise ImportError(f"{preface} Flash Attention 2 is not available. {install_message}")
            elif torch.version.hip:
                if flash_attention_version < version.parse("2.0.4"):
                    raise ImportError(
                        f"{preface} you need flash_attn package version to be greater or equal than 2.0.4. Make sure to have that version installed - detected version {flash_attention_version}. {install_message}"
                    )
                else:
                    raise ImportError(f"{preface} Flash Attention 2 is not available. {install_message}")

        _is_bettertransformer = getattr(cls, "use_bettertransformer", False)

        if _is_bettertransformer:
            raise ValueError(
                "Flash Attention 2 and BetterTransformer API are not compatible. Please make sure to disable BetterTransformers by doing model.reverse_bettertransformer()"
            )

        if torch_dtype is None:
            logger.warning_once(
                "You are attempting to use Flash Attention 2.0 without specifying a torch dtype. This might lead to unexpected behaviour"
            )
        elif torch_dtype is not None and torch_dtype not in [torch.float16, torch.bfloat16]:
            logger.warning_once(
                "Flash Attention 2.0 only supports torch.float16 and torch.bfloat16 dtypes, but"
                f" the current dype in {cls.__name__} is {torch_dtype}. You should run training or inference using Automatic Mixed-Precision via the `with torch.autocast(device_type='torch_device'):` decorator,"
                ' or load the model with the `torch_dtype` argument. Example: `model = AutoModel.from_pretrained("openai/whisper-tiny", attn_implementation="flash_attention_2", torch_dtype=torch.float16)`'
            )

        # The check `torch.empty(0).device.type != "cuda"` is needed as the model may be initialized after `torch.set_default_device` has been called,
        # or the model may be initialized under the context manager `with torch.device("cuda"):`.
        if check_device_map and device_map is None and torch.empty(0).device.type != "cuda":
            if torch.cuda.is_available():
                logger.warning_once(
                    "You are attempting to use Flash Attention 2.0 with a model not initialized on GPU. Make sure to move the model to GPU"
                    " after initializing it on CPU with `model.to('cuda')`."
                )
            else:
                raise ValueError(
                    "You are attempting to use Flash Attention 2.0 with a model not initialized on GPU and with no GPU available. "
                    "This is not supported yet. Please make sure to have access to a GPU and either initialise the model on a GPU by passing a device_map "
                    "or initialising the model on CPU and then moving it to GPU."
                )
        elif (
            check_device_map
            and device_map is not None
            and isinstance(device_map, dict)
            and ("cpu" in device_map.values() or "disk" in device_map.values())
        ):
            raise ValueError(
                "You are attempting to use Flash Attention 2.0 with a model dispatched on CPU or disk. This is not supported. Please make sure to "
                "initialise the model on a GPU by passing a device_map that contains only GPU devices as keys."
            )
        if not hard_check_only:
            config._attn_implementation = "flash_attention_2"
        return config

    @classmethod
    def _check_and_enable_sdpa(cls, config, hard_check_only: bool = False) -> PretrainedConfig:
        """
        Checks the availability of SDPA for a given model.

        If all checks pass and `hard_check_only` is False, the method will set the config attribute `_attn_implementation` to "flash_attention_2" so that the model can initialize the correct attention module.
        """
        if hard_check_only:
            if not cls._supports_sdpa:
                raise ValueError(
                    f"{cls.__name__} does not support an attention implementation through torch.nn.functional.scaled_dot_product_attention yet."
                    " Please request the support for this architecture: https://github.com/huggingface/transformers/issues/28005. If you believe"
                    ' this error is a bug, please open an issue in Transformers GitHub repository and load your model with the argument `attn_implementation="eager"` meanwhile. Example: `model = AutoModel.from_pretrained("openai/whisper-tiny", attn_implementation="eager")`'
                )
            if not is_torch_sdpa_available():
                raise ImportError(
                    "PyTorch SDPA requirements in Transformers are not met. Please install torch>=2.1.1."
                )

        if not is_torch_sdpa_available() or not cls._supports_sdpa:
            return config

        _is_bettertransformer = getattr(cls, "use_bettertransformer", False)
        if _is_bettertransformer:
            return config

        if not hard_check_only:
            config._attn_implementation = "sdpa"
        return config

    def enable_input_require_grads(self):
        """
        Enables the gradients for the input embeddings. This is useful for fine-tuning adapter weights while keeping
        the model weights fixed.
        """

        def make_inputs_require_grads(module, input, output):
            output.requires_grad_(True)

        self._require_grads_hook = self.get_input_embeddings().register_forward_hook(make_inputs_require_grads)

    def disable_input_require_grads(self):
        """
        Removes the `_require_grads_hook`.
        """
        self._require_grads_hook.remove()

    def get_input_embeddings(self) -> nn.Module:
        """
        Returns the model's input embeddings.

        Returns:
            `nn.Module`: A torch module mapping vocabulary to hidden states.
        """
        base_model = getattr(self, self.base_model_prefix, self)
        if base_model is not self:
            return base_model.get_input_embeddings()
        else:
            raise NotImplementedError

    def set_input_embeddings(self, value: nn.Module):
        """
        Set model's input embeddings.

        Args:
            value (`nn.Module`): A module mapping vocabulary to hidden states.
        """
        base_model = getattr(self, self.base_model_prefix, self)
        if base_model is not self:
            base_model.set_input_embeddings(value)
        else:
            raise NotImplementedError

    def get_output_embeddings(self) -> nn.Module:
        """
        Returns the model's output embeddings.

        Returns:
            `nn.Module`: A torch module mapping hidden states to vocabulary.
        """
        return None  # Overwrite for models with output embeddings

    def _init_weights(self, module):
        """
        Initialize the weights. This method should be overridden by derived class and is
        the only initialization method that will be called when loading a checkpoint
        using `from_pretrained`. Any attempt to initialize outside of this function
        will be useless as the torch.nn.init function are all replaced with skip.
        """
        pass

    def _initialize_weights(self, module):
        """
        Initialize the weights if they are not already initialized.
        """
        if getattr(module, "_is_hf_initialized", False):
            return
        self._init_weights(module)
        module._is_hf_initialized = True

    def tie_weights(self):
        """
        Tie the weights between the input embeddings and the output embeddings.

        If the `torchscript` flag is set in the configuration, can't handle parameter sharing so we are cloning the
        weights instead.
        """
        if getattr(self.config, "tie_word_embeddings", True):
            output_embeddings = self.get_output_embeddings()
            if output_embeddings is not None:
                self._tie_or_clone_weights(output_embeddings, self.get_input_embeddings())

        if getattr(self.config, "is_encoder_decoder", False) and getattr(self.config, "tie_encoder_decoder", False):
            if hasattr(self, self.base_model_prefix):
                self = getattr(self, self.base_model_prefix)
            tied_weights = self._tie_encoder_decoder_weights(
                self.encoder, self.decoder, self.base_model_prefix, "encoder"
            )
            # Setting a dynamic variable instead of `_tied_weights_keys` because it's a class
            # attributed not an instance member, therefore modifying it will modify the entire class
            # Leading to issues on subsequent calls by different tests or subsequent calls.
            self._dynamic_tied_weights_keys = tied_weights

        for module in self.modules():
            if hasattr(module, "_tie_weights"):
                module._tie_weights()

    @staticmethod
    def _tie_encoder_decoder_weights(
        encoder: nn.Module, decoder: nn.Module, base_model_prefix: str, base_encoder_name: str
    ):
        uninitialized_encoder_weights: List[str] = []
        tied_weights: List[str] = []
        if decoder.__class__ != encoder.__class__:
            logger.info(
                f"{decoder.__class__} and {encoder.__class__} are not equal. In this case make sure that all encoder"
                " weights are correctly initialized."
            )

        def tie_encoder_to_decoder_recursively(
            decoder_pointer: nn.Module,
            encoder_pointer: nn.Module,
            module_name: str,
            base_encoder_name: str,
            uninitialized_encoder_weights: List[str],
            depth=0,
            total_decoder_name="",
            total_encoder_name="",
        ):
            assert isinstance(decoder_pointer, nn.Module) and isinstance(
                encoder_pointer, nn.Module
            ), f"{decoder_pointer} and {encoder_pointer} have to be of type nn.Module"
            if hasattr(decoder_pointer, "weight"):
                assert hasattr(encoder_pointer, "weight")
                encoder_pointer.weight = decoder_pointer.weight
                tied_weights.append(f"{base_encoder_name}{total_encoder_name}.weight")
                if hasattr(decoder_pointer, "bias"):
                    assert hasattr(encoder_pointer, "bias")
                    tied_weights.append(f"{base_encoder_name}{total_encoder_name}.bias")
                    encoder_pointer.bias = decoder_pointer.bias
                return

            encoder_modules = encoder_pointer._modules
            decoder_modules = decoder_pointer._modules
            if len(decoder_modules) > 0:
                assert (
                    len(encoder_modules) > 0
                ), f"Encoder module {encoder_pointer} does not match decoder module {decoder_pointer}"

                all_encoder_weights = {module_name + "/" + sub_name for sub_name in encoder_modules.keys()}
                encoder_layer_pos = 0
                for name, module in decoder_modules.items():
                    if name.isdigit():
                        encoder_name = str(int(name) + encoder_layer_pos)
                        decoder_name = name
                        if not isinstance(decoder_modules[decoder_name], type(encoder_modules[encoder_name])) and len(
                            encoder_modules
                        ) != len(decoder_modules):
                            # this can happen if the name corresponds to the position in a list module list of layers
                            # in this case the decoder has added a cross-attention that the encoder does not have
                            # thus skip this step and subtract one layer pos from encoder
                            encoder_layer_pos -= 1
                            continue
                    elif name not in encoder_modules:
                        continue
                    elif depth > 500:
                        raise ValueError(
                            "Max depth of recursive function `tie_encoder_to_decoder` reached. It seems that there is"
                            " a circular dependency between two or more `nn.Modules` of your model."
                        )
                    else:
                        decoder_name = encoder_name = name
                    tie_encoder_to_decoder_recursively(
                        decoder_modules[decoder_name],
                        encoder_modules[encoder_name],
                        module_name + "/" + name,
                        base_encoder_name,
                        uninitialized_encoder_weights,
                        depth=depth + 1,
                        total_encoder_name=f"{total_encoder_name}.{encoder_name}",
                        total_decoder_name=f"{total_decoder_name}.{decoder_name}",
                    )
                    all_encoder_weights.remove(module_name + "/" + encoder_name)

                uninitialized_encoder_weights += list(all_encoder_weights)

        # tie weights recursively
        tie_encoder_to_decoder_recursively(
            decoder, encoder, base_model_prefix, base_encoder_name, uninitialized_encoder_weights
        )

        if len(uninitialized_encoder_weights) > 0:
            logger.warning(
                f"The following encoder weights were not tied to the decoder {uninitialized_encoder_weights}"
            )
        return tied_weights

    def _tie_or_clone_weights(self, output_embeddings, input_embeddings):
        """Tie or clone module weights depending of whether we are using TorchScript or not"""
        if self.config.torchscript:
            output_embeddings.weight = nn.Parameter(input_embeddings.weight.clone())
        else:
            output_embeddings.weight = input_embeddings.weight

        if getattr(output_embeddings, "bias", None) is not None:
            output_embeddings.bias.data = nn.functional.pad(
                output_embeddings.bias.data,
                (
                    0,
                    output_embeddings.weight.shape[0] - output_embeddings.bias.shape[0],
                ),
                "constant",
                0,
            )
        if hasattr(output_embeddings, "out_features") and hasattr(input_embeddings, "num_embeddings"):
            output_embeddings.out_features = input_embeddings.num_embeddings

    def _get_no_split_modules(self, device_map: str):
        """
        Get the modules of the model that should not be spit when using device_map. We iterate through the modules to
        get the underlying `_no_split_modules`.

        Args:
            device_map (`str`):
                The device map value. Options are ["auto", "balanced", "balanced_low_0", "sequential"]

        Returns:
            `List[str]`: List of modules that should not be split
        """
        _no_split_modules = set()
        modules_to_check = [self]
        while len(modules_to_check) > 0:
            module = modules_to_check.pop(-1)
            # if the module does not appear in _no_split_modules, we also check the children
            if module.__class__.__name__ not in _no_split_modules:
                if isinstance(module, PreTrainedModel):
                    if module._no_split_modules is None:
                        raise ValueError(
                            f"{module.__class__.__name__} does not support `device_map='{device_map}'`. To implement support, the model "
                            "class needs to implement the `_no_split_modules` attribute."
                        )
                    else:
                        _no_split_modules = _no_split_modules | set(module._no_split_modules)
                modules_to_check += list(module.children())
        return list(_no_split_modules)

    def resize_token_embeddings(
        self, new_num_tokens: Optional[int] = None, pad_to_multiple_of: Optional[int] = None
    ) -> nn.Embedding:
        """
        Resizes input token embeddings matrix of the model if `new_num_tokens != config.vocab_size`.

        Takes care of tying weights embeddings afterwards if the model class has a `tie_weights()` method.

        Arguments:
            new_num_tokens (`int`, *optional*):
                The new number of tokens in the embedding matrix. Increasing the size will add newly initialized
                vectors at the end. Reducing the size will remove vectors from the end. If not provided or `None`, just
                returns a pointer to the input tokens `torch.nn.Embedding` module of the model without doing anything.
            pad_to_multiple_of (`int`, *optional*):
                If set will pad the embedding matrix to a multiple of the provided value.If `new_num_tokens` is set to
                `None` will just pad the embedding to a multiple of `pad_to_multiple_of`.

                This is especially useful to enable the use of Tensor Cores on NVIDIA hardware with compute capability
                `>= 7.5` (Volta), or on TPUs which benefit from having sequence lengths be a multiple of 128. For more
                details about this, or help on choosing the correct value for resizing, refer to this guide:
                https://docs.nvidia.com/deeplearning/performance/dl-performance-matrix-multiplication/index.html#requirements-tc

        Return:
            `torch.nn.Embedding`: Pointer to the input tokens Embeddings Module of the model.
        """
        model_embeds = self._resize_token_embeddings(new_num_tokens, pad_to_multiple_of)
        if new_num_tokens is None and pad_to_multiple_of is None:
            return model_embeds

        # Update base model and current model config
        if hasattr(self.config, "text_config"):
            self.config.text_config.vocab_size = model_embeds.weight.shape[0]
        # TODO: to be removed after v4.42, config.vocab_size is deprecated for models that have a config.text_config
        self.config.vocab_size = model_embeds.weight.shape[0]
        self.vocab_size = model_embeds.weight.shape[0]

        # Tie weights again if needed
        self.tie_weights()

        return model_embeds

    def _resize_token_embeddings(self, new_num_tokens, pad_to_multiple_of=None):
        old_embeddings = self.get_input_embeddings()
        new_embeddings = self._get_resized_embeddings(old_embeddings, new_num_tokens, pad_to_multiple_of)
        if hasattr(old_embeddings, "_hf_hook"):
            hook = old_embeddings._hf_hook
            add_hook_to_module(new_embeddings, hook)
        old_embeddings_requires_grad = old_embeddings.weight.requires_grad
        new_embeddings.requires_grad_(old_embeddings_requires_grad)
        self.set_input_embeddings(new_embeddings)
        is_quantized = hasattr(self, "hf_quantizer") and self.hf_quantizer is not None

        # Update new_num_tokens with the actual size of new_embeddings
        if pad_to_multiple_of is not None:
            if is_deepspeed_zero3_enabled() and not is_quantized:
                import deepspeed

                with deepspeed.zero.GatheredParameters(new_embeddings.weight, modifier_rank=None):
                    new_num_tokens = new_embeddings.weight.shape[0]
            else:
                new_num_tokens = new_embeddings.weight.shape[0]

        # if word embeddings are not tied, make sure that lm head is resized as well
        if self.get_output_embeddings() is not None and not self.config.tie_word_embeddings:
            old_lm_head = self.get_output_embeddings()
            if isinstance(old_lm_head, torch.nn.Embedding):
                new_lm_head = self._get_resized_embeddings(old_lm_head, new_num_tokens)
            else:
                new_lm_head = self._get_resized_lm_head(old_lm_head, new_num_tokens)
            if hasattr(old_lm_head, "_hf_hook"):
                hook = old_lm_head._hf_hook
                add_hook_to_module(new_lm_head, hook)
            old_lm_head_requires_grad = old_lm_head.weight.requires_grad
            new_lm_head.requires_grad_(old_lm_head_requires_grad)
            self.set_output_embeddings(new_lm_head)

        return self.get_input_embeddings()

    def _get_resized_embeddings(
        self,
        old_embeddings: nn.Embedding,
        new_num_tokens: Optional[int] = None,
        pad_to_multiple_of: Optional[int] = None,
    ) -> nn.Embedding:
        """
        Build a resized Embedding Module from a provided token Embedding Module. Increasing the size will add newly
        initialized vectors at the end. Reducing the size will remove vectors from the end

        Args:
            old_embeddings (`torch.nn.Embedding`):
                Old embeddings to be resized.
            new_num_tokens (`int`, *optional*):
                New number of tokens in the embedding matrix.

                Increasing the size will add newly initialized vectors at the end. Reducing the size will remove
                vectors from the end. If not provided or `None`, just returns a pointer to the input tokens
                `torch.nn.Embedding` module of the model without doing anything.
            pad_to_multiple_of (`int`, *optional*):
                If set will pad the embedding matrix to a multiple of the provided value. If `new_num_tokens` is set to
                `None` will just pad the embedding to a multiple of `pad_to_multiple_of`.

                This is especially useful to enable the use of Tensor Cores on NVIDIA hardware with compute capability
                `>= 7.5` (Volta), or on TPUs which benefit from having sequence lengths be a multiple of 128. For more
                details about this, or help on choosing the correct value for resizing, refer to this guide:
                https://docs.nvidia.com/deeplearning/performance/dl-performance-matrix-multiplication/index.html#requirements-tc


        Return:
            `torch.nn.Embedding`: Pointer to the resized Embedding Module or the old Embedding Module if
            `new_num_tokens` is `None`
        """

        if pad_to_multiple_of is not None:
            if not isinstance(pad_to_multiple_of, int):
                raise ValueError(
                    f"Asking to pad the embedding matrix to a multiple of `{pad_to_multiple_of}`, which is not and integer. Please make sure to pass an integer"
                )
            if new_num_tokens is None:
                new_num_tokens = old_embeddings.weight.shape[0]
            new_num_tokens = ((new_num_tokens + pad_to_multiple_of - 1) // pad_to_multiple_of) * pad_to_multiple_of
        else:
            logger.info(
                "You are resizing the embedding layer without providing a `pad_to_multiple_of` parameter. This means that the new embedding"
                f" dimension will be {new_num_tokens}. This might induce some performance reduction as *Tensor Cores* will not be available."
                " For more details about this, or help on choosing the correct value for resizing, refer to this guide:"
                " https://docs.nvidia.com/deeplearning/performance/dl-performance-matrix-multiplication/index.html#requirements-tc"
            )

        if new_num_tokens is None:
            return old_embeddings

        is_quantized = hasattr(self, "hf_quantizer") and self.hf_quantizer is not None
        if is_deepspeed_zero3_enabled() and not is_quantized:
            import deepspeed

            with deepspeed.zero.GatheredParameters(old_embeddings.weight, modifier_rank=None):
                old_num_tokens, old_embedding_dim = old_embeddings.weight.size()
        else:
            old_num_tokens, old_embedding_dim = old_embeddings.weight.size()

        if old_num_tokens == new_num_tokens and not is_deepspeed_zero3_enabled():
            return old_embeddings

        if not isinstance(old_embeddings, nn.Embedding):
            raise TypeError(
                f"Old embeddings are of type {type(old_embeddings)}, which is not an instance of {nn.Embedding}. You"
                " should either use a different resize function or make sure that `old_embeddings` are an instance of"
                f" {nn.Embedding}."
            )

        # Build new embeddings

        # When using DeepSpeed ZeRO-3, we shouldn't create new embeddings with DeepSpeed init
        # because the shape of the new embedding layer is used across various modeling files
        # as well as to update config vocab size. Shape will be 0 when using DeepSpeed init leading
        # to errors when training.
        new_embeddings = nn.Embedding(
            new_num_tokens,
            old_embedding_dim,
            device=old_embeddings.weight.device,
            dtype=old_embeddings.weight.dtype,
        )

        # initialize all new embeddings (in particular added tokens)
        self._init_weights(new_embeddings)

        # Copy token embeddings from the previous weights

        # numbers of tokens to copy
        n = min(old_num_tokens, new_num_tokens)

        if is_deepspeed_zero3_enabled() and not is_quantized:
            import deepspeed

            params = [old_embeddings.weight, new_embeddings.weight]
            with deepspeed.zero.GatheredParameters(params, modifier_rank=0):
                new_embeddings.weight.data[:n, :] = old_embeddings.weight.data[:n, :]
        else:
            new_embeddings.weight.data[:n, :] = old_embeddings.weight.data[:n, :]

        return new_embeddings

    def _get_resized_lm_head(
        self, old_lm_head: nn.Linear, new_num_tokens: Optional[int] = None, transposed: Optional[bool] = False
    ) -> nn.Linear:
        """
        Build a resized Linear Module from a provided old Linear Module. Increasing the size will add newly initialized
        vectors at the end. Reducing the size will remove vectors from the end

        Args:
            old_lm_head (`torch.nn.Linear`):
                Old lm head liner layer to be resized.
            new_num_tokens (`int`, *optional*):
                New number of tokens in the linear matrix.

                Increasing the size will add newly initialized vectors at the end. Reducing the size will remove
                vectors from the end. If not provided or `None`, just returns a pointer to the input tokens
                `torch.nn.Linear` module of the model without doing anything. transposed (`bool`, *optional*, defaults
                to `False`): Whether `old_lm_head` is transposed or not. If True `old_lm_head.size()` is `lm_head_dim,
                vocab_size` else `vocab_size, lm_head_dim`.

        Return:
            `torch.nn.Linear`: Pointer to the resized Linear Module or the old Linear Module if `new_num_tokens` is
            `None`
        """
        if new_num_tokens is None:
            return old_lm_head

        is_quantized = hasattr(self, "hf_quantizer") and self.hf_quantizer is not None
        if is_deepspeed_zero3_enabled() and not is_quantized:
            import deepspeed

            with deepspeed.zero.GatheredParameters(old_lm_head.weight, modifier_rank=None):
                old_num_tokens, old_lm_head_dim = (
                    old_lm_head.weight.size() if not transposed else old_lm_head.weight.t().size()
                )
        else:
            old_num_tokens, old_lm_head_dim = (
                old_lm_head.weight.size() if not transposed else old_lm_head.weight.t().size()
            )

        if old_num_tokens == new_num_tokens and not is_deepspeed_zero3_enabled():
            return old_lm_head

        if not isinstance(old_lm_head, nn.Linear):
            raise TypeError(
                f"Old language model head is of type {type(old_lm_head)}, which is not an instance of {nn.Linear}. You"
                " should either use a different resize function or make sure that `old_lm_head` are an instance of"
                f" {nn.Linear}."
            )

        # Build new lm head
        new_lm_head_shape = (old_lm_head_dim, new_num_tokens) if not transposed else (new_num_tokens, old_lm_head_dim)
        has_new_lm_head_bias = old_lm_head.bias is not None

        # When using DeepSpeed ZeRO-3, we shouldn't create new embeddings with DeepSpeed init
        # because the shape of the new embedding layer is used across various modeling files
        # as well as to update config vocab size. Shape will be 0 when using DeepSpeed init leading
        # to errors when training.
        new_lm_head = nn.Linear(
            *new_lm_head_shape,
            bias=has_new_lm_head_bias,
            device=old_lm_head.weight.device,
            dtype=old_lm_head.weight.dtype,
        )

        # initialize new lm head (in particular added tokens)
        self._init_weights(new_lm_head)

        num_tokens_to_copy = min(old_num_tokens, new_num_tokens)

        if is_deepspeed_zero3_enabled() and not is_quantized:
            import deepspeed

            params = [old_lm_head.weight, old_lm_head.bias, new_lm_head.weight, new_lm_head.bias]
            with deepspeed.zero.GatheredParameters(params, modifier_rank=0):
                self._copy_lm_head_original_to_resized(
                    new_lm_head, old_lm_head, num_tokens_to_copy, transposed, has_new_lm_head_bias
                )
        else:
            self._copy_lm_head_original_to_resized(
                new_lm_head, old_lm_head, num_tokens_to_copy, transposed, has_new_lm_head_bias
            )

        return new_lm_head

    def _copy_lm_head_original_to_resized(
        self, new_lm_head, old_lm_head, num_tokens_to_copy, transposed, has_new_lm_head_bias
    ):
        # Copy old lm head weights to new lm head
        if not transposed:
            new_lm_head.weight.data[:num_tokens_to_copy, :] = old_lm_head.weight.data[:num_tokens_to_copy, :]
        else:
            new_lm_head.weight.data[:, :num_tokens_to_copy] = old_lm_head.weight.data[:, :num_tokens_to_copy]

        # Copy bias weights to new lm head
        if has_new_lm_head_bias:
            new_lm_head.bias.data[:num_tokens_to_copy] = old_lm_head.bias.data[:num_tokens_to_copy]

    def resize_position_embeddings(self, new_num_position_embeddings: int):
        raise NotImplementedError(
            f"`resize_position_embeddings` is not implemented for {self.__class__}`. To implement it, you should "
            f"overwrite this method in the class {self.__class__} in `modeling_{self.__class__.__module__}.py`"
        )

    def get_position_embeddings(self) -> Union[nn.Embedding, Tuple[nn.Embedding]]:
        raise NotImplementedError(
            f"`get_position_embeddings` is not implemented for {self.__class__}`. To implement it, you should "
            f"overwrite this method in the class {self.__class__} in `modeling_{self.__class__.__module__}.py`"
        )

    def init_weights(self):
        """
        If needed prunes and maybe initializes weights. If using a custom `PreTrainedModel`, you need to implement any
        initialization logic in `_init_weights`.
        """
        # Prune heads if needed
        if self.config.pruned_heads:
            self.prune_heads(self.config.pruned_heads)

        if _init_weights:
            # Initialize weights
            self.apply(self._initialize_weights)

            # Tie weights should be skipped when not initializing all weights
            # since from_pretrained(...) calls tie weights anyways
            self.tie_weights()

    def prune_heads(self, heads_to_prune: Dict[int, List[int]]):
        """
        Prunes heads of the base model.

        Arguments:
            heads_to_prune (`Dict[int, List[int]]`):
                Dictionary with keys being selected layer indices (`int`) and associated values being the list of heads
                to prune in said layer (list of `int`). For instance {1: [0, 2], 2: [2, 3]} will prune heads 0 and 2 on
                layer 1 and heads 2 and 3 on layer 2.
        """
        # save new sets of pruned heads as union of previously stored pruned heads and newly pruned heads
        for layer, heads in heads_to_prune.items():
            union_heads = set(self.config.pruned_heads.get(layer, [])) | set(heads)
            self.config.pruned_heads[layer] = list(union_heads)  # Unfortunately we have to store it as list for JSON

        self.base_model._prune_heads(heads_to_prune)

    def gradient_checkpointing_enable(self, gradient_checkpointing_kwargs=None):
        """
        Activates gradient checkpointing for the current model.

        Note that in other frameworks this feature can be referred to as "activation checkpointing" or "checkpoint
        activations".

        We pass the `__call__` method of the modules instead of `forward` because `__call__` attaches all the hooks of
        the module. https://discuss.pytorch.org/t/any-different-between-model-input-and-model-forward-input/3690/2

        Args:
            gradient_checkpointing_kwargs (dict, *optional*):
                Additional keyword arguments passed along to the `torch.utils.checkpoint.checkpoint` function.
        """
        if not self.supports_gradient_checkpointing:
            raise ValueError(f"{self.__class__.__name__} does not support gradient checkpointing.")

        if gradient_checkpointing_kwargs is None:
            gradient_checkpointing_kwargs = {"use_reentrant": True}

        gradient_checkpointing_func = functools.partial(checkpoint, **gradient_checkpointing_kwargs)

        # For old GC format (transformers < 4.35.0) for models that live on the Hub
        # we will fall back to the overwritten `_set_gradient_checkpointing` method
        _is_using_old_format = "value" in inspect.signature(self._set_gradient_checkpointing).parameters

        if not _is_using_old_format:
            self._set_gradient_checkpointing(enable=True, gradient_checkpointing_func=gradient_checkpointing_func)
        else:
            self.apply(partial(self._set_gradient_checkpointing, value=True))
            logger.warning(
                "You are using an old version of the checkpointing format that is deprecated (We will also silently ignore `gradient_checkpointing_kwargs` in case you passed it)."
                "Please update to the new format on your modeling file. To use the new format, you need to completely remove the definition of the method `_set_gradient_checkpointing` in your model."
            )

        if getattr(self, "_hf_peft_config_loaded", False):
            # When using PEFT + gradient checkpointing + Trainer we need to make sure the input has requires_grad=True
            # we do it also on PEFT: https://github.com/huggingface/peft/blob/85013987aa82aa1af3da1236b6902556ce3e483e/src/peft/peft_model.py#L334
            # When training with PEFT, only LoRA layers will have requires grad set to True, but the output of frozen layers need to propagate
            # the gradients to make sure the gradient flows.
            self.enable_input_require_grads()

    def _set_gradient_checkpointing(self, enable: bool = True, gradient_checkpointing_func: Callable = checkpoint):
        is_gradient_checkpointing_set = False

        # Apply it on the top-level module in case the top-level modules supports it
        # for example, LongT5Stack inherits from `PreTrainedModel`.
        if hasattr(self, "gradient_checkpointing"):
            self._gradient_checkpointing_func = gradient_checkpointing_func
            self.gradient_checkpointing = enable
            is_gradient_checkpointing_set = True

        for module in self.modules():
            if hasattr(module, "gradient_checkpointing"):
                module._gradient_checkpointing_func = gradient_checkpointing_func
                module.gradient_checkpointing = enable
                is_gradient_checkpointing_set = True

        if not is_gradient_checkpointing_set:
            raise ValueError(
                f"{self.__class__.__name__} is not compatible with gradient checkpointing. Make sure all the architecture support it by setting a boolean attribute"
                " `gradient_checkpointing` to modules of the model that uses checkpointing."
            )

    def gradient_checkpointing_disable(self):
        """
        Deactivates gradient checkpointing for the current model.

        Note that in other frameworks this feature can be referred to as "activation checkpointing" or "checkpoint
        activations".
        """
        if self.supports_gradient_checkpointing:
            # For old GC format (transformers < 4.35.0) for models that live on the Hub
            # we will fall back to the overwritten `_set_gradient_checkpointing` methid
            _is_using_old_format = "value" in inspect.signature(self._set_gradient_checkpointing).parameters
            if not _is_using_old_format:
                self._set_gradient_checkpointing(enable=False)
            else:
                logger.warning(
                    "You are using an old version of the checkpointing format that is deprecated (We will also silently ignore `gradient_checkpointing_kwargs` in case you passed it)."
                    "Please update to the new format on your modeling file. To use the new format, you need to completely remove the definition of the method `_set_gradient_checkpointing` in your model."
                )
                self.apply(partial(self._set_gradient_checkpointing, value=False))

        if getattr(self, "_hf_peft_config_loaded", False):
            self.disable_input_require_grads()

    @property
    def is_gradient_checkpointing(self) -> bool:
        """
        Whether gradient checkpointing is activated for this model or not.

        Note that in other frameworks this feature can be referred to as "activation checkpointing" or "checkpoint
        activations".
        """
        return any(hasattr(m, "gradient_checkpointing") and m.gradient_checkpointing for m in self.modules())

    def save_pretrained(
        self,
        save_directory: Union[str, os.PathLike],
        is_main_process: bool = True,
        state_dict: Optional[dict] = None,
        save_function: Callable = torch.save,
        push_to_hub: bool = False,
        max_shard_size: Union[int, str] = "5GB",
        safe_serialization: bool = True,
        variant: Optional[str] = None,
        token: Optional[Union[str, bool]] = None,
        save_peft_format: bool = True,
        **kwargs,
    ):
        """
        Save a model and its configuration file to a directory, so that it can be re-loaded using the
        [`~PreTrainedModel.from_pretrained`] class method.

        Arguments:
            save_directory (`str` or `os.PathLike`):
                Directory to which to save. Will be created if it doesn't exist.
            is_main_process (`bool`, *optional*, defaults to `True`):
                Whether the process calling this is the main process or not. Useful when in distributed training like
                TPUs and need to call this function on all processes. In this case, set `is_main_process=True` only on
                the main process to avoid race conditions.
            state_dict (nested dictionary of `torch.Tensor`):
                The state dictionary of the model to save. Will default to `self.state_dict()`, but can be used to only
                save parts of the model or if special precautions need to be taken when recovering the state dictionary
                of a model (like when using model parallelism).
            save_function (`Callable`):
                The function to use to save the state dictionary. Useful on distributed training like TPUs when one
                need to replace `torch.save` by another method.
            push_to_hub (`bool`, *optional*, defaults to `False`):
                Whether or not to push your model to the Hugging Face model hub after saving it. You can specify the
                repository you want to push to with `repo_id` (will default to the name of `save_directory` in your
                namespace).
            max_shard_size (`int` or `str`, *optional*, defaults to `"5GB"`):
                The maximum size for a checkpoint before being sharded. Checkpoints shard will then be each of size
                lower than this size. If expressed as a string, needs to be digits followed by a unit (like `"5MB"`).
                We default it to 5GB in order for models to be able to run easily on free-tier google colab instances
                without CPU OOM issues.

                <Tip warning={true}>

                If a single weight of the model is bigger than `max_shard_size`, it will be in its own checkpoint shard
                which will be bigger than `max_shard_size`.

                </Tip>

            safe_serialization (`bool`, *optional*, defaults to `True`):
                Whether to save the model using `safetensors` or the traditional PyTorch way (that uses `pickle`).
            variant (`str`, *optional*):
                If specified, weights are saved in the format pytorch_model.<variant>.bin.
            token (`str` or `bool`, *optional*):
                The token to use as HTTP bearer authorization for remote files. If `True`, or not specified, will use
                the token generated when running `huggingface-cli login` (stored in `~/.huggingface`).
            save_peft_format (`bool`, *optional*, defaults to `True`):
                For backward compatibility with PEFT library, in case adapter weights are attached to the model, all
                keys of the state dict of adapters needs to be pre-pended with `base_model.model`. Advanced users can
                disable this behaviours by setting `save_peft_format` to `False`.
            kwargs (`Dict[str, Any]`, *optional*):
                Additional key word arguments passed along to the [`~utils.PushToHubMixin.push_to_hub`] method.
        """
        use_auth_token = kwargs.pop("use_auth_token", None)
        ignore_metadata_errors = kwargs.pop("ignore_metadata_errors", False)

        if use_auth_token is not None:
            warnings.warn(
                "The `use_auth_token` argument is deprecated and will be removed in v5 of Transformers. Please use `token` instead.",
                FutureWarning,
            )
            if token is not None:
                raise ValueError(
                    "`token` and `use_auth_token` are both specified. Please set only the argument `token`."
                )
            token = use_auth_token

        if token is not None:
            kwargs["token"] = token

        _hf_peft_config_loaded = getattr(self, "_hf_peft_config_loaded", False)

        hf_quantizer = getattr(self, "hf_quantizer", None)
        quantization_serializable = (
            hf_quantizer is not None and isinstance(hf_quantizer, HfQuantizer) and hf_quantizer.is_serializable
        )

        if hf_quantizer is not None and not _hf_peft_config_loaded and not quantization_serializable:
            raise ValueError(
                f"The model is quantized with {hf_quantizer.quantization_config.quant_method} and is not serializable - check out the warnings from"
                " the logger on the traceback to understand the reason why the quantized model is not serializable."
            )

        if "save_config" in kwargs:
            warnings.warn(
                "`save_config` is deprecated and will be removed in v5 of Transformers. Use `is_main_process` instead."
            )
            is_main_process = kwargs.pop("save_config")
        if safe_serialization and not is_safetensors_available():
            raise ImportError("`safe_serialization` requires the `safetensors library: `pip install safetensors`.")

        if os.path.isfile(save_directory):
            logger.error(f"Provided path ({save_directory}) should be a directory, not a file")
            return

        os.makedirs(save_directory, exist_ok=True)

        if push_to_hub:
            commit_message = kwargs.pop("commit_message", None)
            repo_id = kwargs.pop("repo_id", save_directory.split(os.path.sep)[-1])
            repo_id = self._create_repo(repo_id, **kwargs)
            files_timestamps = self._get_files_timestamps(save_directory)

        # Only save the model itself if we are using distributed training
        model_to_save = unwrap_model(self)

        # save the string version of dtype to the config, e.g. convert torch.float32 => "float32"
        # we currently don't use this setting automatically, but may start to use with v5
        dtype = get_parameter_dtype(model_to_save)
        model_to_save.config.torch_dtype = str(dtype).split(".")[1]

        # Attach architecture to the config
        model_to_save.config.architectures = [model_to_save.__class__.__name__]

        # If we have a custom model, we copy the file defining it in the folder and set the attributes so it can be
        # loaded from the Hub.
        if self._auto_class is not None:
            custom_object_save(self, save_directory, config=self.config)

        # Save the config
        if is_main_process:
            if not _hf_peft_config_loaded:
                model_to_save.config.save_pretrained(save_directory)
            if self.can_generate():
                # generation config built from the model config + the model config holds generation kwargs -> generate
                # may revert to legacy behavior if the two don't match
                if (
                    model_to_save.generation_config._from_model_config
                    and model_to_save.config._has_non_default_generation_parameters()
                ):
                    new_generation_config = GenerationConfig.from_model_config(model_to_save.config)
                    if new_generation_config != model_to_save.generation_config:
                        logger.warning(
                            "Your generation config was originally created from the model config, but the model "
                            "config has changed since then. Unless you pass the `generation_config` argument to this "
                            "model's `generate` calls, they will revert to the legacy behavior where the base "
                            "`generate` parameterization is loaded from the model config instead. "
                            "To avoid this behavior and this warning, we recommend you to overwrite the generation "
                            "config model attribute before calling the model's `save_pretrained`, preferably also "
                            "removing any generation kwargs from the model config. This warning will be raised to an "
                            "exception in v4.41."
                        )
                model_to_save.generation_config.save_pretrained(save_directory)

            if _hf_peft_config_loaded:
                logger.info(
                    "Detected adapters on the model, saving the model in the PEFT format, only adapter weights will be saved."
                )
                state_dict = model_to_save.get_adapter_state_dict()

                if save_peft_format:
                    logger.info(
                        "To match the expected format of the PEFT library, all keys of the state dict of adapters will be pre-pended with `base_model.model`."
                    )
                    peft_state_dict = {}
                    for key, value in state_dict.items():
                        peft_state_dict[f"base_model.model.{key}"] = value
                    state_dict = peft_state_dict

                active_adapter = self.active_adapters()

                if len(active_adapter) > 1:
                    raise ValueError(
                        "Multiple active adapters detected, saving multiple active adapters is not supported yet. You can save adapters separately one by one "
                        "by iteratively calling `model.set_adapter(adapter_name)` then `model.save_pretrained(...)`"
                    )
                active_adapter = active_adapter[0]

                current_peft_config = self.peft_config[active_adapter]
                current_peft_config.save_pretrained(save_directory)

        # Save the model
        if state_dict is None:
            state_dict = model_to_save.state_dict()

        # Translate state_dict from smp to hf if saving with smp >= 1.10
        if IS_SAGEMAKER_MP_POST_1_10:
            for smp_to_hf, _ in smp.state.module_manager.translate_functions:
                state_dict = smp_to_hf(state_dict)

        # Handle the case where some state_dict keys shouldn't be saved
        if self._keys_to_ignore_on_save is not None:
            for ignore_key in self._keys_to_ignore_on_save:
                if ignore_key in state_dict.keys():
                    del state_dict[ignore_key]
        if safe_serialization:
            # Safetensors does not allow tensor aliasing.
            # We're going to remove aliases before saving
            ptrs = collections.defaultdict(list)
            for name, tensor in state_dict.items():
                # Sometimes in the state_dict we have non-tensor objects.
                # e.g. in bitsandbytes we have some `str` objects in the state_dict
                if isinstance(tensor, torch.Tensor):
                    ptrs[id_tensor_storage(tensor)].append(name)
                else:
                    # In the non-tensor case, fall back to the pointer of the object itself
                    ptrs[id(tensor)].append(name)

            # These are all the pointers of shared tensors.
            shared_ptrs = {ptr: names for ptr, names in ptrs.items() if len(names) > 1}
            error_names = []
            to_delete_names = set()
            # Recursively descend to find tied weight keys
            _tied_weights_keys = _get_tied_weight_keys(self)
            for names in shared_ptrs.values():
                # Removing the keys which are declared as known duplicates on
                # load. This allows to make sure the name which is kept is consistent.
                if _tied_weights_keys is not None:
                    found = 0
                    for name in sorted(names):
                        matches_pattern = any(re.search(pat, name) for pat in _tied_weights_keys)
                        if matches_pattern and name in state_dict:
                            found += 1
                            if found < len(names):
                                to_delete_names.add(name)
            # We are entering a place where the weights and the transformers configuration do NOT match.
            shared_names, disjoint_names = _find_disjoint(shared_ptrs.values(), state_dict)
            # Those are actually tensor sharing but disjoint from each other, we can safely clone them
            # Reloaded won't have the same property, but it shouldn't matter in any meaningful way.
            for name in disjoint_names:
                state_dict[name] = state_dict[name].clone()

            # When not all duplicates have been cleaned, still remove those keys, but put a clear warning.
            # If the link between tensors was done at runtime then `from_pretrained` will not get
            # the key back leading to random tensor. A proper warning will be shown
            # during reload (if applicable), but since the file is not necessarily compatible with
            # the config, better show a proper warning.
            shared_names, identical_names = _find_identical(shared_names, state_dict)
            # delete tensors that have identical storage
            for inames in identical_names:
                known = inames.intersection(to_delete_names)
                for name in known:
                    del state_dict[name]
                unknown = inames.difference(to_delete_names)
                if len(unknown) > 1:
                    error_names.append(unknown)

            if shared_names:
                error_names.append(set(shared_names))

            if len(error_names) > 0:
                raise RuntimeError(
                    f"The weights trying to be saved contained shared tensors {error_names} that are mismatching the transformers base configuration. Try saving using `safe_serialization=False` or remove this tensor sharing.",
                )

        # Shard the model if it is too big.
        if not _hf_peft_config_loaded:
            weights_name = SAFE_WEIGHTS_NAME if safe_serialization else WEIGHTS_NAME
            weights_name = _add_variant(weights_name, variant)
        else:
            weights_name = ADAPTER_SAFE_WEIGHTS_NAME if safe_serialization else ADAPTER_WEIGHTS_NAME

        shards, index = shard_checkpoint(state_dict, max_shard_size=max_shard_size, weights_name=weights_name)

        # Clean the folder from a previous save
        for filename in os.listdir(save_directory):
            full_filename = os.path.join(save_directory, filename)
            # If we have a shard file that is not going to be replaced, we delete it, but only from the main process
            # in distributed settings to avoid race conditions.
            weights_no_suffix = weights_name.replace(".bin", "").replace(".safetensors", "")

            # make sure that file to be deleted matches format of sharded file, e.g. pytorch_model-00001-of-00005
            filename_no_suffix = filename.replace(".bin", "").replace(".safetensors", "")
            reg = re.compile(r"(.*?)-\d{5}-of-\d{5}")

            if (
                filename.startswith(weights_no_suffix)
                and os.path.isfile(full_filename)
                and filename not in shards.keys()
                and is_main_process
                and reg.fullmatch(filename_no_suffix) is not None
            ):
                os.remove(full_filename)

        # Save the model
        for shard_file, shard in shards.items():
            if safe_serialization:
                # At some point we will need to deal better with save_function (used for TPU and other distributed
                # joyfulness), but for now this enough.
                safe_save_file(shard, os.path.join(save_directory, shard_file), metadata={"format": "pt"})
            else:
                save_function(shard, os.path.join(save_directory, shard_file))

        if index is None:
            path_to_weights = os.path.join(save_directory, weights_name)
            logger.info(f"Model weights saved in {path_to_weights}")
        else:
            save_index_file = SAFE_WEIGHTS_INDEX_NAME if safe_serialization else WEIGHTS_INDEX_NAME
            save_index_file = os.path.join(save_directory, _add_variant(save_index_file, variant))
            # Save the index as well
            with open(save_index_file, "w", encoding="utf-8") as f:
                content = json.dumps(index, indent=2, sort_keys=True) + "\n"
                f.write(content)
            logger.info(
                f"The model is bigger than the maximum size per checkpoint ({max_shard_size}) and is going to be "
                f"split in {len(shards)} checkpoint shards. You can find where each parameters has been saved in the "
                f"index located at {save_index_file}."
            )

        if push_to_hub:
            # Eventually create an empty model card
            model_card = create_and_tag_model_card(
                repo_id, self.model_tags, token=token, ignore_metadata_errors=ignore_metadata_errors
            )

            # Update model card if needed:
            model_card.save(os.path.join(save_directory, "README.md"))

            self._upload_modified_files(
                save_directory,
                repo_id,
                files_timestamps,
                commit_message=commit_message,
                token=token,
            )

    @wraps(PushToHubMixin.push_to_hub)
    def push_to_hub(self, *args, **kwargs):
        tags = self.model_tags if self.model_tags is not None else []

        tags_kwargs = kwargs.get("tags", [])
        if isinstance(tags_kwargs, str):
            tags_kwargs = [tags_kwargs]

        for tag in tags_kwargs:
            if tag not in tags:
                tags.append(tag)

        if tags:
            kwargs["tags"] = tags
        return super().push_to_hub(*args, **kwargs)

    def get_memory_footprint(self, return_buffers=True):
        r"""
        Get the memory footprint of a model. This will return the memory footprint of the current model in bytes.
        Useful to benchmark the memory footprint of the current model and design some tests. Solution inspired from the
        PyTorch discussions: https://discuss.pytorch.org/t/gpu-memory-that-model-uses/56822/2

        Arguments:
            return_buffers (`bool`, *optional*, defaults to `True`):
                Whether to return the size of the buffer tensors in the computation of the memory footprint. Buffers
                are tensors that do not require gradients and not registered as parameters. E.g. mean and std in batch
                norm layers. Please see: https://discuss.pytorch.org/t/what-pytorch-means-by-buffers/120266/2
        """
        mem = sum([param.nelement() * param.element_size() for param in self.parameters()])
        if return_buffers:
            mem_bufs = sum([buf.nelement() * buf.element_size() for buf in self.buffers()])
            mem = mem + mem_bufs
        return mem

    @wraps(torch.nn.Module.cuda)
    def cuda(self, *args, **kwargs):
        if getattr(self, "quantization_method", None) == QuantizationMethod.HQQ:
            raise ValueError("`.cuda` is not supported for HQQ-quantized models.")
        # Checks if the model has been loaded in 8-bit
        if getattr(self, "quantization_method", None) == QuantizationMethod.BITS_AND_BYTES:
            raise ValueError(
                "Calling `cuda()` is not supported for `4-bit` or `8-bit` quantized models. Please use the model as it is, since the"
                " model has already been set to the correct devices and casted to the correct `dtype`."
            )
        else:
            return super().cuda(*args, **kwargs)

    @wraps(torch.nn.Module.to)
    def to(self, *args, **kwargs):
        if getattr(self, "quantization_method", None) == QuantizationMethod.HQQ:
            raise ValueError("`.to` is not supported for HQQ-quantized models.")
        # Checks if the model has been loaded in 8-bit
        if getattr(self, "quantization_method", None) == QuantizationMethod.BITS_AND_BYTES:
            raise ValueError(
                "`.to` is not supported for `4-bit` or `8-bit` bitsandbytes models. Please use the model as it is, since the"
                " model has already been set to the correct devices and casted to the correct `dtype`."
            )
        elif getattr(self, "quantization_method", None) == QuantizationMethod.GPTQ:
            # For GPTQ models, we prevent users from casting the model to another dytpe to restrict unwanted behaviours.
            # the correct API should be to load the model with the desired dtype directly through `from_pretrained`.
            dtype_present_in_args = False

            if "dtype" not in kwargs:
                for arg in args:
                    if isinstance(arg, torch.dtype):
                        dtype_present_in_args = True
                        break
            else:
                dtype_present_in_args = True

            if dtype_present_in_args:
                raise ValueError(
                    "You cannot cast a GPTQ model in a new `dtype`. Make sure to load the model using `from_pretrained` using the desired"
                    " `dtype` by passing the correct `torch_dtype` argument."
                )
        return super().to(*args, **kwargs)

    def half(self, *args):
        # Checks if the model is quantized
        if getattr(self, "is_quantized", False):
            raise ValueError(
                "`.half()` is not supported for quantized model. Please use the model as it is, since the"
                " model has already been casted to the correct `dtype`."
            )
        else:
            return super().half(*args)

    def float(self, *args):
        # Checks if the model is quantized
        if getattr(self, "is_quantized", False):
            raise ValueError(
                "`.float()` is not supported for quantized model. Please use the model as it is, since the"
                " model has already been casted to the correct `dtype`."
            )
        else:
            return super().float(*args)

    @classmethod
    def from_pretrained(
        cls,
        pretrained_model_name_or_path: Optional[Union[str, os.PathLike]],
        *model_args,
        config: Optional[Union[PretrainedConfig, str, os.PathLike]] = None,
        cache_dir: Optional[Union[str, os.PathLike]] = None,
        ignore_mismatched_sizes: bool = False,
        force_download: bool = False,
        local_files_only: bool = False,
        token: Optional[Union[str, bool]] = None,
        revision: str = "main",
        use_safetensors: bool = None,
        **kwargs,
    ):
        r"""
        Instantiate a pretrained pytorch model from a pre-trained model configuration.

        The model is set in evaluation mode by default using `model.eval()` (Dropout modules are deactivated). To train
        the model, you should first set it back in training mode with `model.train()`.

        The warning *Weights from XXX not initialized from pretrained model* means that the weights of XXX do not come
        pretrained with the rest of the model. It is up to you to train those weights with a downstream fine-tuning
        task.

        The warning *Weights from XXX not used in YYY* means that the layer XXX is not used by YYY, therefore those
        weights are discarded.

        Parameters:
            pretrained_model_name_or_path (`str` or `os.PathLike`, *optional*):
                Can be either:

                    - A string, the *model id* of a pretrained model hosted inside a model repo on huggingface.co.
                    - A path to a *directory* containing model weights saved using
                      [`~PreTrainedModel.save_pretrained`], e.g., `./my_model_directory/`.
                    - A path or url to a *tensorflow index checkpoint file* (e.g, `./tf_model/model.ckpt.index`). In
                      this case, `from_tf` should be set to `True` and a configuration object should be provided as
                      `config` argument. This loading path is slower than converting the TensorFlow checkpoint in a
                      PyTorch model using the provided conversion scripts and loading the PyTorch model afterwards.
                    - A path or url to a model folder containing a *flax checkpoint file* in *.msgpack* format (e.g,
                      `./flax_model/` containing `flax_model.msgpack`). In this case, `from_flax` should be set to
                      `True`.
                    - `None` if you are both providing the configuration and state dictionary (resp. with keyword
                      arguments `config` and `state_dict`).
            model_args (sequence of positional arguments, *optional*):
                All remaining positional arguments will be passed to the underlying model's `__init__` method.
            config (`Union[PretrainedConfig, str, os.PathLike]`, *optional*):
                Can be either:

                    - an instance of a class derived from [`PretrainedConfig`],
                    - a string or path valid as input to [`~PretrainedConfig.from_pretrained`].

                Configuration for the model to use instead of an automatically loaded configuration. Configuration can
                be automatically loaded when:

                    - The model is a model provided by the library (loaded with the *model id* string of a pretrained
                      model).
                    - The model was saved using [`~PreTrainedModel.save_pretrained`] and is reloaded by supplying the
                      save directory.
                    - The model is loaded by supplying a local directory as `pretrained_model_name_or_path` and a
                      configuration JSON file named *config.json* is found in the directory.
            state_dict (`Dict[str, torch.Tensor]`, *optional*):
                A state dictionary to use instead of a state dictionary loaded from saved weights file.

                This option can be used if you want to create a model from a pretrained configuration but load your own
                weights. In this case though, you should check if using [`~PreTrainedModel.save_pretrained`] and
                [`~PreTrainedModel.from_pretrained`] is not a simpler option.
            cache_dir (`Union[str, os.PathLike]`, *optional*):
                Path to a directory in which a downloaded pretrained model configuration should be cached if the
                standard cache should not be used.
            from_tf (`bool`, *optional*, defaults to `False`):
                Load the model weights from a TensorFlow checkpoint save file (see docstring of
                `pretrained_model_name_or_path` argument).
            from_flax (`bool`, *optional*, defaults to `False`):
                Load the model weights from a Flax checkpoint save file (see docstring of
                `pretrained_model_name_or_path` argument).
            ignore_mismatched_sizes (`bool`, *optional*, defaults to `False`):
                Whether or not to raise an error if some of the weights from the checkpoint do not have the same size
                as the weights of the model (if for instance, you are instantiating a model with 10 labels from a
                checkpoint with 3 labels).
            force_download (`bool`, *optional*, defaults to `False`):
                Whether or not to force the (re-)download of the model weights and configuration files, overriding the
                cached versions if they exist.
            resume_download:
                Deprecated and ignored. All downloads are now resumed by default when possible.
                Will be removed in v5 of Transformers.
            proxies (`Dict[str, str]`, *optional*):
                A dictionary of proxy servers to use by protocol or endpoint, e.g., `{'http': 'foo.bar:3128',
                'http://hostname': 'foo.bar:4012'}`. The proxies are used on each request.
            output_loading_info(`bool`, *optional*, defaults to `False`):
                Whether ot not to also return a dictionary containing missing keys, unexpected keys and error messages.
            local_files_only(`bool`, *optional*, defaults to `False`):
                Whether or not to only look at local files (i.e., do not try to download the model).
            token (`str` or `bool`, *optional*):
                The token to use as HTTP bearer authorization for remote files. If `True`, or not specified, will use
                the token generated when running `huggingface-cli login` (stored in `~/.huggingface`).
            revision (`str`, *optional*, defaults to `"main"`):
                The specific model version to use. It can be a branch name, a tag name, or a commit id, since we use a
                git-based system for storing models and other artifacts on huggingface.co, so `revision` can be any
                identifier allowed by git.

                <Tip>

                To test a pull request you made on the Hub, you can pass `revision="refs/pr/<pr_number>".

                </Tip>

            mirror (`str`, *optional*):
                Mirror source to accelerate downloads in China. If you are from China and have an accessibility
                problem, you can set this option to resolve it. Note that we do not guarantee the timeliness or safety.
                Please refer to the mirror site for more information.
            _fast_init(`bool`, *optional*, defaults to `True`):
                Whether or not to disable fast initialization.

                <Tip warning={true}>

                One should only disable *_fast_init* to ensure backwards compatibility with `transformers.__version__ <
                4.6.0` for seeded model initialization. This argument will be removed at the next major version. See
                [pull request 11471](https://github.com/huggingface/transformers/pull/11471) for more information.

                </Tip>
            attn_implementation (`str`, *optional*):
                The attention implementation to use in the model (if relevant). Can be any of `"eager"` (manual implementation of the attention), `"sdpa"` (using [`F.scaled_dot_product_attention`](https://pytorch.org/docs/master/generated/torch.nn.functional.scaled_dot_product_attention.html)), or `"flash_attention_2"` (using [Dao-AILab/flash-attention](https://github.com/Dao-AILab/flash-attention)). By default, if available, SDPA will be used for torch>=2.1.1. The default is otherwise the manual `"eager"` implementation.

            > Parameters for big model inference

            low_cpu_mem_usage(`bool`, *optional*):
                Tries to not use more than 1x model size in CPU memory (including peak memory) while loading the model.
                This is an experimental feature and a subject to change at any moment.
            torch_dtype (`str` or `torch.dtype`, *optional*):
                Override the default `torch.dtype` and load the model under a specific `dtype`. The different options
                are:

                1. `torch.float16` or `torch.bfloat16` or `torch.float`: load in a specified
                  `dtype`, ignoring the model's `config.torch_dtype` if one exists. If not specified
                  - the model will get loaded in `torch.float` (fp32).

                2. `"auto"` - A `torch_dtype` entry in the `config.json` file of the model will be
                  attempted to be used. If this entry isn't found then next check the `dtype` of the first weight in
                  the checkpoint that's of a floating point type and use that as `dtype`. This will load the model
                  using the `dtype` it was saved in at the end of the training. It can't be used as an indicator of how
                  the model was trained. Since it could be trained in one of half precision dtypes, but saved in fp32.

                <Tip>

                For some models the `dtype` they were trained in is unknown - you may try to check the model's paper or
                reach out to the authors and ask them to add this information to the model's card and to insert the
                `torch_dtype` entry in `config.json` on the hub.

                </Tip>

            device_map (`str` or `Dict[str, Union[int, str, torch.device]]` or `int` or `torch.device`, *optional*):
                A map that specifies where each submodule should go. It doesn't need to be refined to each
                parameter/buffer name, once a given module name is inside, every submodule of it will be sent to the
                same device. If we only pass the device (*e.g.*, `"cpu"`, `"cuda:1"`, `"mps"`, or a GPU ordinal rank
                like `1`) on which the model will be allocated, the device map will map the entire model to this
                device. Passing `device_map = 0` means put the whole model on GPU 0.

                To have Accelerate compute the most optimized `device_map` automatically, set `device_map="auto"`. For
                more information about each option see [designing a device
                map](https://hf.co/docs/accelerate/main/en/usage_guides/big_modeling#designing-a-device-map).
            max_memory (`Dict`, *optional*):
                A dictionary device identifier to maximum memory. Will default to the maximum memory available for each
                GPU and the available CPU RAM if unset.
            offload_folder (`str` or `os.PathLike`, *optional*):
                If the `device_map` contains any value `"disk"`, the folder where we will offload weights.
            offload_state_dict (`bool`, *optional*):
                If `True`, will temporarily offload the CPU state dict to the hard drive to avoid getting out of CPU
                RAM if the weight of the CPU state dict + the biggest shard of the checkpoint does not fit. Defaults to
                `True` when there is some disk offload.
            offload_buffers (`bool`, *optional*):
                Whether or not to offload the buffers with the model parameters.
            quantization_config (`Union[QuantizationConfigMixin,Dict]`, *optional*):
                A dictionary of configuration parameters or a QuantizationConfigMixin object for quantization (e.g
                bitsandbytes, gptq). There may be other quantization-related kwargs, including `load_in_4bit` and
                `load_in_8bit`, which are parsed by QuantizationConfigParser. Supported only for bitsandbytes
                quantizations and not preferred. consider inserting all such arguments into quantization_config
                instead.
            subfolder (`str`, *optional*, defaults to `""`):
                In case the relevant files are located inside a subfolder of the model repo on huggingface.co, you can
                specify the folder name here.
            variant (`str`, *optional*):
                If specified load weights from `variant` filename, *e.g.* pytorch_model.<variant>.bin. `variant` is
                ignored when using `from_tf` or `from_flax`.
            use_safetensors (`bool`, *optional*, defaults to `None`):
                Whether or not to use `safetensors` checkpoints. Defaults to `None`. If not specified and `safetensors`
                is not installed, it will be set to `False`.

            kwargs (remaining dictionary of keyword arguments, *optional*):
                Can be used to update the configuration object (after it being loaded) and initiate the model (e.g.,
                `output_attentions=True`). Behaves differently depending on whether a `config` is provided or
                automatically loaded:

                    - If a configuration is provided with `config`, `**kwargs` will be directly passed to the
                      underlying model's `__init__` method (we assume all relevant updates to the configuration have
                      already been done)
                    - If a configuration is not provided, `kwargs` will be first passed to the configuration class
                      initialization function ([`~PretrainedConfig.from_pretrained`]). Each key of `kwargs` that
                      corresponds to a configuration attribute will be used to override said attribute with the
                      supplied `kwargs` value. Remaining keys that do not correspond to any configuration attribute
                      will be passed to the underlying model's `__init__` function.

        <Tip>

        Activate the special ["offline-mode"](https://huggingface.co/transformers/installation.html#offline-mode) to
        use this method in a firewalled environment.

        </Tip>

        Examples:

        ```python
        >>> from transformers import BertConfig, BertModel

        >>> # Download model and configuration from huggingface.co and cache.
        >>> model = BertModel.from_pretrained("google-bert/bert-base-uncased")
        >>> # Model was saved using *save_pretrained('./test/saved_model/')* (for example purposes, not runnable).
        >>> model = BertModel.from_pretrained("./test/saved_model/")
        >>> # Update configuration during loading.
        >>> model = BertModel.from_pretrained("google-bert/bert-base-uncased", output_attentions=True)
        >>> assert model.config.output_attentions == True
        >>> # Loading from a TF checkpoint file instead of a PyTorch model (slower, for example purposes, not runnable).
        >>> config = BertConfig.from_json_file("./tf_model/my_tf_model_config.json")
        >>> model = BertModel.from_pretrained("./tf_model/my_tf_checkpoint.ckpt.index", from_tf=True, config=config)
        >>> # Loading from a Flax checkpoint file instead of a PyTorch model (slower)
        >>> model = BertModel.from_pretrained("google-bert/bert-base-uncased", from_flax=True)
        ```

        * `low_cpu_mem_usage` algorithm:

        This is an experimental function that loads the model using ~1x model size CPU memory

        Here is how it works:

        1. save which state_dict keys we have
        2. drop state_dict before the model is created, since the latter takes 1x model size CPU memory
        3. after the model has been instantiated switch to the meta device all params/buffers that
        are going to be replaced from the loaded state_dict
        4. load state_dict 2nd time
        5. replace the params/buffers from the state_dict

        Currently, it can't handle deepspeed ZeRO stage 3 and ignores loading errors

        """
        state_dict = kwargs.pop("state_dict", None)
        from_tf = kwargs.pop("from_tf", False)
        from_flax = kwargs.pop("from_flax", False)
        resume_download = kwargs.pop("resume_download", None)
        proxies = kwargs.pop("proxies", None)
        output_loading_info = kwargs.pop("output_loading_info", False)
        use_auth_token = kwargs.pop("use_auth_token", None)
        trust_remote_code = kwargs.pop("trust_remote_code", None)
        _ = kwargs.pop("mirror", None)
        from_pipeline = kwargs.pop("_from_pipeline", None)
        from_auto_class = kwargs.pop("_from_auto", False)
        _fast_init = kwargs.pop("_fast_init", True)
        torch_dtype = kwargs.pop("torch_dtype", None)
        low_cpu_mem_usage = kwargs.pop("low_cpu_mem_usage", None)
        device_map = kwargs.pop("device_map", None)
        max_memory = kwargs.pop("max_memory", None)
        offload_folder = kwargs.pop("offload_folder", None)
        offload_state_dict = kwargs.pop("offload_state_dict", False)
        offload_buffers = kwargs.pop("offload_buffers", False)
        load_in_8bit = kwargs.pop("load_in_8bit", False)
        load_in_4bit = kwargs.pop("load_in_4bit", False)
        quantization_config = kwargs.pop("quantization_config", None)
        subfolder = kwargs.pop("subfolder", "")
        commit_hash = kwargs.pop("_commit_hash", None)
        variant = kwargs.pop("variant", None)
        adapter_kwargs = kwargs.pop("adapter_kwargs", {})
        adapter_name = kwargs.pop("adapter_name", "default")
        use_flash_attention_2 = kwargs.pop("use_flash_attention_2", False)

        gguf_file = kwargs.pop("gguf_file", None)
        # Cache path to the GGUF file
        gguf_path = None

        if is_fsdp_enabled():
            low_cpu_mem_usage = True

        if use_auth_token is not None:
            warnings.warn(
                "The `use_auth_token` argument is deprecated and will be removed in v5 of Transformers. Please use `token` instead.",
                FutureWarning,
            )
            if token is not None:
                raise ValueError(
                    "`token` and `use_auth_token` are both specified. Please set only the argument `token`."
                )
            token = use_auth_token

        if token is not None and adapter_kwargs is not None and "token" not in adapter_kwargs:
            adapter_kwargs["token"] = token

        if use_safetensors is None and not is_safetensors_available():
            use_safetensors = False
        if trust_remote_code is True:
            logger.warning(
                "The argument `trust_remote_code` is to be used with Auto classes. It has no effect here and is"
                " ignored."
            )

        if gguf_file is not None and not is_accelerate_available():
            raise ValueError("accelerate is required when loading a GGUF file `pip install accelerate`.")

        if commit_hash is None:
            if not isinstance(config, PretrainedConfig):
                # We make a call to the config file first (which may be absent) to get the commit hash as soon as possible
                resolved_config_file = cached_file(
                    pretrained_model_name_or_path,
                    CONFIG_NAME,
                    cache_dir=cache_dir,
                    force_download=force_download,
                    resume_download=resume_download,
                    proxies=proxies,
                    local_files_only=local_files_only,
                    token=token,
                    revision=revision,
                    subfolder=subfolder,
                    _raise_exceptions_for_gated_repo=False,
                    _raise_exceptions_for_missing_entries=False,
                    _raise_exceptions_for_connection_errors=False,
                )
                commit_hash = extract_commit_hash(resolved_config_file, commit_hash)
            else:
                commit_hash = getattr(config, "_commit_hash", None)

        if is_peft_available():
            _adapter_model_path = adapter_kwargs.pop("_adapter_model_path", None)

            if _adapter_model_path is None:
                _adapter_model_path = find_adapter_config_file(
                    pretrained_model_name_or_path,
                    cache_dir=cache_dir,
                    force_download=force_download,
                    resume_download=resume_download,
                    proxies=proxies,
                    local_files_only=local_files_only,
                    _commit_hash=commit_hash,
                    **adapter_kwargs,
                )
            if _adapter_model_path is not None and os.path.isfile(_adapter_model_path):
                with open(_adapter_model_path, "r", encoding="utf-8") as f:
                    _adapter_model_path = pretrained_model_name_or_path
                    pretrained_model_name_or_path = json.load(f)["base_model_name_or_path"]
        else:
            _adapter_model_path = None

        # change device_map into a map if we passed an int, a str or a torch.device
        if isinstance(device_map, torch.device):
            device_map = {"": device_map}
        elif isinstance(device_map, str) and device_map not in ["auto", "balanced", "balanced_low_0", "sequential"]:
            try:
                device_map = {"": torch.device(device_map)}
            except RuntimeError:
                raise ValueError(
                    "When passing device_map as a string, the value needs to be a device name (e.g. cpu, cuda:0) or "
                    f"'auto', 'balanced', 'balanced_low_0', 'sequential' but found {device_map}."
                )
        elif isinstance(device_map, int):
            if device_map < 0:
                raise ValueError(
                    "You can't pass device_map as a negative int. If you want to put the model on the cpu, pass device_map = 'cpu' "
                )
            else:
                device_map = {"": device_map}

        if device_map is not None:
            if low_cpu_mem_usage is None:
                low_cpu_mem_usage = True
            elif not low_cpu_mem_usage:
                raise ValueError("Passing along a `device_map` requires `low_cpu_mem_usage=True`")

        if low_cpu_mem_usage:
            if is_deepspeed_zero3_enabled():
                raise ValueError(
                    "DeepSpeed Zero-3 is not compatible with `low_cpu_mem_usage=True` or with passing a `device_map`."
                )
            elif not is_accelerate_available():
                raise ImportError(
                    "Using `low_cpu_mem_usage=True` or a `device_map` requires Accelerate: `pip install accelerate`"
                )

        # handling bnb config from kwargs, remove after `load_in_{4/8}bit` deprecation.
        if load_in_4bit or load_in_8bit:
            if quantization_config is not None:
                raise ValueError(
                    "You can't pass `load_in_4bit`or `load_in_8bit` as a kwarg when passing "
                    "`quantization_config` argument at the same time."
                )

            # preparing BitsAndBytesConfig from kwargs
            config_dict = {k: v for k, v in kwargs.items() if k in inspect.signature(BitsAndBytesConfig).parameters}
            config_dict = {**config_dict, "load_in_4bit": load_in_4bit, "load_in_8bit": load_in_8bit}
            quantization_config, kwargs = BitsAndBytesConfig.from_dict(
                config_dict=config_dict, return_unused_kwargs=True, **kwargs
            )
            logger.warning(
                "The `load_in_4bit` and `load_in_8bit` arguments are deprecated and will be removed in the future versions. "
                "Please, pass a `BitsAndBytesConfig` object in `quantization_config` argument instead."
            )

        from_pt = not (from_tf | from_flax)

        user_agent = {"file_type": "model", "framework": "pytorch", "from_auto_class": from_auto_class}
        if from_pipeline is not None:
            user_agent["using_pipeline"] = from_pipeline

        if is_offline_mode() and not local_files_only:
            logger.info("Offline mode: forcing local_files_only=True")
            local_files_only = True

        # Load config if we don't provide a configuration
        if not isinstance(config, PretrainedConfig):
            config_path = config if config is not None else pretrained_model_name_or_path
            config, model_kwargs = cls.config_class.from_pretrained(
                config_path,
                cache_dir=cache_dir,
                return_unused_kwargs=True,
                force_download=force_download,
                resume_download=resume_download,
                proxies=proxies,
                local_files_only=local_files_only,
                token=token,
                revision=revision,
                subfolder=subfolder,
                _from_auto=from_auto_class,
                _from_pipeline=from_pipeline,
                **kwargs,
            )
        else:
            # In case one passes a config to `from_pretrained` + "attn_implementation"
            # override the `_attn_implementation` attribute to `attn_implementation` of the kwargs
            # Please see: https://github.com/huggingface/transformers/issues/28038

            # Overwrite `config._attn_implementation` by the one from the kwargs --> in auto-factory
            # we pop attn_implementation from the kwargs but this handles the case where users
            # passes manually the config to `from_pretrained`.
            config = copy.deepcopy(config)

            kwarg_attn_imp = kwargs.pop("attn_implementation", None)
            if kwarg_attn_imp is not None:
                config._attn_implementation = kwarg_attn_imp

            model_kwargs = kwargs

        pre_quantized = getattr(config, "quantization_config", None) is not None
        if pre_quantized or quantization_config is not None:
            if pre_quantized:
                config.quantization_config = AutoHfQuantizer.merge_quantization_configs(
                    config.quantization_config, quantization_config
                )
            else:
                config.quantization_config = quantization_config
            hf_quantizer = AutoHfQuantizer.from_config(config.quantization_config, pre_quantized=pre_quantized)
        else:
            hf_quantizer = None

        if hf_quantizer is not None:
            hf_quantizer.validate_environment(
                torch_dtype=torch_dtype, from_tf=from_tf, from_flax=from_flax, device_map=device_map
            )
            torch_dtype = hf_quantizer.update_torch_dtype(torch_dtype)
            device_map = hf_quantizer.update_device_map(device_map)

            # In order to ensure popular quantization methods are supported. Can be disable with `disable_telemetry`
            user_agent["quant"] = hf_quantizer.quantization_config.quant_method.value

            # Force-set to `True` for more mem efficiency
            if low_cpu_mem_usage is None:
                low_cpu_mem_usage = True
                logger.warning("`low_cpu_mem_usage` was None, now set to True since model is quantized.")
        is_quantized = hf_quantizer is not None

        # This variable will flag if we're loading a sharded checkpoint. In this case the archive file is just the
        # index of the files.
        is_sharded = False
        sharded_metadata = None
        # Load model
        loading_info = None

        # Keep in fp32 modules
        keep_in_fp32_modules = None
        use_keep_in_fp32_modules = False

        if gguf_file is not None and hf_quantizer is not None:
            raise ValueError(
                "You cannot combine Quantization and loading a model from a GGUF file, try again by making sure you did not passed a `quantization_config` or that you did not load a quantized model from the Hub."
            )

        if pretrained_model_name_or_path is not None and gguf_file is None:
            pretrained_model_name_or_path = str(pretrained_model_name_or_path)
            is_local = os.path.isdir(pretrained_model_name_or_path)
            if is_local:
                if from_tf and os.path.isfile(
                    os.path.join(pretrained_model_name_or_path, subfolder, TF_WEIGHTS_NAME + ".index")
                ):
                    # Load from a TF 1.0 checkpoint in priority if from_tf
                    archive_file = os.path.join(pretrained_model_name_or_path, subfolder, TF_WEIGHTS_NAME + ".index")
                elif from_tf and os.path.isfile(
                    os.path.join(pretrained_model_name_or_path, subfolder, TF2_WEIGHTS_NAME)
                ):
                    # Load from a TF 2.0 checkpoint in priority if from_tf
                    archive_file = os.path.join(pretrained_model_name_or_path, subfolder, TF2_WEIGHTS_NAME)
                elif from_flax and os.path.isfile(
                    os.path.join(pretrained_model_name_or_path, subfolder, FLAX_WEIGHTS_NAME)
                ):
                    # Load from a Flax checkpoint in priority if from_flax
                    archive_file = os.path.join(pretrained_model_name_or_path, subfolder, FLAX_WEIGHTS_NAME)
                elif use_safetensors is not False and os.path.isfile(
                    os.path.join(pretrained_model_name_or_path, subfolder, _add_variant(SAFE_WEIGHTS_NAME, variant))
                ):
                    # Load from a safetensors checkpoint
                    archive_file = os.path.join(
                        pretrained_model_name_or_path, subfolder, _add_variant(SAFE_WEIGHTS_NAME, variant)
                    )
                elif use_safetensors is not False and os.path.isfile(
                    os.path.join(
                        pretrained_model_name_or_path, subfolder, _add_variant(SAFE_WEIGHTS_INDEX_NAME, variant)
                    )
                ):
                    # Load from a sharded safetensors checkpoint
                    archive_file = os.path.join(
                        pretrained_model_name_or_path, subfolder, _add_variant(SAFE_WEIGHTS_INDEX_NAME, variant)
                    )
                    is_sharded = True
                elif os.path.isfile(
                    os.path.join(pretrained_model_name_or_path, subfolder, _add_variant(WEIGHTS_NAME, variant))
                ):
                    # Load from a PyTorch checkpoint
                    archive_file = os.path.join(
                        pretrained_model_name_or_path, subfolder, _add_variant(WEIGHTS_NAME, variant)
                    )
                elif os.path.isfile(
                    os.path.join(pretrained_model_name_or_path, subfolder, _add_variant(WEIGHTS_INDEX_NAME, variant))
                ):
                    # Load from a sharded PyTorch checkpoint
                    archive_file = os.path.join(
                        pretrained_model_name_or_path, subfolder, _add_variant(WEIGHTS_INDEX_NAME, variant)
                    )
                    is_sharded = True
                # At this stage we don't have a weight file so we will raise an error.
                elif os.path.isfile(
                    os.path.join(pretrained_model_name_or_path, subfolder, TF_WEIGHTS_NAME + ".index")
                ) or os.path.isfile(os.path.join(pretrained_model_name_or_path, subfolder, TF2_WEIGHTS_NAME)):
                    raise EnvironmentError(
                        f"Error no file named {_add_variant(WEIGHTS_NAME, variant)} found in directory"
                        f" {pretrained_model_name_or_path} but there is a file for TensorFlow weights. Use"
                        " `from_tf=True` to load this model from those weights."
                    )
                elif os.path.isfile(os.path.join(pretrained_model_name_or_path, subfolder, FLAX_WEIGHTS_NAME)):
                    raise EnvironmentError(
                        f"Error no file named {_add_variant(WEIGHTS_NAME, variant)} found in directory"
                        f" {pretrained_model_name_or_path} but there is a file for Flax weights. Use `from_flax=True`"
                        " to load this model from those weights."
                    )
                elif use_safetensors:
                    raise EnvironmentError(
                        f"Error no file named {_add_variant(SAFE_WEIGHTS_NAME, variant)} found in directory"
                        f" {pretrained_model_name_or_path}."
                    )
                else:
                    raise EnvironmentError(
                        f"Error no file named {_add_variant(WEIGHTS_NAME, variant)}, {_add_variant(SAFE_WEIGHTS_NAME, variant)},"
                        f" {TF2_WEIGHTS_NAME}, {TF_WEIGHTS_NAME + '.index'} or {FLAX_WEIGHTS_NAME} found in directory"
                        f" {pretrained_model_name_or_path}."
                    )
            elif os.path.isfile(os.path.join(subfolder, pretrained_model_name_or_path)):
                archive_file = pretrained_model_name_or_path
                is_local = True
            elif os.path.isfile(os.path.join(subfolder, pretrained_model_name_or_path + ".index")):
                if not from_tf:
                    raise ValueError(
                        f"We found a TensorFlow checkpoint at {pretrained_model_name_or_path + '.index'}, please set "
                        "from_tf to True to load from this checkpoint."
                    )
                archive_file = os.path.join(subfolder, pretrained_model_name_or_path + ".index")
                is_local = True
            elif is_remote_url(pretrained_model_name_or_path):
                filename = pretrained_model_name_or_path
                resolved_archive_file = download_url(pretrained_model_name_or_path)
            else:
                # set correct filename
                if from_tf:
                    filename = TF2_WEIGHTS_NAME
                elif from_flax:
                    filename = FLAX_WEIGHTS_NAME
                elif use_safetensors is not False:
                    filename = _add_variant(SAFE_WEIGHTS_NAME, variant)
                else:
                    filename = _add_variant(WEIGHTS_NAME, variant)

                try:
                    # Load from URL or cache if already cached
                    cached_file_kwargs = {
                        "cache_dir": cache_dir,
                        "force_download": force_download,
                        "proxies": proxies,
                        "resume_download": resume_download,
                        "local_files_only": local_files_only,
                        "token": token,
                        "user_agent": user_agent,
                        "revision": revision,
                        "subfolder": subfolder,
                        "_raise_exceptions_for_gated_repo": False,
                        "_raise_exceptions_for_missing_entries": False,
                        "_commit_hash": commit_hash,
                    }
                    resolved_archive_file = cached_file(pretrained_model_name_or_path, filename, **cached_file_kwargs)

                    # Since we set _raise_exceptions_for_missing_entries=False, we don't get an exception but a None
                    # result when internet is up, the repo and revision exist, but the file does not.
                    if resolved_archive_file is None and filename == _add_variant(SAFE_WEIGHTS_NAME, variant):
                        # Maybe the checkpoint is sharded, we try to grab the index name in this case.
                        resolved_archive_file = cached_file(
                            pretrained_model_name_or_path,
                            _add_variant(SAFE_WEIGHTS_INDEX_NAME, variant),
                            **cached_file_kwargs,
                        )
                        if resolved_archive_file is not None:
                            is_sharded = True
                        elif use_safetensors:
                            if revision == "main":
                                resolved_archive_file, revision, is_sharded = auto_conversion(
                                    pretrained_model_name_or_path, **cached_file_kwargs
                                )
                            cached_file_kwargs["revision"] = revision
                            if resolved_archive_file is None:
                                raise EnvironmentError(
                                    f"{pretrained_model_name_or_path} does not appear to have a file named"
                                    f" {_add_variant(SAFE_WEIGHTS_NAME, variant)} or {_add_variant(SAFE_WEIGHTS_INDEX_NAME, variant)} "
                                    "and thus cannot be loaded with `safetensors`. Please make sure that the model has "
                                    "been saved with `safe_serialization=True` or do not set `use_safetensors=True`."
                                )
                        else:
                            # This repo has no safetensors file of any kind, we switch to PyTorch.
                            filename = _add_variant(WEIGHTS_NAME, variant)
                            resolved_archive_file = cached_file(
                                pretrained_model_name_or_path, filename, **cached_file_kwargs
                            )
                    if resolved_archive_file is None and filename == _add_variant(WEIGHTS_NAME, variant):
                        # Maybe the checkpoint is sharded, we try to grab the index name in this case.
                        resolved_archive_file = cached_file(
                            pretrained_model_name_or_path,
                            _add_variant(WEIGHTS_INDEX_NAME, variant),
                            **cached_file_kwargs,
                        )
                        if resolved_archive_file is not None:
                            is_sharded = True
                    if not local_files_only and not is_offline_mode():
                        if resolved_archive_file is not None:
                            if filename in [WEIGHTS_NAME, WEIGHTS_INDEX_NAME]:
                                # If the PyTorch file was found, check if there is a safetensors file on the repository
                                # If there is no safetensors file on the repositories, start an auto conversion
                                safe_weights_name = SAFE_WEIGHTS_INDEX_NAME if is_sharded else SAFE_WEIGHTS_NAME
                                has_file_kwargs = {
                                    "revision": revision,
                                    "proxies": proxies,
                                    "token": token,
                                }
                                cached_file_kwargs = {
                                    "cache_dir": cache_dir,
                                    "force_download": force_download,
                                    "resume_download": resume_download,
                                    "local_files_only": local_files_only,
                                    "user_agent": user_agent,
                                    "subfolder": subfolder,
                                    "_raise_exceptions_for_gated_repo": False,
                                    "_raise_exceptions_for_missing_entries": False,
                                    "_commit_hash": commit_hash,
                                    **has_file_kwargs,
                                }
                                if not has_file(pretrained_model_name_or_path, safe_weights_name, **has_file_kwargs):
                                    Thread(
                                        target=auto_conversion,
                                        args=(pretrained_model_name_or_path,),
                                        kwargs={"ignore_errors_during_conversion": True, **cached_file_kwargs},
                                        name="Thread-autoconversion",
                                    ).start()
                        else:
                            # Otherwise, no PyTorch file was found, maybe there is a TF or Flax model file.
                            # We try those to give a helpful error message.
                            has_file_kwargs = {
                                "revision": revision,
                                "proxies": proxies,
                                "token": token,
                                "cache_dir": cache_dir,
                                "local_files_only": local_files_only,
                            }
<<<<<<< HEAD
                            cached_file_kwargs = {
                                "cache_dir": cache_dir,
                                "force_download": force_download,
                                "resume_download": resume_download,
                                "local_files_only": local_files_only,
                                "user_agent": user_agent,
                                "subfolder": subfolder,
                                "_raise_exceptions_for_gated_repo": False,
                                "_raise_exceptions_for_missing_entries": False,
                                "_commit_hash": commit_hash,
                                **has_file_kwargs,
                            }
                            if not has_file(pretrained_model_name_or_path, safe_weights_name, **has_file_kwargs):
                                Thread(
                                    target=auto_conversion,
                                    args=(pretrained_model_name_or_path,),
                                    kwargs={"ignore_errors_during_conversion": True, **cached_file_kwargs},
                                    name="Thread-autoconversion",
                                ).start()
                    else:
                        # Otherwise, no PyTorch file was found, maybe there is a TF or Flax model file.
                        # We try those to give a helpful error message.
                        has_file_kwargs = {
                            "revision": revision,
                            "proxies": proxies,
                            "token": token,
                            "cache_dir": cache_dir,
                            "local_files_only": local_files_only,
                        }
                        if has_file(pretrained_model_name_or_path, TF2_WEIGHTS_NAME, **has_file_kwargs):
                            raise EnvironmentError(
                                f"{pretrained_model_name_or_path} does not appear to have a file named"
                                f" {_add_variant(WEIGHTS_NAME, variant)} but there is a file for TensorFlow weights."
                                " Use `from_tf=True` to load this model from those weights."
                            )
                        elif has_file(pretrained_model_name_or_path, FLAX_WEIGHTS_NAME, **has_file_kwargs):
                            raise EnvironmentError(
                                f"{pretrained_model_name_or_path} does not appear to have a file named"
                                f" {_add_variant(WEIGHTS_NAME, variant)} but there is a file for Flax weights. Use"
                                " `from_flax=True` to load this model from those weights."
                            )
                        elif variant is not None and has_file(
                            pretrained_model_name_or_path, WEIGHTS_NAME, **has_file_kwargs
                        ):
                            raise EnvironmentError(
                                f"{pretrained_model_name_or_path} does not appear to have a file named"
                                f" {_add_variant(WEIGHTS_NAME, variant)} but there is a file without the variant"
                                f" {variant}. Use `variant=None` to load this model from those weights."
                            )
                        else:
                            raise EnvironmentError(
                                f"{pretrained_model_name_or_path} does not appear to have a file named"
                                f" {_add_variant(WEIGHTS_NAME, variant)}, {_add_variant(SAFE_WEIGHTS_NAME, variant)},"
                                f" {TF2_WEIGHTS_NAME}, {TF_WEIGHTS_NAME} or {FLAX_WEIGHTS_NAME}."
                            )
=======
                            if has_file(pretrained_model_name_or_path, TF2_WEIGHTS_NAME, **has_file_kwargs):
                                raise EnvironmentError(
                                    f"{pretrained_model_name_or_path} does not appear to have a file named"
                                    f" {_add_variant(WEIGHTS_NAME, variant)} but there is a file for TensorFlow weights."
                                    " Use `from_tf=True` to load this model from those weights."
                                )
                            elif has_file(pretrained_model_name_or_path, FLAX_WEIGHTS_NAME, **has_file_kwargs):
                                raise EnvironmentError(
                                    f"{pretrained_model_name_or_path} does not appear to have a file named"
                                    f" {_add_variant(WEIGHTS_NAME, variant)} but there is a file for Flax weights. Use"
                                    " `from_flax=True` to load this model from those weights."
                                )
                            elif variant is not None and has_file(
                                pretrained_model_name_or_path, WEIGHTS_NAME, **has_file_kwargs
                            ):
                                raise EnvironmentError(
                                    f"{pretrained_model_name_or_path} does not appear to have a file named"
                                    f" {_add_variant(WEIGHTS_NAME, variant)} but there is a file without the variant"
                                    f" {variant}. Use `variant=None` to load this model from those weights."
                                )
                            else:
                                raise EnvironmentError(
                                    f"{pretrained_model_name_or_path} does not appear to have a file named"
                                    f" {_add_variant(WEIGHTS_NAME, variant)}, {_add_variant(SAFE_WEIGHTS_NAME, variant)},"
                                    f" {TF2_WEIGHTS_NAME}, {TF_WEIGHTS_NAME} or {FLAX_WEIGHTS_NAME}."
                                )
>>>>>>> 7f08817b
                except EnvironmentError:
                    # Raise any environment error raise by `cached_file`. It will have a helpful error message adapted
                    # to the original exception.
                    raise
                except Exception as e:
                    # For any other exception, we throw a generic error.
                    raise EnvironmentError(
                        f"Can't load the model for '{pretrained_model_name_or_path}'. If you were trying to load it"
                        " from 'https://huggingface.co/models', make sure you don't have a local directory with the"
                        f" same name. Otherwise, make sure '{pretrained_model_name_or_path}' is the correct path to a"
                        f" directory containing a file named {_add_variant(WEIGHTS_NAME, variant)},"
                        f" {TF2_WEIGHTS_NAME}, {TF_WEIGHTS_NAME} or {FLAX_WEIGHTS_NAME}."
                    ) from e

            if is_local:
                logger.info(f"loading weights file {archive_file}")
                resolved_archive_file = archive_file
            else:
                logger.info(f"loading weights file {filename} from cache at {resolved_archive_file}")
        elif gguf_file:
            from .modeling_gguf_pytorch_utils import load_gguf_checkpoint

            # Case 1: the GGUF file is present locally
            if os.path.isfile(gguf_file):
                gguf_path = gguf_file
            # Case 2: The GGUF path is a location on the Hub
            # Load from URL or cache if already cached
            else:
                cached_file_kwargs = {
                    "cache_dir": cache_dir,
                    "force_download": force_download,
                    "proxies": proxies,
                    "resume_download": resume_download,
                    "local_files_only": local_files_only,
                    "token": token,
                    "user_agent": user_agent,
                    "revision": revision,
                    "subfolder": subfolder,
                    "_raise_exceptions_for_gated_repo": False,
                    "_raise_exceptions_for_missing_entries": False,
                    "_commit_hash": commit_hash,
                }

                gguf_path = cached_file(pretrained_model_name_or_path, gguf_file, **cached_file_kwargs)

            state_dict = load_gguf_checkpoint(gguf_path, return_tensors=True)["tensors"]

            resolved_archive_file = None
            is_sharded = False
        else:
            resolved_archive_file = None

        # We'll need to download and cache each checkpoint shard if the checkpoint is sharded.
        if is_sharded:
            # rsolved_archive_file becomes a list of files that point to the different checkpoint shards in this case.
            resolved_archive_file, sharded_metadata = get_checkpoint_shard_files(
                pretrained_model_name_or_path,
                resolved_archive_file,
                cache_dir=cache_dir,
                force_download=force_download,
                proxies=proxies,
                resume_download=resume_download,
                local_files_only=local_files_only,
                token=token,
                user_agent=user_agent,
                revision=revision,
                subfolder=subfolder,
                _commit_hash=commit_hash,
            )

        if (
            is_safetensors_available()
            and isinstance(resolved_archive_file, str)
            and resolved_archive_file.endswith(".safetensors")
        ):
            with safe_open(resolved_archive_file, framework="pt") as f:
                metadata = f.metadata()

            if metadata.get("format") == "pt":
                pass
            elif metadata.get("format") == "tf":
                from_tf = True
                logger.info("A TensorFlow safetensors file is being loaded in a PyTorch model.")
            elif metadata.get("format") == "flax":
                from_flax = True
                logger.info("A Flax safetensors file is being loaded in a PyTorch model.")
            elif metadata.get("format") == "mlx":
                # This is a mlx file, we assume weights are compatible with pt
                pass
            else:
                raise ValueError(
                    f"Incompatible safetensors file. File metadata is not ['pt', 'tf', 'flax', 'mlx'] but {metadata.get('format')}"
                )

        from_pt = not (from_tf | from_flax)

        # load pt weights early so that we know which dtype to init the model under
        if from_pt:
            if not is_sharded and state_dict is None:
                # Time to load the checkpoint
                state_dict = load_state_dict(resolved_archive_file)

            # set dtype to instantiate the model under:
            # 1. If torch_dtype is not None, we use that dtype
            # 2. If torch_dtype is "auto", we auto-detect dtype from the loaded state_dict, by checking its first
            #    weights entry that is of a floating type - we assume all floating dtype weights are of the same dtype
            # we also may have config.torch_dtype available, but we won't rely on it till v5
            dtype_orig = None

            if torch_dtype is not None:
                if isinstance(torch_dtype, str):
                    if torch_dtype == "auto":
                        if hasattr(config, "torch_dtype") and config.torch_dtype is not None:
                            torch_dtype = config.torch_dtype
                            logger.info(f"Will use torch_dtype={torch_dtype} as defined in model's config object")
                        else:
                            if is_sharded and "dtype" in sharded_metadata:
                                torch_dtype = sharded_metadata["dtype"]
                            elif not is_sharded:
                                torch_dtype = get_state_dict_dtype(state_dict)
                            else:
                                one_state_dict = load_state_dict(resolved_archive_file[0])
                                torch_dtype = get_state_dict_dtype(one_state_dict)
                                del one_state_dict  # free CPU memory
                            logger.info(
                                "Since the `torch_dtype` attribute can't be found in model's config object, "
                                "will use torch_dtype={torch_dtype} as derived from model's weights"
                            )
                    else:
                        raise ValueError(
                            f'`torch_dtype` can be either `torch.dtype` or `"auto"`, but received {torch_dtype}'
                        )
                dtype_orig = cls._set_default_torch_dtype(torch_dtype)

            # Check if `_keep_in_fp32_modules` is not None
            use_keep_in_fp32_modules = (cls._keep_in_fp32_modules is not None) and (
                (torch_dtype == torch.float16) or hasattr(hf_quantizer, "use_keep_in_fp32_modules")
            )

            if is_sharded:
                loaded_state_dict_keys = sharded_metadata["all_checkpoint_keys"]
            else:
                loaded_state_dict_keys = list(state_dict.keys())

            if gguf_path is None and (low_cpu_mem_usage or (use_keep_in_fp32_modules and is_accelerate_available())):
                # In case some weights need to be kept in float32 and accelerate is not installed,
                # we later on want to take the path where state_dict is not None, that is the one
                # that do not require accelerate.
                state_dict = None

        config.name_or_path = pretrained_model_name_or_path

        # Instantiate model.
        init_contexts = [no_init_weights(_enable=_fast_init)]

        if is_deepspeed_zero3_enabled() and not is_quantized:
            import deepspeed

            logger.info("Detected DeepSpeed ZeRO-3: activating zero.init() for this model")
            init_contexts = [deepspeed.zero.Init(config_dict_or_path=deepspeed_config())] + init_contexts
        elif low_cpu_mem_usage:
            init_contexts.append(init_empty_weights())

        config = copy.deepcopy(config)  # We do not want to modify the config inplace in from_pretrained.
        config = cls._autoset_attn_implementation(
            config, use_flash_attention_2=use_flash_attention_2, torch_dtype=torch_dtype, device_map=device_map
        )

        with ContextManagers(init_contexts):
            # Let's make sure we don't run the init function of buffer modules
            model = cls(config, *model_args, **model_kwargs)

        # make sure we use the model's config since the __init__ call might have copied it
        config = model.config

        # Check first if we are `from_pt`
        if use_keep_in_fp32_modules:
            if is_accelerate_available() and not is_deepspeed_zero3_enabled():
                low_cpu_mem_usage = True
            keep_in_fp32_modules = model._keep_in_fp32_modules
        else:
            keep_in_fp32_modules = []

        if hf_quantizer is not None:
            hf_quantizer.preprocess_model(
                model=model, device_map=device_map, keep_in_fp32_modules=keep_in_fp32_modules
            )

            # We store the original dtype for quantized models as we cannot easily retrieve it
            # once the weights have been quantized
            # Note that once you have loaded a quantized model, you can't change its dtype so this will
            # remain a single source of truth
            config._pre_quantization_dtype = torch_dtype

        if isinstance(device_map, str):
            special_dtypes = {}

            if hf_quantizer is not None:
                special_dtypes.update(hf_quantizer.get_special_dtypes_update(model, torch_dtype))

            special_dtypes.update(
                {
                    name: torch.float32
                    for name, _ in model.named_parameters()
                    if any(m in name for m in keep_in_fp32_modules)
                }
            )

            target_dtype = torch_dtype

            if hf_quantizer is not None:
                target_dtype = hf_quantizer.adjust_target_dtype(target_dtype)

            no_split_modules = model._get_no_split_modules(device_map)
            if device_map not in ["auto", "balanced", "balanced_low_0", "sequential"]:
                raise ValueError(
                    "If passing a string for `device_map`, please choose 'auto', 'balanced', 'balanced_low_0' or "
                    "'sequential'."
                )

            device_map_kwargs = {"no_split_module_classes": no_split_modules}
            if "special_dtypes" in inspect.signature(infer_auto_device_map).parameters:
                device_map_kwargs["special_dtypes"] = special_dtypes
            elif len(special_dtypes) > 0:
                logger.warning(
                    "This model has some weights that should be kept in higher precision, you need to upgrade "
                    "`accelerate` to properly deal with them (`pip install --upgrade accelerate`)."
                )
            if device_map != "sequential":
                max_memory = get_balanced_memory(
                    model,
                    dtype=target_dtype,
                    low_zero=(device_map == "balanced_low_0"),
                    max_memory=max_memory,
                    **device_map_kwargs,
                )
            else:
                max_memory = get_max_memory(max_memory)
            if hf_quantizer is not None:
                max_memory = hf_quantizer.adjust_max_memory(max_memory)
            device_map_kwargs["max_memory"] = max_memory

            # Make sure tied weights are tied before creating the device map.
            model.tie_weights()
            device_map = infer_auto_device_map(model, dtype=target_dtype, **device_map_kwargs)

            if hf_quantizer is not None:
                hf_quantizer.validate_environment(device_map=device_map)

        elif device_map is not None:
            model.tie_weights()
            tied_params = find_tied_parameters(model)
            # check if we don't have tied param in different devices
            check_tied_parameters_on_same_device(tied_params, device_map)

        if from_tf:
            if resolved_archive_file.endswith(".index"):
                # Load from a TensorFlow 1.X checkpoint - provided by original authors
                model = cls.load_tf_weights(model, config, resolved_archive_file[:-6])  # Remove the '.index'
            else:
                # Load from our TensorFlow 2.0 checkpoints
                try:
                    from .modeling_tf_pytorch_utils import load_tf2_checkpoint_in_pytorch_model

                    model, loading_info = load_tf2_checkpoint_in_pytorch_model(
                        model, resolved_archive_file, allow_missing_keys=True, output_loading_info=True
                    )
                except ImportError:
                    logger.error(
                        "Loading a TensorFlow model in PyTorch, requires both PyTorch and TensorFlow to be installed."
                        " Please see https://pytorch.org/ and https://www.tensorflow.org/install/ for installation"
                        " instructions."
                    )
                    raise
        elif from_flax:
            try:
                from .modeling_flax_pytorch_utils import load_flax_checkpoint_in_pytorch_model

                model = load_flax_checkpoint_in_pytorch_model(model, resolved_archive_file)
            except ImportError:
                logger.error(
                    "Loading a Flax model in PyTorch, requires both PyTorch and Flax to be installed. Please see"
                    " https://pytorch.org/ and https://flax.readthedocs.io/en/latest/installation.html for"
                    " installation instructions."
                )
                raise
        elif from_pt:
            # restore default dtype
            if dtype_orig is not None:
                torch.set_default_dtype(dtype_orig)

            (
                model,
                missing_keys,
                unexpected_keys,
                mismatched_keys,
                offload_index,
                error_msgs,
            ) = cls._load_pretrained_model(
                model,
                state_dict,
                loaded_state_dict_keys,  # XXX: rename?
                resolved_archive_file,
                pretrained_model_name_or_path,
                ignore_mismatched_sizes=ignore_mismatched_sizes,
                sharded_metadata=sharded_metadata,
                _fast_init=_fast_init,
                low_cpu_mem_usage=low_cpu_mem_usage,
                device_map=device_map,
                offload_folder=offload_folder,
                offload_state_dict=offload_state_dict,
                dtype=torch_dtype,
                hf_quantizer=hf_quantizer,
                keep_in_fp32_modules=keep_in_fp32_modules,
                gguf_path=gguf_path,
            )

        # make sure token embedding weights are still tied if needed
        model.tie_weights()

        # Set model in evaluation mode to deactivate DropOut modules by default
        model.eval()

        # If it is a model with generation capabilities, attempt to load the generation config
        if model.can_generate() and pretrained_model_name_or_path is not None:
            try:
                model.generation_config = GenerationConfig.from_pretrained(
                    pretrained_model_name_or_path,
                    cache_dir=cache_dir,
                    force_download=force_download,
                    resume_download=resume_download,
                    proxies=proxies,
                    local_files_only=local_files_only,
                    token=token,
                    revision=revision,
                    subfolder=subfolder,
                    _from_auto=from_auto_class,
                    _from_pipeline=from_pipeline,
                    **kwargs,
                )
            except OSError:
                logger.info(
                    "Generation config file not found, using a generation config created from the model config."
                )
                pass

        # Dispatch model with hooks on all devices if necessary
        if device_map is not None:
            device_map_kwargs = {
                "device_map": device_map,
                "offload_dir": offload_folder,
                "offload_index": offload_index,
                "offload_buffers": offload_buffers,
            }
            if "skip_keys" in inspect.signature(dispatch_model).parameters:
                device_map_kwargs["skip_keys"] = model._skip_keys_device_placement
            # For HQQ method we force-set the hooks for single GPU envs
            if (
                "force_hooks" in inspect.signature(dispatch_model).parameters
                and hf_quantizer is not None
                and hf_quantizer.quantization_config.quant_method == QuantizationMethod.HQQ
            ):
                device_map_kwargs["force_hooks"] = True
            if not is_fsdp_enabled() and not is_deepspeed_zero3_enabled():
                dispatch_model(model, **device_map_kwargs)

        if hf_quantizer is not None:
            hf_quantizer.postprocess_model(model)
            model.hf_quantizer = hf_quantizer

        if _adapter_model_path is not None:
            model.load_adapter(
                _adapter_model_path,
                adapter_name=adapter_name,
                token=token,
                adapter_kwargs=adapter_kwargs,
            )

        if output_loading_info:
            if loading_info is None:
                loading_info = {
                    "missing_keys": missing_keys,
                    "unexpected_keys": unexpected_keys,
                    "mismatched_keys": mismatched_keys,
                    "error_msgs": error_msgs,
                }
            return model, loading_info

        return model

    @classmethod
    def _load_pretrained_model(
        cls,
        model,
        state_dict,
        loaded_keys,
        resolved_archive_file,
        pretrained_model_name_or_path,
        ignore_mismatched_sizes=False,
        sharded_metadata=None,
        _fast_init=True,
        low_cpu_mem_usage=False,
        device_map=None,
        offload_folder=None,
        offload_state_dict=None,
        dtype=None,
        hf_quantizer=None,
        keep_in_fp32_modules=None,
        gguf_path=None,
    ):
        is_safetensors = False
        is_quantized = hf_quantizer is not None
        state_dict_folder = None
        state_dict_index = None

        if device_map is not None and "disk" in device_map.values():
            archive_file = (
                resolved_archive_file[0] if isinstance(resolved_archive_file, (list, tuple)) else resolved_archive_file
            )
            is_safetensors = archive_file.endswith(".safetensors")
            if offload_folder is None and not is_safetensors:
                raise ValueError(
                    "The current `device_map` had weights offloaded to the disk. Please provide an `offload_folder`"
                    " for them. Alternatively, make sure you have `safetensors` installed if the model you are using"
                    " offers the weights in this format."
                )
            if offload_folder is not None:
                os.makedirs(offload_folder, exist_ok=True)
            if offload_state_dict is None:
                offload_state_dict = True

        is_sharded_safetensors = is_safetensors and sharded_metadata is not None

        # tie the model weights before retrieving the state_dict
        model.tie_weights()

        # Retrieve missing & unexpected_keys
        model_state_dict = model.state_dict()
        expected_keys = list(model_state_dict.keys())
        prefix = model.base_model_prefix

        def _fix_key(key):
            if "beta" in key:
                return key.replace("beta", "bias")
            if "gamma" in key:
                return key.replace("gamma", "weight")
            return key

        original_loaded_keys = loaded_keys
        loaded_keys = [_fix_key(key) for key in loaded_keys]

        if len(prefix) > 0:
            has_prefix_module = any(s.startswith(prefix) for s in loaded_keys)
            expects_prefix_module = any(s.startswith(prefix) for s in expected_keys)
        else:
            has_prefix_module = False
            expects_prefix_module = False

        # key re-naming operations are never done on the keys
        # that are loaded, but always on the keys of the newly initialized model
        remove_prefix_from_model = not has_prefix_module and expects_prefix_module
        add_prefix_to_model = has_prefix_module and not expects_prefix_module

        if remove_prefix_from_model:
            _prefix = f"{prefix}."
            expected_keys_not_prefixed = [s for s in expected_keys if not s.startswith(_prefix)]
            expected_keys = [s[len(_prefix) :] if s.startswith(_prefix) else s for s in expected_keys]
        elif add_prefix_to_model:
            expected_keys = [".".join([prefix, s]) for s in expected_keys]

        missing_keys = sorted(set(expected_keys) - set(loaded_keys))
        unexpected_keys = set(loaded_keys) - set(expected_keys)
        # Remove nonpersistent buffers from unexpected keys: they are not in the state dict but will be in the model
        # buffers
        model_buffers = {n for n, _ in model.named_buffers()}
        if remove_prefix_from_model:
            model_buffers = {key[len(_prefix) :] if key.startswith(_prefix) else key for key in model_buffers}
        elif add_prefix_to_model:
            model_buffers = {".".join([prefix, key]) for key in model_buffers}
        unexpected_keys = sorted(unexpected_keys - model_buffers)

        model.tie_weights()
        if device_map is None and not is_fsdp_enabled() and not is_deepspeed_zero3_enabled():
            ptrs = collections.defaultdict(list)
            for name, tensor in model.state_dict().items():
                id_tensor = id_tensor_storage(tensor)
                ptrs[id_tensor].append(name)

            # These are all the pointers of shared tensors.
            tied_params = [names for _, names in ptrs.items() if len(names) > 1]
        else:
            # id function doesn't work for meta tensor so we need this function
            tied_params = find_tied_parameters(model)

        for group in tied_params:
            if remove_prefix_from_model:
                group = [key[len(_prefix) :] if key.startswith(_prefix) else key for key in group]
            elif add_prefix_to_model:
                group = [".".join([prefix, key]) for key in group]
            missing_in_group = [k for k in missing_keys if k in group]
            if len(missing_in_group) > 0 and len(missing_in_group) < len(group):
                missing_keys = [k for k in missing_keys if k not in missing_in_group]

        # Some models may have keys that are not in the state by design, removing them before needlessly warning
        # the user.
        if cls._keys_to_ignore_on_load_missing is not None:
            for pat in cls._keys_to_ignore_on_load_missing:
                missing_keys = [k for k in missing_keys if re.search(pat, k) is None]

        if cls._keys_to_ignore_on_load_unexpected is not None:
            for pat in cls._keys_to_ignore_on_load_unexpected:
                unexpected_keys = [k for k in unexpected_keys if re.search(pat, k) is None]

        if hf_quantizer is not None:
            missing_keys = hf_quantizer.update_missing_keys(model, missing_keys, prefix)

        # retrieve weights on meta device and put them back on CPU.
        # This is not ideal in terms of memory, but if we don't do that not, we can't initialize them in the next step
        if low_cpu_mem_usage:
            for key in missing_keys:
                if key in list(model_state_dict.keys()):
                    key = key
                elif f"{prefix}.{key}" in list(model_state_dict.keys()):
                    key = f"{prefix}.{key}"
                elif key.startswith(prefix) and ".".join(key.split(".")[1:]) in list(model_state_dict.keys()):
                    key = ".".join(key.split(".")[1:])
                param = model_state_dict[key]

                # upcast in fp32 if any
                target_dtype = dtype
                if (
                    keep_in_fp32_modules is not None
                    and dtype == torch.float16
                    and any(
                        module_to_keep_in_fp32 in key.split(".") for module_to_keep_in_fp32 in keep_in_fp32_modules
                    )
                ):
                    target_dtype = torch.float32

                if param.device == torch.device("meta"):
                    value = torch.empty(*param.size(), dtype=target_dtype)
                    if (
                        not is_quantized
                        or getattr(hf_quantizer, "requires_parameters_quantization", False)
                        or not hf_quantizer.check_quantized_param(
                            model, param_value=value, param_name=key, state_dict={}
                        )
                    ):
                        set_module_tensor_to_device(model, key, "cpu", value)
                    else:
                        hf_quantizer.create_quantized_param(model, value, key, "cpu", state_dict, unexpected_keys)

        # retrieve uninitialized modules and initialize before maybe overriding that with the pretrained weights.
        if _fast_init:
            if not ignore_mismatched_sizes:
                if remove_prefix_from_model:
                    _loaded_keys = [f"{prefix}.{k}" for k in loaded_keys]
                elif add_prefix_to_model:
                    _loaded_keys = [k[len(prefix) + 1 :] for k in loaded_keys]
                else:
                    _loaded_keys = loaded_keys
                not_initialized_submodules = set_initialized_submodules(model, _loaded_keys)
                # If we're about to tie the output embeds to the input embeds we don't need to init them
                if hasattr(model.config, "tie_word_embeddings") and model.config.tie_word_embeddings:
                    output_embeddings = model.get_output_embeddings()
                    if output_embeddings is not None:
                        # Still need to initialize if there is a bias term since biases are not tied.
                        if not hasattr(output_embeddings, "bias") or output_embeddings.bias is None:
                            output_embeddings._is_hf_initialized = True
            else:
                not_initialized_submodules = dict(model.named_modules())
            # This will only initialize submodules that are not marked as initialized by the line above.
            if is_deepspeed_zero3_enabled() and not is_quantized:
                import deepspeed

                not_initialized_parameters = list(
                    set(
                        itertools.chain.from_iterable(
                            submodule.parameters(recurse=False) for submodule in not_initialized_submodules.values()
                        )
                    )
                )
                with deepspeed.zero.GatheredParameters(not_initialized_parameters, modifier_rank=0):
                    model.apply(model._initialize_weights)
            else:
                model.apply(model._initialize_weights)

        # Set some modules to fp32 if any
        if keep_in_fp32_modules is not None:
            for name, param in model.named_parameters():
                if any(module_to_keep_in_fp32 in name.split(".") for module_to_keep_in_fp32 in keep_in_fp32_modules):
                    # param = param.to(torch.float32) does not work here as only in the local scope.
                    param.data = param.data.to(torch.float32)

        # Make sure we are able to load base models as well as derived models (with heads)
        start_prefix = ""
        model_to_load = model
        if len(cls.base_model_prefix) > 0 and not hasattr(model, cls.base_model_prefix) and has_prefix_module:
            start_prefix = cls.base_model_prefix + "."
        if len(cls.base_model_prefix) > 0 and hasattr(model, cls.base_model_prefix) and not has_prefix_module:
            model_to_load = getattr(model, cls.base_model_prefix)
            base_model_expected_keys = list(model_to_load.state_dict().keys())
            if any(key in expected_keys_not_prefixed and key not in base_model_expected_keys for key in loaded_keys):
                raise ValueError(
                    "The state dictionary of the model you are trying to load is corrupted. Are you sure it was "
                    "properly saved?"
                )
            if device_map is not None:
                device_map = {k.replace(f"{cls.base_model_prefix}.", ""): v for k, v in device_map.items()}

        def _find_mismatched_keys(
            state_dict,
            model_state_dict,
            loaded_keys,
            add_prefix_to_model,
            remove_prefix_from_model,
            ignore_mismatched_sizes,
        ):
            mismatched_keys = []
            if ignore_mismatched_sizes:
                for checkpoint_key in loaded_keys:
                    # If the checkpoint is sharded, we may not have the key here.
                    if checkpoint_key not in state_dict:
                        continue
                    model_key = checkpoint_key
                    if remove_prefix_from_model:
                        # The model key starts with `prefix` but `checkpoint_key` doesn't so we add it.
                        model_key = f"{prefix}.{checkpoint_key}"
                    elif add_prefix_to_model:
                        # The model key doesn't start with `prefix` but `checkpoint_key` does so we remove it.
                        model_key = ".".join(checkpoint_key.split(".")[1:])

                    if (
                        model_key in model_state_dict
                        and state_dict[checkpoint_key].shape != model_state_dict[model_key].shape
                    ):
                        if (
                            state_dict[checkpoint_key].shape[-1] == 1
                            and state_dict[checkpoint_key].numel() * 2 == model_state_dict[model_key].numel()
                        ):
                            # This skips size mismatches for 4-bit weights. Two 4-bit values share an 8-bit container, causing size differences.
                            # Without matching with module type or paramter type it seems like a practical way to detect valid 4bit weights.
                            pass
                        else:
                            mismatched_keys.append(
                                (checkpoint_key, state_dict[checkpoint_key].shape, model_state_dict[model_key].shape)
                            )
                            del state_dict[checkpoint_key]
            return mismatched_keys

        if resolved_archive_file is not None:
            folder = os.path.sep.join(resolved_archive_file[0].split(os.path.sep)[:-1])
        else:
            folder = None
        if device_map is not None and is_safetensors:
            param_device_map = expand_device_map(device_map, original_loaded_keys, start_prefix)
            str_dtype = str(dtype).replace("torch.", "") if dtype is not None else "float32"
            if sharded_metadata is None:
                archive_file = (
                    resolved_archive_file[0]
                    if isinstance(resolved_archive_file, (list, tuple))
                    else resolved_archive_file
                )
                weight_map = {p: archive_file for p in original_loaded_keys}
            else:
                weight_map = {p: os.path.join(folder, f) for p, f in sharded_metadata["weight_map"].items()}
            offload_index = {
                p[len(start_prefix) :]: {"safetensors_file": f, "weight_name": p, "dtype": str_dtype}
                for p, f in weight_map.items()
                if p.startswith(start_prefix) and param_device_map[p[len(start_prefix) :]] == "disk"
            }
        else:
            offload_index = None

        if state_dict is not None:
            # Whole checkpoint
            mismatched_keys = _find_mismatched_keys(
                state_dict,
                model_state_dict,
                original_loaded_keys,
                add_prefix_to_model,
                remove_prefix_from_model,
                ignore_mismatched_sizes,
            )

            # For GGUF models `state_dict` is never set to None as the state dict is always small
            if gguf_path:
                error_msgs, offload_index, state_dict_index = _load_state_dict_into_meta_model(
                    model_to_load,
                    state_dict,
                    loaded_keys,
                    start_prefix,
                    expected_keys,
                    device_map=device_map,
                    offload_folder=offload_folder,
                    offload_index=offload_index,
                    state_dict_folder=state_dict_folder,
                    state_dict_index=state_dict_index,
                    dtype=dtype,
                    hf_quantizer=hf_quantizer,
                    is_safetensors=is_safetensors,
                    keep_in_fp32_modules=keep_in_fp32_modules,
                    unexpected_keys=unexpected_keys,
                )
            else:
                # Sharded checkpoint or whole but low_cpu_mem_usage==True
                error_msgs = _load_state_dict_into_model(model_to_load, state_dict, start_prefix)

        else:
            # This should always be a list but, just to be sure.
            if not isinstance(resolved_archive_file, list):
                resolved_archive_file = [resolved_archive_file]

            error_msgs = []
            mismatched_keys = []
            if not is_safetensors:
                offload_index = {} if device_map is not None and "disk" in device_map.values() else None
            if offload_state_dict:
                state_dict_folder = tempfile.mkdtemp()
                state_dict_index = {}
            else:
                state_dict_folder = None
                state_dict_index = None

            if is_sharded_safetensors:
                disk_only_shard_files = get_disk_only_shard_files(
                    device_map, sharded_metadata=sharded_metadata, start_prefix=start_prefix
                )
                disk_only_shard_files = [os.path.join(folder, f) for f in disk_only_shard_files]
            else:
                disk_only_shard_files = []

            if len(resolved_archive_file) > 1:
                resolved_archive_file = logging.tqdm(resolved_archive_file, desc="Loading checkpoint shards")
            for shard_file in resolved_archive_file:
                # Skip the load for shards that only contain disk-offloaded weights when using safetensors for the offload.
                if shard_file in disk_only_shard_files:
                    continue
                state_dict = load_state_dict(shard_file, is_quantized=is_quantized)

                # Mistmatched keys contains tuples key/shape1/shape2 of weights in the checkpoint that have a shape not
                # matching the weights in the model.
                mismatched_keys += _find_mismatched_keys(
                    state_dict,
                    model_state_dict,
                    original_loaded_keys,
                    add_prefix_to_model,
                    remove_prefix_from_model,
                    ignore_mismatched_sizes,
                )
                if low_cpu_mem_usage:
                    if is_fsdp_enabled() and not is_local_dist_rank_0() and not is_quantized:
                        for key, param in model_to_load.state_dict().items():
                            if param.device == torch.device("meta"):
                                set_module_tensor_to_device(
                                    model_to_load, key, "cpu", torch.empty(*param.size(), dtype=dtype)
                                )
                    else:
                        new_error_msgs, offload_index, state_dict_index = _load_state_dict_into_meta_model(
                            model_to_load,
                            state_dict,
                            loaded_keys,
                            start_prefix,
                            expected_keys,
                            device_map=device_map,
                            offload_folder=offload_folder,
                            offload_index=offload_index,
                            state_dict_folder=state_dict_folder,
                            state_dict_index=state_dict_index,
                            dtype=dtype,
                            hf_quantizer=hf_quantizer,
                            is_safetensors=is_safetensors,
                            keep_in_fp32_modules=keep_in_fp32_modules,
                            unexpected_keys=unexpected_keys,
                        )
                        error_msgs += new_error_msgs
                else:
                    error_msgs += _load_state_dict_into_model(model_to_load, state_dict, start_prefix)

                # force memory release
                del state_dict
                gc.collect()

            if offload_index is not None and len(offload_index) > 0:
                if model != model_to_load:
                    # We need to add the prefix of the base model
                    prefix = cls.base_model_prefix
                    if not is_safetensors:
                        for weight_name in offload_index:
                            shutil.move(
                                os.path.join(offload_folder, f"{weight_name}.dat"),
                                os.path.join(offload_folder, f"{prefix}.{weight_name}.dat"),
                            )
                    offload_index = {f"{prefix}.{key}": value for key, value in offload_index.items()}
                if not is_safetensors:
                    save_offload_index(offload_index, offload_folder)
                    offload_index = None

            if offload_state_dict:
                # Load back temporarily offloaded state dict
                load_offloaded_weights(model_to_load, state_dict_index, state_dict_folder)
                shutil.rmtree(state_dict_folder)

        if len(error_msgs) > 0:
            error_msg = "\n\t".join(error_msgs)
            if "size mismatch" in error_msg:
                error_msg += (
                    "\n\tYou may consider adding `ignore_mismatched_sizes=True` in the model `from_pretrained` method."
                )
            raise RuntimeError(f"Error(s) in loading state_dict for {model.__class__.__name__}:\n\t{error_msg}")

        if len(unexpected_keys) > 0:
            archs = [] if model.config.architectures is None else model.config.architectures
            warner = logger.warning if model.__class__.__name__ in archs else logger.info
            warner(
                f"Some weights of the model checkpoint at {pretrained_model_name_or_path} were not used when"
                f" initializing {model.__class__.__name__}: {unexpected_keys}\n- This IS expected if you are"
                f" initializing {model.__class__.__name__} from the checkpoint of a model trained on another task or"
                " with another architecture (e.g. initializing a BertForSequenceClassification model from a"
                " BertForPreTraining model).\n- This IS NOT expected if you are initializing"
                f" {model.__class__.__name__} from the checkpoint of a model that you expect to be exactly identical"
                " (initializing a BertForSequenceClassification model from a BertForSequenceClassification model)."
            )
        else:
            logger.info(f"All model checkpoint weights were used when initializing {model.__class__.__name__}.\n")
        if len(missing_keys) > 0:
            logger.warning(
                f"Some weights of {model.__class__.__name__} were not initialized from the model checkpoint at"
                f" {pretrained_model_name_or_path} and are newly initialized: {missing_keys}\nYou should probably"
                " TRAIN this model on a down-stream task to be able to use it for predictions and inference."
            )
        elif len(mismatched_keys) == 0:
            logger.info(
                f"All the weights of {model.__class__.__name__} were initialized from the model checkpoint at"
                f" {pretrained_model_name_or_path}.\nIf your task is similar to the task the model of the checkpoint"
                f" was trained on, you can already use {model.__class__.__name__} for predictions without further"
                " training."
            )
        if len(mismatched_keys) > 0:
            mismatched_warning = "\n".join(
                [
                    f"- {key}: found shape {shape1} in the checkpoint and {shape2} in the model instantiated"
                    for key, shape1, shape2 in mismatched_keys
                ]
            )
            logger.warning(
                f"Some weights of {model.__class__.__name__} were not initialized from the model checkpoint at"
                f" {pretrained_model_name_or_path} and are newly initialized because the shapes did not"
                f" match:\n{mismatched_warning}\nYou should probably TRAIN this model on a down-stream task to be able"
                " to use it for predictions and inference."
            )

        return model, missing_keys, unexpected_keys, mismatched_keys, offload_index, error_msgs

    def retrieve_modules_from_names(self, names, add_prefix=False, remove_prefix=False):
        module_keys = {".".join(key.split(".")[:-1]) for key in names}

        # torch.nn.ParameterList is a special case where two parameter keywords
        # are appended to the module name, *e.g.* bert.special_embeddings.0
        module_keys = module_keys.union(
            {".".join(key.split(".")[:-2]) for key in names if len(key) > 0 and key[-1].isdigit()}
        )

        retrieved_modules = []
        # retrieve all modules that has at least one missing weight name
        for name, module in self.named_modules():
            if remove_prefix:
                _prefix = f"{self.base_model_prefix}."
                name = name[len(_prefix) :] if name.startswith(_prefix) else name
            elif add_prefix:
                name = ".".join([self.base_model_prefix, name]) if len(name) > 0 else self.base_model_prefix

            if name in module_keys:
                retrieved_modules.append(module)

        return retrieved_modules

    @staticmethod
    def _load_pretrained_model_low_mem(
        model, loaded_state_dict_keys, resolved_archive_file, start_prefix="", hf_quantizer=None
    ):
        """
        This is an experimental function that loads the model using ~1.x model size CPU memory

        Before you call it do:

        1. save which state_dict keys are available
        2. drop state_dict before model is created, since the latter takes 1x model size memory

        Here then we continue:

        3. switch to the meta device all params/buffers that are going to be replaced from the loaded state_dict
        4. load state_dict 2nd time
        5. replace the params/buffers from the state_dict

        Currently, it doesn't handle missing_keys, unexpected_keys, mismatched_keys. It can't handle deepspeed. To
        handle bitsandbytes, needs non-empty hf_quantizer argument.
        """

        _move_model_to_meta(model, loaded_state_dict_keys, start_prefix)
        state_dict = load_state_dict(resolved_archive_file)
        expected_keys = loaded_state_dict_keys  # plug for missing expected_keys. TODO: replace with proper keys
        error_msgs = _load_state_dict_into_meta_model(
            model,
            state_dict,
            loaded_state_dict_keys,
            start_prefix,
            expected_keys=expected_keys,
            hf_quantizer=hf_quantizer,
        )
        return error_msgs

    @classmethod
    def register_for_auto_class(cls, auto_class="AutoModel"):
        """
        Register this class with a given auto class. This should only be used for custom models as the ones in the
        library are already mapped with an auto class.

        <Tip warning={true}>

        This API is experimental and may have some slight breaking changes in the next releases.

        </Tip>

        Args:
            auto_class (`str` or `type`, *optional*, defaults to `"AutoModel"`):
                The auto class to register this new model with.
        """
        if not isinstance(auto_class, str):
            auto_class = auto_class.__name__

        import transformers.models.auto as auto_module

        if not hasattr(auto_module, auto_class):
            raise ValueError(f"{auto_class} is not a valid auto class.")

        cls._auto_class = auto_class

    def to_bettertransformer(self) -> "PreTrainedModel":
        """
        Converts the model to use [PyTorch's native attention
        implementation](https://pytorch.org/docs/stable/generated/torch.nn.MultiheadAttention.html), integrated to
        Transformers through [Optimum library](https://huggingface.co/docs/optimum/bettertransformer/overview). Only a
        subset of all Transformers models are supported.

        PyTorch's attention fastpath allows to speed up inference through kernel fusions and the use of [nested
        tensors](https://pytorch.org/docs/stable/nested.html). Detailed benchmarks can be found in [this blog
        post](https://medium.com/pytorch/bettertransformer-out-of-the-box-performance-for-huggingface-transformers-3fbe27d50ab2).

        Returns:
            [`PreTrainedModel`]: The model converted to BetterTransformer.
        """
        if not is_optimum_available():
            raise ImportError("The package `optimum` is required to use Better Transformer.")

        from optimum.version import __version__ as optimum_version

        if version.parse(optimum_version) < version.parse("1.7.0"):
            raise ImportError(
                f"Please install optimum>=1.7.0 to use Better Transformer. The version {optimum_version} was found."
            )

        from optimum.bettertransformer import BetterTransformer

        return BetterTransformer.transform(self)

    def reverse_bettertransformer(self):
        """
        Reverts the transformation from [`~PreTrainedModel.to_bettertransformer`] so that the original modeling is
        used, for example in order to save the model.

        Returns:
            [`PreTrainedModel`]: The model converted back to the original modeling.
        """
        if not is_optimum_available():
            raise ImportError("The package `optimum` is required to use Better Transformer.")

        from optimum.version import __version__ as optimum_version

        if version.parse(optimum_version) < version.parse("1.7.0"):
            raise ImportError(
                f"Please install optimum>=1.7.0 to use Better Transformer. The version {optimum_version} was found."
            )

        from optimum.bettertransformer import BetterTransformer

        return BetterTransformer.reverse(self)

    def warn_if_padding_and_no_attention_mask(self, input_ids, attention_mask):
        """
        Shows a one-time warning if the input_ids appear to contain padding and no attention mask was given.
        """

        # Skip the check during tracing.
        if is_torch_fx_proxy(input_ids) or torch.jit.is_tracing() or is_torchdynamo_compiling():
            return

        if (attention_mask is not None) or (self.config.pad_token_id is None):
            return

        # Check only the first and last input IDs to reduce overhead.
        if self.config.pad_token_id in input_ids[:, [-1, 0]]:
            warn_string = (
                "We strongly recommend passing in an `attention_mask` since your input_ids may be padded. See "
                "https://huggingface.co/docs/transformers/troubleshooting"
                "#incorrect-output-when-padding-tokens-arent-masked."
            )

            # If the pad token is equal to either BOS, EOS, or SEP, we do not know whether the user should use an
            # attention_mask or not. In this case, we should still show a warning because this is a rare case.
            if (
                (self.config.bos_token_id is not None and self.config.bos_token_id == self.config.pad_token_id)
                or (self.config.eos_token_id is not None and self.config.eos_token_id == self.config.pad_token_id)
                or (self.config.sep_token_id is not None and self.config.sep_token_id == self.config.pad_token_id)
            ):
                warn_string += (
                    f"\nYou may ignore this warning if your `pad_token_id` ({self.config.pad_token_id}) is identical "
                    f"to the `bos_token_id` ({self.config.bos_token_id}), `eos_token_id` ({self.config.eos_token_id}), "
                    f"or the `sep_token_id` ({self.config.sep_token_id}), and your input is not padded."
                )

            logger.warning_once(warn_string)

    @property
    def _is_quantized_training_enabled(self):
        warnings.warn(
            "`_is_quantized_training_enabled` is going to be deprecated in transformers 4.39.0. Please use `model.hf_quantizer.is_trainable` instead",
            FutureWarning,
        )

        if not hasattr(self, "hf_quantizer"):
            return False

        return self.hf_quantizer.is_trainable


PreTrainedModel.push_to_hub = copy_func(PreTrainedModel.push_to_hub)
if PreTrainedModel.push_to_hub.__doc__ is not None:
    PreTrainedModel.push_to_hub.__doc__ = PreTrainedModel.push_to_hub.__doc__.format(
        object="model", object_class="AutoModel", object_files="model file"
    )


class PoolerStartLogits(nn.Module):
    """
    Compute SQuAD start logits from sequence hidden states.

    Args:
        config ([`PretrainedConfig`]):
            The config used by the model, will be used to grab the `hidden_size` of the model.
    """

    def __init__(self, config: PretrainedConfig):
        super().__init__()
        self.dense = nn.Linear(config.hidden_size, 1)

    def forward(
        self, hidden_states: torch.FloatTensor, p_mask: Optional[torch.FloatTensor] = None
    ) -> torch.FloatTensor:
        """
        Args:
            hidden_states (`torch.FloatTensor` of shape `(batch_size, seq_len, hidden_size)`):
                The final hidden states of the model.
            p_mask (`torch.FloatTensor` of shape `(batch_size, seq_len)`, *optional*):
                Mask for tokens at invalid position, such as query and special symbols (PAD, SEP, CLS). 1.0 means token
                should be masked.

        Returns:
            `torch.FloatTensor`: The start logits for SQuAD.
        """
        x = self.dense(hidden_states).squeeze(-1)

        if p_mask is not None:
            if get_parameter_dtype(self) == torch.float16:
                x = x * (1 - p_mask) - 65500 * p_mask
            else:
                x = x * (1 - p_mask) - 1e30 * p_mask

        return x


class PoolerEndLogits(nn.Module):
    """
    Compute SQuAD end logits from sequence hidden states.

    Args:
        config ([`PretrainedConfig`]):
            The config used by the model, will be used to grab the `hidden_size` of the model and the `layer_norm_eps`
            to use.
    """

    def __init__(self, config: PretrainedConfig):
        super().__init__()
        self.dense_0 = nn.Linear(config.hidden_size * 2, config.hidden_size)
        self.activation = nn.Tanh()
        self.LayerNorm = nn.LayerNorm(config.hidden_size, eps=config.layer_norm_eps)
        self.dense_1 = nn.Linear(config.hidden_size, 1)

    def forward(
        self,
        hidden_states: torch.FloatTensor,
        start_states: Optional[torch.FloatTensor] = None,
        start_positions: Optional[torch.LongTensor] = None,
        p_mask: Optional[torch.FloatTensor] = None,
    ) -> torch.FloatTensor:
        """
        Args:
            hidden_states (`torch.FloatTensor` of shape `(batch_size, seq_len, hidden_size)`):
                The final hidden states of the model.
            start_states (`torch.FloatTensor` of shape `(batch_size, seq_len, hidden_size)`, *optional*):
                The hidden states of the first tokens for the labeled span.
            start_positions (`torch.LongTensor` of shape `(batch_size,)`, *optional*):
                The position of the first token for the labeled span.
            p_mask (`torch.FloatTensor` of shape `(batch_size, seq_len)`, *optional*):
                Mask for tokens at invalid position, such as query and special symbols (PAD, SEP, CLS). 1.0 means token
                should be masked.

        <Tip>

        One of `start_states` or `start_positions` should be not `None`. If both are set, `start_positions` overrides
        `start_states`.

        </Tip>

        Returns:
            `torch.FloatTensor`: The end logits for SQuAD.
        """
        assert (
            start_states is not None or start_positions is not None
        ), "One of start_states, start_positions should be not None"
        if start_positions is not None:
            slen, hsz = hidden_states.shape[-2:]
            start_positions = start_positions[:, None, None].expand(-1, -1, hsz)  # shape (bsz, 1, hsz)
            start_states = hidden_states.gather(-2, start_positions)  # shape (bsz, 1, hsz)
            start_states = start_states.expand(-1, slen, -1)  # shape (bsz, slen, hsz)

        x = self.dense_0(torch.cat([hidden_states, start_states], dim=-1))
        x = self.activation(x)
        x = self.LayerNorm(x)
        x = self.dense_1(x).squeeze(-1)

        if p_mask is not None:
            if get_parameter_dtype(self) == torch.float16:
                x = x * (1 - p_mask) - 65500 * p_mask
            else:
                x = x * (1 - p_mask) - 1e30 * p_mask

        return x


class PoolerAnswerClass(nn.Module):
    """
    Compute SQuAD 2.0 answer class from classification and start tokens hidden states.

    Args:
        config ([`PretrainedConfig`]):
            The config used by the model, will be used to grab the `hidden_size` of the model.
    """

    def __init__(self, config):
        super().__init__()
        self.dense_0 = nn.Linear(config.hidden_size * 2, config.hidden_size)
        self.activation = nn.Tanh()
        self.dense_1 = nn.Linear(config.hidden_size, 1, bias=False)

    def forward(
        self,
        hidden_states: torch.FloatTensor,
        start_states: Optional[torch.FloatTensor] = None,
        start_positions: Optional[torch.LongTensor] = None,
        cls_index: Optional[torch.LongTensor] = None,
    ) -> torch.FloatTensor:
        """
        Args:
            hidden_states (`torch.FloatTensor` of shape `(batch_size, seq_len, hidden_size)`):
                The final hidden states of the model.
            start_states (`torch.FloatTensor` of shape `(batch_size, seq_len, hidden_size)`, *optional*):
                The hidden states of the first tokens for the labeled span.
            start_positions (`torch.LongTensor` of shape `(batch_size,)`, *optional*):
                The position of the first token for the labeled span.
            cls_index (`torch.LongTensor` of shape `(batch_size,)`, *optional*):
                Position of the CLS token for each sentence in the batch. If `None`, takes the last token.

        <Tip>

        One of `start_states` or `start_positions` should be not `None`. If both are set, `start_positions` overrides
        `start_states`.

        </Tip>

        Returns:
            `torch.FloatTensor`: The SQuAD 2.0 answer class.
        """
        # No dependency on end_feature so that we can obtain one single `cls_logits` for each sample.
        hsz = hidden_states.shape[-1]
        assert (
            start_states is not None or start_positions is not None
        ), "One of start_states, start_positions should be not None"
        if start_positions is not None:
            start_positions = start_positions[:, None, None].expand(-1, -1, hsz)  # shape (bsz, 1, hsz)
            start_states = hidden_states.gather(-2, start_positions).squeeze(-2)  # shape (bsz, hsz)

        if cls_index is not None:
            cls_index = cls_index[:, None, None].expand(-1, -1, hsz)  # shape (bsz, 1, hsz)
            cls_token_state = hidden_states.gather(-2, cls_index).squeeze(-2)  # shape (bsz, hsz)
        else:
            cls_token_state = hidden_states[:, -1, :]  # shape (bsz, hsz)

        x = self.dense_0(torch.cat([start_states, cls_token_state], dim=-1))
        x = self.activation(x)
        x = self.dense_1(x).squeeze(-1)

        return x


@dataclass
class SquadHeadOutput(ModelOutput):
    """
    Base class for outputs of question answering models using a [`~modeling_utils.SQuADHead`].

    Args:
        loss (`torch.FloatTensor` of shape `(1,)`, *optional*, returned if both `start_positions` and `end_positions` are provided):
            Classification loss as the sum of start token, end token (and is_impossible if provided) classification
            losses.
        start_top_log_probs (`torch.FloatTensor` of shape `(batch_size, config.start_n_top)`, *optional*, returned if `start_positions` or `end_positions` is not provided):
            Log probabilities for the top config.start_n_top start token possibilities (beam-search).
        start_top_index (`torch.LongTensor` of shape `(batch_size, config.start_n_top)`, *optional*, returned if `start_positions` or `end_positions` is not provided):
            Indices for the top config.start_n_top start token possibilities (beam-search).
        end_top_log_probs (`torch.FloatTensor` of shape `(batch_size, config.start_n_top * config.end_n_top)`, *optional*, returned if `start_positions` or `end_positions` is not provided):
            Log probabilities for the top `config.start_n_top * config.end_n_top` end token possibilities
            (beam-search).
        end_top_index (`torch.LongTensor` of shape `(batch_size, config.start_n_top * config.end_n_top)`, *optional*, returned if `start_positions` or `end_positions` is not provided):
            Indices for the top `config.start_n_top * config.end_n_top` end token possibilities (beam-search).
        cls_logits (`torch.FloatTensor` of shape `(batch_size,)`, *optional*, returned if `start_positions` or `end_positions` is not provided):
            Log probabilities for the `is_impossible` label of the answers.

    """

    loss: Optional[torch.FloatTensor] = None
    start_top_log_probs: Optional[torch.FloatTensor] = None
    start_top_index: Optional[torch.LongTensor] = None
    end_top_log_probs: Optional[torch.FloatTensor] = None
    end_top_index: Optional[torch.LongTensor] = None
    cls_logits: Optional[torch.FloatTensor] = None


class SQuADHead(nn.Module):
    r"""
    A SQuAD head inspired by XLNet.

    Args:
        config ([`PretrainedConfig`]):
            The config used by the model, will be used to grab the `hidden_size` of the model and the `layer_norm_eps`
            to use.
    """

    def __init__(self, config):
        super().__init__()
        self.start_n_top = config.start_n_top
        self.end_n_top = config.end_n_top

        self.start_logits = PoolerStartLogits(config)
        self.end_logits = PoolerEndLogits(config)
        self.answer_class = PoolerAnswerClass(config)

    @replace_return_docstrings(output_type=SquadHeadOutput, config_class=PretrainedConfig)
    def forward(
        self,
        hidden_states: torch.FloatTensor,
        start_positions: Optional[torch.LongTensor] = None,
        end_positions: Optional[torch.LongTensor] = None,
        cls_index: Optional[torch.LongTensor] = None,
        is_impossible: Optional[torch.LongTensor] = None,
        p_mask: Optional[torch.FloatTensor] = None,
        return_dict: bool = False,
    ) -> Union[SquadHeadOutput, Tuple[torch.FloatTensor]]:
        """
        Args:
            hidden_states (`torch.FloatTensor` of shape `(batch_size, seq_len, hidden_size)`):
                Final hidden states of the model on the sequence tokens.
            start_positions (`torch.LongTensor` of shape `(batch_size,)`, *optional*):
                Positions of the first token for the labeled span.
            end_positions (`torch.LongTensor` of shape `(batch_size,)`, *optional*):
                Positions of the last token for the labeled span.
            cls_index (`torch.LongTensor` of shape `(batch_size,)`, *optional*):
                Position of the CLS token for each sentence in the batch. If `None`, takes the last token.
            is_impossible (`torch.LongTensor` of shape `(batch_size,)`, *optional*):
                Whether the question has a possible answer in the paragraph or not.
            p_mask (`torch.FloatTensor` of shape `(batch_size, seq_len)`, *optional*):
                Mask for tokens at invalid position, such as query and special symbols (PAD, SEP, CLS). 1.0 means token
                should be masked.
            return_dict (`bool`, *optional*, defaults to `False`):
                Whether or not to return a [`~utils.ModelOutput`] instead of a plain tuple.

        Returns:
        """
        start_logits = self.start_logits(hidden_states, p_mask=p_mask)

        if start_positions is not None and end_positions is not None:
            # If we are on multi-GPU, let's remove the dimension added by batch splitting
            for x in (start_positions, end_positions, cls_index, is_impossible):
                if x is not None and x.dim() > 1:
                    x.squeeze_(-1)

            # during training, compute the end logits based on the ground truth of the start position
            end_logits = self.end_logits(hidden_states, start_positions=start_positions, p_mask=p_mask)

            loss_fct = CrossEntropyLoss()
            start_loss = loss_fct(start_logits, start_positions)
            end_loss = loss_fct(end_logits, end_positions)
            total_loss = (start_loss + end_loss) / 2

            if cls_index is not None and is_impossible is not None:
                # Predict answerability from the representation of CLS and START
                cls_logits = self.answer_class(hidden_states, start_positions=start_positions, cls_index=cls_index)
                loss_fct_cls = nn.BCEWithLogitsLoss()
                cls_loss = loss_fct_cls(cls_logits, is_impossible)

                # note(zhiliny): by default multiply the loss by 0.5 so that the scale is comparable to start_loss and end_loss
                total_loss += cls_loss * 0.5

            return SquadHeadOutput(loss=total_loss) if return_dict else (total_loss,)

        else:
            # during inference, compute the end logits based on beam search
            bsz, slen, hsz = hidden_states.size()
            start_log_probs = nn.functional.softmax(start_logits, dim=-1)  # shape (bsz, slen)

            start_top_log_probs, start_top_index = torch.topk(
                start_log_probs, self.start_n_top, dim=-1
            )  # shape (bsz, start_n_top)
            start_top_index_exp = start_top_index.unsqueeze(-1).expand(-1, -1, hsz)  # shape (bsz, start_n_top, hsz)
            start_states = torch.gather(hidden_states, -2, start_top_index_exp)  # shape (bsz, start_n_top, hsz)
            start_states = start_states.unsqueeze(1).expand(-1, slen, -1, -1)  # shape (bsz, slen, start_n_top, hsz)

            hidden_states_expanded = hidden_states.unsqueeze(2).expand_as(
                start_states
            )  # shape (bsz, slen, start_n_top, hsz)
            p_mask = p_mask.unsqueeze(-1) if p_mask is not None else None
            end_logits = self.end_logits(hidden_states_expanded, start_states=start_states, p_mask=p_mask)
            end_log_probs = nn.functional.softmax(end_logits, dim=1)  # shape (bsz, slen, start_n_top)

            end_top_log_probs, end_top_index = torch.topk(
                end_log_probs, self.end_n_top, dim=1
            )  # shape (bsz, end_n_top, start_n_top)
            end_top_log_probs = end_top_log_probs.view(-1, self.start_n_top * self.end_n_top)
            end_top_index = end_top_index.view(-1, self.start_n_top * self.end_n_top)

            start_states = torch.einsum("blh,bl->bh", hidden_states, start_log_probs)
            cls_logits = self.answer_class(hidden_states, start_states=start_states, cls_index=cls_index)

            if not return_dict:
                return (start_top_log_probs, start_top_index, end_top_log_probs, end_top_index, cls_logits)
            else:
                return SquadHeadOutput(
                    start_top_log_probs=start_top_log_probs,
                    start_top_index=start_top_index,
                    end_top_log_probs=end_top_log_probs,
                    end_top_index=end_top_index,
                    cls_logits=cls_logits,
                )


class SequenceSummary(nn.Module):
    r"""
    Compute a single vector summary of a sequence hidden states.

    Args:
        config ([`PretrainedConfig`]):
            The config used by the model. Relevant arguments in the config class of the model are (refer to the actual
            config class of your model for the default values it uses):

            - **summary_type** (`str`) -- The method to use to make this summary. Accepted values are:

                - `"last"` -- Take the last token hidden state (like XLNet)
                - `"first"` -- Take the first token hidden state (like Bert)
                - `"mean"` -- Take the mean of all tokens hidden states
                - `"cls_index"` -- Supply a Tensor of classification token position (GPT/GPT-2)
                - `"attn"` -- Not implemented now, use multi-head attention

            - **summary_use_proj** (`bool`) -- Add a projection after the vector extraction.
            - **summary_proj_to_labels** (`bool`) -- If `True`, the projection outputs to `config.num_labels` classes
              (otherwise to `config.hidden_size`).
            - **summary_activation** (`Optional[str]`) -- Set to `"tanh"` to add a tanh activation to the output,
              another string or `None` will add no activation.
            - **summary_first_dropout** (`float`) -- Optional dropout probability before the projection and activation.
            - **summary_last_dropout** (`float`)-- Optional dropout probability after the projection and activation.
    """

    def __init__(self, config: PretrainedConfig):
        super().__init__()

        self.summary_type = getattr(config, "summary_type", "last")
        if self.summary_type == "attn":
            # We should use a standard multi-head attention module with absolute positional embedding for that.
            # Cf. https://github.com/zihangdai/xlnet/blob/master/modeling.py#L253-L276
            # We can probably just use the multi-head attention module of PyTorch >=1.1.0
            raise NotImplementedError

        self.summary = Identity()
        if hasattr(config, "summary_use_proj") and config.summary_use_proj:
            if hasattr(config, "summary_proj_to_labels") and config.summary_proj_to_labels and config.num_labels > 0:
                num_classes = config.num_labels
            else:
                num_classes = config.hidden_size
            self.summary = nn.Linear(config.hidden_size, num_classes)

        activation_string = getattr(config, "summary_activation", None)
        self.activation: Callable = get_activation(activation_string) if activation_string else Identity()

        self.first_dropout = Identity()
        if hasattr(config, "summary_first_dropout") and config.summary_first_dropout > 0:
            self.first_dropout = nn.Dropout(config.summary_first_dropout)

        self.last_dropout = Identity()
        if hasattr(config, "summary_last_dropout") and config.summary_last_dropout > 0:
            self.last_dropout = nn.Dropout(config.summary_last_dropout)

    def forward(
        self, hidden_states: torch.FloatTensor, cls_index: Optional[torch.LongTensor] = None
    ) -> torch.FloatTensor:
        """
        Compute a single vector summary of a sequence hidden states.

        Args:
            hidden_states (`torch.FloatTensor` of shape `[batch_size, seq_len, hidden_size]`):
                The hidden states of the last layer.
            cls_index (`torch.LongTensor` of shape `[batch_size]` or `[batch_size, ...]` where ... are optional leading dimensions of `hidden_states`, *optional*):
                Used if `summary_type == "cls_index"` and takes the last token of the sequence as classification token.

        Returns:
            `torch.FloatTensor`: The summary of the sequence hidden states.
        """
        if self.summary_type == "last":
            output = hidden_states[:, -1]
        elif self.summary_type == "first":
            output = hidden_states[:, 0]
        elif self.summary_type == "mean":
            output = hidden_states.mean(dim=1)
        elif self.summary_type == "cls_index":
            if cls_index is None:
                cls_index = torch.full_like(
                    hidden_states[..., :1, :],
                    hidden_states.shape[-2] - 1,
                    dtype=torch.long,
                )
            else:
                cls_index = cls_index.unsqueeze(-1).unsqueeze(-1)
                cls_index = cls_index.expand((-1,) * (cls_index.dim() - 1) + (hidden_states.size(-1),))
            # shape of cls_index: (bsz, XX, 1, hidden_size) where XX are optional leading dim of hidden_states
            output = hidden_states.gather(-2, cls_index).squeeze(-2)  # shape (bsz, XX, hidden_size)
        elif self.summary_type == "attn":
            raise NotImplementedError

        output = self.first_dropout(output)
        output = self.summary(output)
        output = self.activation(output)
        output = self.last_dropout(output)

        return output


def unwrap_model(model: nn.Module, recursive: bool = False) -> nn.Module:
    """
    Recursively unwraps a model from potential containers (as used in distributed training).

    Args:
        model (`torch.nn.Module`): The model to unwrap.
        recursive (`bool`, *optional*, defaults to `False`):
            Whether to recursively extract all cases of `module.module` from `model` as well as unwrap child sublayers
            recursively, not just the top-level distributed containers.
    """
    # Use accelerate implementation if available (should always be the case when using torch)
    # This is for pytorch, as we also have to handle things like dynamo
    if is_accelerate_available():
        kwargs = {}
        if recursive:
            if not is_accelerate_available("0.29.0"):
                raise RuntimeError(
                    "Setting `recursive=True` to `unwrap_model` requires `accelerate` v0.29.0. Please upgrade your version of accelerate"
                )
            else:
                kwargs["recursive"] = recursive
        return extract_model_from_parallel(model, **kwargs)
    else:
        # since there could be multiple levels of wrapping, unwrap recursively
        if hasattr(model, "module"):
            return unwrap_model(model.module)
        else:
            return model


def expand_device_map(device_map, param_names, start_prefix):
    """
    Expand a device map to return the correspondance parameter name to device.
    """
    new_device_map = {}
    param_names = [p[len(start_prefix) :] for p in param_names if p.startswith(start_prefix)]
    for module, device in device_map.items():
        new_device_map.update(
            {p: device for p in param_names if p == module or p.startswith(f"{module}.") or module == ""}
        )
    return new_device_map


def get_disk_only_shard_files(device_map, sharded_metadata, start_prefix):
    """
    Returns the list of shard files containing only weights offloaded to disk.
    """

    weight_map = {
        p[len(start_prefix) :]: v for p, v in sharded_metadata["weight_map"].items() if p.startswith(start_prefix)
    }
    files_content = collections.defaultdict(list)
    for weight_name, filename in weight_map.items():
        while len(weight_name) > 0 and weight_name not in device_map:
            weight_name = ".".join(weight_name.split(".")[:-1])
        files_content[filename].append(device_map[weight_name])

    return [fname for fname, devices in files_content.items() if set(devices) == {"disk"}]<|MERGE_RESOLUTION|>--- conflicted
+++ resolved
@@ -3435,63 +3435,6 @@
                                 "cache_dir": cache_dir,
                                 "local_files_only": local_files_only,
                             }
-<<<<<<< HEAD
-                            cached_file_kwargs = {
-                                "cache_dir": cache_dir,
-                                "force_download": force_download,
-                                "resume_download": resume_download,
-                                "local_files_only": local_files_only,
-                                "user_agent": user_agent,
-                                "subfolder": subfolder,
-                                "_raise_exceptions_for_gated_repo": False,
-                                "_raise_exceptions_for_missing_entries": False,
-                                "_commit_hash": commit_hash,
-                                **has_file_kwargs,
-                            }
-                            if not has_file(pretrained_model_name_or_path, safe_weights_name, **has_file_kwargs):
-                                Thread(
-                                    target=auto_conversion,
-                                    args=(pretrained_model_name_or_path,),
-                                    kwargs={"ignore_errors_during_conversion": True, **cached_file_kwargs},
-                                    name="Thread-autoconversion",
-                                ).start()
-                    else:
-                        # Otherwise, no PyTorch file was found, maybe there is a TF or Flax model file.
-                        # We try those to give a helpful error message.
-                        has_file_kwargs = {
-                            "revision": revision,
-                            "proxies": proxies,
-                            "token": token,
-                            "cache_dir": cache_dir,
-                            "local_files_only": local_files_only,
-                        }
-                        if has_file(pretrained_model_name_or_path, TF2_WEIGHTS_NAME, **has_file_kwargs):
-                            raise EnvironmentError(
-                                f"{pretrained_model_name_or_path} does not appear to have a file named"
-                                f" {_add_variant(WEIGHTS_NAME, variant)} but there is a file for TensorFlow weights."
-                                " Use `from_tf=True` to load this model from those weights."
-                            )
-                        elif has_file(pretrained_model_name_or_path, FLAX_WEIGHTS_NAME, **has_file_kwargs):
-                            raise EnvironmentError(
-                                f"{pretrained_model_name_or_path} does not appear to have a file named"
-                                f" {_add_variant(WEIGHTS_NAME, variant)} but there is a file for Flax weights. Use"
-                                " `from_flax=True` to load this model from those weights."
-                            )
-                        elif variant is not None and has_file(
-                            pretrained_model_name_or_path, WEIGHTS_NAME, **has_file_kwargs
-                        ):
-                            raise EnvironmentError(
-                                f"{pretrained_model_name_or_path} does not appear to have a file named"
-                                f" {_add_variant(WEIGHTS_NAME, variant)} but there is a file without the variant"
-                                f" {variant}. Use `variant=None` to load this model from those weights."
-                            )
-                        else:
-                            raise EnvironmentError(
-                                f"{pretrained_model_name_or_path} does not appear to have a file named"
-                                f" {_add_variant(WEIGHTS_NAME, variant)}, {_add_variant(SAFE_WEIGHTS_NAME, variant)},"
-                                f" {TF2_WEIGHTS_NAME}, {TF_WEIGHTS_NAME} or {FLAX_WEIGHTS_NAME}."
-                            )
-=======
                             if has_file(pretrained_model_name_or_path, TF2_WEIGHTS_NAME, **has_file_kwargs):
                                 raise EnvironmentError(
                                     f"{pretrained_model_name_or_path} does not appear to have a file named"
@@ -3518,7 +3461,7 @@
                                     f" {_add_variant(WEIGHTS_NAME, variant)}, {_add_variant(SAFE_WEIGHTS_NAME, variant)},"
                                     f" {TF2_WEIGHTS_NAME}, {TF_WEIGHTS_NAME} or {FLAX_WEIGHTS_NAME}."
                                 )
->>>>>>> 7f08817b
+
                 except EnvironmentError:
                     # Raise any environment error raise by `cached_file`. It will have a helpful error message adapted
                     # to the original exception.
