--- conflicted
+++ resolved
@@ -837,7 +837,6 @@
         tokens = self.tokenizer.tokenize("No <s> ▁He")
         self.assertEqual(tokens, ["▁No", "<s>", "▁He"])  # spaces are eaten by rstrip / lstrip
 
-<<<<<<< HEAD
     @require_read_token
     def test_bos_eos_tokens(self):
         new_eos_token = "<new_eos>"
@@ -857,7 +856,6 @@
         tokenizer_pretrained_fast.add_special_tokens({"eos_token": new_eos_token})  # update new eos token
         tokens = tokenizer_pretrained_fast.tokenize("hello", add_special_tokens=True)
         self.assertEqual(tokens[-1], new_eos_token)
-=======
 
 @require_tiktoken
 @require_read_token
@@ -919,5 +917,4 @@
             add_eos_token=True,
         )
         tokens = tiktoken_tokenizer.encode(test_text, add_special_tokens=True)
-        self.assertEqual(tokens, test_tokens)
->>>>>>> 65bb2844
+        self.assertEqual(tokens, test_tokens)