--- conflicted
+++ resolved
@@ -837,11 +837,7 @@
                 # keep the params on CPU if we don't want to initialize
                 state = jax.tree_util.tree_map(lambda x: jax.device_put(x, jax.devices("cpu")[0]), state)
 
-<<<<<<< HEAD
-        if "params" in state and "batch_stats" in state:  # if flax model contains batch norm layers
-=======
         if "batch_stats" in state:  # if flax model contains batch norm layers
->>>>>>> f7ca656f
             # if model is base model only use model_prefix key
             if (
                 cls.base_model_prefix not in dict(model.params_shape_tree["params"])
@@ -849,7 +845,6 @@
             ):
                 state["params"] = state["params"][cls.base_model_prefix]
                 state["batch_stats"] = state["batch_stats"][cls.base_model_prefix]
-<<<<<<< HEAD
 
             # if model is head model and we are loading weights from base model
             # we initialize new params dict with base_model_prefix
@@ -869,27 +864,6 @@
 
             # if model is head model and we are loading weights from base model
             # we initialize new params dict with base_model_prefix
-=======
-
-            # if model is head model and we are loading weights from base model
-            # we initialize new params dict with base_model_prefix
-            if (
-                cls.base_model_prefix in dict(model.params_shape_tree["params"])
-                and cls.base_model_prefix not in state["params"]
-            ):
-                state = {
-                    "params": {cls.base_model_prefix: state["params"]},
-                    "batch_stats": {cls.base_model_prefix: state["batch_stats"]},
-                }
-
-        else:
-            # if model is base model only use model_prefix key
-            if cls.base_model_prefix not in dict(model.params_shape_tree) and cls.base_model_prefix in state:
-                state = state[cls.base_model_prefix]
-
-            # if model is head model and we are loading weights from base model
-            # we initialize new params dict with base_model_prefix
->>>>>>> f7ca656f
             if cls.base_model_prefix in dict(model.params_shape_tree) and cls.base_model_prefix not in state:
                 state = {cls.base_model_prefix: state}
 
@@ -902,15 +876,9 @@
         unexpected_keys = set(state.keys()) - model.required_params
 
         # Disabling warning when porting pytorch weights to flax, flax does not uses num_batches_tracked
-<<<<<<< HEAD
-        # for unexpected_key in unexpected_keys.copy():
-        #     if "num_batches_tracked" in unexpected_key[-1]:
-        #         unexpected_keys.remove(unexpected_key)
-=======
         for unexpected_key in unexpected_keys.copy():
             if "num_batches_tracked" in unexpected_key[-1]:
                 unexpected_keys.remove(unexpected_key)
->>>>>>> f7ca656f
 
         if missing_keys and not _do_init:
             logger.warning(
