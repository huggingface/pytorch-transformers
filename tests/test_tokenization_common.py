--- conflicted
+++ resolved
@@ -3168,7 +3168,6 @@
         self.assertEqual("this is the first sentence", decoded_input.lower())
 
         # Test with a special tokens map
-<<<<<<< HEAD
         special_tokens_list = [
             "bos_token",
             "eos_token",
@@ -3205,16 +3204,6 @@
 
         for spe_token in tokenizer.additional_special_tokens:
             self.assertEqual(special_tokens_map[spe_token] in new_tokenizer.additional_special_tokens)
-=======
-        class_signature = inspect.signature(tokenizer.__class__)
-        if "cls_token" in class_signature.parameters:
-            new_tokenizer = tokenizer.train_new_from_iterator(
-                SMALL_TRAINING_CORPUS, 100, special_tokens_map={tokenizer.cls_token: "<cls>"}
-            )
-            cls_id = new_tokenizer.get_vocab()["<cls>"]
-            self.assertEqual(new_tokenizer.cls_token, "<cls>")
-            self.assertEqual(new_tokenizer.cls_token_id, cls_id)
->>>>>>> e382bd53
 
 
 @is_staging_test
