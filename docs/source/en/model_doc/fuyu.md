--- conflicted
+++ resolved
@@ -57,19 +57,9 @@
 Then, model can be loaded via:
 
 ```py 
-<<<<<<< HEAD
 from transformers import FuyuConfig, FuyuForCausalLM
-
-
 model_config = FuyuConfig()
 model = FuyuForCausalLM(model_config).from_pretrained('/output/path')
-=======
-from transformers import FuyuModel
-
-model = FuyuModel.from_pretrained('adept-hf-collab/fuyu-8b')
->>>>>>> 6cc4e916
-
-
 ```
 
 Inputs need to be passed through a specific Processor to have the correct formats.
