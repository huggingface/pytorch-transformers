--- conflicted
+++ resolved
@@ -5,21 +5,13 @@
 from pathlib import Path
 from unittest.mock import patch
 
-<<<<<<< HEAD
 from torch.utils.data import DataLoader
-=======
-from .evaluate_cnn import run_generate
->>>>>>> b0ad0695
 
 from transformers import BartTokenizer
 
-<<<<<<< HEAD
-from .evaluate_cnn import _run_generate
+from .evaluate_cnn import run_generate
 from .utils import SummarizationDataset
 
-=======
-articles = [" New York (CNN)When Liana Barrientos was 23 years old, she got married in Westchester County."]
->>>>>>> b0ad0695
 
 logging.basicConfig(level=logging.DEBUG)
 
@@ -36,15 +28,13 @@
         stream_handler = logging.StreamHandler(sys.stdout)
         logger.addHandler(stream_handler)
         tmp = Path(tempfile.gettempdir()) / "utest_generations_bart_sum.hypo"
-<<<<<<< HEAD
-        output_file_name = "output_bart_sum.txt"
+        output_file_name = Path(tempfile.gettempdir()) / "utest_output_bart_sum.hypo"
         articles = [" New York (CNN)When Liana Barrientos was 23 years old, she got married in Westchester County."]
         _dump_articles(tmp, articles)
-        testargs = ["evaluate_cnn.py", str(tmp), output_file_name]
+        testargs = ["evaluate_cnn.py", str(tmp), str(output_file_name), "sshleifer/bart-tiny-random"]
         with patch.object(sys, "argv", testargs):
-            _run_generate()
+            run_generate()
             self.assertTrue(Path(output_file_name).exists())
-            os.remove(Path(output_file_name))
 
     def test_bart_summarization_dataset(self):
         tmp_dir = Path(tempfile.gettempdir())
@@ -68,16 +58,4 @@
 
             # show that targets were truncated
             self.assertEqual(batch["target_ids"].shape[1], trunc_target)  # Truncated
-            self.assertGreater(max_len_target, trunc_target)  # Truncated
-=======
-        with tmp.open("w") as f:
-            f.write("\n".join(articles))
-
-        output_file_name = Path(tempfile.gettempdir()) / "utest_output_bart_sum.hypo"
-
-        testargs = ["evaluate_cnn.py", str(tmp), str(output_file_name), "sshleifer/bart-tiny-random"]
-
-        with patch.object(sys, "argv", testargs):
-            run_generate()
-            self.assertTrue(Path(output_file_name).exists())
->>>>>>> b0ad0695
+            self.assertGreater(max_len_target, trunc_target)  # Truncated