# coding=utf-8
# Copyright 2022 EleutherAI and the HuggingFace Inc. team. All rights reserved.
#
# This code is based on EleutherAI's GPT-NeoX library and the GPT-NeoX
# and OPT implementations in this library. It has been modified from its
# original forms to accommodate minor architectural differences compared
# to GPT-NeoX and OPT used by the Meta AI team that trained the model.
#
# Licensed under the Apache License, Version 2.0 (the "License");
# you may not use this file except in compliance with the License.
# You may obtain a copy of the License at
#
#     http://www.apache.org/licenses/LICENSE-2.0
#
# Unless required by applicable law or agreed to in writing, software
# distributed under the License is distributed on an "AS IS" BASIS,
# WITHOUT WARRANTIES OR CONDITIONS OF ANY KIND, either express or implied.
# See the License for the specific language governing permissions and
# limitations under the License.
""" PyTorch Idefics model."""
from dataclasses import dataclass
from typing import List, Optional, Tuple, Union

import torch
import torch.nn.functional as F
import torch.utils.checkpoint
from torch import nn
from torch.nn import CrossEntropyLoss

from ... import PreTrainedModel
from ...activations import ACT2FN
from ...modeling_outputs import ModelOutput
from ...modeling_utils import PretrainedConfig
from ...pytorch_utils import ALL_LAYERNORM_LAYERS
from ...utils import (
    add_start_docstrings,
    add_start_docstrings_to_model_forward,
    logging,
    replace_return_docstrings,
)
from .configuration_idefics import IdeficsConfig
from .perceiver import IdeficsPerceiverResampler
from .vision import IdeficsVisionTransformer


logger = logging.get_logger(__name__)

_CONFIG_FOR_DOC = "IdeficsConfig"

IDEFICS_PRETRAINED_MODEL_ARCHIVE_LIST = [
    "HuggingFaceM4/idefics-9b",
    "HuggingFaceM4/idefics-80b",
    # See all Idefics models at https://huggingface.co/models?filter=idefics
]


@dataclass
class IdeficsBaseModelOutputWithPast(ModelOutput):
    """
    Base class for Idefics model's outputs that may also contain a past key/values (to speed up sequential decoding).

    Args:
        last_hidden_state (`torch.FloatTensor` of shape `(batch_size, sequence_length, hidden_size)`):
            Sequence of hidden-states at the output of the last layer of the model.

            If `past_key_values` is used only the last hidden-state of the sequences of shape `(batch_size, 1,
            hidden_size)` is output.
        past_key_values (`tuple(tuple(torch.FloatTensor))`, *optional*, returned when `use_cache=True` is passed or when `config.use_cache=True`):
            Tuple of `tuple(torch.FloatTensor)` of length `config.n_layers`, with each tuple having 2 tensors of shape
            `(batch_size, num_heads, sequence_length, embed_size_per_head)`) and optionally if
            `config.is_encoder_decoder=True` 2 additional tensors of shape `(batch_size, num_heads,
            encoder_sequence_length, embed_size_per_head)`.

            Contains pre-computed hidden-states (key and values in the self-attention blocks and optionally if
            `config.is_encoder_decoder=True` in the cross-attention blocks) that can be used (see `past_key_values`
            input) to speed up sequential decoding.
        hidden_states (`tuple(torch.FloatTensor)`, *optional*, returned when `output_hidden_states=True` is passed or when `config.output_hidden_states=True`):
            Tuple of `torch.FloatTensor` (one for the output of the embeddings, if the model has an embedding layer, +
            one for the output of each layer) of shape `(batch_size, sequence_length, hidden_size)`.

            Hidden-states of the model at the output of each layer plus the optional initial embedding outputs.
        attentions (`tuple(torch.FloatTensor)`, *optional*, returned when `output_attentions=True` is passed or when `config.output_attentions=True`):
            Tuple of `torch.FloatTensor` (one for each layer) of shape `(batch_size, num_heads, sequence_length,
            sequence_length)`.

            Attentions weights after the attention softmax, used to compute the weighted average in the self-attention
            heads.
        image_hidden_states (`tuple(torch.FloatTensor)`, *optional*):
            Tuple of `torch.FloatTensor` (one for the output of the image embeddings, `(batch_size, num_images,
            sequence_length, hidden_size)`.

            image_hidden_states of the model produced by the vision encoder, and optionally by the perceiver
    """

    last_hidden_state: torch.FloatTensor = None
    past_key_values: Optional[Tuple[Tuple[torch.FloatTensor]]] = None
    hidden_states: Optional[Tuple[torch.FloatTensor]] = None
    attentions: Optional[Tuple[torch.FloatTensor]] = None
    image_hidden_states: Optional[Tuple[torch.FloatTensor]] = None


@dataclass
class IdeficsCausalLMOutputWithPast(ModelOutput):
    """
    Base class for Idefics causal language model (or autoregressive) outputs.

    Args:
        loss (`torch.FloatTensor` of shape `(1,)`, *optional*, returned when `labels` is provided):
            Language modeling loss (for next-token prediction).
        logits (`torch.FloatTensor` of shape `(batch_size, sequence_length, config.vocab_size)`):
            Prediction scores of the language modeling head (scores for each vocabulary token before SoftMax).
        past_key_values (`tuple(tuple(torch.FloatTensor))`, *optional*, returned when `use_cache=True` is passed or when `config.use_cache=True`):
            Tuple of `tuple(torch.FloatTensor)` of length `config.n_layers`, with each tuple having 2 tensors of shape
            `(batch_size, num_heads, sequence_length, embed_size_per_head)`)

            Contains pre-computed hidden-states (key and values in the self-attention blocks) that can be used (see
            `past_key_values` input) to speed up sequential decoding.
        hidden_states (`tuple(torch.FloatTensor)`, *optional*, returned when `output_hidden_states=True` is passed or when `config.output_hidden_states=True`):
            Tuple of `torch.FloatTensor` (one for the output of the embeddings, if the model has an embedding layer, +
            one for the output of each layer) of shape `(batch_size, sequence_length, hidden_size)`.

            Hidden-states of the model at the output of each layer plus the optional initial embedding outputs.
        attentions (`tuple(torch.FloatTensor)`, *optional*, returned when `output_attentions=True` is passed or when `config.output_attentions=True`):
            Tuple of `torch.FloatTensor` (one for each layer) of shape `(batch_size, num_heads, sequence_length,
            sequence_length)`.

            Attentions weights after the attention softmax, used to compute the weighted average in the self-attention
            heads.
        image_hidden_states (`tuple(torch.FloatTensor)`, *optional*):
            Tuple of `torch.FloatTensor` (one for the output of the image embeddings, `(batch_size, num_images,
            sequence_length, hidden_size)`.

            image_hidden_states of the model produced by the vision encoder, and optionally by the perceiver
    """

    loss: Optional[torch.FloatTensor] = None
    logits: torch.FloatTensor = None
    past_key_values: Optional[List[torch.FloatTensor]] = None
    hidden_states: Optional[Tuple[torch.FloatTensor]] = None
    attentions: Optional[Tuple[torch.FloatTensor]] = None
    image_hidden_states: Optional[Tuple[torch.FloatTensor]] = None


def expand_inputs_for_generation(
    input_ids,
    expand_size=1,
    is_encoder_decoder=False,
    attention_mask=None,
    encoder_outputs=None,
    **model_kwargs,
):
    expanded_return_idx = (
        torch.arange(input_ids.shape[0]).view(-1, 1).repeat(1, expand_size).view(-1).to(input_ids.device)
    )
    input_ids = input_ids.index_select(0, expanded_return_idx)
    model_kwargs["pixel_values"] = model_kwargs.get("pixel_values", None)
    model_kwargs["image_encoder_embeddings"] = model_kwargs.get("image_encoder_embeddings", None)
    model_kwargs["perceiver_embeddings"] = model_kwargs.get("perceiver_embeddings", None)
    model_kwargs["image_attention_mask"] = model_kwargs.get("image_attention_mask", None)

    if "token_type_ids" in model_kwargs:
        token_type_ids = model_kwargs["token_type_ids"]
        model_kwargs["token_type_ids"] = token_type_ids.index_select(0, expanded_return_idx)

    if attention_mask is not None:
        model_kwargs["attention_mask"] = attention_mask.index_select(0, expanded_return_idx)

    if model_kwargs["image_attention_mask"] is not None:
        model_kwargs["image_attention_mask"] = model_kwargs["image_attention_mask"].index_select(
            0, expanded_return_idx
        )

    if model_kwargs["pixel_values"] is not None:
        model_kwargs["pixel_values"] = model_kwargs["pixel_values"].index_select(0, expanded_return_idx)

    elif model_kwargs["image_encoder_embeddings"] is not None:
        model_kwargs["image_encoder_embeddings"] = model_kwargs["image_encoder_embeddings"].index_select(
            0, expanded_return_idx
        )

    elif model_kwargs["perceiver_embeddings"] is not None:
        model_kwargs["perceiver_embeddings"] = model_kwargs["perceiver_embeddings"].index_select(
            0, expanded_return_idx
        )

    return input_ids, model_kwargs


def update_model_kwargs_for_generation(outputs, model_kwargs):
    # must have this key set to at least None
    if "past_key_values" in outputs:
        model_kwargs["past_key_values"] = outputs.past_key_values
    else:
        model_kwargs["past_key_values"] = None

    # update token_type_ids with last value
    if "token_type_ids" in model_kwargs:
        token_type_ids = model_kwargs["token_type_ids"]
        model_kwargs["token_type_ids"] = torch.cat([token_type_ids, token_type_ids[:, -1].unsqueeze(-1)], dim=-1)

    # update attention masks
    if "attention_mask" in model_kwargs:
        attention_mask = model_kwargs["attention_mask"]
        model_kwargs["attention_mask"] = torch.cat(
            [attention_mask, attention_mask.new_ones((attention_mask.shape[0], 1))], dim=-1
        )
    if "image_attention_mask" in model_kwargs:
        image_attention_mask = model_kwargs["image_attention_mask"]
        last_mask = image_attention_mask[:, -1, :].unsqueeze(1)
        model_kwargs["image_attention_mask"] = last_mask

    # Get the precomputed image_hidden_states
    model_kwargs["image_hidden_states"] = outputs.image_hidden_states

    return model_kwargs


def prepare_inputs_for_generation(input_ids, past_key_values=None, **kwargs):
    token_type_ids = kwargs.get("token_type_ids", None)
    # only last token for inputs_ids if past is defined in kwargs
    if past_key_values:
        input_ids = input_ids[:, -1].unsqueeze(-1)
        if token_type_ids is not None:
            token_type_ids = token_type_ids[:, -1].unsqueeze(-1)

    attention_mask = kwargs.get("attention_mask", None)
    position_ids = kwargs.get("position_ids", None)

    if attention_mask is not None and position_ids is None:
        # create position_ids on the fly for batch generation
        position_ids = attention_mask.long().cumsum(-1) - 1
        position_ids.masked_fill_(attention_mask == 0, 1)
        if past_key_values:
            position_ids = position_ids[:, -1].unsqueeze(-1)

    pixel_values = kwargs.get("pixel_values", None)
    image_encoder_embeddings = kwargs.get("image_encoder_embeddings", None)
    perceiver_embeddings = kwargs.get("perceiver_embeddings", None)
    image_attention_mask = kwargs.get("image_attention_mask", None)
    interpolate_pos_encoding = kwargs.get("interpolate_pos_encoding", False)

    return {
        "input_ids": input_ids,
        "past_key_values": past_key_values,
        "use_cache": kwargs.get("use_cache"),
        "position_ids": position_ids,
        "attention_mask": attention_mask,
        "token_type_ids": token_type_ids,
        "pixel_values": pixel_values,
        "image_encoder_embeddings": image_encoder_embeddings,
        "perceiver_embeddings": perceiver_embeddings,
        "image_attention_mask": image_attention_mask,
        "interpolate_pos_encoding": interpolate_pos_encoding,
    }


def freeze_model(model, module_exceptions=[]):
    mapping = {
        "LayerNorm": nn.LayerNorm,
        "Linear": nn.Linear,
        "Embedding": nn.Embedding,
    }
    module_exceptions_mapped = [mapping[m] for m in module_exceptions]
    for module in model.modules():
        if module_exceptions and any(isinstance(module, t) for t in module_exceptions_mapped):
            module.requires_grad_(True)  # Explicitely setting it to true to avoid any mistakes
        else:
            module.requires_grad_(False)
    return model


class IdeficsDecoupledEmbedding(nn.Embedding):
    # Derived from https://pytorch.org/docs/stable/_modules/torch/nn/modules/sparse.html#Embedding
    """
    Implements a decoupling of parameters to allow freezing (or not) a subset of the embeddings. In practise, the
    regular `weight` can be trained or frozen (i.e. `partially_freeze=True`), and if `num_additional_embeddings` > 0,
    then it will create `num_additional_embeddings` additional parameters that are always trained. If
    `num_additional_embeddings=0`, then the module defaults back to the regular behavior of `nn.Embedding`.
    """

    def __init__(
        self,
        num_embeddings,
        num_additional_embeddings,
        embedding_dim,
        partially_freeze: Optional[bool] = False,
        device=None,
        dtype=None,
        padding_idx=None,
        **kwargs,
    ) -> None:
        """
        Args:
            num_embeddings (`int`):
                Size of the dictionary of embeddings
            num_additional_embeddings (`int`):
                Number of additional embeddings. Only useful when you `partially_freeze=True`.
            embedding_dim (`int`):
                The size of each embedding vector
            partially_freeze: (`bool`, *optional*, defaults to `False`):
                If `True`, the regular `weight` will be frozen. `additional_weight` is never frozen.
            padding_idx (`int`, *optional*):
                The padding index (needs to be less than num_embeddings)

        Note: there are a lot of other parameters to initialize a standard `nn.Embedding` such as `padding_idx`,
        `max_norm` or `norm_type`. We are not supporting these.
        """
        if padding_idx is not None and padding_idx > num_embeddings:
            raise ValueError(f"padding_idx must be within num_embeddings. Got {padding_idx} and {num_embeddings}")
        super().__init__(
            num_embeddings=num_embeddings,
            embedding_dim=embedding_dim,
            device=device,
            dtype=dtype,
            padding_idx=padding_idx,
            **kwargs,
        )
        self.num_embeddings = num_embeddings
        self.padding_idx = padding_idx
        self.num_additional_embeddings = num_additional_embeddings
        self.partially_freeze = partially_freeze

        if partially_freeze:
            self.weight.requires_grad_(False)

        if self.num_additional_embeddings > 0:
            self.additional_embedding = nn.Embedding(
                num_embeddings=self.num_additional_embeddings,
                embedding_dim=embedding_dim,
                device=device,
                dtype=dtype,
            )

    def forward(self, input_ids):
        """
        we have 2 embeddings, with different indices - one pretrained self.weight and another
        self.additional_embedding.weight that is being trained.

        in order to make a lookup of the input ids, we:
        1. find out the indices of the entries belonging to the 2nd embedding
        2. extract those values while subtracting the size of the first embedding (num_embeddings), since the 2nd
           embedding starts from 0 and not num_embeddings
        3. perform the 2nd embedding lookup
        4. now we handle the 1st embedding, we overwrite indices belonging to the 2nd embedding with a padding index
        5. perform the 1st embedding lookup
        6. now we overwrite the values in the 1st embedding lookup with the values of the 2nd embedding lookup

        note: for the 1st embedding lookup we could have looked up only the low indices and not do the padding, but
        then we have to create a new tensor and populate it with 2 tensors that are spread out across various indices -
        i.e. not a simple concat - I haven't benchmarked the complex case if it's any faster, given that seqlens are
        usually relatively short it's probably not faster or if faster not by much - but might be a good idea to
        measure.

        """
        if self.num_additional_embeddings == 0:
            return F.embedding(input_ids, self.weight)

        # Clone so that we don't modify the original input_ids later on
        input_ids = input_ids.clone()
        additional_vocab_indices = torch.where(input_ids >= self.num_embeddings)
        input_ids_additional_vocab = input_ids[additional_vocab_indices]
        additional_embeddings = self.additional_embedding(input_ids_additional_vocab - self.num_embeddings)

        # for successful lookup replace input_ids with 0, the results of these will be discarded anyway
        input_ids[additional_vocab_indices] = 0
        full_vector = F.embedding(input_ids, self.weight)

        # overwrite the records with high indices
        full_vector[additional_vocab_indices] = additional_embeddings

        return full_vector

    def extra_repr(self) -> str:
        return "num_embeddings={}, num_additional_embeddings={}, embedding_dim={}, partially_freeze={}".format(
            self.num_embeddings,
            self.num_additional_embeddings,
            self.embedding_dim,
            self.partially_freeze,
        )


class IdeficsDecoupledLinear(nn.Linear):
    # Derived from https://pytorch.org/docs/stable/_modules/torch/nn/modules/linear.html#Linear
    """
    Implements a decoupling of parameters to allow freezing (or not) a subset of the parameters. In practise, the
    regular `weight` can be trained or frozen (i.e. `partially_freeze=True`), and if `out_additional_features` > 0,
    then it will create `out_additional_features * in_features` additional parameters that are always trained. If
    `out_additional_features=0`, then the module defaults back to the regular behavior of `nn.Linear`.
    """

    def __init__(
        self,
        in_features: int,
        out_features: int,
        out_additional_features: int = 0,
        bias: bool = True,
        partially_freeze: bool = True,
        device=None,
        dtype=None,
    ) -> None:
        """
        out_additional_features: int. Number of additional trainable dimensions. Only makes sense when
        `partially_freeze=True`. partially_freeze: bool. If True, the regular `weight` will be frozen and extra
        parameters (if any) will be trainable. If False, default to the regular behavior of nn.Linear.
        """
        super().__init__(in_features, out_features, bias, device, dtype)
        self.out_additional_features = out_additional_features
        self.partially_freeze = partially_freeze

        self.in_features = in_features
        self.out_features = out_features

        if partially_freeze:
            self.weight.requires_grad_(False)
            if bias:
                self.bias.requires_grad_(False)

        if out_additional_features > 0:
            self.additional_fc = nn.Linear(
                in_features=in_features,
                out_features=out_additional_features,
                bias=bias,
                device=device,
                dtype=dtype,
            )

    def forward(self, input: torch.Tensor) -> torch.Tensor:
        output = F.linear(input, self.weight, self.bias)

        if self.out_additional_features > 0:
            additional_features = self.additional_fc(input)
            output = torch.cat((output, additional_features), -1)

        return output

    def extra_repr(self) -> str:
        """Overwriting `nn.Linear.extra_repr` to include new parameters."""
        return "in_features={}, out_features={}, out_additional_features={}, bias={}, partially_freeze={}".format(
            self.in_features,
            self.out_features,
            self.out_additional_features,
            self.bias is not None,
            self.partially_freeze,
        )


# Copied from transformers.models.bart.modeling_bart._make_causal_mask
def _make_causal_mask(
    input_ids_shape: torch.Size, dtype: torch.dtype, device: torch.device, past_key_values_length: int = 0
):
    """
    Make causal mask used for bi-directional self-attention.
    """
    bsz, tgt_len = input_ids_shape
    mask = torch.full((tgt_len, tgt_len), torch.finfo(dtype).min, device=device)
    mask_cond = torch.arange(mask.size(-1), device=device)
    mask.masked_fill_(mask_cond < (mask_cond + 1).view(mask.size(-1), 1), 0)
    mask = mask.to(dtype)

    if past_key_values_length > 0:
        mask = torch.cat([torch.zeros(tgt_len, past_key_values_length, dtype=dtype, device=device), mask], dim=-1)
    return mask[None, None, :, :].expand(bsz, 1, tgt_len, tgt_len + past_key_values_length)


def _expand_mask(mask: torch.Tensor, dtype: torch.dtype, tgt_len: Optional[int] = None):
    """
    Expands attention_mask from `[bsz, seq_len]` to `[bsz, 1, tgt_seq_len, src_seq_len]`.
    """
    bsz, src_len = mask.size()
    tgt_len = tgt_len if tgt_len is not None else src_len

    expanded_mask = mask[:, None, None, :].expand(bsz, 1, tgt_len, src_len).to(dtype)

    inverted_mask = 1.0 - expanded_mask

    return inverted_mask.masked_fill(inverted_mask.to(torch.bool), torch.finfo(dtype).min)


# this was adapted from LlamaRMSNorm
class IdeficsRMSNorm(nn.Module):
    def __init__(self, hidden_size, eps=1e-6):
        """
        IdeficsRMSNorm is equivalent to T5LayerNorm
        """
        super().__init__()
        self.weight = nn.Parameter(torch.ones(hidden_size))
        self.variance_epsilon = eps

    def forward(self, hidden_states):
        variance = hidden_states.to(torch.float32).pow(2).mean(-1, keepdim=True)
        hidden_states = hidden_states * torch.rsqrt(variance + self.variance_epsilon)

        # convert into half-precision if necessary
        if self.weight.dtype in [torch.float16, torch.bfloat16]:
            hidden_states = hidden_states.to(self.weight.dtype)

        return self.weight * hidden_states


ALL_LAYERNORM_LAYERS.append(IdeficsRMSNorm)


# this was adapted from LlamaRotaryEmbedding
class IdeficsEmbedding(torch.nn.Module):
    def __init__(self, dim, max_position_embeddings=2048, base=10000, device=None):
        super().__init__()

        self.dim = dim
        self.max_position_embeddings = max_position_embeddings
        self.base = base
        inv_freq = 1.0 / (self.base ** (torch.arange(0, self.dim, 2).float().to(device) / self.dim))
        self.register_buffer("inv_freq", inv_freq, persistent=False)

        # Build here to make `torch.jit.trace` work.
        self._set_cos_sin_cache(
            seq_len=max_position_embeddings, device=self.inv_freq.device, dtype=torch.get_default_dtype()
        )

    def _set_cos_sin_cache(self, seq_len, device, dtype):
        self.max_seq_len_cached = seq_len
        t = torch.arange(self.max_seq_len_cached, device=device, dtype=self.inv_freq.dtype)

        freqs = torch.einsum("i,j->ij", t, self.inv_freq)
        # Different from paper, but it uses a different permutation in order to obtain the same calculation
        emb = torch.cat((freqs, freqs), dim=-1)
<<<<<<< HEAD
        self.register_buffer("cos_cached", emb.cos(), persistent=False)
        self.register_buffer("sin_cached", emb.sin(), persistent=False)
=======
        self.register_buffer("cos_cached", emb.cos()[None, None, :, :].to(dtype), persistent=False)
        self.register_buffer("sin_cached", emb.sin()[None, None, :, :].to(dtype), persistent=False)
>>>>>>> 54e17a15

    def forward(self, x, seq_len=None):
        # x: [bs, num_attention_heads, seq_len, head_size]
        if seq_len > self.max_seq_len_cached:
<<<<<<< HEAD
            self.max_seq_len_cached = seq_len
            t = torch.arange(self.max_seq_len_cached, device=x.device, dtype=self.inv_freq.dtype)
            freqs = torch.einsum("i,j->ij", t, self.inv_freq)
            # Different from paper, but it uses a different permutation in order to obtain the same calculation
            emb = torch.cat((freqs, freqs), dim=-1).to(x.device)
            self.register_buffer("cos_cached", emb.cos(), persistent=False)
            self.register_buffer("sin_cached", emb.sin(), persistent=False)
=======
            self._set_cos_sin_cache(seq_len=seq_len, device=x.device, dtype=x.dtype)

>>>>>>> 54e17a15
        return (
            self.cos_cached[:seq_len].to(dtype=x.dtype),
            self.sin_cached[:seq_len].to(dtype=x.dtype),
        )


def rotate_half(x):
    """Rotates half the hidden dims of the input."""
    x1 = x[..., : x.shape[-1] // 2]
    x2 = x[..., x.shape[-1] // 2 :]
    return torch.cat((-x2, x1), dim=-1)


<<<<<<< HEAD
# Copied from transformers.models.gpt_neox.modeling_gpt_neox.apply_rotary_pos_emb
def apply_rotary_pos_emb(q, k, cos, sin, position_ids):
    cos = cos[position_ids].unsqueeze(1)  # [seq_len, dim] -> [batch_size, 1, seq_len, head_dim]
    sin = sin[position_ids].unsqueeze(1)
=======
# Copied from transformers.models.llama.modeling_llama.apply_rotary_pos_emb
def apply_rotary_pos_emb(q, k, cos, sin, position_ids):
    # The first two dimensions of cos and sin are always 1, so we can `squeeze` them.
    cos = cos.squeeze(1).squeeze(0)  # [seq_len, dim]
    sin = sin.squeeze(1).squeeze(0)  # [seq_len, dim]
    cos = cos[position_ids].unsqueeze(1)  # [bs, 1, seq_len, dim]
    sin = sin[position_ids].unsqueeze(1)  # [bs, 1, seq_len, dim]
>>>>>>> 54e17a15
    q_embed = (q * cos) + (rotate_half(q) * sin)
    k_embed = (k * cos) + (rotate_half(k) * sin)
    return q_embed, k_embed


# this was adapted from LlamaMLP
class IdeficsMLP(nn.Module):
    def __init__(
        self,
        hidden_size: int,
        intermediate_size: int,
        hidden_act: str,
    ):
        super().__init__()
        self.gate_proj = nn.Linear(hidden_size, intermediate_size, bias=False)
        self.down_proj = nn.Linear(intermediate_size, hidden_size, bias=False)
        self.up_proj = nn.Linear(hidden_size, intermediate_size, bias=False)
        self.act_fn = ACT2FN[hidden_act]

    def forward(self, x):
        return self.down_proj(self.act_fn(self.gate_proj(x)) * self.up_proj(x))


# this was adapted from LlamaAttention
class IdeficsAttention(nn.Module):
    """Multi-headed attention from 'Attention Is All You Need' paper"""

    def __init__(
        self,
        hidden_size: int,
        num_heads: int,
        dropout: float = 0.0,
        is_cross_attention: bool = False,
        config: PretrainedConfig = None,
        qk_layer_norms: bool = False,
    ):
        super().__init__()
        self.hidden_size = hidden_size
        self.num_heads = num_heads
        self.head_dim = hidden_size // num_heads
        self.dropout = dropout

        if (self.head_dim * num_heads) != self.hidden_size:
            raise ValueError(
                f"hidden_size must be divisible by num_heads (got `hidden_size`: {self.hidden_size}"
                f" and `num_heads`: {num_heads})."
            )

        self.is_cross_attention = is_cross_attention

        if not hasattr(nn.functional, "scaled_dot_product_attention"):
            raise ValueError("this model requires pytorch 2.0 or higher")

        if self.is_cross_attention:
            kv_input_dim = (
                self.hidden_size if not hasattr(config.vision_config, "embed_dim") else config.vision_config.embed_dim
            )
            self.q_proj = nn.Linear(
                self.hidden_size,
                num_heads * self.head_dim,
                bias=False,
            )
            self.k_proj = nn.Linear(kv_input_dim, num_heads * self.head_dim, bias=False)
            self.v_proj = nn.Linear(
                kv_input_dim,
                num_heads * self.head_dim,
                bias=False,
            )
        else:
            self.q_proj = nn.Linear(
                self.hidden_size,
                num_heads * self.head_dim,
                bias=False,
            )
            self.k_proj = nn.Linear(
                self.hidden_size,
                num_heads * self.head_dim,
                bias=False,
            )
            self.v_proj = nn.Linear(
                self.hidden_size,
                num_heads * self.head_dim,
                bias=False,
            )
        self.o_proj = nn.Linear(
            num_heads * self.head_dim,
            hidden_size,
            bias=False,
        )
        self.rotary_emb = IdeficsEmbedding(self.head_dim)

        self.qk_layer_norms = qk_layer_norms
        if self.qk_layer_norms:
            self.q_layer_norm = IdeficsRMSNorm(self.head_dim, eps=config.rms_norm_eps)
            self.k_layer_norm = IdeficsRMSNorm(self.head_dim, eps=config.rms_norm_eps)

    def _shape(self, tensor: torch.Tensor, seq_len: int, bsz: int):
        return tensor.view(bsz, seq_len, self.num_heads, self.head_dim).transpose(1, 2).contiguous()

    def forward(
        self,
        hidden_states: torch.Tensor,
        key_value_states: Optional[torch.Tensor] = None,
        attention_mask: Optional[torch.Tensor] = None,
        position_ids: Optional[torch.LongTensor] = None,
        past_key_value: Optional[Tuple[torch.Tensor]] = None,
        output_attentions: bool = False,
        use_cache: bool = False,
    ) -> Tuple[torch.Tensor, Optional[torch.Tensor], Optional[Tuple[torch.Tensor]]]:
        # if key_value_states are provided this layer is used as a cross-attention layer
        is_cross_attention = self.is_cross_attention or key_value_states is not None

        bsz, q_len, _ = hidden_states.size()

        query_states = self.q_proj(hidden_states).view(bsz, q_len, self.num_heads, self.head_dim).transpose(1, 2)
        if not is_cross_attention:
            key_states = self.k_proj(hidden_states).view(bsz, q_len, self.num_heads, self.head_dim).transpose(1, 2)
            value_states = self.v_proj(hidden_states).view(bsz, q_len, self.num_heads, self.head_dim).transpose(1, 2)
        else:
            _, kv_len, _ = key_value_states.size()  # Note that, in this case, `kv_len` == `kv_seq_len`
            key_states = self.k_proj(key_value_states).view(bsz, kv_len, self.num_heads, self.head_dim).transpose(1, 2)
            value_states = (
                self.v_proj(key_value_states).view(bsz, kv_len, self.num_heads, self.head_dim).transpose(1, 2)
            )

        kv_seq_len = key_states.shape[-2]
        if past_key_value is not None:
            kv_seq_len += past_key_value[0].shape[-2]
        if not is_cross_attention:
            cos, sin = self.rotary_emb(value_states, seq_len=max(kv_seq_len, q_len))
            query_states, key_states = apply_rotary_pos_emb(query_states, key_states, cos, sin, position_ids)
        # [bsz, nh, t, hd]

        if past_key_value is not None:
            # reuse k, v, self_attention
            key_states = torch.cat([past_key_value[0], key_states], dim=2)
            value_states = torch.cat([past_key_value[1], value_states], dim=2)

        past_key_value = (key_states, value_states) if use_cache else None

        if self.qk_layer_norms:
            query_states = self.q_layer_norm(query_states)
            key_states = self.k_layer_norm(key_states)

        if attention_mask is not None:
            if attention_mask.size() != (bsz, 1, q_len, kv_seq_len):
                raise ValueError(
                    f"Attention mask should be of size {(bsz, 1, q_len, kv_seq_len)}, but is {attention_mask.size()}"
                )

        attn_output = nn.functional.scaled_dot_product_attention(
            query_states,
            key_states,
            value_states,
            attn_mask=attention_mask,
            dropout_p=self.dropout,
        )

        if attn_output.size() != (bsz, self.num_heads, q_len, self.head_dim):
            raise ValueError(
                f"`attn_output` should be of size {(bsz, self.num_heads, q_len, self.head_dim)}, but is"
                f" {attn_output.size()}"
            )

        attn_output = attn_output.transpose(1, 2)
        attn_output = attn_output.reshape(bsz, q_len, self.hidden_size)

        attn_output = self.o_proj(attn_output)

        attn_weights = None
        if output_attentions:
            logger.warning_once(
                "attn_weights are not extracted in scaled_dot_product_attention. The model returns None instead"
            )

        return attn_output, attn_weights, past_key_value


# this was adapted from LlamaDecoderLayer
class IdeficsDecoderLayer(nn.Module):
    def __init__(self, config: IdeficsConfig):
        super().__init__()
        self.hidden_size = config.hidden_size
        self.self_attn = IdeficsAttention(
            hidden_size=self.hidden_size,
            num_heads=config.num_attention_heads,
            dropout=config.dropout,
            config=config,
        )
        self.mlp = IdeficsMLP(
            hidden_size=self.hidden_size,
            intermediate_size=config.intermediate_size,
            hidden_act=config.hidden_act,
        )
        self.input_layernorm = IdeficsRMSNorm(config.hidden_size, eps=config.rms_norm_eps)
        self.post_attention_layernorm = IdeficsRMSNorm(config.hidden_size, eps=config.rms_norm_eps)
        self.dropout = config.dropout

    def forward(
        self,
        hidden_states: torch.Tensor,
        attention_mask: Optional[torch.Tensor] = None,
        position_ids: Optional[torch.LongTensor] = None,
        past_key_value: Optional[Tuple[torch.Tensor]] = None,
        output_attentions: Optional[bool] = False,
        use_cache: Optional[bool] = False,
    ) -> Tuple[torch.FloatTensor, Optional[Tuple[torch.FloatTensor, torch.FloatTensor]]]:
        """
        Args:
            hidden_states (`torch.FloatTensor`): input to the layer of shape `(batch, seq_len, embed_dim)`
            attention_mask (`torch.FloatTensor`, *optional*): attention mask of size
                `(batch, 1, tgt_len, src_len)` where padding elements are indicated by very large negative values.
            output_attentions (`bool`, *optional*):
                Whether or not to return the attentions tensors of all attention layers. See `attentions` under
                returned tensors for more detail.
            use_cache (`bool`, *optional*):
                If set to `True`, `past_key_values` key value states are returned and can be used to speed up decoding
                (see `past_key_values`).
            past_key_value (`Tuple(torch.FloatTensor)`, *optional*): cached past key and value projection states
        """

        residual = hidden_states

        hidden_states = self.input_layernorm(hidden_states)

        # Self Attention
        hidden_states, self_attn_weights, present_key_value = self.self_attn(
            hidden_states=hidden_states,
            attention_mask=attention_mask,
            position_ids=position_ids,
            past_key_value=past_key_value,
            output_attentions=output_attentions,
            use_cache=use_cache,
        )
        hidden_states = nn.functional.dropout(hidden_states, p=self.dropout, training=self.training)
        hidden_states = residual + hidden_states

        # Fully Connected
        residual = hidden_states
        hidden_states = self.post_attention_layernorm(hidden_states)
        hidden_states = self.mlp(hidden_states)
        hidden_states = nn.functional.dropout(hidden_states, p=self.dropout, training=self.training)
        hidden_states = residual + hidden_states

        outputs = (hidden_states,)

        if output_attentions:
            outputs += (self_attn_weights,)

        if use_cache:
            outputs += (present_key_value,)

        return outputs


class IdeficsGatedCrossAttentionLayer(nn.Module):
    def __init__(self, config: IdeficsConfig):
        super().__init__()
        self.hidden_size = config.hidden_size
        self.cross_attn = IdeficsAttention(
            hidden_size=self.hidden_size,
            num_heads=config.num_attention_heads,
            is_cross_attention=True,
            dropout=config.dropout,
            config=config,
            qk_layer_norms=config.qk_layer_norms,
        )
        self.mlp = IdeficsMLP(
            hidden_size=self.hidden_size,
            intermediate_size=config.intermediate_size,
            hidden_act=config.hidden_act,
        )
        self.input_layernorm = IdeficsRMSNorm(config.hidden_size, eps=config.rms_norm_eps)
        self.post_attention_layernorm = IdeficsRMSNorm(config.hidden_size, eps=config.rms_norm_eps)
        self.config = config.dropout

        self.act_cross_attn = nn.Tanh()
        self.act_dense = nn.Tanh()

        if config.alpha_initializer == "zeros":
            if config.alpha_type == "vector":
                self.alpha_cross_attn = nn.Parameter(torch.zeros(1, 1, self.hidden_size))
                self.alpha_dense = nn.Parameter(torch.zeros(1, 1, self.hidden_size))
            elif config.alpha_type == "float":
                self.alpha_cross_attn = nn.Parameter(torch.zeros(1))
                self.alpha_dense = nn.Parameter(torch.zeros(1))
            else:
                raise ValueError(f"Unknown value for `alpha_type` ({config.alpha_type})")

        elif config.alpha_initializer == "ones":
            if config.alpha_type == "vector":
                self.alpha_cross_attn = nn.Parameter(torch.ones(1, 1, self.hidden_size))
                self.alpha_dense = nn.Parameter(torch.ones(1, 1, self.hidden_size))
            elif config.alpha_type == "float":
                self.alpha_cross_attn = nn.Parameter(torch.ones(1))
                self.alpha_dense = nn.Parameter(torch.ones(1))
            else:
                raise ValueError(f"Unknown value for `alpha_type` ({config.alpha_type})")

        elif config.alpha_initializer in {"normal", "gaussian", "random"}:
            if config.alpha_type == "vector":
                self.alpha_cross_attn = nn.Parameter(
                    torch.normal(mean=0.0, std=config.alphas_initializer_range, size=(1, 1, self.hidden_size))
                )
                self.alpha_dense = nn.Parameter(
                    torch.normal(mean=0.0, std=config.alphas_initializer_range, size=(1, 1, self.hidden_size))
                )
            elif config.alpha_type == "float":
                self.alpha_cross_attn = nn.Parameter(
                    torch.normal(mean=0.0, std=config.alphas_initializer_range, size=(1))
                )
                self.alpha_dense = nn.Parameter(torch.normal(mean=0.0, std=config.alphas_initializer_range, size=(1)))
            else:
                raise ValueError(f"Unknown value for `alpha_type` ({config.alpha_type})")

        else:
            raise NotImplementedError(f"Alpha initialization scheme {config.alpha_initializer} not yet implemented!")

        if not (hasattr(self, "alpha_cross_attn") and hasattr(self, "alpha_dense")):
            raise ValueError("Alpha parameters not initialized correctly!")

    def forward(
        self,
        hidden_states: torch.Tensor,
        attention_mask: Optional[torch.Tensor] = None,
        image_hidden_states: Optional[torch.Tensor] = None,
        image_attention_mask: Optional[torch.Tensor] = None,
        output_attentions: Optional[bool] = False,
        use_cache: Optional[bool] = False,
        past_key_value: Optional[Tuple[torch.Tensor]] = None,
        no_images: Optional[bool] = False,
    ) -> Tuple[torch.FloatTensor, Optional[Tuple[torch.FloatTensor, torch.FloatTensor]]]:
        """
        Args:
            hidden_states (`torch.FloatTensor`): input to the layer of shape `(batch, seq_len, embed_dim)`
            attention_mask (`torch.FloatTensor`, *optional*): attention mask of size
                `(batch, 1, tgt_len, src_len)` where padding elements are indicated by very large negative values.
            output_attentions (`bool`, *optional*):
                Whether or not to return the attentions tensors of all attention layers. See `attentions` under
                returned tensors for more detail.
            use_cache (`bool`, *optional*):
                If set to `True`, `past_key_values` key value states are returned and can be used to speed up decoding
                (see `past_key_values`).
            past_key_value (`Tuple(torch.FloatTensor)`, *optional*): cached past key and value projection states
            no_images (`bool`, *optional*, defaults to `False`): If `True` the vision part is ignored
        """
        if image_hidden_states is None:
            raise ValueError(
                "`image_hidden_states` is required for Idefics cross attention module which are visual features to be"
                " conditioned on."
            )

        if past_key_value is not None:
            raise NotImplementedError("Past key value states are not implemented for Idefics cross attention module.")

        residual = hidden_states

        hidden_states = self.input_layernorm(hidden_states)

        # Self Attention
        hidden_states, self_attn_weights, present_key_value = self.cross_attn(
            hidden_states=hidden_states,
            key_value_states=image_hidden_states,
            attention_mask=image_attention_mask,
            output_attentions=output_attentions,
        )
        hidden_states = nn.functional.dropout(hidden_states, p=self.config, training=self.training)
        # when there are no images the model is used in pure language mode
        gate = 0 if no_images else 1
        hidden_states = residual + gate * self.act_cross_attn(self.alpha_cross_attn) * hidden_states

        # Fully Connected
        residual = hidden_states
        hidden_states = self.post_attention_layernorm(hidden_states)
        hidden_states = self.mlp(hidden_states)
        hidden_states = nn.functional.dropout(hidden_states, p=self.config, training=self.training)
        hidden_states = residual + self.act_dense(self.alpha_dense) * hidden_states

        outputs = (hidden_states,)

        if output_attentions:
            outputs += (self_attn_weights,)

        if use_cache:
            outputs += (present_key_value,)

        return outputs


LLAMA_START_DOCSTRING = r"""
    This model inherits from [`PreTrainedModel`]. Check the superclass documentation for the generic methods the
    library implements for all its model (such as downloading or saving, resizing the input embeddings, pruning heads
    etc.)

    This model is also a PyTorch [torch.nn.Module](https://pytorch.org/docs/stable/nn.html#torch.nn.Module) subclass.
    Use it as a regular PyTorch Module and refer to the PyTorch documentation for all matter related to general usage
    and behavior.

    Parameters:
        config ([`IdeficsConfig`]):
            Model configuration class with all the parameters of the model. Initializing with a config file does not
            load the weights associated with the model, only the configuration. Check out the
            [`~PreTrainedModel.from_pretrained`] method to load the model weights.
"""


@add_start_docstrings(
    "The bare LLaMA Model outputting raw hidden-states without any specific head on top.",
    LLAMA_START_DOCSTRING,
)
class IdeficsPreTrainedModel(PreTrainedModel):
    config_class = IdeficsConfig
    base_model_prefix = "model"
    supports_gradient_checkpointing = True
    _no_split_modules = ["IdeficsDecoderLayer", "IdeficsGatedCrossAttentionLayer"]

    def _init_weights(self, module):
        # important: this ported version of Idefics isn't meant for training from scratch - only
        # inference and fine-tuning - so the proper init weights code has been removed - the m4 code
        # base should be used for training from scratch and it contains the correct code.
        std = self.config.initializer_range
        if isinstance(module, nn.Linear):
            module.weight.data.normal_(mean=0.0, std=std)
            if module.bias is not None:
                module.bias.data.zero_()
        elif isinstance(module, nn.Embedding):
            module.weight.data.normal_(mean=0.0, std=std)
            if module.padding_idx is not None:
                module.weight.data[module.padding_idx].zero_()

    def _set_gradient_checkpointing(self, module, value=False):
        if isinstance(module, IdeficsModel):
            module.gradient_checkpointing = value


LLAMA_INPUTS_DOCSTRING = r"""
    Args:
        input_ids (`torch.LongTensor` of shape `(batch_size, sequence_length)`):
            Indices of input sequence tokens in the vocabulary. Padding will be ignored by default should you provide
            it.

            Indices can be obtained using [`AutoTokenizer`]. See [`PreTrainedTokenizer.encode`] and
            [`PreTrainedTokenizer.__call__`] for details.

            [What are input IDs?](../glossary#input-ids)
        attention_mask (`torch.Tensor` of shape `(batch_size, sequence_length)`, *optional*):
            Mask to avoid performing attention on padding token indices. Mask values selected in `[0, 1]`:

            - 1 for tokens that are **not masked**,
            - 0 for tokens that are **masked**.

            [What are attention masks?](../glossary#attention-mask)

            Indices can be obtained using [`AutoTokenizer`]. See [`PreTrainedTokenizer.encode`] and
            [`PreTrainedTokenizer.__call__`] for details.

            If `past_key_values` is used, optionally only the last `decoder_input_ids` have to be input (see
            `past_key_values`).

            If you want to change padding behavior, you should read [`modeling_opt._prepare_decoder_attention_mask`]
            and modify to your needs. See diagram 1 in [the paper](https://arxiv.org/abs/1910.13461) for more
            information on the default strategy.

            - 1 indicates the head is **not masked**,
            - 0 indicates the head is **masked**.
        position_ids (`torch.LongTensor` of shape `(batch_size, sequence_length)`, *optional*):
            Indices of positions of each input sequence tokens in the position embeddings. Selected in the range `[0,
            config.n_positions - 1]`. [What are position IDs?](../glossary#position-ids)
        past_key_values (`tuple(tuple(torch.FloatTensor))`, *optional*, returned when `use_cache=True` is passed or when `config.use_cache=True`):
            Tuple of `tuple(torch.FloatTensor)` of length `config.n_layers`, with each tuple having 2 tensors of shape
            `(batch_size, num_heads, sequence_length, embed_size_per_head)`) and 2 additional tensors of shape
            `(batch_size, num_heads, encoder_sequence_length, embed_size_per_head)`.

            Contains pre-computed hidden-states (key and values in the self-attention blocks and in the cross-attention
            blocks) that can be used (see `past_key_values` input) to speed up sequential decoding.

            If `past_key_values` are used, the user can optionally input only the last `decoder_input_ids` (those that
            don't have their past key value states given to this model) of shape `(batch_size, 1)` instead of all
            `decoder_input_ids` of shape `(batch_size, sequence_length)`.
        inputs_embeds (`torch.FloatTensor` of shape `(batch_size, sequence_length, hidden_size)`, *optional*):
            Optionally, instead of passing `input_ids` you can choose to directly pass an embedded representation. This
            is useful if you want more control over how to convert `input_ids` indices into associated vectors than the
            model's internal embedding lookup matrix.
        use_cache (`bool`, *optional*):
            If set to `True`, `past_key_values` key value states are returned and can be used to speed up decoding (see
            `past_key_values`).
        output_attentions (`bool`, *optional*):
            Whether or not to return the attentions tensors of all attention layers. See `attentions` under returned
            tensors for more detail.
        output_hidden_states (`bool`, *optional*):
            Whether or not to return the hidden states of all layers. See `hidden_states` under returned tensors for
            more detail.
        return_dict (`bool`, *optional*):
            Whether or not to return a [`~utils.ModelOutput`] instead of a plain tuple.
"""


@add_start_docstrings(
    "The bare LLaMA Model outputting raw hidden-states without any specific head on top.",
    LLAMA_START_DOCSTRING,
)
class IdeficsModel(IdeficsPreTrainedModel):
    """
    Transformer decoder consisting of `config.num_hidden_layers` layers. Each layer is a [`IdeficsDecoderLayer`]

    Args:
        config: IdeficsConfig
    """

    def __init__(self, config: IdeficsConfig):
        super().__init__(config)
        self.config = config
        self.padding_idx = config.pad_token_id
        self.vocab_size = config.vocab_size

        self.embed_tokens = IdeficsDecoupledEmbedding(
            num_embeddings=config.vocab_size,
            num_additional_embeddings=config.additional_vocab_size,
            embedding_dim=config.hidden_size,
            partially_freeze=config.freeze_text_layers,
            padding_idx=self.padding_idx,
        )

        self.image_size = config.vision_config.image_size
        self.vision_config = config.vision_config
        self.vision_model = IdeficsVisionTransformer(config.vision_config)

        # Perceiver Resampler
        if config.use_resampler:
            perceiver_config = config.perceiver_config
            self.perceiver_resampler = IdeficsPerceiverResampler(
                config,
                config.vision_config.embed_dim,
                perceiver_config.resampler_depth,
                perceiver_config.resampler_n_heads,
                perceiver_config.resampler_head_dim,
                perceiver_config.resampler_n_latents,
            )

        self.layers = nn.ModuleList([IdeficsDecoderLayer(config) for _ in range(config.num_hidden_layers)])

        self.cross_layer_interval = config.cross_layer_interval
        num_cross_layers = config.num_hidden_layers // self.cross_layer_interval
        self.gated_cross_attn_layers = nn.ModuleList(
            [IdeficsGatedCrossAttentionLayer(config) for _ in range(num_cross_layers)]
        )
        self.gradient_checkpointing = False

        self.norm = IdeficsRMSNorm(config.hidden_size, eps=config.rms_norm_eps)

        self.gradient_checkpointing = False
        # Initialize weights and apply final processing
        self.post_init()

        self.freeze_relevant_params(config)

    def freeze_relevant_params(self, config=None):
        if config is None:
            config = self.config

        if config.freeze_text_layers:
            self.freeze_text_layers(config.freeze_text_module_exceptions)

        if config.freeze_vision_layers:
            freeze_model(self.vision_model, module_exceptions=config.freeze_vision_module_exceptions)

    def freeze_text_layers(self, module_exceptions=[]):
        for module in [self.layers, self.norm]:
            freeze_model(module, module_exceptions=module_exceptions)

    def freeze_vision_layers(self, module_exceptions=[]):
        freeze_model(self.vision_model, module_exceptions=module_exceptions)

    def get_input_embeddings(self):
        return self.embed_tokens

    def set_input_embeddings(self, value):
        self.embed_tokens = value

    # Copied from transformers.models.bart.modeling_bart.BartDecoder._prepare_decoder_attention_mask
    def _prepare_decoder_attention_mask(self, attention_mask, input_shape, inputs_embeds, past_key_values_length):
        # create causal mask
        # [bsz, seq_len] -> [bsz, 1, tgt_seq_len, src_seq_len]
        combined_attention_mask = None
        if input_shape[-1] > 1:
            combined_attention_mask = _make_causal_mask(
                input_shape,
                inputs_embeds.dtype,
                device=inputs_embeds.device,
                past_key_values_length=past_key_values_length,
            )

        if attention_mask is not None:
            # [bsz, seq_len] -> [bsz, 1, tgt_seq_len, src_seq_len]
            expanded_attn_mask = _expand_mask(attention_mask, inputs_embeds.dtype, tgt_len=input_shape[-1]).to(
                inputs_embeds.device
            )
            combined_attention_mask = (
                expanded_attn_mask if combined_attention_mask is None else expanded_attn_mask + combined_attention_mask
            )

        return combined_attention_mask

    @add_start_docstrings_to_model_forward(LLAMA_INPUTS_DOCSTRING)
    def forward(
        self,
        input_ids: torch.LongTensor = None,
        attention_mask: Optional[torch.Tensor] = None,
        position_ids: Optional[torch.LongTensor] = None,
        past_key_values: Optional[List[torch.FloatTensor]] = None,
        inputs_embeds: Optional[torch.FloatTensor] = None,
        pixel_values: Optional[torch.FloatTensor] = None,
        image_encoder_embeddings: Optional[torch.FloatTensor] = None,
        perceiver_embeddings: Optional[torch.FloatTensor] = None,
        image_attention_mask: Optional[torch.Tensor] = None,
        use_cache: Optional[bool] = None,
        output_attentions: Optional[bool] = None,
        output_hidden_states: Optional[bool] = None,
        interpolate_pos_encoding: Optional[bool] = False,
        return_dict: Optional[bool] = None,
    ) -> Union[Tuple, IdeficsBaseModelOutputWithPast]:
        device = input_ids.device if input_ids is not None else inputs_embeds.device

        output_attentions = output_attentions if output_attentions is not None else self.config.output_attentions
        output_hidden_states = (
            output_hidden_states if output_hidden_states is not None else self.config.output_hidden_states
        )
        use_cache = use_cache if use_cache is not None else self.config.use_cache

        return_dict = return_dict if return_dict is not None else self.config.use_return_dict

        # retrieve input_ids and inputs_embeds
        if input_ids is not None and inputs_embeds is not None:
            raise ValueError("You cannot specify both decoder_input_ids and decoder_inputs_embeds at the same time")
        elif input_ids is not None:
            batch_size, seq_length = input_ids.shape
        elif inputs_embeds is not None:
            batch_size, seq_length, _ = inputs_embeds.shape
        else:
            raise ValueError("You have to specify either decoder_input_ids or decoder_inputs_embeds")

        seq_length_with_past = seq_length
        past_key_values_length = 0

        if past_key_values is not None:
            past_key_values_length = past_key_values[0][0].shape[2]
            seq_length_with_past = seq_length_with_past + past_key_values_length

        if attention_mask is not None and position_ids is None:
            # create position_ids on the fly for batch generation
            position_ids = attention_mask.long().cumsum(-1) - 1
            position_ids.masked_fill_(attention_mask == 0, 1)
        elif position_ids is None:
            device = input_ids.device if input_ids is not None else inputs_embeds.device
            position_ids = torch.arange(
                past_key_values_length, seq_length + past_key_values_length, dtype=torch.long, device=device
            )
            position_ids = position_ids.unsqueeze(0).view(-1, seq_length)
        else:
            position_ids = position_ids.view(-1, seq_length).long()

        no_images = False
        if (pixel_values, image_encoder_embeddings, perceiver_embeddings).count(None) != 2:
            raise ValueError(
                "Exactly 1 of pixel_values, image_encoder_embeddings or perceiver_embeddings has to be not-None."
            )

        elif pixel_values is not None:
            no_images = len(torch.nonzero(pixel_values)) == 0
            pixel_values = pixel_values.to(dtype=self.dtype, device=device)  # fp16 compatibility
            batch_size, num_images = pixel_values.shape[:2]
            pixel_values = pixel_values.contiguous().view(batch_size * num_images, *pixel_values.shape[2:])

            # Get sequence from the vision encoder
            image_hidden_states = self.vision_model(
                pixel_values=pixel_values, interpolate_pos_encoding=interpolate_pos_encoding
            ).last_hidden_state

        elif image_encoder_embeddings is not None:
            batch_size, num_images, image_seq_len, image_hidden_size = image_encoder_embeddings.size()
            image_hidden_states = image_encoder_embeddings.to(dtype=self.dtype, device=input_ids.device)
            image_hidden_states = image_hidden_states.view(batch_size * num_images, image_seq_len, image_hidden_size)

        if self.config.use_resampler:
            if perceiver_embeddings is None:
                perceiver_embeddings = self.perceiver_resampler(image_hidden_states)
                image_seq_len, image_hidden_size = perceiver_embeddings.size(1), perceiver_embeddings.size(2)
            else:
                batch_size, num_images, image_seq_len, image_hidden_size = perceiver_embeddings.size()
            image_hidden_states = perceiver_embeddings
        elif perceiver_embeddings is None:
            image_seq_len, image_hidden_size = image_hidden_states.size(1), image_hidden_states.size(2)
        else:
            raise ValueError("If `perceiver_embeddings` are passed, use_resampler should be True")

        image_hidden_states = image_hidden_states.view(batch_size, num_images * image_seq_len, image_hidden_size)
        # # Hack to use the model in full language modeling mode
        # image_attention_mask = torch.zeros(batch_size, seq_length, 1, dtype=torch.long, device=image_hidden_states.device)
        # Make image_attention_mask compatible with hidden states
        text_seq_len = image_attention_mask.size(1)
        image_attention_mask = image_attention_mask.unsqueeze(-1)
        image_attention_mask = image_attention_mask.repeat(1, 1, 1, image_seq_len)
        image_attention_mask = image_attention_mask.view(batch_size, text_seq_len, num_images * image_seq_len)

        if image_hidden_states is not None:
            image_batch_size, image_sequence_length, _ = image_hidden_states.size()
            image_hidden_shape = (image_batch_size, image_sequence_length)
            if image_attention_mask is None:
                image_attention_mask = torch.ones(image_hidden_shape, device=device)
            image_attention_mask = self.invert_attention_mask(image_attention_mask)
        else:
            image_attention_mask = None

        if inputs_embeds is None:
            inputs_embeds = self.embed_tokens(input_ids)
        # embed positions
        if attention_mask is None:
            attention_mask = torch.ones(
                (batch_size, seq_length_with_past), dtype=torch.bool, device=inputs_embeds.device
            )
        attention_mask = self._prepare_decoder_attention_mask(
            attention_mask, (batch_size, seq_length), inputs_embeds, past_key_values_length
        )

        hidden_states = inputs_embeds

        if self.gradient_checkpointing and self.training:
            if use_cache:
                logger.warning_once(
                    "`use_cache=True` is incompatible with gradient checkpointing. Setting `use_cache=False`..."
                )
                use_cache = False

        # decoder layers
        all_hidden_states = () if output_hidden_states else None
        all_self_attns = () if output_attentions else None
        next_decoder_cache = () if use_cache else None

        for idx, decoder_layer in enumerate(self.layers):
            if output_hidden_states:
                all_hidden_states += (hidden_states,)

            past_key_value = past_key_values[idx] if past_key_values is not None else None

            def vblock(
                main_block,
                hidden_states,
                attention_mask,
                position_ids,
                past_key_value,
                image_hidden_states,
                image_attention_mask,
                output_attentions,
                use_cache,
                no_images,
                layer_idx,
                cross_layer_interval,
                gated_cross_attn_layers,
            ):
                # TODO(ls): Add cross attention values to respective lists
                if layer_idx % cross_layer_interval == 0:
                    xblock = gated_cross_attn_layers[layer_idx // cross_layer_interval]
                    outputs = xblock(
                        hidden_states,
                        attention_mask=attention_mask,
                        image_hidden_states=image_hidden_states,
                        image_attention_mask=image_attention_mask,
                        output_attentions=output_attentions,
                        use_cache=use_cache,
                        past_key_value=None,  # not implemented
                        no_images=no_images,
                    )
                    hidden_states = outputs[0]

                layer_outputs = main_block(
                    hidden_states,
                    attention_mask=attention_mask,
                    position_ids=position_ids,
                    past_key_value=past_key_value,
                    output_attentions=output_attentions,
                    use_cache=use_cache,
                )

                return layer_outputs

            if self.gradient_checkpointing and self.training:
                past_key_value = None
                if use_cache:
                    logger.warning_once(
                        "`use_cache=True` is incompatible with gradient checkpointing. Setting `use_cache=False`..."
                    )
                    use_cache = False

                layer_outputs = torch.utils.checkpoint.checkpoint(
                    vblock,
                    decoder_layer,
                    hidden_states,
                    attention_mask,
                    position_ids,
                    past_key_value,
                    image_hidden_states,
                    image_attention_mask,
                    output_attentions,
                    use_cache,
                    no_images,
                    idx,
                    self.cross_layer_interval,
                    self.gated_cross_attn_layers,
                )
            else:
                layer_outputs = vblock(
                    decoder_layer,
                    hidden_states,
                    attention_mask=attention_mask,
                    position_ids=position_ids,
                    past_key_value=past_key_value,
                    image_hidden_states=image_hidden_states,
                    image_attention_mask=image_attention_mask,
                    output_attentions=output_attentions,
                    use_cache=use_cache,
                    no_images=no_images,
                    layer_idx=idx,
                    cross_layer_interval=self.cross_layer_interval,
                    gated_cross_attn_layers=self.gated_cross_attn_layers,
                )

            hidden_states = layer_outputs[0]

            if use_cache:
                next_decoder_cache += (layer_outputs[2 if output_attentions else 1],)

            if output_attentions:
                all_self_attns += (layer_outputs[1],)

        hidden_states = self.norm(hidden_states)

        # add hidden states from the last decoder layer
        if output_hidden_states:
            all_hidden_states += (hidden_states,)

        next_cache = next_decoder_cache if use_cache else None
        image_hidden_states = image_hidden_states.view(batch_size, num_images, image_seq_len, image_hidden_size)
        if not return_dict:
            return tuple(
                v
                for v in [hidden_states, next_cache, all_hidden_states, all_self_attns, image_hidden_states]
                if v is not None
            )
        return IdeficsBaseModelOutputWithPast(
            last_hidden_state=hidden_states,
            past_key_values=next_cache,
            hidden_states=all_hidden_states,
            attentions=all_self_attns,
            image_hidden_states=image_hidden_states,
        )


class IdeficsForVisionText2Text(IdeficsPreTrainedModel):
    _keys_to_ignore_on_load_missing = [r"lm_head.weight"]
    _tied_weights_keys = ["model.embed_tokens.weight", "lm_head.weight"]

    def __init__(self, config, vision_model=None):
        super().__init__(config)
        self.model = IdeficsModel(config)

        self.lm_head = IdeficsDecoupledLinear(
            in_features=config.hidden_size,
            out_features=config.vocab_size,
            out_additional_features=config.additional_vocab_size,
            bias=False,
            partially_freeze=config.freeze_lm_head,
        )

        # Initialize weights and apply final processing
        self.post_init()

    def get_input_embeddings(self):
        return self.model.embed_tokens

    def set_input_embeddings(self, value):
        self.model.embed_tokens = value

    def get_output_embeddings(self):
        return self.lm_head

    def set_output_embeddings(self, new_embeddings):
        self.lm_head = new_embeddings

    def set_decoder(self, decoder):
        self.model = decoder

    def get_decoder(self):
        return self.model

    def tie_weights(self):
        """
        Overwrite `transformers.modeling_utils.PreTrainedModel.tie_weights` to handle the case of
        IdeficsDecoupledLinear and IdeficsDecoupledEmbedding.
        """
        output_embeddings = self.get_output_embeddings()
        input_embeddings = self.get_input_embeddings()

        if getattr(self.config, "tie_word_embeddings", True):
            output_embeddings.weight = input_embeddings.weight
            if input_embeddings.num_additional_embeddings > 0:
                assert output_embeddings.out_additional_features == input_embeddings.num_additional_embeddings
                output_embeddings.additional_fc.weight = input_embeddings.additional_embedding.weight

        if hasattr(output_embeddings, "out_features") and hasattr(input_embeddings, "num_embeddings"):
            output_embeddings.out_features = input_embeddings.num_embeddings
            if hasattr(output_embeddings, "out_additional_features") and hasattr(
                input_embeddings, "num_additional_embeddings"
            ):
                output_embeddings.out_additional_features = input_embeddings.num_additional_embeddings

    @add_start_docstrings_to_model_forward(LLAMA_INPUTS_DOCSTRING)
    @replace_return_docstrings(output_type=IdeficsCausalLMOutputWithPast, config_class=_CONFIG_FOR_DOC)
    def forward(
        self,
        input_ids: torch.LongTensor = None,
        attention_mask: Optional[torch.Tensor] = None,
        position_ids: Optional[torch.LongTensor] = None,
        past_key_values: Optional[List[torch.FloatTensor]] = None,
        inputs_embeds: Optional[torch.FloatTensor] = None,
        pixel_values: Optional[torch.FloatTensor] = None,
        image_encoder_embeddings: Optional[torch.FloatTensor] = None,
        perceiver_embeddings: Optional[torch.FloatTensor] = None,
        image_attention_mask: Optional[torch.Tensor] = None,
        labels: Optional[torch.LongTensor] = None,
        use_cache: Optional[bool] = None,
        output_attentions: Optional[bool] = None,
        output_hidden_states: Optional[bool] = None,
        interpolate_pos_encoding: Optional[bool] = False,
        return_dict: Optional[bool] = None,
    ) -> Union[Tuple, IdeficsCausalLMOutputWithPast]:
        r"""
        Args:
            labels (`torch.LongTensor` of shape `(batch_size, sequence_length)`, *optional*):
                Labels for computing the masked language modeling loss. Indices should either be in `[0, ...,
                config.vocab_size]` or -100 (see `input_ids` docstring). Tokens with indices set to `-100` are ignored
                (masked), the loss is only computed for the tokens with labels in `[0, ..., config.vocab_size]`.

        Returns:

        Example:

        ```python
        >>> from transformers import AutoTokenizer, IdeficsForVisionText2Text

        >>> model = IdeficsForVisionText2Text.from_pretrained(PATH_TO_CONVERTED_WEIGHTS)
        >>> tokenizer = AutoTokenizer.from_pretrained(PATH_TO_CONVERTED_TOKENIZER)

        >>> prompt = "Hey, are you consciours? Can you talk to me?"
        >>> inputs = tokenizer(prompt, return_tensors="pt")

        >>> # Generate
        >>> generate_ids = model.generate(inputs.input_ids, max_length=30)
        >>> tokenizer.batch_decode(generate_ids, skip_special_tokens=True, clean_up_tokenization_spaces=False)[0]
        "Hey, are you consciours? Can you talk to me?\nI'm not consciours, but I can talk to you."
        ```"""

        output_attentions = output_attentions if output_attentions is not None else self.config.output_attentions
        output_hidden_states = (
            output_hidden_states if output_hidden_states is not None else self.config.output_hidden_states
        )
        return_dict = return_dict if return_dict is not None else self.config.use_return_dict

        # decoder outputs consists of (dec_features, layer_state, dec_hidden, dec_attn)
        outputs = self.model(
            input_ids=input_ids,
            attention_mask=attention_mask,
            position_ids=position_ids,
            past_key_values=past_key_values,
            inputs_embeds=inputs_embeds,
            pixel_values=pixel_values,
            image_encoder_embeddings=image_encoder_embeddings,
            perceiver_embeddings=perceiver_embeddings,
            image_attention_mask=image_attention_mask,
            use_cache=use_cache,
            output_attentions=output_attentions,
            output_hidden_states=output_hidden_states,
            interpolate_pos_encoding=interpolate_pos_encoding,
            return_dict=return_dict,
        )

        hidden_states = outputs[0]
        logits = self.lm_head(hidden_states)

        loss = None
        if labels is not None:
            # Shift so that tokens < n predict n
            if attention_mask is not None:
                shift_attention_mask = attention_mask[..., 1:]
                shift_logits = logits[..., :-1, :][shift_attention_mask != 0].contiguous()
                shift_labels = labels[..., 1:][shift_attention_mask != 0].contiguous()
            else:
                shift_logits = logits[..., :-1, :].contiguous()
                shift_labels = labels[..., 1:].contiguous()
            # Flatten the tokens
            loss_fct = CrossEntropyLoss()
            loss = loss_fct(shift_logits.view(-1, shift_logits.size(-1)), shift_labels.view(-1))

        if not return_dict:
            output = (logits,) + outputs[1:]
            return (loss,) + output if loss is not None else output

        return IdeficsCausalLMOutputWithPast(
            loss=loss,
            logits=logits,
            past_key_values=outputs.past_key_values,
            hidden_states=outputs.hidden_states,
            attentions=outputs.attentions,
            image_hidden_states=outputs.image_hidden_states,
        )

    def prepare_inputs_for_generation(self, input_ids, past=None, **kwargs):
        image_hidden_states = kwargs.pop("image_hidden_states", None)
        if image_hidden_states is not None:
            if self.config.use_resampler:
                kwargs["perceiver_embeddings"] = image_hidden_states
            else:
                kwargs["image_encoder_embeddings"] = image_hidden_states
            kwargs["pixel_values"] = None
        inputs = prepare_inputs_for_generation(input_ids, past=past, **kwargs)
        unwanted_kwargs = ["token_type_ids"]
        for kwarg in unwanted_kwargs:
            inputs.pop(kwarg, None)
        return inputs

    @staticmethod
    def _expand_inputs_for_generation(
        *args,
        **model_kwargs,
    ):
        return expand_inputs_for_generation(*args, **model_kwargs)

    @staticmethod
    def _update_model_kwargs_for_generation(outputs, model_kwargs, is_encoder_decoder):
        return update_model_kwargs_for_generation(outputs, model_kwargs)

    @staticmethod
    def _reorder_cache(past, beam_idx):
        reordered_past = ()
        for layer_past in past:
            reordered_past += (tuple(past_state.index_select(0, beam_idx) for past_state in layer_past),)
        return reordered_past<|MERGE_RESOLUTION|>--- conflicted
+++ resolved
@@ -523,29 +523,14 @@
         freqs = torch.einsum("i,j->ij", t, self.inv_freq)
         # Different from paper, but it uses a different permutation in order to obtain the same calculation
         emb = torch.cat((freqs, freqs), dim=-1)
-<<<<<<< HEAD
-        self.register_buffer("cos_cached", emb.cos(), persistent=False)
-        self.register_buffer("sin_cached", emb.sin(), persistent=False)
-=======
-        self.register_buffer("cos_cached", emb.cos()[None, None, :, :].to(dtype), persistent=False)
-        self.register_buffer("sin_cached", emb.sin()[None, None, :, :].to(dtype), persistent=False)
->>>>>>> 54e17a15
+        self.register_buffer("cos_cached", emb.cos().to(dtype), persistent=False)
+        self.register_buffer("sin_cached", emb.sin().to(dtype), persistent=False)
 
     def forward(self, x, seq_len=None):
         # x: [bs, num_attention_heads, seq_len, head_size]
         if seq_len > self.max_seq_len_cached:
-<<<<<<< HEAD
-            self.max_seq_len_cached = seq_len
-            t = torch.arange(self.max_seq_len_cached, device=x.device, dtype=self.inv_freq.dtype)
-            freqs = torch.einsum("i,j->ij", t, self.inv_freq)
-            # Different from paper, but it uses a different permutation in order to obtain the same calculation
-            emb = torch.cat((freqs, freqs), dim=-1).to(x.device)
-            self.register_buffer("cos_cached", emb.cos(), persistent=False)
-            self.register_buffer("sin_cached", emb.sin(), persistent=False)
-=======
             self._set_cos_sin_cache(seq_len=seq_len, device=x.device, dtype=x.dtype)
 
->>>>>>> 54e17a15
         return (
             self.cos_cached[:seq_len].to(dtype=x.dtype),
             self.sin_cached[:seq_len].to(dtype=x.dtype),
@@ -559,20 +544,10 @@
     return torch.cat((-x2, x1), dim=-1)
 
 
-<<<<<<< HEAD
-# Copied from transformers.models.gpt_neox.modeling_gpt_neox.apply_rotary_pos_emb
+# Copied from transformers.models.llama.modeling_llama.apply_rotary_pos_emb
 def apply_rotary_pos_emb(q, k, cos, sin, position_ids):
     cos = cos[position_ids].unsqueeze(1)  # [seq_len, dim] -> [batch_size, 1, seq_len, head_dim]
     sin = sin[position_ids].unsqueeze(1)
-=======
-# Copied from transformers.models.llama.modeling_llama.apply_rotary_pos_emb
-def apply_rotary_pos_emb(q, k, cos, sin, position_ids):
-    # The first two dimensions of cos and sin are always 1, so we can `squeeze` them.
-    cos = cos.squeeze(1).squeeze(0)  # [seq_len, dim]
-    sin = sin.squeeze(1).squeeze(0)  # [seq_len, dim]
-    cos = cos[position_ids].unsqueeze(1)  # [bs, 1, seq_len, dim]
-    sin = sin[position_ids].unsqueeze(1)  # [bs, 1, seq_len, dim]
->>>>>>> 54e17a15
     q_embed = (q * cos) + (rotate_half(q) * sin)
     k_embed = (k * cos) + (rotate_half(k) * sin)
     return q_embed, k_embed
