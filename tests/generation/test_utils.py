# coding=utf-8
# Copyright 2020 The HuggingFace Team Inc.
#
# Licensed under the Apache License, Version 2.0 (the "License");
# you may not use this file except in compliance with the License.
# You may obtain a clone of the License at
#
#     http://www.apache.org/licenses/LICENSE-2.0
#
# Unless required by applicable law or agreed to in writing, software
# distributed under the License is distributed on an "AS IS" BASIS,
# WITHOUT WARRANTIES OR CONDITIONS OF ANY KIND, either express or implied.
# See the License for the specific language governing permissions and
# limitations under the License.


import inspect
import tempfile
import unittest
import warnings

import numpy as np
from parameterized import parameterized

from transformers import is_torch_available, pipeline, set_seed
from transformers.testing_utils import (
    is_flaky,
    require_accelerate,
    require_torch,
    require_torch_multi_accelerator,
    slow,
    torch_device,
)

from ..test_modeling_common import floats_tensor, ids_tensor
from .test_framework_agnostic import GenerationIntegrationTestsMixin


if is_torch_available():
    import torch

    from transformers import (
        AutoModelForCausalLM,
        AutoModelForSeq2SeqLM,
        AutoModelForSpeechSeq2Seq,
        AutoModelForVision2Seq,
        AutoTokenizer,
        BartForCausalLM,
        BartForConditionalGeneration,
        BartTokenizer,
        GPT2LMHeadModel,
        GPT2Tokenizer,
        ImageGPTForCausalImageModeling,
        SpeechEncoderDecoderModel,
    )
    from transformers.cache_utils import DynamicCache
    from transformers.generation import (
        BeamSampleDecoderOnlyOutput,
        BeamSampleEncoderDecoderOutput,
        BeamSearchDecoderOnlyOutput,
        BeamSearchEncoderDecoderOutput,
        DisjunctiveConstraint,
        GenerateBeamDecoderOnlyOutput,
        GenerateBeamEncoderDecoderOutput,
        GenerateDecoderOnlyOutput,
        GenerateEncoderDecoderOutput,
        GreedySearchDecoderOnlyOutput,
        GreedySearchEncoderDecoderOutput,
        LogitsProcessorList,
        MaxLengthCriteria,
        MinLengthLogitsProcessor,
        PhrasalConstraint,
        SampleDecoderOnlyOutput,
        SampleEncoderDecoderOutput,
        StoppingCriteria,
        StoppingCriteriaList,
<<<<<<< HEAD
        TemperatureLogitsWarper,
        TopKLogitsWarper,
        TopPLogitsWarper,
        WatermarkDetector,
=======
>>>>>>> 73a73b41
    )
    from transformers.generation.utils import _speculative_sampling


class GenerationTesterMixin:
    model_tester = None
    all_generative_model_classes = ()
    input_name = "input_ids"

    def _get_input_ids_and_config(self, batch_size=2):
        config, inputs_dict = self.model_tester.prepare_config_and_inputs_for_common()
        input_ids = inputs_dict[self.input_name]

        # cut to half length & take max batch_size 3
        sequence_length = input_ids.shape[-1] // 2
        input_ids = input_ids[:batch_size, :sequence_length]

        # generate max 3 tokens
        if config.is_encoder_decoder:
            max_length = 4
        else:
            max_length = input_ids.shape[-1] + 3
        if config.eos_token_id is not None and config.pad_token_id is None:
            # hack to allow generate for models such as GPT2 as is done in `generate()`
            if isinstance(config.eos_token_id, int):
                config.eos_token_id = [config.eos_token_id]
            config.pad_token_id = config.eos_token_id[0]
        attention_mask = torch.ones_like(input_ids, dtype=torch.long)[:batch_size, :sequence_length]

        # It is important set set the eos_token_id to None to ensure that no sequences
        # shorter than `max_length` can be generated
        config.eos_token_id = None
        config.forced_eos_token_id = None

        return config, input_ids, attention_mask, max_length

    @staticmethod
    def _get_logits_processor_and_warper_kwargs(
        input_length,
        forced_bos_token_id=None,
        forced_eos_token_id=None,
        max_length=None,
    ):
        process_kwargs = {
            "min_length": input_length + 1 if max_length is None else max_length - 1,
            "bad_words_ids": [[1, 0]],
            "repetition_penalty": 1.2,
            "remove_invalid_values": True,
        }
        # NoRepeatNGramLogitsProcessor + forced tokens may result in no valid continuations
        if forced_bos_token_id is None and forced_eos_token_id is None:
            process_kwargs["no_repeat_ngram_size"] = 2

        warp_kwargs = {"top_k": 10, "top_p": 0.7, "temperature": 0.7}
        return process_kwargs, warp_kwargs

    @staticmethod
    def _get_beam_kwargs(num_return_sequences=1):
        beam_kwargs = {
            "early_stopping": False,
            "length_penalty": 2.0,
            "num_beams": 2,
            "num_return_sequences": num_return_sequences,
        }
        return beam_kwargs

    @staticmethod
    def _get_diverse_beam_kwargs(num_return_sequences=1):
        beam_kwargs = {
            "early_stopping": False,
            "length_penalty": 2.0,
            "num_beams": 2,
            "num_return_sequences": num_return_sequences,
            "num_beam_groups": 2,  # one beam per group
            "diversity_penalty": 2.0,
        }
        return beam_kwargs

    @staticmethod
    def _get_constrained_beam_kwargs(num_return_sequences=1):
        beam_kwargs = {
            "early_stopping": False,
            "length_penalty": 2.0,
            "num_beams": num_return_sequences * 4,
            "num_return_sequences": num_return_sequences,
        }
        return beam_kwargs

    @staticmethod
    def _get_encoder_outputs(
        model, input_ids, attention_mask, output_attentions=None, output_hidden_states=None, num_interleave=1
    ):
        encoder = model.get_encoder()
        encoder_outputs = encoder(
            input_ids,
            attention_mask=attention_mask,
            output_attentions=output_attentions,
            output_hidden_states=output_hidden_states,
        )
        encoder_outputs["last_hidden_state"] = encoder_outputs.last_hidden_state.repeat_interleave(
            num_interleave, dim=0
        )
        input_ids = torch.zeros_like(input_ids[:, :1]) + model._get_decoder_start_token_id()
        attention_mask = None
        return encoder_outputs, input_ids, attention_mask

    def _greedy_generate(
        self,
        model,
        input_ids,
        attention_mask,
        max_length,
        output_scores=False,
        output_logits=False,
        output_attentions=False,
        output_hidden_states=False,
        return_dict_in_generate=False,
    ):
        logits_process_kwargs, _ = self._get_logits_processor_and_warper_kwargs(
            input_ids.shape[-1],
            forced_bos_token_id=model.config.forced_bos_token_id,
            forced_eos_token_id=model.config.forced_eos_token_id,
            max_length=max_length,
        )

        model_kwargs = {"attention_mask": attention_mask} if attention_mask is not None else {}
        output_generate = model.generate(
            input_ids,
            do_sample=False,
            num_beams=1,
            max_length=max_length,
            output_attentions=output_attentions,
            output_hidden_states=output_hidden_states,
            output_scores=output_scores,
            output_logits=output_logits,
            return_dict_in_generate=return_dict_in_generate,
            **logits_process_kwargs,
            **model_kwargs,
        )

        return output_generate

    def _sample_generate(
        self,
        model,
        input_ids,
        attention_mask,
        max_length,
        num_return_sequences,
        logits_warper_kwargs,
        process_kwargs,
        output_scores=False,
        output_logits=False,
        output_attentions=False,
        output_hidden_states=False,
        return_dict_in_generate=False,
    ):
        torch.manual_seed(0)
        model_kwargs = {"attention_mask": attention_mask} if attention_mask is not None else {}
        output_generate = model.generate(
            input_ids,
            do_sample=True,
            num_beams=1,
            max_length=max_length,
            num_return_sequences=num_return_sequences,
            output_scores=output_scores,
            output_logits=output_logits,
            output_attentions=output_attentions,
            output_hidden_states=output_hidden_states,
            return_dict_in_generate=return_dict_in_generate,
            **logits_warper_kwargs,
            **process_kwargs,
            **model_kwargs,
        )

        return output_generate

    def _beam_search_generate(
        self,
        model,
        input_ids,
        attention_mask,
        max_length,
        beam_kwargs,
        logits_process_kwargs,
        output_scores=False,
        output_logits=False,
        output_attentions=False,
        output_hidden_states=False,
        return_dict_in_generate=False,
    ):
        model_kwargs = {"attention_mask": attention_mask} if attention_mask is not None else {}
        output_generate = model.generate(
            input_ids,
            do_sample=False,
            max_length=max_length,
            output_scores=output_scores,
            output_logits=output_logits,
            output_attentions=output_attentions,
            output_hidden_states=output_hidden_states,
            return_dict_in_generate=return_dict_in_generate,
            **beam_kwargs,
            **logits_process_kwargs,
            **model_kwargs,
        )

        return output_generate

    def _beam_sample_generate(
        self,
        model,
        input_ids,
        attention_mask,
        max_length,
        beam_kwargs,
        logits_warper_kwargs,
        output_scores=False,
        output_logits=False,
        output_attentions=False,
        output_hidden_states=False,
        return_dict_in_generate=False,
    ):
        torch.manual_seed(0)
        model_kwargs = {"attention_mask": attention_mask} if attention_mask is not None else {}
        output_generate = model.generate(
            input_ids,
            do_sample=True,
            max_length=max_length,
            output_scores=output_scores,
            output_logits=output_logits,
            output_attentions=output_attentions,
            output_hidden_states=output_hidden_states,
            return_dict_in_generate=return_dict_in_generate,
            **beam_kwargs,
            **logits_warper_kwargs,
            **model_kwargs,
        )

        return output_generate

    def _group_beam_search_generate(
        self,
        model,
        input_ids,
        attention_mask,
        max_length,
        beam_kwargs,
        logits_process_kwargs,
        output_scores=False,
        output_logits=False,
        output_attentions=False,
        output_hidden_states=False,
        return_dict_in_generate=False,
    ):
        model_kwargs = {"attention_mask": attention_mask} if attention_mask is not None else {}
        output_generate = model.generate(
            input_ids,
            do_sample=False,
            max_length=max_length,
            output_scores=output_scores,
            output_logits=output_logits,
            output_attentions=output_attentions,
            output_hidden_states=output_hidden_states,
            return_dict_in_generate=return_dict_in_generate,
            **beam_kwargs,
            **logits_process_kwargs,
            **model_kwargs,
        )

        return output_generate

    def _constrained_beam_search_generate(
        self,
        model,
        input_ids,
        attention_mask,
        max_length,
        constraints,
        beam_kwargs,
        logits_process_kwargs,
        output_scores=False,
        output_logits=False,
        output_attentions=False,
        output_hidden_states=False,
        return_dict_in_generate=False,
    ):
        model_kwargs = {"attention_mask": attention_mask} if attention_mask is not None else {}
        output_generate = model.generate(
            input_ids,
            do_sample=False,
            max_length=max_length,
            output_scores=output_scores,
            output_logits=output_logits,
            output_attentions=output_attentions,
            output_hidden_states=output_hidden_states,
            return_dict_in_generate=return_dict_in_generate,
            constraints=constraints,
            **beam_kwargs,
            **logits_process_kwargs,
            **model_kwargs,
        )

        return output_generate

    def _contrastive_generate(
        self,
        model,
        input_ids,
        attention_mask,
        max_length,
        output_scores=False,
        output_logits=False,
        output_attentions=False,
        output_hidden_states=False,
        return_dict_in_generate=False,
    ):
        contrastive_search_kwargs = {
            "penalty_alpha": 0.6,
            "top_k": 5,
        }

        logits_process_kwargs, _ = self._get_logits_processor_and_warper_kwargs(
            input_ids.shape[-1],
            forced_bos_token_id=model.config.forced_bos_token_id,
            forced_eos_token_id=model.config.forced_eos_token_id,
            max_length=max_length,
        )

        model_kwargs = {"attention_mask": attention_mask} if attention_mask is not None else {}
        output_generate = model.generate(
            input_ids,
            do_sample=False,
            num_beams=1,
            max_length=max_length,
            output_attentions=output_attentions,
            output_hidden_states=output_hidden_states,
            output_scores=output_scores,
            output_logits=output_logits,
            return_dict_in_generate=return_dict_in_generate,
            **logits_process_kwargs,
            **model_kwargs,
            **contrastive_search_kwargs,
        )

        return output_generate

    def test_greedy_generate(self):
        for model_class in self.all_generative_model_classes:
            config, input_ids, attention_mask, max_length = self._get_input_ids_and_config()

            model = model_class(config).to(torch_device).eval()
            output_generate = self._greedy_generate(
                model=model, input_ids=input_ids, attention_mask=attention_mask, max_length=max_length
            )

            self.assertTrue(output_generate.shape[-1] == max_length)

    def test_greedy_generate_dict_outputs(self):
        for model_class in self.all_generative_model_classes:
            config, input_ids, attention_mask, max_length = self._get_input_ids_and_config()

            config.use_cache = False
            model = model_class(config).to(torch_device).eval()
            output_generate = self._greedy_generate(
                model=model,
                input_ids=input_ids,
                attention_mask=attention_mask,
                max_length=max_length,
                output_scores=True,
                output_logits=True,
                output_hidden_states=True,
                output_attentions=True,
                return_dict_in_generate=True,
            )

            if model.config.is_encoder_decoder:
                self.assertIsInstance(output_generate, GenerateEncoderDecoderOutput)
                # Retrocompatibility check
                self.assertIsInstance(output_generate, GreedySearchEncoderDecoderOutput)
            else:
                self.assertIsInstance(output_generate, GenerateDecoderOnlyOutput)
                # Retrocompatibility check
                self.assertIsInstance(output_generate, GreedySearchDecoderOnlyOutput)

            self.assertTrue(output_generate.sequences.shape[-1] == max_length)
            self._check_outputs(output_generate, input_ids, model.config)

    def test_greedy_generate_dict_outputs_use_cache(self):
        for model_class in self.all_generative_model_classes:
            config, input_ids, attention_mask, max_length = self._get_input_ids_and_config()

            if not hasattr(config, "use_cache"):
                self.skipTest("This model doesn't support caching")

            config.use_cache = True
            config.is_decoder = True
            model = model_class(config).to(torch_device).eval()
            output_generate = self._greedy_generate(
                model=model,
                input_ids=input_ids,
                attention_mask=attention_mask,
                max_length=max_length,
                output_scores=True,
                output_logits=True,
                output_hidden_states=True,
                output_attentions=True,
                return_dict_in_generate=True,
            )

            self.assertTrue(output_generate.sequences.shape[-1] == max_length)
            self._check_outputs(output_generate, input_ids, model.config, use_cache=True)

    def test_sample_generate(self):
        for model_class in self.all_generative_model_classes:
            config, input_ids, attention_mask, max_length = self._get_input_ids_and_config()

            model = model_class(config).to(torch_device).eval()
            if model.config.is_encoder_decoder:
                max_length = 4

            process_kwargs, logits_warper_kwargs = self._get_logits_processor_and_warper_kwargs(
                input_ids.shape[-1],
                forced_bos_token_id=model.config.forced_bos_token_id,
                forced_eos_token_id=model.config.forced_eos_token_id,
                max_length=max_length,
            )

            output_generate = self._sample_generate(
                model=model,
                input_ids=input_ids,
                attention_mask=attention_mask,
                max_length=max_length,
                num_return_sequences=1,
                logits_warper_kwargs=logits_warper_kwargs,
                process_kwargs=process_kwargs,
            )

            self.assertTrue(output_generate.shape[-1] == max_length)

    def test_sample_generate_dict_output(self):
        for model_class in self.all_generative_model_classes:
            config, input_ids, attention_mask, max_length = self._get_input_ids_and_config()

            config.use_cache = False
            model = model_class(config).to(torch_device).eval()
            if model.config.is_encoder_decoder:
                max_length = 4

            process_kwargs, logits_warper_kwargs = self._get_logits_processor_and_warper_kwargs(
                input_ids.shape[-1],
                forced_bos_token_id=model.config.forced_bos_token_id,
                forced_eos_token_id=model.config.forced_eos_token_id,
                max_length=max_length,
            )

            output_generate = self._sample_generate(
                model=model,
                input_ids=input_ids,
                attention_mask=attention_mask,
                max_length=max_length,
                num_return_sequences=2,
                logits_warper_kwargs=logits_warper_kwargs,
                process_kwargs=process_kwargs,
                output_scores=True,
                output_logits=True,
                output_hidden_states=True,
                output_attentions=True,
                return_dict_in_generate=True,
            )

            if model.config.is_encoder_decoder:
                self.assertIsInstance(output_generate, GenerateEncoderDecoderOutput)
                # Retrocompatibility check
                self.assertIsInstance(output_generate, SampleEncoderDecoderOutput)
            else:
                self.assertIsInstance(output_generate, GenerateDecoderOnlyOutput)
                # Retrocompatibility check
                self.assertIsInstance(output_generate, SampleDecoderOnlyOutput)

            self.assertTrue(output_generate.sequences.shape[-1] == max_length)
            self._check_outputs(output_generate, input_ids, model.config, num_return_sequences=2)

    def test_beam_search_generate(self):
        for model_class in self.all_generative_model_classes:
            config, input_ids, attention_mask, max_length = self._get_input_ids_and_config()

            model = model_class(config).to(torch_device).eval()
            if model.config.is_encoder_decoder:
                max_length = 4

            logits_process_kwargs, _ = self._get_logits_processor_and_warper_kwargs(
                input_ids.shape[-1],
                config.forced_bos_token_id,
                config.forced_eos_token_id,
                max_length,
            )
            beam_kwargs = self._get_beam_kwargs()

            output_generate = self._beam_search_generate(
                model=model,
                input_ids=input_ids,
                attention_mask=attention_mask,
                max_length=max_length,
                beam_kwargs=beam_kwargs,
                logits_process_kwargs=logits_process_kwargs,
            )

            self.assertTrue(output_generate.shape[-1] == max_length)

    def test_beam_search_generate_dict_output(self):
        for model_class in self.all_generative_model_classes:
            config, input_ids, attention_mask, max_length = self._get_input_ids_and_config()

            # disable cache
            config.use_cache = False

            model = model_class(config).to(torch_device).eval()
            if model.config.is_encoder_decoder:
                max_length = 4

            logits_process_kwargs, _ = self._get_logits_processor_and_warper_kwargs(
                input_ids.shape[-1],
                config.forced_bos_token_id,
                config.forced_eos_token_id,
                max_length,
            )
            beam_kwargs = self._get_beam_kwargs()
            output_generate = self._beam_search_generate(
                model=model,
                input_ids=input_ids,
                attention_mask=attention_mask,
                max_length=max_length,
                beam_kwargs=beam_kwargs,
                logits_process_kwargs=logits_process_kwargs,
                output_scores=True,
                output_logits=True,
                output_hidden_states=True,
                output_attentions=True,
                return_dict_in_generate=True,
            )
            if model.config.is_encoder_decoder:
                self.assertIsInstance(output_generate, GenerateBeamEncoderDecoderOutput)
                # Retrocompatibility check
                self.assertIsInstance(output_generate, BeamSearchEncoderDecoderOutput)
            else:
                self.assertIsInstance(output_generate, GenerateBeamDecoderOnlyOutput)
                # Retrocompatibility check
                self.assertIsInstance(output_generate, BeamSearchDecoderOnlyOutput)

            self.assertTrue(output_generate.sequences.shape[-1] == max_length)
            self._check_outputs(
                output_generate, input_ids, model.config, num_return_sequences=beam_kwargs["num_beams"]
            )

    def test_beam_search_generate_dict_outputs_use_cache(self):
        for model_class in self.all_generative_model_classes:
            # enable cache
            config, input_ids, attention_mask, max_length = self._get_input_ids_and_config()

            if not hasattr(config, "use_cache"):
                self.skipTest("This model doesn't support caching")

            model = model_class(config).to(torch_device).eval()
            if model.config.is_encoder_decoder:
                max_length = 4

            logits_process_kwargs, _ = self._get_logits_processor_and_warper_kwargs(
                input_ids.shape[-1],
                config.forced_bos_token_id,
                config.forced_eos_token_id,
                max_length,
            )

            beam_kwargs = self._get_beam_kwargs()

            config.use_cache = True
            config.is_decoder = True
            model = model_class(config).to(torch_device).eval()
            output_generate = self._beam_search_generate(
                model=model,
                input_ids=input_ids,
                attention_mask=attention_mask,
                max_length=max_length,
                beam_kwargs=beam_kwargs,
                logits_process_kwargs=logits_process_kwargs,
                output_scores=True,
                output_logits=True,
                output_hidden_states=True,
                output_attentions=True,
                return_dict_in_generate=True,
            )

            self.assertTrue(output_generate.sequences.shape[-1] == max_length)
            self._check_outputs(
                output_generate, input_ids, model.config, use_cache=True, num_return_sequences=beam_kwargs["num_beams"]
            )

    @require_accelerate
    @require_torch_multi_accelerator
    def test_model_parallel_beam_search(self):
        for model_class in self.all_generative_model_classes:
            if "xpu" in torch_device:
                return unittest.skip("device_map='auto' does not work with XPU devices")

            if model_class._no_split_modules is None:
                continue

            config, input_ids, attention_mask, max_length = self._get_input_ids_and_config()

            model = model_class(config).eval()
            with tempfile.TemporaryDirectory() as tmp_dir:
                model.cpu().save_pretrained(tmp_dir)
                new_model = model_class.from_pretrained(tmp_dir, device_map="auto")

                new_model.generate(
                    input_ids,
                    attention_mask=attention_mask,
                    max_length=max_length,
                    num_beams=2,
                )

    def test_beam_sample_generate(self):
        for model_class in self.all_generative_model_classes:
            config, input_ids, attention_mask, max_length = self._get_input_ids_and_config()

            _, logits_warper_kwargs = self._get_logits_processor_and_warper_kwargs(input_ids.shape[-1])

            model = model_class(config).to(torch_device).eval()

            if model.config.is_encoder_decoder:
                max_length = 4
            beam_kwargs = self._get_beam_kwargs()

            output_generate = self._beam_sample_generate(
                model=model,
                input_ids=input_ids,
                attention_mask=attention_mask,
                max_length=max_length,
                beam_kwargs=beam_kwargs,
                logits_warper_kwargs=logits_warper_kwargs,
            )

            self.assertTrue(output_generate.shape[-1] == max_length)

    def test_beam_sample_generate_dict_output(self):
        for model_class in self.all_generative_model_classes:
            config, input_ids, attention_mask, max_length = self._get_input_ids_and_config()

            # disable cache
            config.use_cache = False

            model = model_class(config).to(torch_device).eval()
            _, logits_warper_kwargs = self._get_logits_processor_and_warper_kwargs(input_ids.shape[-1])

            if model.config.is_encoder_decoder:
                max_length = 4
            beam_kwargs = self._get_beam_kwargs()

            output_generate = self._beam_sample_generate(
                model=model,
                input_ids=input_ids,
                attention_mask=attention_mask,
                max_length=max_length,
                beam_kwargs=beam_kwargs,
                logits_warper_kwargs=logits_warper_kwargs,
                output_scores=True,
                output_logits=True,
                output_hidden_states=True,
                output_attentions=True,
                return_dict_in_generate=True,
            )

            if model.config.is_encoder_decoder:
                self.assertIsInstance(output_generate, GenerateBeamEncoderDecoderOutput)
                # Retrocompatibility check
                self.assertIsInstance(output_generate, BeamSampleEncoderDecoderOutput)
            else:
                self.assertIsInstance(output_generate, GenerateBeamDecoderOnlyOutput)
                # Retrocompatibility check
                self.assertIsInstance(output_generate, BeamSampleDecoderOnlyOutput)

            self.assertTrue(output_generate.sequences.shape[-1] == max_length)
            self._check_outputs(
                output_generate, input_ids, model.config, num_return_sequences=beam_kwargs["num_beams"]
            )

    def test_generate_without_input_ids(self):
        config, _, _, max_length = self._get_input_ids_and_config()

        # if no bos token id => cannot generate from None
        if config.bos_token_id is None:
            return

        # hack in case they are equal, otherwise the attn mask will be [0]
        if config.bos_token_id == config.pad_token_id:
            config.pad_token_id = None

        for model_class in self.all_generative_model_classes:
            model = model_class(config).to(torch_device)
            model.eval()

            output_ids_generate = model.generate(do_sample=False, max_length=max_length, remove_invalid_values=True)
            self.assertIsNotNone(output_ids_generate)

    def test_group_beam_search_generate(self):
        for model_class in self.all_generative_model_classes:
            config, input_ids, attention_mask, max_length = self._get_input_ids_and_config()

            model = model_class(config).to(torch_device).eval()
            if model.config.is_encoder_decoder:
                max_length = 4

            logits_process_kwargs, _ = self._get_logits_processor_and_warper_kwargs(
                input_ids.shape[-1],
                config.forced_bos_token_id,
                config.forced_eos_token_id,
                max_length,
            )

            # check `generate()` and `group_beam_search()` are equal
            beam_kwargs = self._get_diverse_beam_kwargs()
            output_generate = self._group_beam_search_generate(
                model=model,
                input_ids=input_ids,
                attention_mask=attention_mask,
                max_length=max_length,
                beam_kwargs=beam_kwargs,
                logits_process_kwargs=logits_process_kwargs,
            )
            self.assertTrue(output_generate.shape[-1] == max_length)

            # check `group_beam_search` for higher than 1 `num_return_sequences`
            num_return_sequences = 2
            beam_kwargs = self._get_diverse_beam_kwargs(num_return_sequences=num_return_sequences)
            output_generate = self._group_beam_search_generate(
                model=model,
                input_ids=input_ids,
                attention_mask=attention_mask,
                max_length=max_length,
                beam_kwargs=beam_kwargs,
                logits_process_kwargs=logits_process_kwargs,
            )
            self.assertTrue(output_generate.shape[-1] == max_length)

    def test_group_beam_search_generate_dict_output(self):
        for model_class in self.all_generative_model_classes:
            config, input_ids, attention_mask, max_length = self._get_input_ids_and_config()
            config.use_cache = False

            model = model_class(config).to(torch_device).eval()
            if model.config.is_encoder_decoder:
                max_length = 4

            logits_process_kwargs, _ = self._get_logits_processor_and_warper_kwargs(
                input_ids.shape[-1],
                config.forced_bos_token_id,
                config.forced_eos_token_id,
                max_length,
            )

            beam_kwargs = self._get_diverse_beam_kwargs()
            output_generate = self._group_beam_search_generate(
                model=model,
                input_ids=input_ids,
                attention_mask=attention_mask,
                max_length=max_length,
                beam_kwargs=beam_kwargs,
                logits_process_kwargs=logits_process_kwargs,
                output_scores=True,
                output_logits=True,
                output_hidden_states=True,
                output_attentions=True,
                return_dict_in_generate=True,
            )
            if model.config.is_encoder_decoder:
                self.assertIsInstance(output_generate, GenerateBeamEncoderDecoderOutput)
                # Retrocompatibility check
                self.assertIsInstance(output_generate, BeamSearchEncoderDecoderOutput)
            else:
                self.assertIsInstance(output_generate, GenerateBeamDecoderOnlyOutput)
                # Retrocompatibility check
                self.assertIsInstance(output_generate, BeamSearchDecoderOnlyOutput)

            self.assertTrue(output_generate.sequences.shape[-1] == max_length)
            self._check_outputs(
                output_generate, input_ids, model.config, num_return_sequences=beam_kwargs["num_beams"]
            )

    # TODO: @gante
    @is_flaky()
    def test_constrained_beam_search_generate(self):
        for model_class in self.all_generative_model_classes:
            config, input_ids, attention_mask, max_length = self._get_input_ids_and_config()

            model = model_class(config).to(torch_device).eval()
            max_length = 20

            logits_process_kwargs, _ = self._get_logits_processor_and_warper_kwargs(
                input_ids.shape[-1],
                config.forced_bos_token_id,
                config.forced_eos_token_id,
                max_length,
            )

            # Sample constraints
            min_id = 3
            max_id = config.vocab_size

            force_tokens = torch.randint(min_id, max_id, (1, 2)).tolist()[0]
            constraints = [
                PhrasalConstraint(force_tokens),
            ]

            beam_kwargs = self._get_constrained_beam_kwargs()
            output_generate = self._constrained_beam_search_generate(
                model=model,
                input_ids=input_ids,
                attention_mask=attention_mask,
                max_length=max_length,
                constraints=constraints,
                beam_kwargs=beam_kwargs,
                logits_process_kwargs=logits_process_kwargs,
            )
            self.assertTrue(output_generate.shape[-1] == max_length)
            for generation_output in output_generate:
                self._check_sequence_inside_sequence(force_tokens, generation_output)

            # check`constrained_beam_search` for higher than 1 `num_return_sequences`
            # Sample constraints
            force_tokens = torch.randint(min_id, max_id, (1, 2)).tolist()[0]
            constraints = [
                PhrasalConstraint(force_tokens),
            ]

            max_length = 20
            beam_kwargs = self._get_constrained_beam_kwargs(num_return_sequences=2)

            output_generate = self._constrained_beam_search_generate(
                model=model,
                input_ids=input_ids,
                attention_mask=attention_mask,
                max_length=max_length,
                constraints=constraints,
                beam_kwargs=beam_kwargs,
                logits_process_kwargs=logits_process_kwargs,
            )
            self.assertTrue(output_generate.shape[-1] == max_length)

            for generation_output in output_generate:
                self._check_sequence_inside_sequence(force_tokens, generation_output)

    def test_constrained_beam_search_generate_dict_output(self):
        for model_class in self.all_generative_model_classes:
            config, input_ids, attention_mask, max_length = self._get_input_ids_and_config()

            # disable cache
            config.use_cache = False

            model = model_class(config).to(torch_device).eval()
            if model.config.is_encoder_decoder:
                max_length = 20

            logits_process_kwargs, _ = self._get_logits_processor_and_warper_kwargs(
                input_ids.shape[-1],
                config.forced_bos_token_id,
                config.forced_eos_token_id,
                max_length,
            )

            # Sample constraints
            min_id = 3
            max_id = model.config.vocab_size
            force_tokens = torch.randint(min_id, max_id, (1, 2)).tolist()[0]
            constraints = [
                PhrasalConstraint(force_tokens),
            ]

            beam_kwargs = self._get_constrained_beam_kwargs()
            output_generate = self._constrained_beam_search_generate(
                model=model,
                input_ids=input_ids,
                attention_mask=attention_mask,
                max_length=max_length,
                constraints=constraints,
                beam_kwargs=beam_kwargs,
                logits_process_kwargs=logits_process_kwargs,
                output_scores=True,
                output_logits=True,
                output_hidden_states=True,
                output_attentions=True,
                return_dict_in_generate=True,
            )

            if model.config.is_encoder_decoder:
                self.assertIsInstance(output_generate, GenerateBeamEncoderDecoderOutput)
                # Retrocompatibility check
                self.assertIsInstance(output_generate, BeamSearchEncoderDecoderOutput)
            else:
                self.assertIsInstance(output_generate, GenerateBeamDecoderOnlyOutput)
                # Retrocompatibility check
                self.assertIsInstance(output_generate, BeamSearchDecoderOnlyOutput)

            self.assertTrue(output_generate.sequences.shape[-1] == max_length)
            self._check_outputs(
                output_generate, input_ids, model.config, num_return_sequences=beam_kwargs["num_beams"]
            )

    def test_contrastive_generate(self):
        for model_class in self.all_generative_model_classes:
            # won't fix: FSMT and Reformer have a different cache variable type (and format).
            if any(model_name in model_class.__name__.lower() for model_name in ["fsmt", "reformer"]):
                self.skipTest("Won't fix: old model with different cache format")

            config, input_ids, attention_mask, max_length = self._get_input_ids_and_config()

            # NOTE: contrastive search only works with cache on at the moment.
            if not hasattr(config, "use_cache"):
                self.skipTest("This model doesn't support caching")
            config.use_cache = True
            config.is_decoder = True

            # test old generation output for backwards compatibility
            model = model_class(config).to(torch_device).eval()
            output_generate = self._contrastive_generate(
                model=model, input_ids=input_ids, attention_mask=attention_mask, max_length=max_length
            )
            self.assertTrue(output_generate.shape[-1] == max_length)

    def test_contrastive_generate_dict_outputs_use_cache(self):
        for model_class in self.all_generative_model_classes:
            # won't fix: FSMT and Reformer have a different cache variable type (and format).
            if any(model_name in model_class.__name__.lower() for model_name in ["fsmt", "reformer"]):
                self.skipTest("Won't fix: old model with different cache format")

            config, input_ids, attention_mask, max_length = self._get_input_ids_and_config()

            # NOTE: contrastive search only works with cache on at the moment.
            if not hasattr(config, "use_cache"):
                self.skipTest("This model doesn't support caching")
            config.use_cache = True
            config.is_decoder = True

            model = model_class(config).to(torch_device).eval()
            output_generate = self._contrastive_generate(
                model=model,
                input_ids=input_ids,
                attention_mask=attention_mask,
                max_length=max_length,
                output_scores=True,
                output_logits=True,
                output_hidden_states=True,
                output_attentions=True,
                return_dict_in_generate=True,
            )

            self.assertTrue(output_generate.sequences.shape[-1] == max_length)
            self._check_outputs(output_generate, input_ids, model.config, use_cache=True)

    def test_contrastive_generate_low_memory(self):
        # Check that choosing 'low_memory' does not change the model output
        for model_class in self.all_generative_model_classes:
            if any(model_name in model_class.__name__.lower() for model_name in ["fsmt", "reformer", "speech2text"]):
                self.skipTest("Won't fix: old model with different cache format")
            if any(model_name in model_class.__name__.lower() for model_name in ["gptbigcode"]):
                self.skipTest("TODO: fix me")

            config, input_ids, attention_mask, max_length = self._get_input_ids_and_config(batch_size=1)

            # NOTE: contrastive search only works with cache on at the moment.
            if not hasattr(config, "use_cache"):
                self.skipTest("This model doesn't support caching")

            config.use_cache = True
            config.is_decoder = True

            # test output equality of low versus high memory
            model = model_class(config).to(torch_device).eval()

            low_output = model.generate(
                input_ids,
                top_k=4,
                penalty_alpha=0.6,
                low_memory=True,
                max_length=max_length,
                attention_mask=attention_mask,
            )

            high_output = model.generate(
                input_ids,
                top_k=4,
                penalty_alpha=0.6,
                low_memory=False,
                max_length=max_length,
                attention_mask=attention_mask,
            )
            self.assertListEqual(low_output.tolist(), high_output.tolist())

    def test_beam_search_low_memory(self):
        # Check that choosing 'low_memory' does not change the model output
        for model_class in self.all_generative_model_classes:
            if any(model_name in model_class.__name__.lower() for model_name in ["fsmt", "reformer"]):
                self.skipTest("Won't fix: old model with different cache format")
            if any(
                model_name in model_class.__name__.lower()
                for model_name in [
                    "bloom",
                    "ctrl",
                    "gptbigcode",
                    "transo_xl",
                    "xlnet",
                    "cpm",
                ]
            ):
                self.skipTest("May fix in the future: need model-specific fixes")
            config, input_ids, _, _ = self._get_input_ids_and_config(batch_size=2)
            # batch_size=1 is ok, but batch_size>1 will cause non-identical output

            config.use_cache = True
            config.is_decoder = True

            # test output equality of low versus high memory
            model = model_class(config).to(torch_device).eval()

            low_output = model.generate(input_ids, max_new_tokens=8, num_beams=5, early_stopping=True, low_memory=True)

            high_output = model.generate(
                input_ids, max_new_tokens=8, num_beams=5, early_stopping=True, low_memory=False
            )
            self.assertListEqual(low_output.tolist(), high_output.tolist())

    @is_flaky()  # Read NOTE (1) below. If there are API issues, all attempts will fail.
    def test_assisted_decoding_matches_greedy_search(self):
        # This test ensures that the assisted generation does not introduce output changes over greedy search.
        # NOTE (1): The sentence above is true most of the time, there is a tiny difference in the logits due to matmul
        # shape differences -- and it may result in a different output. The input shape difference happens in the
        # main model, that runs the forward pass with several candidates at once (as opposed to generating one token at
        # a time). See https://github.com/huggingface/transformers/issues/25420#issuecomment-1775317535 for more info.
        # NOTE (2): It breaks the pattern in the tests above, for multiple reasons:
        # - assisted_decoding, contrarily to the other methods, can't be called on its own (e.g. needs to
        # prepare the assistant encoder outputs in the main generate body);
        # - assisted_decoding does not support `use_cache = False`
        # - assisted_decoding does not support `batch_size > 1`

        for model_class in self.all_generative_model_classes:
            if any(model_name in model_class.__name__.lower() for model_name in ["fsmt", "reformer"]):
                self.skipTest("Won't fix: old model with different cache format")
            if any(
                model_name in model_class.__name__.lower()
                for model_name in [
                    "bigbirdpegasus",
                    "led",
                    "mega",
                    "speech2text",
                    "git",
                    "prophetnet",
                    "seamlessm4t",
                    "clvp",
                ]
            ):
                self.skipTest("May fix in the future: need model-specific fixes")

            # enable cache
            config, input_ids, attention_mask, _ = self._get_input_ids_and_config(batch_size=1)

            # NOTE: assisted generation only works with cache on at the moment.
            if not hasattr(config, "use_cache"):
                self.skipTest("This model doesn't support caching")

            config.use_cache = True
            config.is_decoder = True
            model = model_class(config).to(torch_device).eval()
            # Sets assisted generation arguments such that:
            # a) no EOS is generated, to ensure generation doesn't break early
            # b) the assistant model always generates two tokens when it is called, to ensure the input preparation of
            #    the assistant model is correct
            # c) there are at least two forward passes in the main model, to ensure the input preparation of
            #    the main model is correct
            generation_kwargs = {
                "eos_token_id": -1,  # see a)
                "max_new_tokens": 4,  # see c)
                "num_beams": 1,
                "do_sample": False,
                "output_scores": True,
                "output_logits": True,
                "output_hidden_states": True,
                "output_attentions": True,
                "return_dict_in_generate": True,
            }
            output_greedy = model.generate(input_ids, attention_mask=attention_mask, **generation_kwargs)

            assistant_model = model
            assistant_model.generation_config.num_assistant_tokens = 2  # see b)
            assistant_model.generation_config.num_assistant_tokens_schedule = "constant"  # see b)
            generation_kwargs.update({"assistant_model": assistant_model})
            output_assisted = model.generate(input_ids, attention_mask=attention_mask, **generation_kwargs)

            # The two outputs must match and their shape must be as expected
            self.assertListEqual(output_greedy.sequences.tolist(), output_assisted.sequences.tolist())
            for output in (output_greedy, output_assisted):
                self._check_outputs(output, input_ids, model.config, use_cache=True)

    @is_flaky()
    def test_prompt_lookup_decoding_matches_greedy_search(self):
        # This test ensures that the prompt lookup generation does not introduce output changes over greedy search.
        # This test is mostly a copy of test_assisted_decoding_matches_greedy_search

        for model_class in self.all_generative_model_classes:
            if any(model_name in model_class.__name__.lower() for model_name in ["fsmt", "reformer"]):
                self.skipTest("Won't fix: old model with different cache format")
            if any(
                model_name in model_class.__name__.lower()
                for model_name in [
                    "bigbirdpegasus",
                    "led",
                    "mega",
                    "speech2text",
                    "git",
                    "prophetnet",
                    "seamlessm4t",
                    "clvp",
                ]
            ):
                self.skipTest("May fix in the future: need model-specific fixes")

            # enable cache
            config, input_ids, attention_mask, _ = self._get_input_ids_and_config(batch_size=1)

            # NOTE: assisted generation only works with cache on at the moment.
            if not hasattr(config, "use_cache"):
                self.skipTest("This model doesn't support caching")

            config.use_cache = True
            config.is_decoder = True
            model = model_class(config).to(torch_device).eval()
            # Sets assisted generation arguments such that:
            # a) no EOS is generated, to ensure generation doesn't break early
            # b) the prompt lookup tries to give the model 2 tokens, to ensure the input preparation of
            #    prompt lookup is correct
            # c) there are at least two forward passes in the main model, to ensure the input preparation of
            #    the main model is correct
            generation_kwargs = {
                "eos_token_id": -1,  # see a)
                "max_new_tokens": 4,  # see c)
                "num_beams": 1,
                "do_sample": False,
                "output_scores": True,
                "output_logits": True,
                "output_hidden_states": True,
                "output_attentions": True,
                "return_dict_in_generate": True,
            }

            output_greedy = model.generate(input_ids, attention_mask=attention_mask, **generation_kwargs)

            generation_kwargs.update({"prompt_lookup_num_tokens": 2})  # see b)
            output_prompt_lookup = model.generate(input_ids, attention_mask=attention_mask, **generation_kwargs)

            # The two outputs must match and their shape must be as expected
            self.assertListEqual(output_greedy.sequences.tolist(), output_prompt_lookup.sequences.tolist())
            for output in (output_greedy, output_prompt_lookup):
                self._check_outputs(output, input_ids, model.config, use_cache=True)

    def test_assisted_decoding_sample(self):
        # In this test we don't check assisted vs non-assisted output -- seeded assisted decoding with sample will not
        # match sample for the same seed, as the forward pass does not return the exact same logits (due to matmul with
        # different shapes, see https://github.com/huggingface/transformers/issues/25420#issuecomment-1775317535).
        for model_class in self.all_generative_model_classes:
            if any(model_name in model_class.__name__.lower() for model_name in ["fsmt", "reformer"]):
                self.skipTest("Won't fix: old model with different cache format")
            if any(
                model_name in model_class.__name__.lower()
                for model_name in [
                    "bigbirdpegasus",
                    "led",
                    "mega",
                    "speech2text",
                    "git",
                    "prophetnet",
                    "seamlessm4t",
                    "clvp",
                ]
            ):
                self.skipTest("May fix in the future: need model-specific fixes")

            # enable cache
            config, input_ids, attention_mask, _ = self._get_input_ids_and_config(batch_size=1)

            # NOTE: assisted generation only works with cache on at the moment.
            if not hasattr(config, "use_cache"):
                self.skipTest("This model doesn't support caching")

            config.use_cache = True
            config.is_decoder = True
            model = model_class(config).to(torch_device).eval()
            # Sets assisted generation arguments such that:
            # a) no EOS is generated, to ensure generation doesn't break early
            # b) the assistant model always generates two tokens when it is called, to ensure the input preparation of
            #    the assistant model is correct
            # c) there are at least two forward passes in the main model, to ensure the input preparation of
            #    the main model is correct
            assistant_model = model
            assistant_model.generation_config.num_assistant_tokens = 2  # see b)
            assistant_model.generation_config.num_assistant_tokens_schedule = "constant"  # see b)
            generation_kwargs = {
                "eos_token_id": -1,  # see a)
                "max_new_tokens": 4,  # see c)
                "num_beams": 1,
                "do_sample": True,
                "assistant_model": assistant_model,
                "output_scores": True,
                "output_logits": True,
                "output_hidden_states": True,
                "output_attentions": True,
                "return_dict_in_generate": True,
            }
            output_assisted = model.generate(input_ids, attention_mask=attention_mask, **generation_kwargs)

            self._check_outputs(output_assisted, input_ids, model.config, use_cache=True)

    def test_generate_with_head_masking(self):
        """Test designed for encoder-decoder models to ensure the attention head masking is used."""
        attention_names = ["encoder_attentions", "decoder_attentions", "cross_attentions"]
        for model_class in self.all_generative_model_classes:
            config, input_ids, attention_mask, max_length = self._get_input_ids_and_config()
            # We want to test only encoder-decoder models
            if not config.is_encoder_decoder:
                continue
            model = model_class(config).to(torch_device)

            head_masking = {
                "head_mask": torch.zeros(config.encoder_layers, config.encoder_attention_heads, device=torch_device),
                "decoder_head_mask": torch.zeros(
                    config.decoder_layers, config.decoder_attention_heads, device=torch_device
                ),
                "cross_attn_head_mask": torch.zeros(
                    config.decoder_layers, config.decoder_attention_heads, device=torch_device
                ),
            }

            signature = inspect.signature(model.forward)
            # We want to test only models where encoder/decoder head masking is implemented
            if not set(head_masking.keys()) < {*signature.parameters.keys()}:
                continue

            for attn_name, (name, mask) in zip(attention_names, head_masking.items()):
                out = model.generate(
                    input_ids,
                    attention_mask=attention_mask,
                    num_beams=1,
                    output_attentions=True,
                    return_dict_in_generate=True,
                    remove_invalid_values=True,
                    **{name: mask},
                )
                # We check the state of decoder_attentions and cross_attentions just from the last step
                attn_weights = out[attn_name] if attn_name == attention_names[0] else out[attn_name][-1]
                self.assertEqual(sum([w.sum().item() for w in attn_weights]), 0.0)

    def test_left_padding_compatibility(self):
        # NOTE: left-padding results in small numerical differences. This is expected.
        # See https://github.com/huggingface/transformers/issues/25420#issuecomment-1775317535

        # First, filter out models that don't support left padding
        # - The model must have generative capabilities
        if len(self.all_generative_model_classes) == 0:
            self.skipTest(reason="No generative architecture available for this model.")

        # - The model must be a decoder-only architecture (encoder-based architectures use right-padding)
        decoder_only_classes = []
        for model_class in self.all_generative_model_classes:
            config, _, _, _ = self._get_input_ids_and_config()
            if config.is_encoder_decoder:
                continue
            else:
                decoder_only_classes.append(model_class)
        if len(decoder_only_classes) == 0:
            self.skipTest(reason="No decoder-only architecture available for this model.")

        # - Decoder-only architectures derived from encoder-decoder models could support it in theory, but we haven't
        #   added support for it yet. We skip these models for now.
        has_encoder_attributes = any(
            attr_name
            for attr_name in config.to_dict().keys()
            if attr_name.startswith("encoder") and attr_name != "encoder_no_repeat_ngram_size"
        )
        if has_encoder_attributes:
            self.skipTest(
                reason="The decoder-only derived from encoder-decoder models are not expected to support left-padding."
            )

        # Then, test left-padding
        def _prepare_model_kwargs(input_ids, attention_mask, signature):
            model_kwargs = {"input_ids": input_ids, "attention_mask": attention_mask}
            if "position_ids" in signature:
                position_ids = torch.cumsum(attention_mask, dim=-1) - 1
                position_ids.masked_fill_(attention_mask == 0, 1)
                model_kwargs["position_ids"] = position_ids
            if "cache_position" in signature:
                cache_position = torch.arange(input_ids.shape[-1], device=torch_device)
                model_kwargs["cache_position"] = cache_position
            return model_kwargs

        for model_class in decoder_only_classes:
            config, input_ids, attention_mask, _ = self._get_input_ids_and_config()
            model = model_class(config).to(torch_device).eval()
            signature = inspect.signature(model.forward).parameters.keys()

            # Without padding
            model_kwargs = _prepare_model_kwargs(input_ids, attention_mask, signature)
            next_logits_wo_padding = model(**model_kwargs).logits[:, -1, :]

            # With left-padding (length 32)
            pad_size = (input_ids.shape[0], 32)
            padding = torch.ones(pad_size, dtype=input_ids.dtype, device=torch_device) * config.pad_token_id
            padded_input_ids = torch.cat((padding, input_ids), dim=1)
            padded_attention_mask = torch.cat((torch.zeros_like(padding), attention_mask), dim=1)
            model_kwargs = _prepare_model_kwargs(padded_input_ids, padded_attention_mask, signature)
            next_logits_with_padding = model(**model_kwargs).logits[:, -1, :]

            # They should result in very similar logits
            self.assertTrue(torch.allclose(next_logits_wo_padding, next_logits_with_padding, atol=1e-5))

    def test_past_key_values_format(self):
        # Test that the KV cache is formatted correctly. Exceptions need to explicitly overwrite this test. Having a
        # standard KV cache format is important for a consistent API (and for advanced generation methods).
        for model_class in self.all_generative_model_classes:
            config, inputs = self.model_tester.prepare_config_and_inputs_for_common()

            # If it doesn't support cache, pass the test
            if not hasattr(config, "use_cache"):
                self.skipTest("This model doesn't support caching")

            model = model_class(config).to(torch_device)
            if "use_cache" not in inputs:
                inputs["use_cache"] = True
            outputs = model(**inputs)

            # If "past_key_values" is not returned, pass the test (e.g. RWKV uses a different cache name and format)
            if "past_key_values" not in outputs:
                self.skipTest("This model doesn't return `past_key_values`")

            num_hidden_layers = (
                getattr(config, "decoder_layers", None)
                or getattr(config, "num_decoder_layers", None)
                or config.num_hidden_layers
            )
            num_attention_heads = getattr(config, "decoder_attention_heads", config.num_attention_heads)
            embed_dim = getattr(config, "d_model", config.hidden_size)
            per_head_embed_dim = embed_dim // num_attention_heads

            past_kv = outputs["past_key_values"]
            self.assertEqual(len(past_kv), num_hidden_layers)

            # Encoder-Decoder checks
            if config.is_encoder_decoder:
                encoder_num_attention_heads = config.encoder_attention_heads
                encoder_per_head_embed_dim = embed_dim // encoder_num_attention_heads
                batch_size, seq_length = inputs["decoder_input_ids"].shape
                for i in range(num_hidden_layers):
                    self.assertEqual(len(past_kv[i]), 4)  # K V for the decoder + K V for the encoder = 4
                    self.assertEqual(
                        past_kv[i][0].shape, (batch_size, num_attention_heads, seq_length, per_head_embed_dim)
                    )
                    self.assertEqual(
                        past_kv[i][1].shape, (batch_size, num_attention_heads, seq_length, per_head_embed_dim)
                    )
                    # The sequence length for the encoder K V depends on the model. Since it is not manipulated in
                    # autoregressive generation, I'm keeping the test general and not checking the 3rd dim
                    self.assertEqual(
                        (past_kv[i][2].shape[0], past_kv[i][2].shape[1], past_kv[i][2].shape[3]),
                        (batch_size, encoder_num_attention_heads, encoder_per_head_embed_dim),
                    )
                    self.assertEqual(
                        (past_kv[i][3].shape[0], past_kv[i][3].shape[1], past_kv[i][3].shape[3]),
                        (batch_size, encoder_num_attention_heads, encoder_per_head_embed_dim),
                    )

            # Decoder-only checks
            else:
                # TODO: this line is only needed because of imagegpt, where "pixel_values" = "input_ids". Fix the
                # tests in imagegpt such that `prepare_config_and_inputs_for_common` returns the later (and the other
                # tests use it)
                key = "input_ids" if "input_ids" in inputs else "pixel_values"
                batch_size, seq_length = inputs[key].shape
                for i in range(num_hidden_layers):
                    self.assertEqual(len(past_kv[0]), 2)  # K V for the decoder = 2
                    self.assertEqual(
                        past_kv[i][0].shape, (batch_size, num_attention_heads, seq_length, per_head_embed_dim)
                    )
                    self.assertEqual(
                        past_kv[i][1].shape, (batch_size, num_attention_heads, seq_length, per_head_embed_dim)
                    )

    def test_generate_from_inputs_embeds_decoder_only(self):
        # When supported, tests that the decoder model can generate from `inputs_embeds` instead of `input_ids`
        # if fails, you should probably update the `prepare_inputs_for_generation` function
        for model_class in self.all_generative_model_classes:
            config, input_ids, _, _ = self._get_input_ids_and_config()

            # Ignore:
            # a) eos (to always output 20 tokens) and pad (so we don't try to infer the attn mask from the input_ids,
            #   which would cause a mismatch),
            config.pad_token_id = config.eos_token_id = -1
            # b) embedding scaling, the scaling factor applied after embeding from input_ids (requires knowledge of the
            #   variable that holds the scaling factor, which is model-dependent)
            if hasattr(config, "scale_embedding"):
                config.scale_embedding = False

            # This test is for decoder-only models (encoder-decoder models have native input embeddings support in the
            # decoder)
            if config.is_encoder_decoder:
                continue

            # Skip models without explicit support
            model = model_class(config).to(torch_device).eval()
            if "inputs_embeds" not in inspect.signature(model.prepare_inputs_for_generation).parameters.keys():
                continue

            # Traditional way of generating text
            outputs_from_ids = model.generate(input_ids)
            self.assertEqual(outputs_from_ids.shape, (2, 20))

            # Same thing, but from input embeddings (`input_ids` is passed so the prompt is present in the output)
            inputs_embeds = model.get_input_embeddings()(input_ids)
            outputs_from_embeds = model.generate(input_ids, inputs_embeds=inputs_embeds)
            self.assertListEqual(outputs_from_ids.tolist(), outputs_from_embeds.tolist())

            # But if we pass different inputs_embeds, we should get different outputs
            torch.manual_seed(0)
            random_embeds = torch.rand_like(inputs_embeds)
            outputs_from_rand_embeds = model.generate(input_ids, inputs_embeds=random_embeds)
            with self.assertRaises(AssertionError):
                self.assertListEqual(outputs_from_rand_embeds.tolist(), outputs_from_embeds.tolist())

            # input_ids is not a required input -- if we don't pass it, the newly generated tokens will be the same
            outputs_from_embeds_wo_ids = model.generate(
                inputs_embeds=inputs_embeds, max_new_tokens=20 - inputs_embeds.shape[1]
            )
            self.assertListEqual(
                outputs_from_embeds[:, inputs_embeds.shape[1] :].tolist(),
                outputs_from_embeds_wo_ids.tolist(),
            )

    def test_generate_continue_from_past_key_values(self):
        # Tests that we can continue generating from past key values, returned from a previous `generate` call
        for model_class in self.all_generative_model_classes:
            if any(model_name in model_class.__name__.lower() for model_name in ["imagegpt"]):
                self.skipTest("Won't fix: old model with unique inputs/caches/other")
            if any(model_name in model_class.__name__.lower() for model_name in ["umt5"]):
                self.skipTest("TODO: needs modeling or test input preparation fixes for compatibility")

            config, inputs = self.model_tester.prepare_config_and_inputs_for_common()

            if not hasattr(config, "use_cache"):
                self.skipTest("This model doesn't support caching")

            # Let's make it always:
            # 1. use cache (for obvious reasons)
            # 2. generate to max length (which can be achieved by setting the eos token to an invalid value), which
            #    would make the test flaky (e.g. EOS is generated on iteration 1 on both generations, but the
            #    continuation would force it to generate beyond an EOS token)
            # 3. ignore `token_type_ids` for simplicity
            # 4. ignore `forced_eos_token_id`, which requires further manipulation of the continuation inputs and is
            #    active by default on some models
            config.use_cache = True
            if "token_type_ids" in inputs:
                del inputs["token_type_ids"]

            model = model_class(config).to(torch_device)
            model.eval()
            model.generation_config.pad_token_id = model.generation_config.eos_token_id = -1
            model.generation_config.forced_eos_token_id = None

            # If "past_key_values" is not returned, skip the test (e.g. RWKV uses a different cache name and format)
            outputs = model(**inputs)
            if "past_key_values" not in outputs:
                self.skipTest("This model doesn't return `past_key_values`")

            # Traditional way of generating text, with `return_dict_in_generate` to return the past key values
            outputs = model.generate(**inputs, do_sample=False, max_new_tokens=4, return_dict_in_generate=True)

            # Let's generate again, but passing the past key values in between (3 + 1 = 4 tokens). Note that the
            # inputs may need to be tweaked across `generate` calls (like the attention mask).
            outputs_cached = model.generate(**inputs, do_sample=False, max_new_tokens=3, return_dict_in_generate=True)

            # Continue from the tokens generated above, preparing the inputs accordingly
            inputs["past_key_values"] = outputs_cached.past_key_values
            new_attention_len = outputs_cached.sequences.shape[-1]
            if config.is_encoder_decoder:
                inputs["decoder_input_ids"] = outputs_cached.sequences
                if "decoder_attention_mask" in inputs:
                    inputs["decoder_attention_mask"] = torch.nn.functional.pad(
                        inputs["decoder_attention_mask"],
                        (0, new_attention_len - inputs["decoder_attention_mask"].shape[1]),
                        mode="constant",
                        value=1,
                    )
            else:
                inputs["input_ids"] = outputs_cached.sequences
                if "attention_mask" in inputs:
                    inputs["attention_mask"] = torch.nn.functional.pad(
                        inputs["attention_mask"],
                        (0, new_attention_len - inputs["attention_mask"].shape[1]),
                        mode="constant",
                        value=1,
                    )
            outputs_cached = model.generate(**inputs, do_sample=False, max_new_tokens=1, return_dict_in_generate=True)

            # The two sets of generated text and past kv should be equal to each other
            self.assertListEqual(outputs.sequences.tolist(), outputs_cached.sequences.tolist())
            for layer_idx in range(len(outputs_cached.past_key_values)):
                for kv_idx in range(len(outputs_cached.past_key_values[layer_idx])):
                    self.assertTrue(
                        torch.allclose(
                            outputs.past_key_values[layer_idx][kv_idx],
                            outputs_cached.past_key_values[layer_idx][kv_idx],
                        )
                    )

    @parameterized.expand([(1, False), (1, True), (4, False)])
    def test_new_cache_format(self, num_beams, do_sample):
        # Tests that generating with the new format is exactly the same as the legacy one (for models that support it).
        # 👉 tests with and without beam search so that we can test with and without cache reordering.
        # 👉 tests with and without sampling so we can cover the most common use cases.
        for model_class in self.all_generative_model_classes:
            if not model_class._supports_cache_class:
                self.skipTest("This model does not support the new cache format")

            config, input_ids, attention_mask, _ = self._get_input_ids_and_config()
            config.use_cache = True
            config.is_decoder = True

            model = model_class(config).to(torch_device).eval()
            generation_kwargs = {
                "max_new_tokens": 5,
                "do_sample": do_sample,
                "num_beams": num_beams,
                "num_return_sequences": num_beams,
                "return_dict_in_generate": True,  # Required to return `past_key_values`
            }

            # Sets seed before calling `generate` for the case with do_sample=True
            seed = torch.randint(0, 1000000, (1,)).item()
            set_seed(seed)
            legacy_results = model.generate(input_ids, attention_mask=attention_mask, **generation_kwargs)
            set_seed(seed)
            new_results = model.generate(
                input_ids, attention_mask=attention_mask, past_key_values=DynamicCache(), **generation_kwargs
            )

            # The two sets of generated sequences must match, despite the cache format between forward passes being
            # different
            self.assertListEqual(legacy_results.sequences.tolist(), new_results.sequences.tolist())
            self.assertTrue(isinstance(legacy_results.past_key_values, tuple))
            self.assertTrue(isinstance(new_results.past_key_values, DynamicCache))

            # The contents of the two caches, when converted to the same format (in both directions!), must match
            legacy_cache = legacy_results.past_key_values
            new_cache_converted = new_results.past_key_values.to_legacy_cache()
            for layer_idx in range(len(legacy_cache)):
                for kv_idx in range(len(legacy_cache[layer_idx])):
                    self.assertTrue(
                        torch.allclose(
                            legacy_cache[layer_idx][kv_idx],
                            new_cache_converted[layer_idx][kv_idx],
                        )
                    )

            new_cache = new_results.past_key_values
            legacy_cache_converted = DynamicCache.from_legacy_cache(legacy_results.past_key_values)
            for layer_idx in range(len(new_cache)):
                for kv_idx in range(len(new_cache[layer_idx])):
                    self.assertTrue(
                        torch.allclose(
                            new_cache[layer_idx][kv_idx],
                            legacy_cache_converted[layer_idx][kv_idx],
                        )
                    )

    def _check_outputs(self, output, input_ids, config, use_cache=False, num_return_sequences=1):
        batch_size, seq_length = input_ids.shape
        num_sequences_in_output = batch_size * num_return_sequences

        gen_len = (
            output.sequences.shape[-1] - 1 if config.is_encoder_decoder else output.sequences.shape[-1] - seq_length
        )

        # scores
        self._check_scores(num_sequences_in_output, output.scores, length=gen_len, config=config)

        # unprocessed logits
        self._check_logits(num_sequences_in_output, output.logits, config=config)

        # Attentions
        if config.is_encoder_decoder:
            # encoder
            self._check_encoder_attention_for_generate(output.encoder_attentions, batch_size, config, seq_length)
            # decoder
            self._check_attentions_for_generate(
                num_sequences_in_output,
                output.decoder_attentions,
                min_length=1,
                max_length=output.sequences.shape[-1],
                config=config,
                use_cache=use_cache,
            )
        else:
            # if use_cache first input is equal to no use_cache, so skip here
            attentions = output.attentions if not use_cache else output.attentions[1:]
            min_length = seq_length if not use_cache else seq_length + 1
            self._check_attentions_for_generate(
                num_sequences_in_output,
                attentions=attentions,
                min_length=min_length,
                max_length=output.sequences.shape[-1],
                config=config,
                use_cache=use_cache,
            )

        # Hidden States
        if config.is_encoder_decoder:
            # encoder
            self._check_encoder_hidden_states_for_generate(
                output.encoder_hidden_states, batch_size, config, seq_length
            )

            # decoder
            self._check_hidden_states_for_generate(
                num_sequences_in_output,
                output.decoder_hidden_states,
                min_length=1,
                max_length=output.sequences.shape[-1],
                config=config,
                use_cache=use_cache,
            )
        else:
            # if use_cache first input is equal to no use_cache, so skip here
            hidden_states = output.hidden_states if not use_cache else output.hidden_states[1:]
            min_length = seq_length if not use_cache else seq_length + 1
            self._check_hidden_states_for_generate(
                num_sequences_in_output,
                hidden_states,
                min_length=min_length,
                max_length=output.sequences.shape[-1],
                config=config,
                use_cache=use_cache,
            )

        # Past Key Value States -- two notes here:
        # 1. Its inner sequence length is with respect to the inputs of the latest forward pass, hence the "-1"
        # 2. Some old models still return `output.past_key_values` even without `use_cache=True`
        # 3. TODO (joao): A few models have different formats, skipping those until the cache refactor is complete
        models_without_standard_cache = ("bloom", "ctrl", "fsmt", "gptbigcode", "mega", "reformer")
        has_standard_cache = not any(
            model_name in config.__class__.__name__.lower() for model_name in models_without_standard_cache
        )
        if use_cache and has_standard_cache:
            past_key_values = output.past_key_values
            past_sequence_length = output.sequences.shape[-1] - 1
            self._check_past_key_values_for_generate(
                num_sequences_in_output,
                past_key_values,
                seq_length=past_sequence_length,
                config=config,
            )

    def _check_scores(self, batch_size, scores, length, config):
        expected_shape = (batch_size, config.vocab_size)
        self.assertIsInstance(scores, tuple)
        self.assertEqual(len(scores), length)
        self.assertListEqual([iter_scores.shape for iter_scores in scores], [expected_shape] * len(scores))

    def _check_logits(self, batch_size, scores, config):
        self.assertIsInstance(scores, tuple)
        self.assertListEqual([iter_scores.shape[0] for iter_scores in scores], [batch_size] * len(scores))
        # vocabulary difference equal to one (imagegptmodel?) or zero (all other models)
        vocab_diff = config.vocab_size - scores[0].shape[-1]
        self.assertTrue(vocab_diff in [0, 1])
        self.assertListEqual([config.vocab_size - score.shape[-1] for score in scores], [vocab_diff] * len(scores))

    def _check_attentions_for_generate(
        self, batch_size, attentions, min_length, max_length, config, use_cache=False, num_beam_groups=1
    ):
        self.assertIsInstance(attentions, tuple)
        self.assertListEqual(
            [isinstance(iter_attentions, tuple) for iter_attentions in attentions], [True] * len(attentions)
        )
        self.assertEqual(len(attentions), (max_length - min_length) * num_beam_groups)

        for idx, iter_attentions in enumerate(attentions):
            tgt_len = min_length + idx if not use_cache else 1
            src_len = min_length + idx

            expected_shape = (
                batch_size * num_beam_groups,
                config.num_attention_heads,
                tgt_len,
                src_len,
            )
            # check attn size
            self.assertListEqual(
                [layer_attention.shape for layer_attention in iter_attentions], [expected_shape] * len(iter_attentions)
            )

    def _check_encoder_attention_for_generate(self, attentions, batch_size, config, seq_length):
        encoder_expected_shape = (batch_size, config.num_attention_heads, seq_length, seq_length)
        self.assertIsInstance(attentions, tuple)
        self.assertListEqual(
            [layer_attentions.shape for layer_attentions in attentions],
            [encoder_expected_shape] * len(attentions),
        )

    def _check_hidden_states_for_generate(
        self, batch_size, hidden_states, min_length, max_length, config, use_cache=False, num_beam_groups=1
    ):
        self.assertIsInstance(hidden_states, tuple)
        self.assertListEqual(
            [isinstance(iter_hidden_states, tuple) for iter_hidden_states in hidden_states],
            [True] * len(hidden_states),
        )
        self.assertEqual(len(hidden_states), (max_length - min_length) * num_beam_groups)

        for idx, iter_hidden_states in enumerate(hidden_states):
            seq_len = min_length + idx if not use_cache else 1
            expected_shape = (batch_size * num_beam_groups, seq_len, config.hidden_size)
            # check hidden size
            self.assertListEqual(
                [layer_hidden_states.shape for layer_hidden_states in iter_hidden_states],
                [expected_shape] * len(iter_hidden_states),
            )

    def _check_encoder_hidden_states_for_generate(self, hidden_states, batch_size, config, seq_length):
        encoder_expected_shape = (batch_size, seq_length, config.hidden_size)
        self.assertIsInstance(hidden_states, tuple)
        self.assertListEqual(
            [layer_hidden_states.shape for layer_hidden_states in hidden_states],
            [encoder_expected_shape] * len(hidden_states),
        )

    def _check_past_key_values_for_generate(self, batch_size, past_key_values, seq_length, config, num_beam_groups=1):
        self.assertIsInstance(past_key_values, tuple)
        self.assertListEqual(
            [isinstance(iter_past_key_values, tuple) for iter_past_key_values in past_key_values],
            [True] * len(past_key_values),
        )

        # (batch, head, seq_length, head_features)
        expected_shape = (
            batch_size * num_beam_groups,
            config.num_key_value_heads if hasattr(config, "num_key_value_heads") else config.num_attention_heads,
            seq_length,
            config.hidden_size // config.num_attention_heads,
        )
        # check shape key, value
        self.assertListEqual(
            [layer_past_key_values[0].shape for layer_past_key_values in past_key_values],
            [expected_shape] * len(past_key_values),
        )
        self.assertListEqual(
            [layer_past_key_values[1].shape for layer_past_key_values in past_key_values],
            [expected_shape] * len(past_key_values),
        )

    def _check_sequence_inside_sequence(self, tensor_1, tensor_2):
        # check if tensor_1 inside tensor_2 or tensor_2 inside tensor_1.
        # set to same device. we don't care what device.

        if not isinstance(tensor_1, list):
            tensor_1 = tensor_1.cpu().tolist()
        if not isinstance(tensor_2, list):
            tensor_2 = tensor_2.cpu().tolist()

        in_order = len(tensor_1) <= len(tensor_2)
        longer = tensor_2 if in_order else tensor_1
        shorter = tensor_1 if in_order else tensor_2

        flag = False
        chunk_size = len(shorter)
        for chunk_idx in range(len(longer) - chunk_size + 1):
            subseq = longer[chunk_idx : chunk_idx + chunk_size]
            if subseq == shorter:
                flag = True
                break

        self.assertTrue(flag)


@require_torch
class UtilsFunctionsTest(unittest.TestCase):
    def test_speculative_sampling(self):
        # assume vocab size 10, input length 5 + 3 generated candidates
        candidate_input_ids = torch.tensor([[8, 0, 3, 9, 8, 1, 4, 5]])  # input tokens
        candidate_logits = torch.tensor(
            [
                [
                    [-10.0, 10.0, -10.0, -10.0, -10.0, -10.0, -10.0, -10.0, -10.0, -10.0],  # generated 1
                    [-10.0, -10.0, -10.0, -10.0, 10.0, -10.0, -10.0, -10.0, -10.0, -10.0],  # generated 4
                    [-10.0, -10.0, -10.0, -10.0, -10.0, 10.0, -10.0, -10.0, -10.0, -10.0],  # generated 5
                ]
            ]
        )
        candidate_length = 3
        inf = float("inf")
        new_logits = torch.tensor(
            [
                [
                    [-10.0, 10.0, -10.0, -10.0, -10.0, -10.0, -10.0, -10.0, -10.0, -10.0],  # accepts 1
                    [-10.0, -10.0, -10.0, -10.0, 10.0, -10.0, -10.0, -10.0, -10.0, -10.0],  # accepts 4
                    [-inf, -inf, -inf, -inf, -inf, -inf, -inf, -inf, 10.0, -inf],  # rejects 5, accepts 8
                    [-10.0, -10.0, -10.0, -10.0, -10.0, -10.0, -10.0, -10.0, -10.0, -10.0],  # N/A
                ]
            ]
        )
        last_assistant_token_is_eos = False
        max_matches = 5
        validated_tokens, n_matches = _speculative_sampling(
            candidate_input_ids,
            candidate_logits,
            candidate_length,
            new_logits,
            last_assistant_token_is_eos,
            max_matches,
        )
        self.assertTrue(n_matches.item() == 2)
        self.assertTrue(validated_tokens.tolist()[0] == [1, 4, 8])


@require_torch
class GenerationIntegrationTests(unittest.TestCase, GenerationIntegrationTestsMixin):
    # setting framework_dependent_parameters needs to be gated, just like its contents' imports
    if is_torch_available():
        framework_dependent_parameters = {
            "AutoModelForCausalLM": AutoModelForCausalLM,
            "AutoModelForSpeechSeq2Seq": AutoModelForSpeechSeq2Seq,
            "AutoModelForSeq2SeqLM": AutoModelForSeq2SeqLM,
            "AutoModelForVision2Seq": AutoModelForVision2Seq,
            "LogitsProcessorList": LogitsProcessorList,
            "MinLengthLogitsProcessor": MinLengthLogitsProcessor,
            "create_tensor_fn": torch.tensor,
            "floats_tensor": floats_tensor,
            "return_tensors": "pt",
        }

    @slow
    def test_diverse_beam_search(self):
        # PT-only test: TF doesn't have a diverse beam search implementation
        article = """Justin Timberlake and Jessica Biel, welcome to parenthood.
        The celebrity couple announced the arrival of their son, Silas Randall Timberlake, in statements to People.
        "Silas was the middle name of Timberlake's maternal grandfather Bill Bomar, who died in 2012, while Randall is the musician's own middle name, as well as his father's first," People reports.
        The couple announced the pregnancy in January, with an Instagram post. It is the first baby for both."""

        bart_tokenizer = BartTokenizer.from_pretrained("facebook/bart-large-cnn")
        bart_model = BartForConditionalGeneration.from_pretrained("facebook/bart-large-cnn").to(torch_device)
        input_ids = bart_tokenizer(article, return_tensors="pt").input_ids.to(torch_device)

        outputs = bart_model.generate(
            input_ids,
            num_beams=4,
            num_return_sequences=2,
            num_beam_groups=4,
            diversity_penalty=2.0,
            remove_invalid_values=True,
        )

        generated_text = bart_tokenizer.batch_decode(outputs, skip_special_tokens=True)

        self.assertListEqual(
            generated_text,
            [
                "The couple announced the birth of their son, Silas Randall Timberlake, in a statement. Silas was the"
                " middle name of Timberlake's maternal grandfather Bill Bomar. Randall is the musician's own middle"
                " name, as well as his father's first. It is the first baby for both of them.",
                "Justin Timberlake and Jessica Biel have a son. The baby is named Silas Randall Timberlake. It is the"
                " first child for both. The couple announced the pregnancy in January. The name Silas is the middle"
                " name of Timberlake's maternal grandfather. It's also his own middle name.",
            ],
        )

    def test_max_length_if_input_embeds(self):
        # PT-only test: TF doesn't have StoppingCriteria
        article = "Today a dragon flew over Paris."
        model = AutoModelForCausalLM.from_pretrained("hf-internal-testing/tiny-random-gpt2").to(torch_device)
        tokenizer = AutoTokenizer.from_pretrained("hf-internal-testing/tiny-random-gpt2")
        input_ids = tokenizer(article, return_tensors="pt").input_ids.to(torch_device)
        inputs_embeds = model.get_input_embeddings()(input_ids)

        max_length = 20
        input_len = input_ids.shape[-1]
        out_gen = model.generate(input_ids=input_ids, max_length=max_length)
        out_gen_embeds = model.generate(inputs_embeds=inputs_embeds, max_length=max_length)
        self.assertEqual(out_gen.shape[-1], input_len + out_gen_embeds.shape[-1])

    def test_custom_stopping_criteria_overload_error(self):
        # PT-only test: TF doesn't have StoppingCriteria
        article = """Justin Timberlake and Jessica Biel, welcome to parenthood."""
        bart_tokenizer = BartTokenizer.from_pretrained("sshleifer/bart-tiny-random")
        bart_model = BartForConditionalGeneration.from_pretrained("sshleifer/bart-tiny-random").to(torch_device)

        input_ids = bart_tokenizer(article, return_tensors="pt").input_ids.to(torch_device)
        stopping_criteria = StoppingCriteriaList()
        stopping_criteria.append(MaxLengthCriteria(max_length=42))
        with self.assertRaises(ValueError):
            bart_model.generate(input_ids, stopping_criteria=stopping_criteria)
        with self.assertRaises(ValueError):
            bart_model.generate(input_ids, stopping_criteria=stopping_criteria, max_length=32)

    def test_custom_stopping_criteria(self):
        # PT-only test: TF doesn't have StoppingCriteria
        article = """Justin Timberlake and Jessica Biel, welcome to parenthood."""
        bart_tokenizer = BartTokenizer.from_pretrained("sshleifer/bart-tiny-random")
        bart_model = BartForConditionalGeneration.from_pretrained("sshleifer/bart-tiny-random").to(torch_device)
        input_ids = bart_tokenizer(article, return_tensors="pt").input_ids.to(torch_device)

        class DummyCriteria(StoppingCriteria):
            def __call__(self, input_ids: torch.LongTensor, scores: torch.FloatTensor, **kwargs) -> bool:
                return input_ids.shape[-1] >= 20

        stopping_criteria = StoppingCriteriaList()
        stopping_criteria.append(DummyCriteria())

        self.assertEqual(
            list(bart_model.generate(input_ids, stopping_criteria=stopping_criteria, max_length=22).shape),
            [1, 20],
        )
        self.assertEqual(
            list(bart_model.generate(input_ids, stopping_criteria=stopping_criteria, max_length=18).shape),
            [1, 18],
        )

    def test_stop_sequence_stopping_criteria(self):
        # PT-only test: TF doesn't have StoppingCriteria
        prompt = """Hello I believe in"""
        generator = pipeline("text-generation", model="hf-internal-testing/tiny-random-bart")
        output = generator(prompt)
        self.assertEqual(
            output,
            [
                {
                    "generated_text": (
                        "Hello I believe in in in number number number number number number number number number"
                    )
                }
            ],
        )

        output = generator(prompt, stop_sequence=" number")
        self.assertEqual(output, [{"generated_text": "Hello I believe in in in number"}])

    def test_generate_non_nlp_input_ids_as_kwarg(self):
        # PT-only test: AFAIK there's no non-NLP model architecture in TF that supports `input_ids` as its only input
        model = ImageGPTForCausalImageModeling.from_pretrained(
            "hf-internal-testing/tiny-random-imagegpt", max_length=10
        ).to(torch_device)
        input_ids = ids_tensor((3, 5), vocab_size=10)

        output_sequences_kwargs = model.generate(input_ids=input_ids).cpu()
        output_sequences = model.generate(input_ids).cpu()

        self.assertListEqual(output_sequences.tolist(), output_sequences_kwargs.tolist())
        self.assertEqual(output_sequences.shape, (3, 10))

    def test_generate_input_values_as_encoder_kwarg(self):
        # PT-only test: AFAIK there's no generate-capable architecture in TF that supports `input_values` as its input
        input_values = floats_tensor((2, 250))
        model = SpeechEncoderDecoderModel.from_pretrained("hf-internal-testing/tiny-random-speech-encoder-decoder")
        model = model.to(torch_device)
        output_sequences_kwargs = model.generate(input_values=input_values, max_length=5).cpu()
        output_sequences = model.generate(input_values, max_length=5).cpu()

        self.assertListEqual(output_sequences.tolist(), output_sequences_kwargs.tolist())
        self.assertEqual(output_sequences.shape, (2, 5))

    def test_transition_scores_group_beam_search_encoder_decoder(self):
        # PT-only test: TF doesn't have group beam search
        articles = [
            "Justin Timberlake and Jessica Biel, welcome to parenthood.",
            "Michael Phelps is arguably the most decorated Olympian of all time.",
        ]
        tokenizer = BartTokenizer.from_pretrained("hf-internal-testing/tiny-random-bart")
        model = BartForConditionalGeneration.from_pretrained(
            "hf-internal-testing/tiny-random-bart",
            max_length=10,
            num_beams=2,
            num_beam_groups=2,
            num_return_sequences=2,
            diversity_penalty=1.0,
            eos_token_id=None,
            return_dict_in_generate=True,
            output_scores=True,
            length_penalty=0.0,
        )
        model = model.to(torch_device)

        input_ids = tokenizer(articles, return_tensors="pt", padding=True).input_ids.to(torch_device)
        outputs = model.generate(input_ids=input_ids)

        transition_scores = model.compute_transition_scores(outputs.sequences, outputs.scores, outputs.beam_indices)
        transition_scores_sum = transition_scores.sum(-1)

        self.assertTrue(torch.allclose(transition_scores_sum, outputs.sequences_scores, atol=1e-3))

    def test_beam_search_low_memory(self):
        tokenizer = GPT2Tokenizer.from_pretrained("openai-community/gpt2")
        model = AutoModelForCausalLM.from_pretrained("openai-community/gpt2")
        tokenizer.pad_token_id = tokenizer.eos_token_id
        model_inputs = tokenizer("I", return_tensors="pt")["input_ids"]

        low_output = model.generate(model_inputs, max_new_tokens=40, num_beams=5, early_stopping=True, low_memory=True)

        high_output = model.generate(
            model_inputs, max_new_tokens=40, num_beams=5, early_stopping=True, low_memory=False
        )
        self.assertListEqual(low_output.tolist(), high_output.tolist())

    @slow
    def test_watermark_generation(self):
        tokenizer = GPT2Tokenizer.from_pretrained("openai-community/gpt2")
        model = AutoModelForCausalLM.from_pretrained("openai-community/gpt2").to(torch_device)
        tokenizer.pad_token_id = tokenizer.eos_token_id
        model_inputs = tokenizer("I will be", return_tensors="pt").to(torch_device)
        input_len = model_inputs["input_ids"].shape[-1]

        args = {
            "bias": 2.0,
            "context_width": 1,
            "seeding_scheme": "selfhash",
            "greenlist_ratio": 0.25,
            "hashing_key": 15485863,
        }
        output_selfhash = model.generate(**model_inputs, watermarking_args=args, do_sample=False, max_length=15)
        output = model.generate(**model_inputs, do_sample=False, max_length=15)

        # check that the watermarked text is generating what is should
        self.assertListEqual(
            output.tolist(), [[40, 481, 307, 262, 717, 284, 9159, 326, 314, 716, 407, 257, 4336, 286, 262]]
        )
        self.assertListEqual(
            output_selfhash.tolist(), [[40, 481, 307, 2263, 616, 640, 284, 651, 616, 1621, 503, 612, 553, 531, 367]]
        )

        detector = WatermarkDetector(
            bos_token_id=tokenizer.bos_token_id,
            vocab_size=tokenizer.vocab_size,
            device="cuda:0",
            watermarking_args=args,
        )
        detection_out_watermarked = detector(output_selfhash[:, input_len:], return_dict=True)
        detection_out = detector(output[:, input_len:], return_dict=True)

        # check that the detector is detecting watermarked text
        self.assertListEqual(detection_out_watermarked["prediction"].tolist(), [True])
        self.assertListEqual(detection_out["prediction"].tolist(), [False])

    @slow
    def test_beam_search_example_integration(self):
        # PT-only test: TF doesn't have a BeamSearchScorer
        # exactly the example provided in the docstrings of beam search, which previously
        # failed after directly copying from it. Refer to PR #15555
        tokenizer = AutoTokenizer.from_pretrained("google-t5/t5-base")
        model = AutoModelForSeq2SeqLM.from_pretrained("google-t5/t5-base")

        encoder_input_str = "translate English to German: How old are you?"
        encoder_input_ids = tokenizer(encoder_input_str, return_tensors="pt").input_ids

        # lets run beam search using 3 beams
        num_beams = 3
        # define decoder start token ids
        input_ids = torch.ones((1, 1), device=model.device, dtype=torch.long)
        input_ids = input_ids * model.config.decoder_start_token_id

        # add encoder_outputs to model keyword arguments
        model_kwargs = {"encoder_outputs": model.get_encoder()(encoder_input_ids, return_dict=True)}

        outputs = model.generate(
            input_ids, num_beams=num_beams, min_length=5, eos_token_id=model.config.eos_token_id, **model_kwargs
        )
        outputs = tokenizer.batch_decode(outputs, skip_special_tokens=True)

        self.assertListEqual(outputs, ["Wie alt bist du?"])

    @slow
    def test_constrained_beam_search(self):
        # PT-only test: TF doesn't have constrained beam search
        model = GPT2LMHeadModel.from_pretrained("openai-community/gpt2").to(torch_device)
        tokenizer = GPT2Tokenizer.from_pretrained("openai-community/gpt2")

        force_tokens = tokenizer("scared", add_prefix_space=True, add_special_tokens=False).input_ids
        force_tokens_2 = tokenizer("big weapons", add_prefix_space=True, add_special_tokens=False).input_ids

        constraints = [
            PhrasalConstraint(force_tokens),
            PhrasalConstraint(force_tokens_2),
        ]

        starting_text = ["The soldiers were not prepared and"]

        input_ids = tokenizer(starting_text, return_tensors="pt").input_ids.to(torch_device)

        outputs = model.generate(
            input_ids,
            constraints=constraints,
            num_beams=10,
            num_return_sequences=1,
            no_repeat_ngram_size=1,
            max_length=30,
            remove_invalid_values=True,
        )

        generated_text = tokenizer.batch_decode(outputs, skip_special_tokens=True)

        self.assertListEqual(
            generated_text,
            [
                "The soldiers were not prepared and didn't know what to do. They had no idea how they would react if"
                " the enemy attacked them, big weapons scared"
            ],
        )

    @slow
    def test_constrained_beam_search_mixed(self):
        # PT-only test: TF doesn't have constrained beam search
        model = GPT2LMHeadModel.from_pretrained("openai-community/gpt2").to(torch_device)
        tokenizer = GPT2Tokenizer.from_pretrained("openai-community/gpt2")

        force_phrase = tokenizer("scared", add_prefix_space=True, add_special_tokens=False).input_ids
        flexible_phrases = tokenizer(
            ["scream", "screams", "screaming", "screamed"], add_prefix_space=True, add_special_tokens=False
        ).input_ids

        constraints = [
            PhrasalConstraint(force_phrase),
            DisjunctiveConstraint(flexible_phrases),
        ]

        starting_text = ["The soldiers", "The child"]

        input_ids = tokenizer(starting_text, return_tensors="pt").input_ids.to(torch_device)

        outputs = model.generate(
            input_ids,
            constraints=constraints,
            num_beams=10,
            num_return_sequences=1,
            no_repeat_ngram_size=1,
            # max_length=20,
            remove_invalid_values=True,
        )

        generated_text = tokenizer.batch_decode(outputs, skip_special_tokens=True)

        self.assertListEqual(
            generated_text,
            [
                "The soldiers, who had been stationed at the base for more than a year before being evacuated"
                " screaming scared",
                "The child was taken to a local hospital where he died.\n 'I don't think screaming scared",
            ],
        )

    @slow
    def test_constrained_beam_search_mixed_mixin(self):
        # PT-only test: TF doesn't have constrained beam search
        model = GPT2LMHeadModel.from_pretrained("openai-community/gpt2").to(torch_device)
        tokenizer = GPT2Tokenizer.from_pretrained("openai-community/gpt2")

        force_word = "scared"
        force_flexible = ["scream", "screams", "screaming", "screamed"]

        force_words_ids = [
            tokenizer([force_word], add_prefix_space=True, add_special_tokens=False).input_ids,
            tokenizer(force_flexible, add_prefix_space=True, add_special_tokens=False).input_ids,
        ]

        starting_text = ["The soldiers", "The child"]

        input_ids = tokenizer(starting_text, return_tensors="pt").input_ids.to(torch_device)

        outputs = model.generate(
            input_ids,
            force_words_ids=force_words_ids,
            num_beams=10,
            num_return_sequences=1,
            no_repeat_ngram_size=1,
            remove_invalid_values=True,
        )

        generated_text = tokenizer.batch_decode(outputs, skip_special_tokens=True)

        self.assertListEqual(
            generated_text,
            [
                "The soldiers, who had been stationed at the base for more than a year before being evacuated"
                " screaming scared",
                "The child was taken to a local hospital where he died.\n 'I don't think screaming scared",
            ],
        )

    @slow
    def test_cfg_mixin(self):
        model = GPT2LMHeadModel.from_pretrained("openai-community/gpt2").to(torch_device)
        tokenizer = GPT2Tokenizer.from_pretrained("openai-community/gpt2")

        input = tokenizer(["The dragon flew over Paris,"], return_tensors="pt", return_attention_mask=True)
        input["input_ids"] = input["input_ids"].to(torch_device)
        input["attention_mask"] = input["attention_mask"].to(torch_device)

        outputs = model.generate(**input, max_new_tokens=32, guidance_scale=1.5)
        generated_text = tokenizer.batch_decode(outputs, skip_special_tokens=True)

        self.assertListEqual(
            generated_text,
            [
                "The dragon flew over Paris, landing in the Rue de la Bastille. The crowd was so excited "
                'that they had to leave the city.\n\n"We\'re going to Paris!"\n'
            ],
        )

        neg = tokenizer(["France,"], return_tensors="pt", return_attention_mask=True)
        neg["input_ids"] = neg["input_ids"].to(torch_device)
        neg["attention_mask"] = neg["attention_mask"].to(torch_device)
        outputs = model.generate(
            **input,
            max_new_tokens=32,
            guidance_scale=1.5,
            negative_prompt_ids=neg["input_ids"],
            negative_prompt_attention_mask=neg["attention_mask"],
        )
        generated_text = tokenizer.batch_decode(outputs, skip_special_tokens=True)

        self.assertListEqual(
            generated_text,
            [
                'The dragon flew over Paris, landing on the pavement.\n\n"Paris!"\n\n"Paris!"\n\n"'
                'Paris!"\n\n"Paris!"\n\n"Paris!"\n\n'
            ],
        )

    @slow
    def test_constrained_beam_search_example_translation_mixin(self):
        # PT-only test: TF doesn't have constrained beam search
        tokenizer = AutoTokenizer.from_pretrained("google-t5/t5-base")
        model = AutoModelForSeq2SeqLM.from_pretrained("google-t5/t5-base")

        encoder_input_str = "translate English to German: How old are you?"
        force_words = ["sind"]

        input_ids = tokenizer(encoder_input_str, return_tensors="pt").input_ids
        force_words_ids = tokenizer(force_words, add_special_tokens=False).input_ids

        outputs = model.generate(
            input_ids,
            force_words_ids=force_words_ids,
            num_beams=10,
            num_return_sequences=1,
            no_repeat_ngram_size=1,
            remove_invalid_values=True,
        )

        outputs = tokenizer.batch_decode(outputs, skip_special_tokens=True)

        self.assertListEqual(outputs, ["Wie alt sind Sie?"])

    @slow
    def test_constrained_beam_search_example_integration(self):
        # PT-only test: TF doesn't have constrained beam search
        tokenizer = AutoTokenizer.from_pretrained("google-t5/t5-base")
        model = AutoModelForSeq2SeqLM.from_pretrained("google-t5/t5-base")

        encoder_input_str = "translate English to German: How old are you?"
        encoder_input_ids = tokenizer(encoder_input_str, return_tensors="pt").input_ids

        # lets run beam search using 5 beams
        num_beams = 5
        # define decoder start token ids
        input_ids = torch.ones((1, 1), device=model.device, dtype=torch.long)
        input_ids = input_ids * model.config.decoder_start_token_id

        # add encoder_outputs to model keyword arguments
        model_kwargs = {"encoder_outputs": model.get_encoder()(encoder_input_ids, return_dict=True)}

        constraint_str = "sind"
        constraint_token_ids = tokenizer.encode(constraint_str)[:-1]  # remove eos token

        outputs = model.generate(
            input_ids,
            num_beams=num_beams,
            force_words_ids=[constraint_token_ids],
            min_length=5,
            eos_token_id=model.config.eos_token_id,
            **model_kwargs,
        )
        outputs = tokenizer.batch_decode(outputs, skip_special_tokens=True)

        self.assertListEqual(outputs, ["Wie alt sind Sie?"])

    def test_constrained_beam_search_mixin_type_checks(self):
        # PT-only test: TF doesn't have constrained beam search
        tokenizer = AutoTokenizer.from_pretrained("patrickvonplaten/t5-tiny-random")
        model = AutoModelForSeq2SeqLM.from_pretrained("patrickvonplaten/t5-tiny-random")

        encoder_input_str = "translate English to German: How old are you?"
        input_ids = tokenizer(encoder_input_str, return_tensors="pt").input_ids

        with self.assertRaises(ValueError):
            force_words = ["sind"]
            force_words_ids = tokenizer(force_words, return_tensors="pt").input_ids
            model.generate(
                input_ids,
                force_words_ids=force_words_ids,
                num_beams=10,
                num_return_sequences=1,
                no_repeat_ngram_size=1,
                remove_invalid_values=True,
            )

        with self.assertRaises(ValueError):
            force_words = ["sind"]
            force_words_ids = [tokenizer(force_words, return_tensors="pt").input_ids]
            model.generate(
                input_ids,
                force_words_ids=force_words_ids,
                num_beams=10,
                num_return_sequences=1,
                no_repeat_ngram_size=1,
                remove_invalid_values=True,
            )

        with self.assertRaises(ValueError):
            model.generate(input_ids, force_words_ids=[])

        with self.assertRaises(ValueError):
            model.generate(input_ids, force_words_ids=[[-1]])

        with self.assertRaises(ValueError):
            model.generate(input_ids, force_words_ids=[[[-1]]])

    def test_batched_decoder_start_id(self):
        # PT-only test: TF doesn't support batched_decoder_start_id
        articles = [
            "Justin Timberlake and Jessica Biel, welcome to parenthood.",
            "Michael Phelps is arguably the most decorated Olympian of all time.",
        ]
        bart_tokenizer = AutoTokenizer.from_pretrained("hf-internal-testing/tiny-random-bart")
        bart_model = BartForConditionalGeneration.from_pretrained("hf-internal-testing/tiny-random-bart").to(
            torch_device
        )
        input_ids = bart_tokenizer(articles, return_tensors="pt", padding=True).input_ids.to(torch_device)
        decoder_start_token_id = bart_model.generation_config.decoder_start_token_id
        decoder_start_token_id_batch = [decoder_start_token_id] * input_ids.shape[0]

        outputs = bart_model.generate(input_ids, decoder_start_token_id=decoder_start_token_id)

        outputs_batched_ids = bart_model.generate(input_ids, decoder_start_token_id=decoder_start_token_id_batch)

        self.assertListEqual(outputs.tolist(), outputs_batched_ids.tolist())

    def test_contrastive_search_batched(self):
        # PT-only test: TF doesn't have constrained beam search
        # Tests that contrastive search works with batched inputs (i.e. has the same output as for non-batched inputs)
        articles = ["Foo", "Bar Baz"]
        tokenizer = BartTokenizer.from_pretrained("hf-internal-testing/tiny-random-bart")
        model = BartForConditionalGeneration.from_pretrained("hf-internal-testing/tiny-random-bart").to(torch_device)

        model.config.eos_token_id = None
        input_ids_batched = tokenizer(articles, padding=True, return_tensors="pt").input_ids.to(torch_device)
        input_ids = tokenizer(articles[1], return_tensors="pt").input_ids.to(torch_device)

        output_sequences_batched = model.generate(
            input_ids=input_ids_batched, penalty_alpha=0.6, top_k=4, return_dict_in_generate=True, output_scores=True
        )
        output_sequences = model.generate(
            input_ids=input_ids, penalty_alpha=0.6, top_k=4, return_dict_in_generate=True, output_scores=True
        )

        batched_out = tokenizer.decode(output_sequences_batched.sequences[1], skip_special_tokens=True)
        out = tokenizer.decode(output_sequences.sequences[0], skip_special_tokens=True)
        self.assertEqual(batched_out, out)

        # output_sequences_batched.scores[0][1] -> 1st set of logits, 2nd sequence
        max_score_diff = (output_sequences_batched.scores[0][1] - output_sequences.scores[0][0]).abs().max()
        self.assertTrue(max_score_diff < 1e-5)

    def test_eos_token_id_int_and_list_top_k_top_sampling(self):
        # Has TF equivalent: this test relies on random sampling
        generation_kwargs = {
            "do_sample": True,
            "num_beams": 1,
            "top_p": 0.7,
            "top_k": 10,
            "temperature": 0.7,
        }
        expectation = 20

        tokenizer = AutoTokenizer.from_pretrained("hf-internal-testing/tiny-random-gpt2")
        text = """Hello, my dog is cute and"""
        tokens = tokenizer(text, return_tensors="pt").to(torch_device)
        model = AutoModelForCausalLM.from_pretrained("hf-internal-testing/tiny-random-gpt2").to(torch_device)

        # Only some seeds will work both on CPU/GPU for a fixed `expectation` value.
        # The selected seed is not guaranteed to work on all torch versions.
        torch.manual_seed(1)
        eos_token_id = 846
        generated_tokens = model.generate(**tokens, eos_token_id=eos_token_id, **generation_kwargs)
        self.assertTrue(expectation == len(generated_tokens[0]))

        torch.manual_seed(1)
        eos_token_id = [846, 198]
        generated_tokens = model.generate(**tokens, eos_token_id=eos_token_id, **generation_kwargs)
        self.assertTrue(expectation == len(generated_tokens[0]))

    def test_model_kwarg_encoder_signature_filtering(self):
        # Has TF equivalent: ample use of framework-specific code
        bart_tokenizer = AutoTokenizer.from_pretrained("hf-internal-testing/tiny-random-bart")
        article = """Hugging Face is a technology company based in New York and Paris."""
        input_ids = bart_tokenizer(article, return_tensors="pt").input_ids.to(torch_device)
        bart_model = BartForConditionalGeneration.from_pretrained("hf-internal-testing/tiny-random-bart").to(
            torch_device
        )
        output = bart_model.generate(input_ids).cpu().numpy()

        # Let's create a fake model that has a different signature. In particular, this fake model accepts "foo" as an
        # argument. Because "foo" is not in the encoder signature and doesn't start with "decoder_", it will be part of
        # the encoder kwargs prior to signature filtering, which would lead to an exception. But filtering kicks in and
        # saves the day.
        class FakeBart(BartForConditionalGeneration):
            def forward(self, input_ids, foo=None, **kwargs):
                return super().forward(input_ids, **kwargs)

        bart_model = FakeBart.from_pretrained("hf-internal-testing/tiny-random-bart").to(torch_device)
        fake_output = bart_model.generate(input_ids, foo="bar").cpu().numpy()
        self.assertTrue(np.array_equal(output, fake_output))

        # Encoder signature filtering only kicks in if it doesn't accept wildcard kwargs. The following test will fail
        # because it doesn't do signature filtering.
        class FakeEncoder(bart_model.model.encoder.__class__):
            def forward(self, input_ids, **kwargs):
                return super().forward(input_ids, **kwargs)

        fake_encoder = FakeEncoder(bart_model.config, bart_model.model.shared).to(torch_device)
        bart_model.model.encoder = fake_encoder

        # Normal generation still works (the output will be different because the encoder weights are different)
        fake_output = bart_model.generate(input_ids).cpu().numpy()
        with self.assertRaises(TypeError):
            # FakeEncoder.forward() accepts **kwargs -> no filtering -> type error due to unexpected input "foo"
            bart_model.generate(input_ids, foo="bar")

    def test_default_max_length_warning(self):
        model = AutoModelForCausalLM.from_pretrained("hf-internal-testing/tiny-random-gpt2").to(torch_device)
        tokenizer = AutoTokenizer.from_pretrained("hf-internal-testing/tiny-random-gpt2")
        model.config.pad_token_id = tokenizer.eos_token_id

        text = "Hello world"
        tokenized_inputs = tokenizer([text], return_tensors="pt")
        input_ids = tokenized_inputs.input_ids.to(torch_device)

        # Default generation config value of 20 -> emits warning
        with self.assertWarns(UserWarning):
            model.generate(input_ids)

        # Explicitly setting max_length to 20 -> no warning
        with warnings.catch_warnings(record=True) as warning_list:
            model.generate(input_ids, max_length=20)
            self.assertEqual(len(warning_list), 0)

        # Generation config max_length != 20 -> no warning
        with warnings.catch_warnings(record=True) as warning_list:
            # generation_config is modified -> legacy mode is disabled = generation_config takes precedence
            model.generation_config.max_length = 10
            model.generate(input_ids)
            self.assertEqual(len(warning_list), 0)

    def test_model_kwarg_assisted_decoding_decoder_only(self):
        # PT-only test: TF doesn't support assisted decoding yet.
        model = AutoModelForCausalLM.from_pretrained("hf-internal-testing/tiny-random-gpt2").to(torch_device)
        tokenizer = AutoTokenizer.from_pretrained("hf-internal-testing/tiny-random-gpt2")
        model.config.pad_token_id = tokenizer.eos_token_id

        text = "Hello world"
        tokenized_inputs = tokenizer([text], return_tensors="pt")
        input_ids = tokenized_inputs.input_ids.to(torch_device)

        # Traditional way of generating text
        outputs_normal = model.generate(input_ids)
        self.assertEqual(outputs_normal.shape, (1, 20))

        # Should be different with token_type_ids
        outputs_tti = model.generate(
            input_ids,
            token_type_ids=torch.zeros(input_ids.shape, dtype=torch.long).to(torch_device),
        )
        with self.assertRaises(AssertionError):
            self.assertListEqual(outputs_tti.tolist(), outputs_normal.tolist())

        # Assistant model
        assistant = AutoModelForCausalLM.from_pretrained("hf-internal-testing/tiny-random-gpt2").to(torch_device)
        assistant.config.pad_token_id = tokenizer.eos_token_id

        # If assisted generation passes model_kwargs correctly, should be same as previous
        outputs_assisted = model.generate(
            input_ids,
            token_type_ids=torch.zeros(input_ids.shape, dtype=torch.long).to(torch_device),
            assistant_model=assistant,
        )
        self.assertListEqual(outputs_assisted.tolist(), outputs_tti.tolist())

    def test_model_kwarg_assisted_decoding_encoder_decoder(self):
        """
        Tests that the following scenario is compatible with assisted generation:
        1. encoder-decoder main model
        2. encoder-decoder assistant model
        3. both have a custom input
        (e.g. Whisper)
        """

        # PT-only test: TF doesn't support assisted decoding yet.
        # Bart subclass with a kwarg that distorts the output
        class FakeBart(BartForConditionalGeneration):
            def forward(self, input_ids, past_key_values, foo=False, **kwargs):
                outs = super().forward(input_ids, past_key_values=past_key_values, **kwargs)
                if foo:
                    outs["logits"][:, :, :] = 0.0
                return outs

            def prepare_inputs_for_generation(self, *args, foo=False, encoder_outputs=None, **kwargs):
                kwargs["encoder_outputs"] = encoder_outputs
                inputs = super().prepare_inputs_for_generation(*args, **kwargs)
                inputs["foo"] = foo
                return inputs

        model = FakeBart.from_pretrained("hf-internal-testing/tiny-random-BartForConditionalGeneration").to(
            torch_device
        )
        tokenizer = AutoTokenizer.from_pretrained("hf-internal-testing/tiny-random-BartForConditionalGeneration")

        text = "Hello world"
        tokenized_inputs = tokenizer([text], return_tensors="pt")
        input_ids = tokenized_inputs.input_ids.to(torch_device)

        # Traditional way of generating text
        outputs_normal = model.generate(input_ids)
        self.assertEqual(outputs_normal.shape, (1, 20))

        # Should be different with foo
        outputs_foo = model.generate(input_ids, foo=True)
        with self.assertRaises(AssertionError):
            self.assertListEqual(outputs_foo.tolist(), outputs_normal.tolist())

        # Assistant model
        assistant = FakeBart.from_pretrained("hf-internal-testing/tiny-random-BartForConditionalGeneration").to(
            torch_device
        )

        # If assisted generation passes model_kwargs correctly, should be same as previous
        outputs_assisted = model.generate(
            input_ids,
            foo=True,
            assistant_model=assistant,
        )
        self.assertListEqual(outputs_assisted.tolist(), outputs_foo.tolist())

        # Check that passing encoder_outputs directly also works as expected
        encoder_outputs = assistant.get_encoder()(input_ids)

        outputs_assisted = model.generate(
            foo=True,
            assistant_model=assistant,
            encoder_outputs=encoder_outputs,
            assistant_encoder_outputs=encoder_outputs,
        )
        self.assertListEqual(outputs_assisted.tolist(), outputs_foo.tolist())

    def test_assisted_decoding_encoder_decoder_shared_encoder(self):
        """
        Tests that the following scenario is compatible with assisted generation:
        1. encoder-decoder main model
        2. decoder-only assistant model
        3. both have a custom input
        (e.g. DistilWhisper)
        """

        # PT-only test: TF doesn't support assisted decoding yet.
        # Bart subclass with a kwarg called foo that distorts the output
        class FakeBartSeq2Seq(BartForConditionalGeneration):
            def forward(self, input_ids, foo=False, **kwargs):
                outs = super().forward(input_ids, **kwargs)
                if foo:
                    outs["logits"][:, :, :] = 0.0
                return outs

            def prepare_inputs_for_generation(self, *args, foo=False, encoder_outputs=None, **kwargs):
                kwargs["encoder_outputs"] = encoder_outputs
                inputs = super().prepare_inputs_for_generation(*args, **kwargs)
                inputs["foo"] = foo
                return inputs

        class FakeBartCausalLM(BartForCausalLM):
            def forward(self, input_ids, attention_mask, past_key_values, foo=False, **kwargs):
                outs = super().forward(input_ids, attention_mask, past_key_values=past_key_values, **kwargs)
                if foo:
                    outs["logits"][:, :, :] = 0.0
                return outs

            def prepare_inputs_for_generation(self, *args, foo=False, encoder_outputs=None, **kwargs):
                kwargs["encoder_outputs"] = encoder_outputs
                inputs = super().prepare_inputs_for_generation(*args, **kwargs)
                inputs["foo"] = foo
                return inputs

        model = FakeBartSeq2Seq.from_pretrained("hf-internal-testing/tiny-random-BartForConditionalGeneration").to(
            torch_device
        )
        tokenizer = AutoTokenizer.from_pretrained("hf-internal-testing/tiny-random-BartForConditionalGeneration")

        text = "Hello world"
        tokenized_inputs = tokenizer([text], return_tensors="pt")
        input_ids = tokenized_inputs.input_ids.to(torch_device)

        # Traditional way of generating text
        outputs_normal = model.generate(input_ids)
        self.assertEqual(outputs_normal.shape, (1, 20))

        # Should be different with foo
        outputs_foo = model.generate(input_ids, foo=True)
        with self.assertRaises(AssertionError):
            self.assertListEqual(outputs_foo.tolist(), outputs_normal.tolist())

        # Assistant model
        assistant = FakeBartCausalLM.from_pretrained(
            "hf-internal-testing/tiny-random-BartForConditionalGeneration"
        ).to(torch_device)

        # If assisted generation passes model_kwargs correctly, should be same as previous
        outputs_assisted = model.generate(
            input_ids,
            foo=True,
            assistant_model=assistant,
        )
        self.assertListEqual(outputs_assisted.tolist(), outputs_foo.tolist())

        # Check that passing encoder_outputs directly also works as expected
        encoder_outputs = model.get_encoder()(input_ids)

        outputs_assisted = model.generate(
            foo=True,
            assistant_model=assistant,
            encoder_outputs=encoder_outputs,
        )
        self.assertListEqual(outputs_assisted.tolist(), outputs_foo.tolist())

    def test_assisted_decoding_num_assistant_tokens_heuristic_schedule(self):
        # This test ensures that the assisted generation num_assistant_tokens 'heuristic' schedule works properly.

        prompt = "Alice and Bob"
        checkpoint = "EleutherAI/pythia-160m-deduped"
        tokenizer = AutoTokenizer.from_pretrained(checkpoint)
        inputs = tokenizer(prompt, return_tensors="pt")

        model = AutoModelForCausalLM.from_pretrained(checkpoint)

        assistant_model = model
        assistant_model.generation_config.num_assistant_tokens = 5
        assistant_model.generation_config.num_assistant_tokens_schedule = "heuristic"
        generation_kwargs = {
            "eos_token_id": -1,
            "max_new_tokens": 5,
            "do_sample": False,
            "assistant_model": assistant_model,
        }
        model.generate(**inputs, **generation_kwargs)
        # update_candidate_strategy is called only once and therefore, assistant_model.generation_config.num_assistant_tokens should be either 4 or 7
        self.assertTrue(assistant_model.generation_config.num_assistant_tokens in (4, 7))

    def test_assisted_decoding_num_assistant_tokens_heuristic_transient_schedule(self):
        # This test ensures that the assisted generation num_assistant_tokens 'heuristic' schedule works properly.

        prompt = "Alice and Bob"
        checkpoint = "EleutherAI/pythia-160m-deduped"
        tokenizer = AutoTokenizer.from_pretrained(checkpoint)
        inputs = tokenizer(prompt, return_tensors="pt")

        model = AutoModelForCausalLM.from_pretrained(checkpoint)

        assistant_model = model
        assistant_model.generation_config.num_assistant_tokens = 5
        assistant_model.generation_config.num_assistant_tokens_schedule = "heuristic_transient"
        generation_kwargs = {
            "eos_token_id": -1,
            "max_new_tokens": 5,
            "do_sample": False,
            "assistant_model": assistant_model,
        }
        model.generate(**inputs, **generation_kwargs)
        # update_candidate_strategy is called once but assistant_model.generation_config.num_assistant_tokens should stay 5
        self.assertEqual(assistant_model.generation_config.num_assistant_tokens, 5)

    def test_compare_unprocessed_logit_scores(self):
        # Get unprocessed logit scores back from model generate function.
        # Assert that unprocessed logits from generate() are same as those from modal eval()

        # tell model to generate text and return unprocessed/unwarped logit scores
        tokenizer = AutoTokenizer.from_pretrained("hf-internal-testing/tiny-random-gpt2")
        text = "generate yes or no: "
        input_ids = tokenizer([text], return_tensors="pt").input_ids.to(torch_device)

        model = AutoModelForCausalLM.from_pretrained("hf-internal-testing/tiny-random-gpt2").to(torch_device)

        with torch.no_grad():
            # Get logits for the next token from fwd pass
            logits_fwd = model(input_ids).logits[:, -1, :][0]

        # Get logits for the next token from generate function
        outputs = model.generate(
            input_ids=input_ids,
            return_dict_in_generate=True,
            output_logits=True,
            max_new_tokens=1,
            do_sample=True,
        )
        logits_gen = outputs.logits[0][0]

        # assert that unprocessed logits from generate() are same as those from modal eval()
        self.assertListEqual(logits_fwd.tolist(), logits_gen.tolist())

    def test_return_unprocessed_logit_scores(self):
        # tell model to generate text and return unprocessed/unwarped logit scores
        tokenizer = AutoTokenizer.from_pretrained("hf-internal-testing/tiny-random-gpt2")
        text = "generate yes or no: "
        input_ids = tokenizer([text], return_tensors="pt").input_ids.to(torch_device)
        model = AutoModelForCausalLM.from_pretrained("hf-internal-testing/tiny-random-gpt2").to(torch_device)

        outputs = model.generate(
            input_ids=input_ids, return_dict_in_generate=True, output_logits=True, max_new_tokens=3
        )

        # perform dummy check if unpreprocessed logits make sense.
        # do preselection on high probabilities; find scores of y and n tokens
        probs_all = torch.nn.functional.softmax(outputs.logits[2][0], dim=-1)
        indices = torch.argwhere(probs_all > 0.001)
        indices = indices[:, -1]
        tokens_max = tokenizer.batch_decode(indices, skip_special_tokens=True)
        probs_max = probs_all[probs_all > 0.001]

        self.assertTrue(len(indices) >= 2)
        next_token_dict = {str(t): p for t, p in zip(tokens_max, probs_max)}
        self.assertTrue("n" in next_token_dict)
        self.assertTrue("y" in next_token_dict)
        y_prob = next_token_dict["y"]
        n_prob = next_token_dict["n"]

        self.assertTrue(y_prob > 0.001 and n_prob > 0.001)
        self.assertTrue(y_prob <= 1.0 and n_prob <= 1.0)<|MERGE_RESOLUTION|>--- conflicted
+++ resolved
@@ -74,13 +74,10 @@
         SampleEncoderDecoderOutput,
         StoppingCriteria,
         StoppingCriteriaList,
-<<<<<<< HEAD
         TemperatureLogitsWarper,
         TopKLogitsWarper,
         TopPLogitsWarper,
         WatermarkDetector,
-=======
->>>>>>> 73a73b41
     )
     from transformers.generation.utils import _speculative_sampling
 
