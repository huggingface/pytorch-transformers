# coding=utf-8
# Copyright 2018 The HuggingFace Inc. team.
#
# Licensed under the Apache License, Version 2.0 (the "License");
# you may not use this file except in compliance with the License.
# You may obtain a copy of the License at
#
#     http://www.apache.org/licenses/LICENSE-2.0
#
# Unless required by applicable law or agreed to in writing, software
# distributed under the License is distributed on an "AS IS" BASIS,
# WITHOUT WARRANTIES OR CONDITIONS OF ANY KIND, either express or implied.
# See the License for the specific language governing permissions and
# limitations under the License.
"""Auto Config class."""

import importlib
import os
import re
import warnings
from collections import OrderedDict
from typing import List, Union

from ...configuration_utils import PretrainedConfig
from ...dynamic_module_utils import get_class_from_dynamic_module, resolve_trust_remote_code
from ...utils import CONFIG_NAME, logging


logger = logging.get_logger(__name__)


CONFIG_MAPPING_NAMES = OrderedDict(
    [
        # Add configs here
        ("albert", "AlbertConfig"),
        ("align", "AlignConfig"),
        ("altclip", "AltCLIPConfig"),
        ("aria", "AriaConfig"),
        ("aria_text", "AriaTextConfig"),
        ("audio-spectrogram-transformer", "ASTConfig"),
        ("autoformer", "AutoformerConfig"),
        ("bamba", "BambaConfig"),
        ("bark", "BarkConfig"),
        ("bart", "BartConfig"),
        ("beit", "BeitConfig"),
        ("bert", "BertConfig"),
        ("bert-generation", "BertGenerationConfig"),
        ("big_bird", "BigBirdConfig"),
        ("bigbird_pegasus", "BigBirdPegasusConfig"),
        ("biogpt", "BioGptConfig"),
        ("bit", "BitConfig"),
        ("blenderbot", "BlenderbotConfig"),
        ("blenderbot-small", "BlenderbotSmallConfig"),
        ("blip", "BlipConfig"),
        ("blip-2", "Blip2Config"),
        ("bloom", "BloomConfig"),
        ("bridgetower", "BridgeTowerConfig"),
        ("bros", "BrosConfig"),
        ("camembert", "CamembertConfig"),
        ("canine", "CanineConfig"),
        ("chameleon", "ChameleonConfig"),
        ("chinese_clip", "ChineseCLIPConfig"),
        ("chinese_clip_vision_model", "ChineseCLIPVisionConfig"),
        ("clap", "ClapConfig"),
        ("clip", "CLIPConfig"),
        ("clip_text_model", "CLIPTextConfig"),
        ("clip_vision_model", "CLIPVisionConfig"),
        ("clipseg", "CLIPSegConfig"),
        ("clvp", "ClvpConfig"),
        ("code_llama", "LlamaConfig"),
        ("codegen", "CodeGenConfig"),
        ("cohere", "CohereConfig"),
        ("cohere2", "Cohere2Config"),
        ("colpali", "ColPaliConfig"),
        ("conditional_detr", "ConditionalDetrConfig"),
        ("convbert", "ConvBertConfig"),
        ("convnext", "ConvNextConfig"),
        ("convnextv2", "ConvNextV2Config"),
        ("cpmant", "CpmAntConfig"),
        ("ctrl", "CTRLConfig"),
        ("cvt", "CvtConfig"),
        ("dac", "DacConfig"),
        ("data2vec-audio", "Data2VecAudioConfig"),
        ("data2vec-text", "Data2VecTextConfig"),
        ("data2vec-vision", "Data2VecVisionConfig"),
        ("dbrx", "DbrxConfig"),
        ("deberta", "DebertaConfig"),
        ("deberta-v2", "DebertaV2Config"),
        ("decision_transformer", "DecisionTransformerConfig"),
        ("deformable_detr", "DeformableDetrConfig"),
        ("deit", "DeiTConfig"),
        ("depth_anything", "DepthAnythingConfig"),
        ("deta", "DetaConfig"),
        ("detr", "DetrConfig"),
        ("dinat", "DinatConfig"),
        ("dinov2", "Dinov2Config"),
        ("distilbert", "DistilBertConfig"),
        ("donut-swin", "DonutSwinConfig"),
        ("dpr", "DPRConfig"),
        ("dpt", "DPTConfig"),
        ("efficientformer", "EfficientFormerConfig"),
        ("efficientnet", "EfficientNetConfig"),
        ("electra", "ElectraConfig"),
        ("encodec", "EncodecConfig"),
        ("encoder-decoder", "EncoderDecoderConfig"),
        ("ernie", "ErnieConfig"),
        ("ernie_m", "ErnieMConfig"),
        ("esm", "EsmConfig"),
        ("falcon", "FalconConfig"),
        ("falcon_mamba", "FalconMambaConfig"),
        ("fastspeech2_conformer", "FastSpeech2ConformerConfig"),
        ("flaubert", "FlaubertConfig"),
        ("flava", "FlavaConfig"),
        ("fnet", "FNetConfig"),
        ("focalnet", "FocalNetConfig"),
        ("fsmt", "FSMTConfig"),
        ("funnel", "FunnelConfig"),
        ("fuyu", "FuyuConfig"),
        ("gemma", "GemmaConfig"),
        ("gemma2", "Gemma2Config"),
        ("git", "GitConfig"),
        ("glm", "GlmConfig"),
        ("glpn", "GLPNConfig"),
        ("gpt-sw3", "GPT2Config"),
        ("gpt2", "GPT2Config"),
        ("gpt_bigcode", "GPTBigCodeConfig"),
        ("gpt_neo", "GPTNeoConfig"),
        ("gpt_neox", "GPTNeoXConfig"),
        ("gpt_neox_japanese", "GPTNeoXJapaneseConfig"),
        ("gptj", "GPTJConfig"),
        ("gptsan-japanese", "GPTSanJapaneseConfig"),
        ("granite", "GraniteConfig"),
        ("granitemoe", "GraniteMoeConfig"),
        ("graphormer", "GraphormerConfig"),
        ("grounding-dino", "GroundingDinoConfig"),
        ("groupvit", "GroupViTConfig"),
        ("hiera", "HieraConfig"),
        ("hubert", "HubertConfig"),
        ("ibert", "IBertConfig"),
        ("idefics", "IdeficsConfig"),
        ("idefics2", "Idefics2Config"),
        ("idefics3", "Idefics3Config"),
        ("idefics3_vision", "Idefics3VisionConfig"),
        ("ijepa", "IJepaConfig"),
        ("imagegpt", "ImageGPTConfig"),
        ("informer", "InformerConfig"),
        ("instructblip", "InstructBlipConfig"),
        ("instructblipvideo", "InstructBlipVideoConfig"),
        ("jamba", "JambaConfig"),
        ("jetmoe", "JetMoeConfig"),
        ("jukebox", "JukeboxConfig"),
        ("kosmos-2", "Kosmos2Config"),
        ("layoutlm", "LayoutLMConfig"),
        ("layoutlmv2", "LayoutLMv2Config"),
        ("layoutlmv3", "LayoutLMv3Config"),
        ("led", "LEDConfig"),
        ("levit", "LevitConfig"),
        ("lilt", "LiltConfig"),
        ("llama", "LlamaConfig"),
        ("llava", "LlavaConfig"),
        ("llava_next", "LlavaNextConfig"),
        ("llava_next_video", "LlavaNextVideoConfig"),
        ("llava_onevision", "LlavaOnevisionConfig"),
        ("longformer", "LongformerConfig"),
        ("longt5", "LongT5Config"),
        ("luke", "LukeConfig"),
        ("lxmert", "LxmertConfig"),
        ("m2m_100", "M2M100Config"),
        ("mamba", "MambaConfig"),
        ("mamba2", "Mamba2Config"),
        ("marian", "MarianConfig"),
        ("markuplm", "MarkupLMConfig"),
        ("mask2former", "Mask2FormerConfig"),
        ("maskformer", "MaskFormerConfig"),
        ("maskformer-swin", "MaskFormerSwinConfig"),
        ("mbart", "MBartConfig"),
        ("mctct", "MCTCTConfig"),
        ("mega", "MegaConfig"),
        ("megatron-bert", "MegatronBertConfig"),
        ("mgp-str", "MgpstrConfig"),
        ("mimi", "MimiConfig"),
        ("mistral", "MistralConfig"),
        ("mixtral", "MixtralConfig"),
        ("mllama", "MllamaConfig"),
        ("mobilebert", "MobileBertConfig"),
        ("mobilenet_v1", "MobileNetV1Config"),
        ("mobilenet_v2", "MobileNetV2Config"),
        ("mobilevit", "MobileViTConfig"),
        ("mobilevitv2", "MobileViTV2Config"),
<<<<<<< HEAD
        ("molmo", "MolmoConfig"),
=======
        ("modernbert", "ModernBertConfig"),
>>>>>>> 82fcac0a
        ("moshi", "MoshiConfig"),
        ("mpnet", "MPNetConfig"),
        ("mpt", "MptConfig"),
        ("mra", "MraConfig"),
        ("mt5", "MT5Config"),
        ("musicgen", "MusicgenConfig"),
        ("musicgen_melody", "MusicgenMelodyConfig"),
        ("mvp", "MvpConfig"),
        ("nat", "NatConfig"),
        ("nemotron", "NemotronConfig"),
        ("nezha", "NezhaConfig"),
        ("nllb-moe", "NllbMoeConfig"),
        ("nougat", "VisionEncoderDecoderConfig"),
        ("nystromformer", "NystromformerConfig"),
        ("olmo", "OlmoConfig"),
        ("olmo2", "Olmo2Config"),
        ("olmoe", "OlmoeConfig"),
        ("omdet-turbo", "OmDetTurboConfig"),
        ("oneformer", "OneFormerConfig"),
        ("open-llama", "OpenLlamaConfig"),
        ("openai-gpt", "OpenAIGPTConfig"),
        ("opt", "OPTConfig"),
        ("owlv2", "Owlv2Config"),
        ("owlvit", "OwlViTConfig"),
        ("paligemma", "PaliGemmaConfig"),
        ("patchtsmixer", "PatchTSMixerConfig"),
        ("patchtst", "PatchTSTConfig"),
        ("pegasus", "PegasusConfig"),
        ("pegasus_x", "PegasusXConfig"),
        ("perceiver", "PerceiverConfig"),
        ("persimmon", "PersimmonConfig"),
        ("phi", "PhiConfig"),
        ("phi3", "Phi3Config"),
        ("phimoe", "PhimoeConfig"),
        ("pix2struct", "Pix2StructConfig"),
        ("pixtral", "PixtralVisionConfig"),
        ("plbart", "PLBartConfig"),
        ("poolformer", "PoolFormerConfig"),
        ("pop2piano", "Pop2PianoConfig"),
        ("prophetnet", "ProphetNetConfig"),
        ("pvt", "PvtConfig"),
        ("pvt_v2", "PvtV2Config"),
        ("qdqbert", "QDQBertConfig"),
        ("qwen2", "Qwen2Config"),
        ("qwen2_audio", "Qwen2AudioConfig"),
        ("qwen2_audio_encoder", "Qwen2AudioEncoderConfig"),
        ("qwen2_moe", "Qwen2MoeConfig"),
        ("qwen2_vl", "Qwen2VLConfig"),
        ("rag", "RagConfig"),
        ("realm", "RealmConfig"),
        ("recurrent_gemma", "RecurrentGemmaConfig"),
        ("reformer", "ReformerConfig"),
        ("regnet", "RegNetConfig"),
        ("rembert", "RemBertConfig"),
        ("resnet", "ResNetConfig"),
        ("retribert", "RetriBertConfig"),
        ("roberta", "RobertaConfig"),
        ("roberta-prelayernorm", "RobertaPreLayerNormConfig"),
        ("roc_bert", "RoCBertConfig"),
        ("roformer", "RoFormerConfig"),
        ("rt_detr", "RTDetrConfig"),
        ("rt_detr_resnet", "RTDetrResNetConfig"),
        ("rwkv", "RwkvConfig"),
        ("sam", "SamConfig"),
        ("seamless_m4t", "SeamlessM4TConfig"),
        ("seamless_m4t_v2", "SeamlessM4Tv2Config"),
        ("segformer", "SegformerConfig"),
        ("seggpt", "SegGptConfig"),
        ("sew", "SEWConfig"),
        ("sew-d", "SEWDConfig"),
        ("siglip", "SiglipConfig"),
        ("siglip_vision_model", "SiglipVisionConfig"),
        ("speech-encoder-decoder", "SpeechEncoderDecoderConfig"),
        ("speech_to_text", "Speech2TextConfig"),
        ("speech_to_text_2", "Speech2Text2Config"),
        ("speecht5", "SpeechT5Config"),
        ("splinter", "SplinterConfig"),
        ("squeezebert", "SqueezeBertConfig"),
        ("stablelm", "StableLmConfig"),
        ("starcoder2", "Starcoder2Config"),
        ("superpoint", "SuperPointConfig"),
        ("swiftformer", "SwiftFormerConfig"),
        ("swin", "SwinConfig"),
        ("swin2sr", "Swin2SRConfig"),
        ("swinv2", "Swinv2Config"),
        ("switch_transformers", "SwitchTransformersConfig"),
        ("t5", "T5Config"),
        ("table-transformer", "TableTransformerConfig"),
        ("tapas", "TapasConfig"),
        ("time_series_transformer", "TimeSeriesTransformerConfig"),
        ("timesformer", "TimesformerConfig"),
        ("timm_backbone", "TimmBackboneConfig"),
        ("timm_wrapper", "TimmWrapperConfig"),
        ("trajectory_transformer", "TrajectoryTransformerConfig"),
        ("transfo-xl", "TransfoXLConfig"),
        ("trocr", "TrOCRConfig"),
        ("tvlt", "TvltConfig"),
        ("tvp", "TvpConfig"),
        ("udop", "UdopConfig"),
        ("umt5", "UMT5Config"),
        ("unispeech", "UniSpeechConfig"),
        ("unispeech-sat", "UniSpeechSatConfig"),
        ("univnet", "UnivNetConfig"),
        ("upernet", "UperNetConfig"),
        ("van", "VanConfig"),
        ("video_llava", "VideoLlavaConfig"),
        ("videomae", "VideoMAEConfig"),
        ("vilt", "ViltConfig"),
        ("vipllava", "VipLlavaConfig"),
        ("vision-encoder-decoder", "VisionEncoderDecoderConfig"),
        ("vision-text-dual-encoder", "VisionTextDualEncoderConfig"),
        ("visual_bert", "VisualBertConfig"),
        ("vit", "ViTConfig"),
        ("vit_hybrid", "ViTHybridConfig"),
        ("vit_mae", "ViTMAEConfig"),
        ("vit_msn", "ViTMSNConfig"),
        ("vitdet", "VitDetConfig"),
        ("vitmatte", "VitMatteConfig"),
        ("vits", "VitsConfig"),
        ("vivit", "VivitConfig"),
        ("wav2vec2", "Wav2Vec2Config"),
        ("wav2vec2-bert", "Wav2Vec2BertConfig"),
        ("wav2vec2-conformer", "Wav2Vec2ConformerConfig"),
        ("wavlm", "WavLMConfig"),
        ("whisper", "WhisperConfig"),
        ("xclip", "XCLIPConfig"),
        ("xglm", "XGLMConfig"),
        ("xlm", "XLMConfig"),
        ("xlm-prophetnet", "XLMProphetNetConfig"),
        ("xlm-roberta", "XLMRobertaConfig"),
        ("xlm-roberta-xl", "XLMRobertaXLConfig"),
        ("xlnet", "XLNetConfig"),
        ("xmod", "XmodConfig"),
        ("yolos", "YolosConfig"),
        ("yoso", "YosoConfig"),
        ("zamba", "ZambaConfig"),
        ("zoedepth", "ZoeDepthConfig"),
    ]
)


MODEL_NAMES_MAPPING = OrderedDict(
    [
        # Add full (and cased) model names here
        ("albert", "ALBERT"),
        ("align", "ALIGN"),
        ("altclip", "AltCLIP"),
        ("aria", "Aria"),
        ("aria_text", "AriaText"),
        ("audio-spectrogram-transformer", "Audio Spectrogram Transformer"),
        ("autoformer", "Autoformer"),
        ("bamba", "Bamba"),
        ("bark", "Bark"),
        ("bart", "BART"),
        ("barthez", "BARThez"),
        ("bartpho", "BARTpho"),
        ("beit", "BEiT"),
        ("bert", "BERT"),
        ("bert-generation", "Bert Generation"),
        ("bert-japanese", "BertJapanese"),
        ("bertweet", "BERTweet"),
        ("big_bird", "BigBird"),
        ("bigbird_pegasus", "BigBird-Pegasus"),
        ("biogpt", "BioGpt"),
        ("bit", "BiT"),
        ("blenderbot", "Blenderbot"),
        ("blenderbot-small", "BlenderbotSmall"),
        ("blip", "BLIP"),
        ("blip-2", "BLIP-2"),
        ("bloom", "BLOOM"),
        ("bort", "BORT"),
        ("bridgetower", "BridgeTower"),
        ("bros", "BROS"),
        ("byt5", "ByT5"),
        ("camembert", "CamemBERT"),
        ("canine", "CANINE"),
        ("chameleon", "Chameleon"),
        ("chinese_clip", "Chinese-CLIP"),
        ("chinese_clip_vision_model", "ChineseCLIPVisionModel"),
        ("clap", "CLAP"),
        ("clip", "CLIP"),
        ("clip_text_model", "CLIPTextModel"),
        ("clip_vision_model", "CLIPVisionModel"),
        ("clipseg", "CLIPSeg"),
        ("clvp", "CLVP"),
        ("code_llama", "CodeLlama"),
        ("codegen", "CodeGen"),
        ("cohere", "Cohere"),
        ("cohere2", "Cohere2"),
        ("colpali", "ColPali"),
        ("conditional_detr", "Conditional DETR"),
        ("convbert", "ConvBERT"),
        ("convnext", "ConvNeXT"),
        ("convnextv2", "ConvNeXTV2"),
        ("cpm", "CPM"),
        ("cpmant", "CPM-Ant"),
        ("ctrl", "CTRL"),
        ("cvt", "CvT"),
        ("dac", "DAC"),
        ("data2vec-audio", "Data2VecAudio"),
        ("data2vec-text", "Data2VecText"),
        ("data2vec-vision", "Data2VecVision"),
        ("dbrx", "DBRX"),
        ("deberta", "DeBERTa"),
        ("deberta-v2", "DeBERTa-v2"),
        ("decision_transformer", "Decision Transformer"),
        ("deformable_detr", "Deformable DETR"),
        ("deit", "DeiT"),
        ("deplot", "DePlot"),
        ("depth_anything", "Depth Anything"),
        ("depth_anything_v2", "Depth Anything V2"),
        ("deta", "DETA"),
        ("detr", "DETR"),
        ("dialogpt", "DialoGPT"),
        ("dinat", "DiNAT"),
        ("dinov2", "DINOv2"),
        ("distilbert", "DistilBERT"),
        ("dit", "DiT"),
        ("donut-swin", "DonutSwin"),
        ("dpr", "DPR"),
        ("dpt", "DPT"),
        ("efficientformer", "EfficientFormer"),
        ("efficientnet", "EfficientNet"),
        ("electra", "ELECTRA"),
        ("encodec", "EnCodec"),
        ("encoder-decoder", "Encoder decoder"),
        ("ernie", "ERNIE"),
        ("ernie_m", "ErnieM"),
        ("esm", "ESM"),
        ("falcon", "Falcon"),
        ("falcon3", "Falcon3"),
        ("falcon_mamba", "FalconMamba"),
        ("fastspeech2_conformer", "FastSpeech2Conformer"),
        ("flan-t5", "FLAN-T5"),
        ("flan-ul2", "FLAN-UL2"),
        ("flaubert", "FlauBERT"),
        ("flava", "FLAVA"),
        ("fnet", "FNet"),
        ("focalnet", "FocalNet"),
        ("fsmt", "FairSeq Machine-Translation"),
        ("funnel", "Funnel Transformer"),
        ("fuyu", "Fuyu"),
        ("gemma", "Gemma"),
        ("gemma2", "Gemma2"),
        ("git", "GIT"),
        ("glm", "GLM"),
        ("glpn", "GLPN"),
        ("gpt-sw3", "GPT-Sw3"),
        ("gpt2", "OpenAI GPT-2"),
        ("gpt_bigcode", "GPTBigCode"),
        ("gpt_neo", "GPT Neo"),
        ("gpt_neox", "GPT NeoX"),
        ("gpt_neox_japanese", "GPT NeoX Japanese"),
        ("gptj", "GPT-J"),
        ("gptsan-japanese", "GPTSAN-japanese"),
        ("granite", "Granite"),
        ("granitemoe", "GraniteMoeMoe"),
        ("graphormer", "Graphormer"),
        ("grounding-dino", "Grounding DINO"),
        ("groupvit", "GroupViT"),
        ("herbert", "HerBERT"),
        ("hiera", "Hiera"),
        ("hubert", "Hubert"),
        ("ibert", "I-BERT"),
        ("idefics", "IDEFICS"),
        ("idefics2", "Idefics2"),
        ("idefics3", "Idefics3"),
        ("idefics3_vision", "Idefics3VisionTransformer"),
        ("ijepa", "I-JEPA"),
        ("imagegpt", "ImageGPT"),
        ("informer", "Informer"),
        ("instructblip", "InstructBLIP"),
        ("instructblipvideo", "InstructBlipVideo"),
        ("jamba", "Jamba"),
        ("jetmoe", "JetMoe"),
        ("jukebox", "Jukebox"),
        ("kosmos-2", "KOSMOS-2"),
        ("layoutlm", "LayoutLM"),
        ("layoutlmv2", "LayoutLMv2"),
        ("layoutlmv3", "LayoutLMv3"),
        ("layoutxlm", "LayoutXLM"),
        ("led", "LED"),
        ("levit", "LeViT"),
        ("lilt", "LiLT"),
        ("llama", "LLaMA"),
        ("llama2", "Llama2"),
        ("llama3", "Llama3"),
        ("llava", "LLaVa"),
        ("llava_next", "LLaVA-NeXT"),
        ("llava_next_video", "LLaVa-NeXT-Video"),
        ("llava_onevision", "LLaVA-Onevision"),
        ("longformer", "Longformer"),
        ("longt5", "LongT5"),
        ("luke", "LUKE"),
        ("lxmert", "LXMERT"),
        ("m2m_100", "M2M100"),
        ("madlad-400", "MADLAD-400"),
        ("mamba", "Mamba"),
        ("mamba2", "mamba2"),
        ("marian", "Marian"),
        ("markuplm", "MarkupLM"),
        ("mask2former", "Mask2Former"),
        ("maskformer", "MaskFormer"),
        ("maskformer-swin", "MaskFormerSwin"),
        ("matcha", "MatCha"),
        ("mbart", "mBART"),
        ("mbart50", "mBART-50"),
        ("mctct", "M-CTC-T"),
        ("mega", "MEGA"),
        ("megatron-bert", "Megatron-BERT"),
        ("megatron_gpt2", "Megatron-GPT2"),
        ("mgp-str", "MGP-STR"),
        ("mimi", "Mimi"),
        ("mistral", "Mistral"),
        ("mixtral", "Mixtral"),
        ("mllama", "Mllama"),
        ("mluke", "mLUKE"),
        ("mms", "MMS"),
        ("mobilebert", "MobileBERT"),
        ("mobilenet_v1", "MobileNetV1"),
        ("mobilenet_v2", "MobileNetV2"),
        ("mobilevit", "MobileViT"),
        ("mobilevitv2", "MobileViTV2"),
<<<<<<< HEAD
        ("molmo", "Molmo"),
=======
        ("modernbert", "ModernBERT"),
>>>>>>> 82fcac0a
        ("moshi", "Moshi"),
        ("mpnet", "MPNet"),
        ("mpt", "MPT"),
        ("mra", "MRA"),
        ("mt5", "MT5"),
        ("musicgen", "MusicGen"),
        ("musicgen_melody", "MusicGen Melody"),
        ("mvp", "MVP"),
        ("myt5", "myt5"),
        ("nat", "NAT"),
        ("nemotron", "Nemotron"),
        ("nezha", "Nezha"),
        ("nllb", "NLLB"),
        ("nllb-moe", "NLLB-MOE"),
        ("nougat", "Nougat"),
        ("nystromformer", "Nyströmformer"),
        ("olmo", "OLMo"),
        ("olmo2", "OLMo2"),
        ("olmoe", "OLMoE"),
        ("omdet-turbo", "OmDet-Turbo"),
        ("oneformer", "OneFormer"),
        ("open-llama", "OpenLlama"),
        ("openai-gpt", "OpenAI GPT"),
        ("opt", "OPT"),
        ("owlv2", "OWLv2"),
        ("owlvit", "OWL-ViT"),
        ("paligemma", "PaliGemma"),
        ("patchtsmixer", "PatchTSMixer"),
        ("patchtst", "PatchTST"),
        ("pegasus", "Pegasus"),
        ("pegasus_x", "PEGASUS-X"),
        ("perceiver", "Perceiver"),
        ("persimmon", "Persimmon"),
        ("phi", "Phi"),
        ("phi3", "Phi3"),
        ("phimoe", "Phimoe"),
        ("phobert", "PhoBERT"),
        ("pix2struct", "Pix2Struct"),
        ("pixtral", "Pixtral"),
        ("plbart", "PLBart"),
        ("poolformer", "PoolFormer"),
        ("pop2piano", "Pop2Piano"),
        ("prophetnet", "ProphetNet"),
        ("pvt", "PVT"),
        ("pvt_v2", "PVTv2"),
        ("qdqbert", "QDQBert"),
        ("qwen2", "Qwen2"),
        ("qwen2_audio", "Qwen2Audio"),
        ("qwen2_audio_encoder", "Qwen2AudioEncoder"),
        ("qwen2_moe", "Qwen2MoE"),
        ("qwen2_vl", "Qwen2VL"),
        ("rag", "RAG"),
        ("realm", "REALM"),
        ("recurrent_gemma", "RecurrentGemma"),
        ("reformer", "Reformer"),
        ("regnet", "RegNet"),
        ("rembert", "RemBERT"),
        ("resnet", "ResNet"),
        ("retribert", "RetriBERT"),
        ("roberta", "RoBERTa"),
        ("roberta-prelayernorm", "RoBERTa-PreLayerNorm"),
        ("roc_bert", "RoCBert"),
        ("roformer", "RoFormer"),
        ("rt_detr", "RT-DETR"),
        ("rt_detr_resnet", "RT-DETR-ResNet"),
        ("rwkv", "RWKV"),
        ("sam", "SAM"),
        ("seamless_m4t", "SeamlessM4T"),
        ("seamless_m4t_v2", "SeamlessM4Tv2"),
        ("segformer", "SegFormer"),
        ("seggpt", "SegGPT"),
        ("sew", "SEW"),
        ("sew-d", "SEW-D"),
        ("siglip", "SigLIP"),
        ("siglip_vision_model", "SiglipVisionModel"),
        ("speech-encoder-decoder", "Speech Encoder decoder"),
        ("speech_to_text", "Speech2Text"),
        ("speech_to_text_2", "Speech2Text2"),
        ("speecht5", "SpeechT5"),
        ("splinter", "Splinter"),
        ("squeezebert", "SqueezeBERT"),
        ("stablelm", "StableLm"),
        ("starcoder2", "Starcoder2"),
        ("superpoint", "SuperPoint"),
        ("swiftformer", "SwiftFormer"),
        ("swin", "Swin Transformer"),
        ("swin2sr", "Swin2SR"),
        ("swinv2", "Swin Transformer V2"),
        ("switch_transformers", "SwitchTransformers"),
        ("t5", "T5"),
        ("t5v1.1", "T5v1.1"),
        ("table-transformer", "Table Transformer"),
        ("tapas", "TAPAS"),
        ("tapex", "TAPEX"),
        ("time_series_transformer", "Time Series Transformer"),
        ("timesformer", "TimeSformer"),
        ("timm_backbone", "TimmBackbone"),
        ("timm_wrapper", "TimmWrapperModel"),
        ("trajectory_transformer", "Trajectory Transformer"),
        ("transfo-xl", "Transformer-XL"),
        ("trocr", "TrOCR"),
        ("tvlt", "TVLT"),
        ("tvp", "TVP"),
        ("udop", "UDOP"),
        ("ul2", "UL2"),
        ("umt5", "UMT5"),
        ("unispeech", "UniSpeech"),
        ("unispeech-sat", "UniSpeechSat"),
        ("univnet", "UnivNet"),
        ("upernet", "UPerNet"),
        ("van", "VAN"),
        ("video_llava", "VideoLlava"),
        ("videomae", "VideoMAE"),
        ("vilt", "ViLT"),
        ("vipllava", "VipLlava"),
        ("vision-encoder-decoder", "Vision Encoder decoder"),
        ("vision-text-dual-encoder", "VisionTextDualEncoder"),
        ("visual_bert", "VisualBERT"),
        ("vit", "ViT"),
        ("vit_hybrid", "ViT Hybrid"),
        ("vit_mae", "ViTMAE"),
        ("vit_msn", "ViTMSN"),
        ("vitdet", "VitDet"),
        ("vitmatte", "ViTMatte"),
        ("vits", "VITS"),
        ("vivit", "ViViT"),
        ("wav2vec2", "Wav2Vec2"),
        ("wav2vec2-bert", "Wav2Vec2-BERT"),
        ("wav2vec2-conformer", "Wav2Vec2-Conformer"),
        ("wav2vec2_phoneme", "Wav2Vec2Phoneme"),
        ("wavlm", "WavLM"),
        ("whisper", "Whisper"),
        ("xclip", "X-CLIP"),
        ("xglm", "XGLM"),
        ("xlm", "XLM"),
        ("xlm-prophetnet", "XLM-ProphetNet"),
        ("xlm-roberta", "XLM-RoBERTa"),
        ("xlm-roberta-xl", "XLM-RoBERTa-XL"),
        ("xlm-v", "XLM-V"),
        ("xlnet", "XLNet"),
        ("xls_r", "XLS-R"),
        ("xlsr_wav2vec2", "XLSR-Wav2Vec2"),
        ("xmod", "X-MOD"),
        ("yolos", "YOLOS"),
        ("yoso", "YOSO"),
        ("zamba", "Zamba"),
        ("zoedepth", "ZoeDepth"),
    ]
)

# This is tied to the processing `-` -> `_` in `model_type_to_module_name`. For example, instead of putting
# `transfo-xl` (as in `CONFIG_MAPPING_NAMES`), we should use `transfo_xl`.
DEPRECATED_MODELS = [
    "bort",
    "deta",
    "efficientformer",
    "ernie_m",
    "gptsan_japanese",
    "graphormer",
    "jukebox",
    "mctct",
    "mega",
    "mmbt",
    "nat",
    "nezha",
    "open_llama",
    "qdqbert",
    "realm",
    "retribert",
    "speech_to_text_2",
    "tapex",
    "trajectory_transformer",
    "transfo_xl",
    "tvlt",
    "van",
    "vit_hybrid",
    "xlm_prophetnet",
]

SPECIAL_MODEL_TYPE_TO_MODULE_NAME = OrderedDict(
    [
        ("openai-gpt", "openai"),
        ("data2vec-audio", "data2vec"),
        ("data2vec-text", "data2vec"),
        ("data2vec-vision", "data2vec"),
        ("donut-swin", "donut"),
        ("kosmos-2", "kosmos2"),
        ("maskformer-swin", "maskformer"),
        ("xclip", "x_clip"),
        ("clip_vision_model", "clip"),
        ("qwen2_audio_encoder", "qwen2_audio"),
        ("clip_text_model", "clip"),
        ("aria_text", "aria"),
        ("idefics3_vision", "idefics3"),
        ("siglip_vision_model", "siglip"),
        ("chinese_clip_vision_model", "chinese_clip"),
        ("rt_detr_resnet", "rt_detr"),
    ]
)


def model_type_to_module_name(key):
    """Converts a config key to the corresponding module."""
    # Special treatment
    if key in SPECIAL_MODEL_TYPE_TO_MODULE_NAME:
        key = SPECIAL_MODEL_TYPE_TO_MODULE_NAME[key]

        if key in DEPRECATED_MODELS:
            key = f"deprecated.{key}"
        return key

    key = key.replace("-", "_")
    if key in DEPRECATED_MODELS:
        key = f"deprecated.{key}"

    return key


def config_class_to_model_type(config):
    """Converts a config class name to the corresponding model type"""
    for key, cls in CONFIG_MAPPING_NAMES.items():
        if cls == config:
            return key
    # if key not found check in extra content
    for key, cls in CONFIG_MAPPING._extra_content.items():
        if cls.__name__ == config:
            return key
    return None


class _LazyConfigMapping(OrderedDict):
    """
    A dictionary that lazily load its values when they are requested.
    """

    def __init__(self, mapping):
        self._mapping = mapping
        self._extra_content = {}
        self._modules = {}

    def __getitem__(self, key):
        if key in self._extra_content:
            return self._extra_content[key]
        if key not in self._mapping:
            raise KeyError(key)
        value = self._mapping[key]
        module_name = model_type_to_module_name(key)
        if module_name not in self._modules:
            self._modules[module_name] = importlib.import_module(f".{module_name}", "transformers.models")
        if hasattr(self._modules[module_name], value):
            return getattr(self._modules[module_name], value)

        # Some of the mappings have entries model_type -> config of another model type. In that case we try to grab the
        # object at the top level.
        transformers_module = importlib.import_module("transformers")
        return getattr(transformers_module, value)

    def keys(self):
        return list(self._mapping.keys()) + list(self._extra_content.keys())

    def values(self):
        return [self[k] for k in self._mapping.keys()] + list(self._extra_content.values())

    def items(self):
        return [(k, self[k]) for k in self._mapping.keys()] + list(self._extra_content.items())

    def __iter__(self):
        return iter(list(self._mapping.keys()) + list(self._extra_content.keys()))

    def __contains__(self, item):
        return item in self._mapping or item in self._extra_content

    def register(self, key, value, exist_ok=False):
        """
        Register a new configuration in this mapping.
        """
        if key in self._mapping.keys() and not exist_ok:
            raise ValueError(f"'{key}' is already used by a Transformers config, pick another name.")
        self._extra_content[key] = value


CONFIG_MAPPING = _LazyConfigMapping(CONFIG_MAPPING_NAMES)


class _LazyLoadAllMappings(OrderedDict):
    """
    A mapping that will load all pairs of key values at the first access (either by indexing, requestions keys, values,
    etc.)

    Args:
        mapping: The mapping to load.
    """

    def __init__(self, mapping):
        self._mapping = mapping
        self._initialized = False
        self._data = {}

    def _initialize(self):
        if self._initialized:
            return

        for model_type, map_name in self._mapping.items():
            module_name = model_type_to_module_name(model_type)
            module = importlib.import_module(f".{module_name}", "transformers.models")
            mapping = getattr(module, map_name)
            self._data.update(mapping)

        self._initialized = True

    def __getitem__(self, key):
        self._initialize()
        return self._data[key]

    def keys(self):
        self._initialize()
        return self._data.keys()

    def values(self):
        self._initialize()
        return self._data.values()

    def items(self):
        self._initialize()
        return self._data.keys()

    def __iter__(self):
        self._initialize()
        return iter(self._data)

    def __contains__(self, item):
        self._initialize()
        return item in self._data


def _get_class_name(model_class: Union[str, List[str]]):
    if isinstance(model_class, (list, tuple)):
        return " or ".join([f"[`{c}`]" for c in model_class if c is not None])
    return f"[`{model_class}`]"


def _list_model_options(indent, config_to_class=None, use_model_types=True):
    if config_to_class is None and not use_model_types:
        raise ValueError("Using `use_model_types=False` requires a `config_to_class` dictionary.")
    if use_model_types:
        if config_to_class is None:
            model_type_to_name = {model_type: f"[`{config}`]" for model_type, config in CONFIG_MAPPING_NAMES.items()}
        else:
            model_type_to_name = {
                model_type: _get_class_name(model_class)
                for model_type, model_class in config_to_class.items()
                if model_type in MODEL_NAMES_MAPPING
            }
        lines = [
            f"{indent}- **{model_type}** -- {model_type_to_name[model_type]} ({MODEL_NAMES_MAPPING[model_type]} model)"
            for model_type in sorted(model_type_to_name.keys())
        ]
    else:
        config_to_name = {
            CONFIG_MAPPING_NAMES[config]: _get_class_name(clas)
            for config, clas in config_to_class.items()
            if config in CONFIG_MAPPING_NAMES
        }
        config_to_model_name = {
            config: MODEL_NAMES_MAPPING[model_type] for model_type, config in CONFIG_MAPPING_NAMES.items()
        }
        lines = [
            f"{indent}- [`{config_name}`] configuration class:"
            f" {config_to_name[config_name]} ({config_to_model_name[config_name]} model)"
            for config_name in sorted(config_to_name.keys())
        ]
    return "\n".join(lines)


def replace_list_option_in_docstrings(config_to_class=None, use_model_types=True):
    def docstring_decorator(fn):
        docstrings = fn.__doc__
        if docstrings is None:
            # Example: -OO
            return fn
        lines = docstrings.split("\n")
        i = 0
        while i < len(lines) and re.search(r"^(\s*)List options\s*$", lines[i]) is None:
            i += 1
        if i < len(lines):
            indent = re.search(r"^(\s*)List options\s*$", lines[i]).groups()[0]
            if use_model_types:
                indent = f"{indent}    "
            lines[i] = _list_model_options(indent, config_to_class=config_to_class, use_model_types=use_model_types)
            docstrings = "\n".join(lines)
        else:
            raise ValueError(
                f"The function {fn} should have an empty 'List options' in its docstring as placeholder, current"
                f" docstring is:\n{docstrings}"
            )
        fn.__doc__ = docstrings
        return fn

    return docstring_decorator


class AutoConfig:
    r"""
    This is a generic configuration class that will be instantiated as one of the configuration classes of the library
    when created with the [`~AutoConfig.from_pretrained`] class method.

    This class cannot be instantiated directly using `__init__()` (throws an error).
    """

    def __init__(self):
        raise EnvironmentError(
            "AutoConfig is designed to be instantiated "
            "using the `AutoConfig.from_pretrained(pretrained_model_name_or_path)` method."
        )

    @classmethod
    def for_model(cls, model_type: str, *args, **kwargs):
        if model_type in CONFIG_MAPPING:
            config_class = CONFIG_MAPPING[model_type]
            return config_class(*args, **kwargs)
        raise ValueError(
            f"Unrecognized model identifier: {model_type}. Should contain one of {', '.join(CONFIG_MAPPING.keys())}"
        )

    @classmethod
    @replace_list_option_in_docstrings()
    def from_pretrained(cls, pretrained_model_name_or_path, **kwargs):
        r"""
        Instantiate one of the configuration classes of the library from a pretrained model configuration.

        The configuration class to instantiate is selected based on the `model_type` property of the config object that
        is loaded, or when it's missing, by falling back to using pattern matching on `pretrained_model_name_or_path`:

        List options

        Args:
            pretrained_model_name_or_path (`str` or `os.PathLike`):
                Can be either:

                    - A string, the *model id* of a pretrained model configuration hosted inside a model repo on
                      huggingface.co.
                    - A path to a *directory* containing a configuration file saved using the
                      [`~PretrainedConfig.save_pretrained`] method, or the [`~PreTrainedModel.save_pretrained`] method,
                      e.g., `./my_model_directory/`.
                    - A path or url to a saved configuration JSON *file*, e.g.,
                      `./my_model_directory/configuration.json`.
            cache_dir (`str` or `os.PathLike`, *optional*):
                Path to a directory in which a downloaded pretrained model configuration should be cached if the
                standard cache should not be used.
            force_download (`bool`, *optional*, defaults to `False`):
                Whether or not to force the (re-)download the model weights and configuration files and override the
                cached versions if they exist.
            resume_download:
                Deprecated and ignored. All downloads are now resumed by default when possible.
                Will be removed in v5 of Transformers.
            proxies (`Dict[str, str]`, *optional*):
                A dictionary of proxy servers to use by protocol or endpoint, e.g., `{'http': 'foo.bar:3128',
                'http://hostname': 'foo.bar:4012'}`. The proxies are used on each request.
            revision (`str`, *optional*, defaults to `"main"`):
                The specific model version to use. It can be a branch name, a tag name, or a commit id, since we use a
                git-based system for storing models and other artifacts on huggingface.co, so `revision` can be any
                identifier allowed by git.
            return_unused_kwargs (`bool`, *optional*, defaults to `False`):
                If `False`, then this function returns just the final configuration object.

                If `True`, then this functions returns a `Tuple(config, unused_kwargs)` where *unused_kwargs* is a
                dictionary consisting of the key/value pairs whose keys are not configuration attributes: i.e., the
                part of `kwargs` which has not been used to update `config` and is otherwise ignored.
            trust_remote_code (`bool`, *optional*, defaults to `False`):
                Whether or not to allow for custom models defined on the Hub in their own modeling files. This option
                should only be set to `True` for repositories you trust and in which you have read the code, as it will
                execute code present on the Hub on your local machine.
            kwargs(additional keyword arguments, *optional*):
                The values in kwargs of any keys which are configuration attributes will be used to override the loaded
                values. Behavior concerning key/value pairs whose keys are *not* configuration attributes is controlled
                by the `return_unused_kwargs` keyword parameter.

        Examples:

        ```python
        >>> from transformers import AutoConfig

        >>> # Download configuration from huggingface.co and cache.
        >>> config = AutoConfig.from_pretrained("google-bert/bert-base-uncased")

        >>> # Download configuration from huggingface.co (user-uploaded) and cache.
        >>> config = AutoConfig.from_pretrained("dbmdz/bert-base-german-cased")

        >>> # If configuration file is in a directory (e.g., was saved using *save_pretrained('./test/saved_model/')*).
        >>> config = AutoConfig.from_pretrained("./test/bert_saved_model/")

        >>> # Load a specific configuration file.
        >>> config = AutoConfig.from_pretrained("./test/bert_saved_model/my_configuration.json")

        >>> # Change some config attributes when loading a pretrained config.
        >>> config = AutoConfig.from_pretrained("google-bert/bert-base-uncased", output_attentions=True, foo=False)
        >>> config.output_attentions
        True

        >>> config, unused_kwargs = AutoConfig.from_pretrained(
        ...     "google-bert/bert-base-uncased", output_attentions=True, foo=False, return_unused_kwargs=True
        ... )
        >>> config.output_attentions
        True

        >>> unused_kwargs
        {'foo': False}
        ```"""
        use_auth_token = kwargs.pop("use_auth_token", None)
        if use_auth_token is not None:
            warnings.warn(
                "The `use_auth_token` argument is deprecated and will be removed in v5 of Transformers. Please use `token` instead.",
                FutureWarning,
            )
            if kwargs.get("token", None) is not None:
                raise ValueError(
                    "`token` and `use_auth_token` are both specified. Please set only the argument `token`."
                )
            kwargs["token"] = use_auth_token

        kwargs["_from_auto"] = True
        kwargs["name_or_path"] = pretrained_model_name_or_path
        trust_remote_code = kwargs.pop("trust_remote_code", None)
        code_revision = kwargs.pop("code_revision", None)

        config_dict, unused_kwargs = PretrainedConfig.get_config_dict(pretrained_model_name_or_path, **kwargs)
        has_remote_code = "auto_map" in config_dict and "AutoConfig" in config_dict["auto_map"]
        has_local_code = "model_type" in config_dict and config_dict["model_type"] in CONFIG_MAPPING
        trust_remote_code = resolve_trust_remote_code(
            trust_remote_code, pretrained_model_name_or_path, has_local_code, has_remote_code
        )

        if has_remote_code and trust_remote_code:
            class_ref = config_dict["auto_map"]["AutoConfig"]
            config_class = get_class_from_dynamic_module(
                class_ref, pretrained_model_name_or_path, code_revision=code_revision, **kwargs
            )
            if os.path.isdir(pretrained_model_name_or_path):
                config_class.register_for_auto_class()
            return config_class.from_pretrained(pretrained_model_name_or_path, **kwargs)
        elif "model_type" in config_dict:
            try:
                config_class = CONFIG_MAPPING[config_dict["model_type"]]
            except KeyError:
                raise ValueError(
                    f"The checkpoint you are trying to load has model type `{config_dict['model_type']}` "
                    "but Transformers does not recognize this architecture. This could be because of an "
                    "issue with the checkpoint, or because your version of Transformers is out of date."
                )
            return config_class.from_dict(config_dict, **unused_kwargs)
        else:
            # Fallback: use pattern matching on the string.
            # We go from longer names to shorter names to catch roberta before bert (for instance)
            for pattern in sorted(CONFIG_MAPPING.keys(), key=len, reverse=True):
                if pattern in str(pretrained_model_name_or_path):
                    return CONFIG_MAPPING[pattern].from_dict(config_dict, **unused_kwargs)

        raise ValueError(
            f"Unrecognized model in {pretrained_model_name_or_path}. "
            f"Should have a `model_type` key in its {CONFIG_NAME}, or contain one of the following strings "
            f"in its name: {', '.join(CONFIG_MAPPING.keys())}"
        )

    @staticmethod
    def register(model_type, config, exist_ok=False):
        """
        Register a new configuration for this class.

        Args:
            model_type (`str`): The model type like "bert" or "gpt".
            config ([`PretrainedConfig`]): The config to register.
        """
        if issubclass(config, PretrainedConfig) and config.model_type != model_type:
            raise ValueError(
                "The config you are passing has a `model_type` attribute that is not consistent with the model type "
                f"you passed (config has {config.model_type} and you passed {model_type}. Fix one of those so they "
                "match!"
            )
        CONFIG_MAPPING.register(model_type, config, exist_ok=exist_ok)<|MERGE_RESOLUTION|>--- conflicted
+++ resolved
@@ -187,11 +187,8 @@
         ("mobilenet_v2", "MobileNetV2Config"),
         ("mobilevit", "MobileViTConfig"),
         ("mobilevitv2", "MobileViTV2Config"),
-<<<<<<< HEAD
         ("molmo", "MolmoConfig"),
-=======
         ("modernbert", "ModernBertConfig"),
->>>>>>> 82fcac0a
         ("moshi", "MoshiConfig"),
         ("mpnet", "MPNetConfig"),
         ("mpt", "MptConfig"),
@@ -515,11 +512,8 @@
         ("mobilenet_v2", "MobileNetV2"),
         ("mobilevit", "MobileViT"),
         ("mobilevitv2", "MobileViTV2"),
-<<<<<<< HEAD
         ("molmo", "Molmo"),
-=======
         ("modernbert", "ModernBERT"),
->>>>>>> 82fcac0a
         ("moshi", "Moshi"),
         ("mpnet", "MPNet"),
         ("mpt", "MPT"),
