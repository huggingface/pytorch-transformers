# coding=utf-8
# Copyright 2021 Google AI, Google Brain and the HuggingFace Inc. team.
#
# Licensed under the Apache License, Version 2.0 (the "License");
# you may not use this file except in compliance with the License.
# You may obtain a copy of the License at
#
#     http://www.apache.org/licenses/LICENSE-2.0
#
# Unless required by applicable law or agreed to in writing, software
# distributed under the License is distributed on an "AS IS" BASIS,
# WITHOUT WARRANTIES OR CONDITIONS OF ANY KIND, either express or implied.
# See the License for the specific language governing permissions and
# limitations under the License.

from typing import Callable, Optional, Tuple

import numpy as np

import flax
import flax.linen as nn
import jax
import jax.numpy as jnp
from flax.core.frozen_dict import FrozenDict
from flax.linen.attention import dot_product_attention_weights
from jax import lax

from ...file_utils import ModelOutput, add_start_docstrings, add_start_docstrings_to_model_forward
from ...modeling_flax_outputs import (
    FlaxBaseModelOutput,
    FlaxBaseModelOutputWithPooling,
    FlaxMaskedLMOutput,
    FlaxMultipleChoiceModelOutput,
    FlaxQuestionAnsweringModelOutput,
    FlaxSequenceClassifierOutput,
    FlaxTokenClassifierOutput,
)
from ...modeling_flax_utils import (
    ACT2FN,
    FlaxPreTrainedModel,
    append_call_sample_docstring,
    append_replace_return_docstrings,
    overwrite_call_docstring,
)
from ...utils import logging
from .configuration_albert import AlbertConfig


logger = logging.get_logger(__name__)

_CHECKPOINT_FOR_DOC = "albert-base-v2"
_CONFIG_FOR_DOC = "AlbertConfig"
_TOKENIZER_FOR_DOC = "AlbertTokenizer"


@flax.struct.dataclass
class FlaxAlbertForPreTrainingOutput(ModelOutput):
    """
    Output type of :class:`~transformers.FlaxAlbertForPreTraining`.

    Args:
        prediction_logits (:obj:`jnp.ndarray` of shape :obj:`(batch_size, sequence_length, config.vocab_size)`):
            Prediction scores of the language modeling head (scores for each vocabulary token before SoftMax).
        sop_logits (:obj:`jnp.ndarray` of shape :obj:`(batch_size, 2)`):
            Prediction scores of the next sequence prediction (classification) head (scores of True/False continuation
            before SoftMax).
        hidden_states (:obj:`tuple(jnp.ndarray)`, `optional`, returned when ``output_hidden_states=True`` is passed or when ``config.output_hidden_states=True``):
            Tuple of :obj:`jnp.ndarray` (one for the output of the embeddings + one for the output of each layer) of
            shape :obj:`(batch_size, sequence_length, hidden_size)`.

            Hidden-states of the model at the output of each layer plus the initial embedding outputs.
        attentions (:obj:`tuple(jnp.ndarray)`, `optional`, returned when ``output_attentions=True`` is passed or when ``config.output_attentions=True``):
            Tuple of :obj:`jnp.ndarray` (one for each layer) of shape :obj:`(batch_size, num_heads, sequence_length,
            sequence_length)`.

            Attentions weights after the attention softmax, used to compute the weighted average in the self-attention
            heads.
    """

    prediction_logits: jnp.ndarray = None
    sop_logits: jnp.ndarray = None
    hidden_states: Optional[Tuple[jnp.ndarray]] = None
    attentions: Optional[Tuple[jnp.ndarray]] = None


ALBERT_START_DOCSTRING = r"""

    This model inherits from :class:`~transformers.FlaxPreTrainedModel`. Check the superclass documentation for the
    generic methods the library implements for all its model (such as downloading, saving and converting weights from
    PyTorch models)

    This model is also a Flax Linen `flax.linen.Module
    <https://flax.readthedocs.io/en/latest/flax.linen.html#module>`__ subclass. Use it as a regular Flax linen Module
    and refer to the Flax documentation for all matter related to general usage and behavior.

    Finally, this model supports inherent JAX features such as:

    - `Just-In-Time (JIT) compilation <https://jax.readthedocs.io/en/latest/jax.html#just-in-time-compilation-jit>`__
    - `Automatic Differentiation <https://jax.readthedocs.io/en/latest/jax.html#automatic-differentiation>`__
    - `Vectorization <https://jax.readthedocs.io/en/latest/jax.html#vectorization-vmap>`__
    - `Parallelization <https://jax.readthedocs.io/en/latest/jax.html#parallelization-pmap>`__

    Parameters:
        config (:class:`~transformers.AlbertConfig`): Model configuration class with all the parameters of the model.
            Initializing with a config file does not load the weights associated with the model, only the
            configuration. Check out the :meth:`~transformers.FlaxPreTrainedModel.from_pretrained` method to load the
            model weights.
"""

ALBERT_INPUTS_DOCSTRING = r"""
    Args:
        input_ids (:obj:`numpy.ndarray` of shape :obj:`({0})`):
            Indices of input sequence tokens in the vocabulary.

            Indices can be obtained using :class:`~transformers.AlbertTokenizer`. See
            :meth:`transformers.PreTrainedTokenizer.encode` and :func:`transformers.PreTrainedTokenizer.__call__` for
            details.

            `What are input IDs? <../glossary.html#input-ids>`__
        attention_mask (:obj:`numpy.ndarray` of shape :obj:`({0})`, `optional`):
            Mask to avoid performing attention on padding token indices. Mask values selected in ``[0, 1]``:

            - 1 for tokens that are **not masked**,
            - 0 for tokens that are **masked**.

            `What are attention masks? <../glossary.html#attention-mask>`__
        token_type_ids (:obj:`numpy.ndarray` of shape :obj:`({0})`, `optional`):
            Segment token indices to indicate first and second portions of the inputs. Indices are selected in ``[0,
            1]``:

            - 0 corresponds to a `sentence A` token,
            - 1 corresponds to a `sentence B` token.

            `What are token type IDs? <../glossary.html#token-type-ids>`__
        position_ids (:obj:`numpy.ndarray` of shape :obj:`({0})`, `optional`):
            Indices of positions of each input sequence tokens in the position embeddings. Selected in the range ``[0,
            config.max_position_embeddings - 1]``.
        return_dict (:obj:`bool`, `optional`):
            Whether or not to return a :class:`~transformers.file_utils.ModelOutput` instead of a plain tuple.

"""


class FlaxAlbertEmbeddings(nn.Module):
    """Construct the embeddings from word, position and token_type embeddings."""

    config: AlbertConfig
    dtype: jnp.dtype = jnp.float32  # the dtype of the computation

    def setup(self):
        self.word_embeddings = nn.Embed(
            self.config.vocab_size,
            self.config.embedding_size,
            embedding_init=jax.nn.initializers.normal(stddev=self.config.initializer_range),
        )
        self.position_embeddings = nn.Embed(
            self.config.max_position_embeddings,
            self.config.embedding_size,
            embedding_init=jax.nn.initializers.normal(stddev=self.config.initializer_range),
        )
        self.token_type_embeddings = nn.Embed(
            self.config.type_vocab_size,
            self.config.embedding_size,
            embedding_init=jax.nn.initializers.normal(stddev=self.config.initializer_range),
        )
        self.LayerNorm = nn.LayerNorm(epsilon=self.config.layer_norm_eps, dtype=self.dtype)
        self.dropout = nn.Dropout(rate=self.config.hidden_dropout_prob)

    # Copied from transformers.models.bert.modeling_flax_bert.FlaxBertEmbeddings.__call__
    def __call__(self, input_ids, token_type_ids, position_ids, deterministic: bool = True):
        # Embed
        inputs_embeds = self.word_embeddings(input_ids.astype("i4"))
        position_embeds = self.position_embeddings(position_ids.astype("i4"))
        token_type_embeddings = self.token_type_embeddings(token_type_ids.astype("i4"))

        # Sum all embeddings
        hidden_states = inputs_embeds + token_type_embeddings + position_embeds

        # Layer Norm
        hidden_states = self.LayerNorm(hidden_states)
        hidden_states = self.dropout(hidden_states, deterministic=deterministic)
        return hidden_states


class FlaxAlbertSelfAttention(nn.Module):
    config: AlbertConfig
    dtype: jnp.dtype = jnp.float32  # the dtype of the computation

    def setup(self):
        if self.config.hidden_size % self.config.num_attention_heads != 0:
            raise ValueError(
                "`config.hidden_size`: {self.config.hidden_size} has to be a multiple of `config.num_attention_heads`\
                    : {self.config.num_attention_heads}"
            )

        self.query = nn.Dense(
            self.config.hidden_size,
            dtype=self.dtype,
            kernel_init=jax.nn.initializers.normal(self.config.initializer_range),
        )
        self.key = nn.Dense(
            self.config.hidden_size,
            dtype=self.dtype,
            kernel_init=jax.nn.initializers.normal(self.config.initializer_range),
        )
        self.value = nn.Dense(
            self.config.hidden_size,
            dtype=self.dtype,
            kernel_init=jax.nn.initializers.normal(self.config.initializer_range),
        )
        self.dense = nn.Dense(
            self.config.hidden_size,
            kernel_init=jax.nn.initializers.normal(self.config.initializer_range),
            dtype=self.dtype,
        )
        self.LayerNorm = nn.LayerNorm(epsilon=self.config.layer_norm_eps, dtype=self.dtype)
        self.dropout = nn.Dropout(rate=self.config.hidden_dropout_prob)

    def __call__(self, hidden_states, attention_mask, deterministic=True, output_attentions: bool = False):
        head_dim = self.config.hidden_size // self.config.num_attention_heads

        query_states = self.query(hidden_states).reshape(
            hidden_states.shape[:2] + (self.config.num_attention_heads, head_dim)
        )
        value_states = self.value(hidden_states).reshape(
            hidden_states.shape[:2] + (self.config.num_attention_heads, head_dim)
        )
        key_states = self.key(hidden_states).reshape(
            hidden_states.shape[:2] + (self.config.num_attention_heads, head_dim)
        )

        # Convert the boolean attention mask to an attention bias.
        if attention_mask is not None:
            # attention mask in the form of attention bias
            attention_mask = jnp.expand_dims(attention_mask, axis=(-3, -2))
            attention_bias = lax.select(
                attention_mask > 0,
                jnp.full(attention_mask.shape, 0.0).astype(self.dtype),
                jnp.full(attention_mask.shape, -1e10).astype(self.dtype),
            )
        else:
            attention_bias = None

        dropout_rng = None
        if not deterministic and self.config.attention_probs_dropout_prob > 0.0:
            dropout_rng = self.make_rng("dropout")

        attn_weights = dot_product_attention_weights(
            query_states,
            key_states,
            bias=attention_bias,
            dropout_rng=dropout_rng,
            dropout_rate=self.config.attention_probs_dropout_prob,
            broadcast_dropout=True,
            deterministic=deterministic,
            dtype=self.dtype,
            precision=None,
        )

        attn_output = jnp.einsum("...hqk,...khd->...qhd", attn_weights, value_states)
        attn_output = attn_output.reshape(attn_output.shape[:2] + (-1,))

        projected_attn_output = self.dense(attn_output)
        projected_attn_output = self.dropout(projected_attn_output, deterministic=deterministic)
        layernormed_attn_output = self.LayerNorm(projected_attn_output + hidden_states)
        outputs = (layernormed_attn_output, attn_weights) if output_attentions else (layernormed_attn_output,)
        return outputs


class FlaxAlbertLayer(nn.Module):
    config: AlbertConfig
    dtype: jnp.dtype = jnp.float32  # the dtype of the computation

    def setup(self):
        self.attention = FlaxAlbertSelfAttention(self.config, dtype=self.dtype)
        self.ffn = nn.Dense(
            self.config.intermediate_size,
            kernel_init=jax.nn.initializers.normal(self.config.initializer_range),
            dtype=self.dtype,
        )
        self.activation = ACT2FN[self.config.hidden_act]
        self.ffn_output = nn.Dense(
            self.config.hidden_size,
            kernel_init=jax.nn.initializers.normal(self.config.initializer_range),
            dtype=self.dtype,
        )
        self.full_layer_layer_norm = nn.LayerNorm(epsilon=self.config.layer_norm_eps, dtype=self.dtype)
        self.dropout = nn.Dropout(rate=self.config.hidden_dropout_prob)

    def __call__(
        self,
        hidden_states,
        attention_mask,
        deterministic: bool = True,
        output_attentions: bool = False,
    ):
        attention_outputs = self.attention(
            hidden_states, attention_mask, deterministic=deterministic, output_attentions=output_attentions
        )
        attention_output = attention_outputs[0]
        ffn_output = self.ffn(attention_output)
        ffn_output = self.activation(ffn_output)
        ffn_output = self.ffn_output(ffn_output)
        ffn_output = self.dropout(ffn_output, deterministic=deterministic)
        hidden_states = self.full_layer_layer_norm(ffn_output + attention_output)

        outputs = (hidden_states,)

        if output_attentions:
            outputs += (attention_outputs[1],)
        return outputs


class FlaxAlbertLayerCollection(nn.Module):
    config: AlbertConfig
    dtype: jnp.dtype = jnp.float32  # the dtype of the computation

    def setup(self):
        self.layers = [
            FlaxAlbertLayer(self.config, name=str(i), dtype=self.dtype) for i in range(self.config.inner_group_num)
        ]

    def __call__(
        self,
        hidden_states,
        attention_mask,
        deterministic: bool = True,
        output_attentions: bool = False,
        output_hidden_states: bool = False,
    ):
        layer_hidden_states = ()
        layer_attentions = ()

        for layer_index, albert_layer in enumerate(self.layers):
            layer_output = albert_layer(
                hidden_states,
                attention_mask,
                deterministic=deterministic,
                output_attentions=output_attentions,
            )
            hidden_states = layer_output[0]

            if output_attentions:
                layer_attentions = layer_attentions + (layer_output[1],)

            if output_hidden_states:
                layer_hidden_states = layer_hidden_states + (hidden_states,)

        outputs = (hidden_states,)
        if output_hidden_states:
            outputs = outputs + (layer_hidden_states,)
        if output_attentions:
            outputs = outputs + (layer_attentions,)
        return outputs  # last-layer hidden state, (layer hidden states), (layer attentions)


class FlaxAlbertLayerCollections(nn.Module):
    config: AlbertConfig
    dtype: jnp.dtype = jnp.float32  # the dtype of the computation
    layer_index: Optional[str] = None

    def setup(self):
        self.albert_layers = FlaxAlbertLayerCollection(self.config, dtype=self.dtype)

    def __call__(
        self,
        hidden_states,
        attention_mask,
        deterministic: bool = True,
        output_attentions: bool = False,
        output_hidden_states: bool = False,
    ):
        outputs = self.albert_layers(
            hidden_states,
            attention_mask,
            deterministic=deterministic,
            output_attentions=output_attentions,
            output_hidden_states=output_hidden_states,
        )
        return outputs


class FlaxAlbertLayerGroups(nn.Module):
    config: AlbertConfig
    dtype: jnp.dtype = jnp.float32  # the dtype of the computation

    def setup(self):
<<<<<<< HEAD
        self.layers_per_group = int(self.config.num_hidden_layers / self.config.num_hidden_groups)
        self.embedding_hidden_mapping_in = nn.Dense(
            self.config.hidden_size,
            kernel_init=jax.nn.initializers.normal(self.config.initializer_range),
            dtype=self.dtype,
        )
=======
>>>>>>> 5c153079
        self.layers = [
            FlaxAlbertLayerCollections(self.config, name=str(i), layer_index=str(i), dtype=self.dtype)
            for i in range(self.config.num_hidden_groups)
        ]

    def __call__(
        self,
        hidden_states,
        attention_mask,
        deterministic: bool = True,
        output_attentions: bool = False,
        output_hidden_states: bool = False,
        return_dict: bool = True,
    ):
        all_attentions = () if output_attentions else None
        all_hidden_states = (hidden_states,) if output_hidden_states else None

        for i in range(self.config.num_hidden_layers):
            # Index of the hidden group
            group_idx = int(i / (self.config.num_hidden_layers / self.config.num_hidden_groups))
            layer_group_output = self.layers[group_idx](
                hidden_states,
                attention_mask,
                deterministic=deterministic,
                output_attentions=output_attentions,
                output_hidden_states=output_hidden_states,
            )
            hidden_states = layer_group_output[0]

            if output_attentions:
                all_attentions = all_attentions + layer_group_output[-1]

            if output_hidden_states:
                all_hidden_states = all_hidden_states + (hidden_states,)

        if not return_dict:
            return tuple(v for v in [hidden_states, all_hidden_states, all_attentions] if v is not None)
        return FlaxBaseModelOutput(
            last_hidden_state=hidden_states, hidden_states=all_hidden_states, attentions=all_attentions
        )


class FlaxAlbertEncoder(nn.Module):
    config: AlbertConfig
    dtype: jnp.dtype = jnp.float32  # the dtype of the computation

    def setup(self):
        self.embedding_hidden_mapping_in = nn.Dense(
            self.config.hidden_size,
            kernel_init=jax.nn.initializers.normal(self.config.initializer_range, self.dtype),
            dtype=self.dtype,
        )
        self.albert_layer_groups = FlaxAlbertLayerGroups(self.config, dtype=self.dtype)

    def __call__(
        self,
        hidden_states,
        attention_mask,
        deterministic: bool = True,
        output_attentions: bool = False,
        output_hidden_states: bool = False,
        return_dict: bool = True,
    ):
        hidden_states = self.embedding_hidden_mapping_in(hidden_states)
        return self.albert_layer_groups(
            hidden_states,
            attention_mask,
            deterministic=deterministic,
            output_attentions=output_attentions,
            output_hidden_states=output_hidden_states,
        )


class FlaxAlbertOnlyMLMHead(nn.Module):
    config: AlbertConfig
    dtype: jnp.dtype = jnp.float32
    bias_init: Callable[..., np.ndarray] = jax.nn.initializers.zeros

    def setup(self):
        self.dense = nn.Dense(self.config.embedding_size, dtype=self.dtype)
        self.activation = ACT2FN[self.config.hidden_act]
        self.LayerNorm = nn.LayerNorm(epsilon=self.config.layer_norm_eps, dtype=self.dtype)
        self.decoder = nn.Dense(self.config.vocab_size, dtype=self.dtype, use_bias=False)
        self.bias = self.param("bias", self.bias_init, (self.config.vocab_size,))

    def __call__(self, hidden_states, shared_embedding=None):
        hidden_states = self.dense(hidden_states)
        hidden_states = self.activation(hidden_states)
        hidden_states = self.LayerNorm(hidden_states)

        if shared_embedding is not None:
            hidden_states = self.decoder.apply({"params": {"kernel": shared_embedding.T}}, hidden_states)
        else:
            hidden_states = self.decoder(hidden_states)

        hidden_states += self.bias
        return hidden_states


class FlaxAlbertSOPHead(nn.Module):
    config: AlbertConfig
    dtype: jnp.dtype = jnp.float32

    def setup(self):
        self.dropout = nn.Dropout(self.config.classifier_dropout_prob)
        self.classifier = nn.Dense(2, dtype=self.dtype)

    def __call__(self, pooled_output, deterministic=True):
        pooled_output = self.dropout(pooled_output, deterministic=deterministic)
        logits = self.classifier(pooled_output)
        return logits


class FlaxAlbertPreTrainedModel(FlaxPreTrainedModel):
    """
    An abstract class to handle weights initialization and a simple interface for downloading and loading pretrained
    models.
    """

    config_class = AlbertConfig
    base_model_prefix = "albert"
    module_class: nn.Module = None

    def __init__(
        self,
        config: AlbertConfig,
        input_shape: Tuple = (1, 1),
        seed: int = 0,
        dtype: jnp.dtype = jnp.float32,
        **kwargs
    ):
        module = self.module_class(config=config, dtype=dtype, **kwargs)
        super().__init__(config, module, input_shape=input_shape, seed=seed, dtype=dtype)

    def init_weights(self, rng: jax.random.PRNGKey, input_shape: Tuple) -> FrozenDict:
        # init input tensors
        input_ids = jnp.zeros(input_shape, dtype="i4")
        token_type_ids = jnp.zeros_like(input_ids)
        position_ids = jnp.broadcast_to(jnp.arange(jnp.atleast_2d(input_ids).shape[-1]), input_shape)
        attention_mask = jnp.ones_like(input_ids)

        params_rng, dropout_rng = jax.random.split(rng)
        rngs = {"params": params_rng, "dropout": dropout_rng}

        return self.module.init(rngs, input_ids, attention_mask, token_type_ids, position_ids, return_dict=False)[
            "params"
        ]

    @add_start_docstrings_to_model_forward(ALBERT_INPUTS_DOCSTRING.format("batch_size, sequence_length"))
    def __call__(
        self,
        input_ids,
        attention_mask=None,
        token_type_ids=None,
        position_ids=None,
        params: dict = None,
        dropout_rng: jax.random.PRNGKey = None,
        train: bool = False,
        output_attentions: Optional[bool] = None,
        output_hidden_states: Optional[bool] = None,
        return_dict: Optional[bool] = None,
    ):
        output_attentions = output_attentions if output_attentions is not None else self.config.output_attentions
        output_hidden_states = (
            output_hidden_states if output_hidden_states is not None else self.config.output_hidden_states
        )
        return_dict = return_dict if return_dict is not None else self.config.return_dict

        # init input tensors if not passed
        if token_type_ids is None:
            token_type_ids = jnp.zeros_like(input_ids)

        if position_ids is None:
            position_ids = jnp.broadcast_to(jnp.arange(jnp.atleast_2d(input_ids).shape[-1]), input_ids.shape)

        if attention_mask is None:
            attention_mask = jnp.ones_like(input_ids)

        # Handle any PRNG if needed
        rngs = {}
        if dropout_rng is not None:
            rngs["dropout"] = dropout_rng

        return self.module.apply(
            {"params": params or self.params},
            jnp.array(input_ids, dtype="i4"),
            jnp.array(attention_mask, dtype="i4"),
            jnp.array(token_type_ids, dtype="i4"),
            jnp.array(position_ids, dtype="i4"),
            not train,
            output_attentions,
            output_hidden_states,
            return_dict,
            rngs=rngs,
        )


class FlaxAlbertModule(nn.Module):
    config: AlbertConfig
    dtype: jnp.dtype = jnp.float32  # the dtype of the computation
    add_pooling_layer: bool = True

    def setup(self):
        self.embeddings = FlaxAlbertEmbeddings(self.config, dtype=self.dtype)
        self.encoder = FlaxAlbertEncoder(self.config, dtype=self.dtype)
        if self.add_pooling_layer:
            self.pooler = nn.Dense(
                self.config.hidden_size,
                kernel_init=jax.nn.initializers.normal(self.config.initializer_range),
                dtype=self.dtype,
                name="pooler",
            )
            self.pooler_activation = nn.tanh
        else:
            self.pooler = None
            self.pooler_activation = None

    def __call__(
        self,
        input_ids,
        attention_mask,
        token_type_ids: Optional[np.ndarray] = None,
        position_ids: Optional[np.ndarray] = None,
        deterministic: bool = True,
        output_attentions: bool = False,
        output_hidden_states: bool = False,
        return_dict: bool = True,
    ):
        # make sure `token_type_ids` is correctly initialized when not passed
        if token_type_ids is None:
            token_type_ids = jnp.zeros_like(input_ids)

        # make sure `position_ids` is correctly initialized when not passed
        if position_ids is None:
            position_ids = jnp.broadcast_to(jnp.arange(jnp.atleast_2d(input_ids).shape[-1]), input_ids.shape)

        hidden_states = self.embeddings(input_ids, token_type_ids, position_ids, deterministic=deterministic)

        outputs = self.encoder(
            hidden_states,
            attention_mask,
            deterministic=deterministic,
            output_attentions=output_attentions,
            output_hidden_states=output_hidden_states,
            return_dict=return_dict,
        )
        hidden_states = outputs[0]
        if self.add_pooling_layer:
            pooled = self.pooler(hidden_states[:, 0])
            pooled = self.pooler_activation(pooled)
        else:
            pooled = None

        if not return_dict:
            # if pooled is None, don't return it
            if pooled is None:
                return (hidden_states,) + outputs[1:]
            return (hidden_states, pooled) + outputs[1:]

        return FlaxBaseModelOutputWithPooling(
            last_hidden_state=hidden_states,
            pooler_output=pooled,
            hidden_states=outputs.hidden_states,
            attentions=outputs.attentions,
        )


@add_start_docstrings(
    "The bare Albert Model transformer outputting raw hidden-states without any specific head on top.",
    ALBERT_START_DOCSTRING,
)
class FlaxAlbertModel(FlaxAlbertPreTrainedModel):
    module_class = FlaxAlbertModule


append_call_sample_docstring(
    FlaxAlbertModel, _TOKENIZER_FOR_DOC, _CHECKPOINT_FOR_DOC, FlaxBaseModelOutputWithPooling, _CONFIG_FOR_DOC
)


class FlaxAlbertForPreTrainingModule(nn.Module):
    config: AlbertConfig
    dtype: jnp.dtype = jnp.float32

    def setup(self):
        self.albert = FlaxAlbertModule(config=self.config, dtype=self.dtype)
        self.predictions = FlaxAlbertOnlyMLMHead(config=self.config, dtype=self.dtype)
        self.sop_classifier = FlaxAlbertSOPHead(config=self.config, dtype=self.dtype)

    def __call__(
        self,
        input_ids,
        attention_mask,
        token_type_ids,
        position_ids,
        deterministic: bool = True,
        output_attentions: bool = False,
        output_hidden_states: bool = False,
        return_dict: bool = True,
    ):

        # Model
        outputs = self.albert(
            input_ids,
            attention_mask,
            token_type_ids,
            position_ids,
            deterministic=deterministic,
            output_attentions=output_attentions,
            output_hidden_states=output_hidden_states,
            return_dict=return_dict,
        )

        if self.config.tie_word_embeddings:
            shared_embedding = self.albert.variables["params"]["embeddings"]["word_embeddings"]["embedding"]
        else:
            shared_embedding = None

        hidden_states = outputs[0]
        pooled_output = outputs[1]

        prediction_scores = self.predictions(hidden_states, shared_embedding=shared_embedding)
        sop_scores = self.sop_classifier(pooled_output, deterministic=deterministic)

        if not return_dict:
            return (prediction_scores, sop_scores) + outputs[2:]

        return FlaxAlbertForPreTrainingOutput(
            prediction_logits=prediction_scores,
            sop_logits=sop_scores,
            hidden_states=outputs.hidden_states,
            attentions=outputs.attentions,
        )


@add_start_docstrings(
    """
    Albert Model with two heads on top as done during the pretraining: a `masked language modeling` head and a
    `sentence order prediction (classification)` head.
    """,
    ALBERT_START_DOCSTRING,
)
class FlaxAlbertForPreTraining(FlaxAlbertPreTrainedModel):
    module_class = FlaxAlbertForPreTrainingModule


FLAX_ALBERT_FOR_PRETRAINING_DOCSTRING = """
    Returns:

    Example::

        >>> from transformers import AlbertTokenizer, FlaxAlbertForPreTraining

        >>> tokenizer = AlbertTokenizer.from_pretrained('albert-base-v2')
        >>> model = FlaxAlbertForPreTraining.from_pretrained('albert-base-v2')

        >>> inputs = tokenizer("Hello, my dog is cute", return_tensors="np")
        >>> outputs = model(**inputs)

        >>> prediction_logits = outputs.prediction_logits
        >>> seq_relationship_logits = outputs.sop_logits
"""

overwrite_call_docstring(
    FlaxAlbertForPreTraining,
    ALBERT_INPUTS_DOCSTRING.format("batch_size, sequence_length") + FLAX_ALBERT_FOR_PRETRAINING_DOCSTRING,
)
append_replace_return_docstrings(
    FlaxAlbertForPreTraining, output_type=FlaxAlbertForPreTrainingOutput, config_class=_CONFIG_FOR_DOC
)


class FlaxAlbertForMaskedLMModule(nn.Module):
    config: AlbertConfig
    dtype: jnp.dtype = jnp.float32

    def setup(self):
        self.albert = FlaxAlbertModule(config=self.config, add_pooling_layer=False, dtype=self.dtype)
        self.predictions = FlaxAlbertOnlyMLMHead(config=self.config, dtype=self.dtype)

    def __call__(
        self,
        input_ids,
        attention_mask,
        token_type_ids,
        position_ids,
        deterministic: bool = True,
        output_attentions: bool = False,
        output_hidden_states: bool = False,
        return_dict: bool = True,
    ):
        # Model
        outputs = self.albert(
            input_ids,
            attention_mask,
            token_type_ids,
            position_ids,
            deterministic=deterministic,
            output_attentions=output_attentions,
            output_hidden_states=output_hidden_states,
            return_dict=return_dict,
        )

        hidden_states = outputs[0]
        if self.config.tie_word_embeddings:
            shared_embedding = self.albert.variables["params"]["embeddings"]["word_embeddings"]["embedding"]
        else:
            shared_embedding = None

        # Compute the prediction scores
        logits = self.predictions(hidden_states, shared_embedding=shared_embedding)

        if not return_dict:
            return (logits,) + outputs[1:]

        return FlaxMaskedLMOutput(
            logits=logits,
            hidden_states=outputs.hidden_states,
            attentions=outputs.attentions,
        )


@add_start_docstrings("""Albert Model with a `language modeling` head on top. """, ALBERT_START_DOCSTRING)
class FlaxAlbertForMaskedLM(FlaxAlbertPreTrainedModel):
    module_class = FlaxAlbertForMaskedLMModule


append_call_sample_docstring(
    FlaxAlbertForMaskedLM, _TOKENIZER_FOR_DOC, _CHECKPOINT_FOR_DOC, FlaxMaskedLMOutput, _CONFIG_FOR_DOC
)


class FlaxAlbertForSequenceClassificationModule(nn.Module):
    config: AlbertConfig
    dtype: jnp.dtype = jnp.float32

    def setup(self):
        self.albert = FlaxAlbertModule(config=self.config, dtype=self.dtype)
        classifier_dropout = (
            self.config.classifier_dropout_prob
            if self.config.classifier_dropout_prob is not None
            else self.config.hidden_dropout_prob
        )
        self.dropout = nn.Dropout(rate=classifier_dropout)
        self.classifier = nn.Dense(
            self.config.num_labels,
            dtype=self.dtype,
        )

    def __call__(
        self,
        input_ids,
        attention_mask,
        token_type_ids,
        position_ids,
        deterministic: bool = True,
        output_attentions: bool = False,
        output_hidden_states: bool = False,
        return_dict: bool = True,
    ):
        # Model
        outputs = self.albert(
            input_ids,
            attention_mask,
            token_type_ids,
            position_ids,
            deterministic=deterministic,
            output_attentions=output_attentions,
            output_hidden_states=output_hidden_states,
            return_dict=return_dict,
        )

        pooled_output = outputs[1]
        pooled_output = self.dropout(pooled_output, deterministic=deterministic)
        logits = self.classifier(pooled_output)

        if not return_dict:
            return (logits,) + outputs[2:]

        return FlaxSequenceClassifierOutput(
            logits=logits,
            hidden_states=outputs.hidden_states,
            attentions=outputs.attentions,
        )


@add_start_docstrings(
    """
    Albert Model transformer with a sequence classification/regression head on top (a linear layer on top of the pooled
    output) e.g. for GLUE tasks.
    """,
    ALBERT_START_DOCSTRING,
)
class FlaxAlbertForSequenceClassification(FlaxAlbertPreTrainedModel):
    module_class = FlaxAlbertForSequenceClassificationModule


append_call_sample_docstring(
    FlaxAlbertForSequenceClassification,
    _TOKENIZER_FOR_DOC,
    _CHECKPOINT_FOR_DOC,
    FlaxSequenceClassifierOutput,
    _CONFIG_FOR_DOC,
)


class FlaxAlbertForMultipleChoiceModule(nn.Module):
    config: AlbertConfig
    dtype: jnp.dtype = jnp.float32

    def setup(self):
        self.albert = FlaxAlbertModule(config=self.config, dtype=self.dtype)
        self.dropout = nn.Dropout(rate=self.config.hidden_dropout_prob)
        self.classifier = nn.Dense(1, dtype=self.dtype)

    def __call__(
        self,
        input_ids,
        attention_mask,
        token_type_ids,
        position_ids,
        deterministic: bool = True,
        output_attentions: bool = False,
        output_hidden_states: bool = False,
        return_dict: bool = True,
    ):
        num_choices = input_ids.shape[1]
        input_ids = input_ids.reshape(-1, input_ids.shape[-1]) if input_ids is not None else None
        attention_mask = attention_mask.reshape(-1, attention_mask.shape[-1]) if attention_mask is not None else None
        token_type_ids = token_type_ids.reshape(-1, token_type_ids.shape[-1]) if token_type_ids is not None else None
        position_ids = position_ids.reshape(-1, position_ids.shape[-1]) if position_ids is not None else None

        # Model
        outputs = self.albert(
            input_ids,
            attention_mask,
            token_type_ids,
            position_ids,
            deterministic=deterministic,
            output_attentions=output_attentions,
            output_hidden_states=output_hidden_states,
            return_dict=return_dict,
        )

        pooled_output = outputs[1]
        pooled_output = self.dropout(pooled_output, deterministic=deterministic)
        logits = self.classifier(pooled_output)

        reshaped_logits = logits.reshape(-1, num_choices)

        if not return_dict:
            return (reshaped_logits,) + outputs[2:]

        return FlaxMultipleChoiceModelOutput(
            logits=reshaped_logits,
            hidden_states=outputs.hidden_states,
            attentions=outputs.attentions,
        )


@add_start_docstrings(
    """
    Albert Model with a multiple choice classification head on top (a linear layer on top of the pooled output and a
    softmax) e.g. for RocStories/SWAG tasks.
    """,
    ALBERT_START_DOCSTRING,
)
class FlaxAlbertForMultipleChoice(FlaxAlbertPreTrainedModel):
    module_class = FlaxAlbertForMultipleChoiceModule


overwrite_call_docstring(
    FlaxAlbertForMultipleChoice, ALBERT_INPUTS_DOCSTRING.format("batch_size, num_choices, sequence_length")
)
append_call_sample_docstring(
    FlaxAlbertForMultipleChoice,
    _TOKENIZER_FOR_DOC,
    _CHECKPOINT_FOR_DOC,
    FlaxMultipleChoiceModelOutput,
    _CONFIG_FOR_DOC,
)


class FlaxAlbertForTokenClassificationModule(nn.Module):
    config: AlbertConfig
    dtype: jnp.dtype = jnp.float32

    def setup(self):
        self.albert = FlaxAlbertModule(config=self.config, dtype=self.dtype, add_pooling_layer=False)
        classifier_dropout = (
            self.config.classifier_dropout_prob
            if self.config.classifier_dropout_prob is not None
            else self.config.hidden_dropout_prob
        )
        self.dropout = nn.Dropout(rate=classifier_dropout)
        self.classifier = nn.Dense(self.config.num_labels, dtype=self.dtype)

    def __call__(
        self,
        input_ids,
        attention_mask,
        token_type_ids,
        position_ids,
        deterministic: bool = True,
        output_attentions: bool = False,
        output_hidden_states: bool = False,
        return_dict: bool = True,
    ):
        # Model
        outputs = self.albert(
            input_ids,
            attention_mask,
            token_type_ids,
            position_ids,
            deterministic=deterministic,
            output_attentions=output_attentions,
            output_hidden_states=output_hidden_states,
            return_dict=return_dict,
        )

        hidden_states = outputs[0]
        hidden_states = self.dropout(hidden_states, deterministic=deterministic)
        logits = self.classifier(hidden_states)

        if not return_dict:
            return (logits,) + outputs[1:]

        return FlaxTokenClassifierOutput(
            logits=logits,
            hidden_states=outputs.hidden_states,
            attentions=outputs.attentions,
        )


@add_start_docstrings(
    """
    Albert Model with a token classification head on top (a linear layer on top of the hidden-states output) e.g. for
    Named-Entity-Recognition (NER) tasks.
    """,
    ALBERT_START_DOCSTRING,
)
class FlaxAlbertForTokenClassification(FlaxAlbertPreTrainedModel):
    module_class = FlaxAlbertForTokenClassificationModule


append_call_sample_docstring(
    FlaxAlbertForTokenClassification,
    _TOKENIZER_FOR_DOC,
    _CHECKPOINT_FOR_DOC,
    FlaxTokenClassifierOutput,
    _CONFIG_FOR_DOC,
)


class FlaxAlbertForQuestionAnsweringModule(nn.Module):
    config: AlbertConfig
    dtype: jnp.dtype = jnp.float32

    def setup(self):
        self.albert = FlaxAlbertModule(config=self.config, dtype=self.dtype, add_pooling_layer=False)
        self.qa_outputs = nn.Dense(self.config.num_labels, dtype=self.dtype)

    def __call__(
        self,
        input_ids,
        attention_mask,
        token_type_ids,
        position_ids,
        deterministic: bool = True,
        output_attentions: bool = False,
        output_hidden_states: bool = False,
        return_dict: bool = True,
    ):
        # Model
        outputs = self.albert(
            input_ids,
            attention_mask,
            token_type_ids,
            position_ids,
            deterministic=deterministic,
            output_attentions=output_attentions,
            output_hidden_states=output_hidden_states,
            return_dict=return_dict,
        )

        hidden_states = outputs[0]

        logits = self.qa_outputs(hidden_states)
        start_logits, end_logits = logits.split(self.config.num_labels, axis=-1)
        start_logits = start_logits.squeeze(-1)
        end_logits = end_logits.squeeze(-1)

        if not return_dict:
            return (start_logits, end_logits) + outputs[1:]

        return FlaxQuestionAnsweringModelOutput(
            start_logits=start_logits,
            end_logits=end_logits,
            hidden_states=outputs.hidden_states,
            attentions=outputs.attentions,
        )


@add_start_docstrings(
    """
    Albert Model with a span classification head on top for extractive question-answering tasks like SQuAD (a linear
    layers on top of the hidden-states output to compute `span start logits` and `span end logits`).
    """,
    ALBERT_START_DOCSTRING,
)
class FlaxAlbertForQuestionAnswering(FlaxAlbertPreTrainedModel):
    module_class = FlaxAlbertForQuestionAnsweringModule


append_call_sample_docstring(
    FlaxAlbertForQuestionAnswering,
    _TOKENIZER_FOR_DOC,
    _CHECKPOINT_FOR_DOC,
    FlaxQuestionAnsweringModelOutput,
    _CONFIG_FOR_DOC,
)<|MERGE_RESOLUTION|>--- conflicted
+++ resolved
@@ -385,15 +385,12 @@
     dtype: jnp.dtype = jnp.float32  # the dtype of the computation
 
     def setup(self):
-<<<<<<< HEAD
         self.layers_per_group = int(self.config.num_hidden_layers / self.config.num_hidden_groups)
         self.embedding_hidden_mapping_in = nn.Dense(
             self.config.hidden_size,
             kernel_init=jax.nn.initializers.normal(self.config.initializer_range),
             dtype=self.dtype,
         )
-=======
->>>>>>> 5c153079
         self.layers = [
             FlaxAlbertLayerCollections(self.config, name=str(i), layer_index=str(i), dtype=self.dtype)
             for i in range(self.config.num_hidden_groups)
