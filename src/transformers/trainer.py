import inspect
import logging
import math
import os
import re
import shutil
import warnings
from contextlib import contextmanager
from pathlib import Path
from typing import Any, Callable, Dict, List, Optional, Tuple, Union

import numpy as np
import torch
from packaging import version
from torch import nn
from torch.utils.data.dataloader import DataLoader
from torch.utils.data.dataset import Dataset
from torch.utils.data.distributed import DistributedSampler
from torch.utils.data.sampler import RandomSampler, Sampler, SequentialSampler
from tqdm.auto import tqdm, trange

from .data.data_collator import DataCollator, default_data_collator
from .file_utils import is_nlp_available, is_torch_tpu_available
from .integrations import is_comet_available, is_tensorboard_available, is_wandb_available
from .modeling_utils import PreTrainedModel
from .optimization import AdamW, get_linear_schedule_with_warmup
from .trainer_utils import (
    PREFIX_CHECKPOINT_DIR,
    EvalPrediction,
    PredictionOutput,
    TrainOutput,
    set_seed,
    estimate_tokens
)
from .training_args import TrainingArguments


_use_native_amp = False
_use_apex = False

# Check if Pytorch version >= 1.6 to switch between Native AMP and Apex
if version.parse(torch.__version__) < version.parse("1.6"):
    from transformers.file_utils import is_apex_available

    if is_apex_available():
        from apex import amp
    _use_apex = True
else:
    _use_native_amp = True
    from torch.cuda.amp import autocast

if is_nlp_available():
    import nlp

if is_torch_tpu_available():
    import torch_xla.core.xla_model as xm
    import torch_xla.debug.metrics as met
    import torch_xla.distributed.parallel_loader as pl

if is_tensorboard_available():
    try:
        from torch.utils.tensorboard import SummaryWriter
    except ImportError:
        from tensorboardX import SummaryWriter

if is_wandb_available():
    import wandb

if is_comet_available():
    import comet_ml

logger = logging.getLogger(__name__)


@contextmanager
def torch_distributed_zero_first(local_rank: int):
    """
    Decorator to make all processes in distributed training wait for each local_master to do something.

    Args:
        local_rank (:obj:`int`): The rank of the local process.
    """
    if local_rank not in [-1, 0]:
        torch.distributed.barrier()
    yield
    if local_rank == 0:
        torch.distributed.barrier()


class SequentialDistributedSampler(Sampler):
    """
    Distributed Sampler that subsamples indicies sequentially,
    making it easier to collate all results at the end.

    Even though we only use this sampler for eval and predict (no training),
    which means that the model params won't have to be synced (i.e. will not hang
    for synchronization even if varied number of forward passes), we still add extra
    samples to the sampler to make it evenly divisible (like in `DistributedSampler`)
    to make it easy to `gather` or `reduce` resulting tensors at the end of the loop.
    """

    def __init__(self, dataset, num_replicas=None, rank=None):
        if num_replicas is None:
            if not torch.distributed.is_available():
                raise RuntimeError("Requires distributed package to be available")
            num_replicas = torch.distributed.get_world_size()
        if rank is None:
            if not torch.distributed.is_available():
                raise RuntimeError("Requires distributed package to be available")
            rank = torch.distributed.get_rank()
        self.dataset = dataset
        self.num_replicas = num_replicas
        self.rank = rank
        self.num_samples = int(math.ceil(len(self.dataset) * 1.0 / self.num_replicas))
        self.total_size = self.num_samples * self.num_replicas

    def __iter__(self):
        indices = list(range(len(self.dataset)))

        # add extra samples to make it evenly divisible
        indices += indices[: (self.total_size - len(indices))]
        assert (
            len(indices) == self.total_size
        ), f"Indices length {len(indices)} and total size {self.total_size} mismatched"

        # subsample
        indices = indices[self.rank * self.num_samples : (self.rank + 1) * self.num_samples]
        assert (
            len(indices) == self.num_samples
        ), f"Indices length {len(indices)} and sample number {self.num_samples} mismatched"

        return iter(indices)

    def __len__(self):
        return self.num_samples


def get_tpu_sampler(dataset: Dataset):
    if xm.xrt_world_size() <= 1:
        return RandomSampler(dataset)
    return DistributedSampler(dataset, num_replicas=xm.xrt_world_size(), rank=xm.get_ordinal())


class Trainer:
    """
    Trainer is a simple but feature-complete training and eval loop for PyTorch,
    optimized for 🤗 Transformers.

    Args:
        model (:class:`~transformers.PreTrainedModel`):
            The model to train, evaluate or use for predictions.
        args (:class:`~transformers.TrainingArguments`):
            The arguments to tweak for training.
        data_collator (:obj:`DataCollator`, `optional`, defaults to :func:`~transformers.default_data_collator`):
            The function to use to form a batch from a list of elements of :obj:`train_dataset` or
            :obj:`eval_dataset`.
        train_dataset (:obj:`torch.utils.data.dataset.Dataset`, `optional`):
            The dataset to use for training. If it is an :obj:`nlp.Dataset`, columns not accepted by the
            ``model.forward()`` method are automatically removed.
        eval_dataset (:obj:`torch.utils.data.dataset.Dataset`, `optional`):
            The dataset to use for evaluation. If it is an :obj:`nlp.Dataset`, columns not accepted by the
            ``model.forward()`` method are automatically removed.
        compute_metrics (:obj:`Callable[[EvalPrediction], Dict]`, `optional`):
            The function that will be used to compute metrics at evaluation. Must take a
            :class:`~transformers.EvalPrediction` and return a dictionary string to metric values.
        tb_writer (:obj:`SummaryWriter`, `optional`):
            Object to write to TensorBoard.
        optimizers (:obj:`Tuple[torch.optim.Optimizer, torch.optim.lr_scheduler.LambdaLR`, `optional`):
            A tuple containing the optimizer and the scheduler to use. Will default to an instance of
            :class:`~transformers.AdamW` on your model and a scheduler given by
            :func:`~transformers.get_linear_schedule_with_warmup` controlled by :obj:`args`.
        kwargs:
            Deprecated keyword arguments.
    """

    def __init__(
        self,
        model: PreTrainedModel,
        args: TrainingArguments,
        data_collator: Optional[DataCollator] = None,
        train_dataset: Optional[Dataset] = None,
        eval_dataset: Optional[Dataset] = None,
        compute_metrics: Optional[Callable[[EvalPrediction], Dict]] = None,
        tb_writer: Optional["SummaryWriter"] = None,
        optimizers: Tuple[torch.optim.Optimizer, torch.optim.lr_scheduler.LambdaLR] = (None, None),
        **kwargs,
    ):
        self.model = model.to(args.device)
        self.args = args
        self.data_collator = data_collator if data_collator is not None else default_data_collator
        self.train_dataset = train_dataset
        self.eval_dataset = eval_dataset
        self.compute_metrics = compute_metrics
        self.optimizer, self.lr_scheduler = optimizers
        self.tb_writer = tb_writer
        if "prediction_loss_only" in kwargs:
            warnings.warn(
                "Passing `prediction_loss_only` as a keyword argument is deprecated and won't be possible in a future version. Use `args.prediction_loss_only` instead.",
                FutureWarning,
            )
            self.args.prediction_loss_only = kwargs.pop("prediction_loss_only")
        assert kwargs == {}, f"Unexpected keyword arguments: {list(kwargs.keys())}."

        if tb_writer is None and is_tensorboard_available() and self.is_world_process_zero():
            self.tb_writer = SummaryWriter(log_dir=self.args.logging_dir)
        if not is_tensorboard_available():
            logger.warning(
                "You are instantiating a Trainer but Tensorboard is not installed. You should consider installing it."
            )
        if is_wandb_available():
            self.setup_wandb()
        elif os.environ.get("WANDB_DISABLED") != "true":
            logger.info(
                "You are instantiating a Trainer but W&B is not installed. To use wandb logging, "
                "run `pip install wandb; wandb login` see https://docs.wandb.com/huggingface."
            )
        if is_comet_available():
            self.setup_comet()
        elif os.environ.get("COMET_MODE") != "DISABLED":
            logger.info(
                "To use comet_ml logging, run `pip/conda install comet_ml` "
                "see https://www.comet.ml/docs/python-sdk/huggingface/"
            )
        set_seed(self.args.seed)
        # Create output directory if needed
        if self.is_world_process_zero():
            os.makedirs(self.args.output_dir, exist_ok=True)
        if is_torch_tpu_available():
            # Set an xla_device flag on the model's config.
            # We'll find a more elegant and not need to do this in the future.
            self.model.config.xla_device = True
        if not callable(self.data_collator) and callable(getattr(self.data_collator, "collate_batch", None)):
            self.data_collator = self.data_collator.collate_batch
            warnings.warn(
                (
                    "The `data_collator` should now be a simple callable (function, class with `__call__`), classes "
                    + "with a `collate_batch` are deprecated and won't be supported in a future version."
                ),
                FutureWarning,
            )

        if is_nlp_available():
            if isinstance(train_dataset, nlp.Dataset):
                self._remove_unused_columns(self.train_dataset, description="training")
            if isinstance(eval_dataset, nlp.Dataset):
                self._remove_unused_columns(self.eval_dataset, description="evaluation")

        self.global_step = None
        self.epoch = None
        if self.args.fp16 and _use_native_amp:
            self.scaler = torch.cuda.amp.GradScaler()

    def _remove_unused_columns(self, dataset: "nlp.Dataset", description: Optional[str] = None):
        # Inspect model forward signature to keep only the arguments it accepts.
        signature = inspect.signature(self.model.forward)
        signature_columns = list(signature.parameters.keys())
        # Labels may be named label or label_ids, the default data collator handles that.
        signature_columns += ["label", "label_ids"]
        columns = [k for k in signature_columns if k in dataset.column_names]
        ignored_columns = list(set(dataset.column_names) - set(signature_columns))
        dset_description = "" if description is None else f"in the {description} set "
        logger.info(
            f"The following columns {dset_description}don't have a corresponding argument in `{self.model.__class__.__name__}.forward` and have been ignored: {', '.join(ignored_columns)}."
        )
        dataset.set_format(columns=columns)

    def _get_train_sampler(self) -> Optional[torch.utils.data.sampler.Sampler]:
        if isinstance(self.train_dataset, torch.utils.data.IterableDataset):
            return None
        elif is_torch_tpu_available():
            return get_tpu_sampler(self.train_dataset)
        else:
            return (
                RandomSampler(self.train_dataset)
                if self.args.local_rank == -1
                else DistributedSampler(self.train_dataset)
            )

    def get_train_dataloader(self) -> DataLoader:
        """
        Returns the training :class:`~torch.utils.data.DataLoader`.

        Will use no sampler if :obj:`self.train_dataset` is a :obj:`torch.utils.data.IterableDataset`, a random sampler
        (adapted to distributed training if necessary) otherwise.

        Subclass and override this method if you want to inject some custom behavior.
        """
        if self.train_dataset is None:
            raise ValueError("Trainer: training requires a train_dataset.")
        train_sampler = self._get_train_sampler()

        return DataLoader(
            self.train_dataset,
            batch_size=self.args.train_batch_size,
            sampler=train_sampler,
            collate_fn=self.data_collator,
            drop_last=self.args.dataloader_drop_last,
        )

    def _get_eval_sampler(self, eval_dataset: Dataset) -> Optional[torch.utils.data.sampler.Sampler]:
        if isinstance(eval_dataset, torch.utils.data.IterableDataset):
            return None
        elif is_torch_tpu_available():
            return SequentialDistributedSampler(eval_dataset, num_replicas=xm.xrt_world_size(), rank=xm.get_ordinal())
        elif self.args.local_rank != -1:
            return SequentialDistributedSampler(eval_dataset)
        else:
            return SequentialSampler(eval_dataset)

    def get_eval_dataloader(self, eval_dataset: Optional[Dataset] = None) -> DataLoader:
        """
        Returns the evaluation :class:`~torch.utils.data.DataLoader`.

        Will use no sampler if :obj:`self.eval_dataset` is a :obj:`torch.utils.data.IterableDataset`, a sequential
        sampler (adapted to distributed training if necessary) otherwise.

        Subclass and override this method if you want to inject some custom behavior.

        Args:
            eval_dataset (:obj:`torch.utils.data.dataset.Dataset`, `optional`):
                If provided, will override :obj:`self.eval_dataset`. If it is an :obj:`nlp.Dataset`, columns not
                accepted by the ``model.forward()`` method are automatically removed.
        """
        if eval_dataset is None and self.eval_dataset is None:
            raise ValueError("Trainer: evaluation requires an eval_dataset.")
        elif eval_dataset is not None and is_nlp_available() and isinstance(eval_dataset, nlp.Dataset):
            self._remove_unused_columns(eval_dataset, description="evaluation")
        eval_dataset = eval_dataset if eval_dataset is not None else self.eval_dataset
        eval_sampler = self._get_eval_sampler(eval_dataset)

        return DataLoader(
            eval_dataset,
            sampler=eval_sampler,
            batch_size=self.args.eval_batch_size,
            collate_fn=self.data_collator,
            drop_last=self.args.dataloader_drop_last,
        )

    def get_test_dataloader(self, test_dataset: Dataset) -> DataLoader:
        """
        Returns the test :class:`~torch.utils.data.DataLoader`.

        Will use no sampler if :obj:`test_dataset` is a :obj:`torch.utils.data.IterableDataset`, a sequential
        sampler (adapted to distributed training if necessary) otherwise.

        Subclass and override this method if you want to inject some custom behavior.

        Args:
            eval_dataset (:obj:`torch.utils.data.dataset.Dataset`, `optional`):
                The test dataset to use. If it is an :obj:`nlp.Dataset`, columns not accepted by the
                ``model.forward()`` method are automatically removed.
        """
        if is_nlp_available() and isinstance(test_dataset, nlp.Dataset):
            self._remove_unused_columns(test_dataset, description="test")
        test_sampler = self._get_eval_sampler(test_dataset)

        # We use the same batch_size as for eval.
        return DataLoader(
            test_dataset,
            sampler=test_sampler,
            batch_size=self.args.eval_batch_size,
            collate_fn=self.data_collator,
            drop_last=self.args.dataloader_drop_last,
        )

    def create_optimizer_and_scheduler(self, num_training_steps: int):
        """
        Setup the optimizer and the learning rate scheduler.

        We provide a reasonable default that works well. If you want to use something else, you can pass a tuple in the
        Trainer's init through :obj:`optimizers`, or subclass and override this method in a subclass.
        """
        if self.optimizer is None:
            no_decay = ["bias", "LayerNorm.weight"]
            optimizer_grouped_parameters = [
                {
                    "params": [p for n, p in self.model.named_parameters() if not any(nd in n for nd in no_decay)],
                    "weight_decay": self.args.weight_decay,
                },
                {
                    "params": [p for n, p in self.model.named_parameters() if any(nd in n for nd in no_decay)],
                    "weight_decay": 0.0,
                },
            ]
            self.optimizer = AdamW(
                optimizer_grouped_parameters,
                lr=self.args.learning_rate,
                betas=(self.args.adam_beta1, self.args.adam_beta2),
                eps=self.args.adam_epsilon,
            )
        if self.lr_scheduler is None:
            self.lr_scheduler = get_linear_schedule_with_warmup(
                self.optimizer, num_warmup_steps=self.args.warmup_steps, num_training_steps=num_training_steps
            )

    def setup_wandb(self):
        """
        Setup the optional Weights & Biases (`wandb`) integration.

        One can subclass and override this method to customize the setup if needed. Find more information
        `here <https://docs.wandb.com/huggingface>`__. You can also override the following environment variables:

        Environment:
            WANDB_WATCH:
                (Optional, ["gradients", "all", "false"]) "gradients" by default, set to "false" to disable gradient logging
                or "all" to log gradients and parameters
            WANDB_PROJECT:
                (Optional): str - "huggingface" by default, set this to a custom string to store results in a different project
            WANDB_DISABLED:
                (Optional): boolean - defaults to false, set to "true" to disable wandb entirely
        """
        if hasattr(self, "_setup_wandb"):
            warnings.warn(
                "The `_setup_wandb` method is deprecated and won't be called in a future version, define `setup_wandb` in your subclass.",
                FutureWarning,
            )
            return self._setup_wandb()

        if self.is_world_process_zero():
            logger.info(
                'Automatic Weights & Biases logging enabled, to disable set os.environ["WANDB_DISABLED"] = "true"'
            )
            combined_dict = {**self.model.config.to_dict(), **self.args.to_sanitized_dict()}
            wandb.init(
                project=os.getenv("WANDB_PROJECT", "huggingface"), config=combined_dict, name=self.args.run_name
            )
            # keep track of model topology and gradients, unsupported on TPU
            if not is_torch_tpu_available() and os.getenv("WANDB_WATCH") != "false":
                wandb.watch(
                    self.model, log=os.getenv("WANDB_WATCH", "gradients"), log_freq=max(100, self.args.logging_steps)
                )

    def setup_comet(self):
        """
        Setup the optional Comet.ml integration.

        Environment:
            COMET_MODE:
                (Optional): str - "OFFLINE", "ONLINE", or "DISABLED"
            COMET_PROJECT_NAME:
                (Optional): str - Comet.ml project name for experiments
            COMET_OFFLINE_DIRECTORY:
                (Optional): str - folder to use for saving offline experiments when `COMET_MODE` is "OFFLINE"

        For a number of configurable items in the environment,
        see `here <https://www.comet.ml/docs/python-sdk/advanced/#comet-configuration-variables>`__
        """
        if self.is_world_master():
            comet_mode = os.getenv("COMET_MODE", "ONLINE").upper()
            args = {"project_name": os.getenv("COMET_PROJECT_NAME", "huggingface")}
            experiment = None
            if comet_mode == "ONLINE":
                experiment = comet_ml.Experiment(**args)
                logger.info("Automatic Comet.ml online logging enabled")
            elif comet_mode == "OFFLINE":
                args["offline_directory"] = os.getenv("COMET_OFFLINE_DIRECTORY", "./")
                experiment = comet_ml.OfflineExperiment(**args)
                logger.info("Automatic Comet.ml offline logging enabled; use `comet upload` when finished")
            if experiment is not None:
                experiment._set_model_graph(self.model, framework="transformers")
                experiment._log_parameters(self.args, prefix="args/", framework="transformers")
                experiment._log_parameters(self.model.config, prefix="config/", framework="transformers")

    def num_examples(self, dataloader: DataLoader) -> int:
        """
        Helper to get number of samples in a :class:`~torch.utils.data.DataLoader` by accessing its dataset.
        """
        return len(dataloader.dataset)

    def train(self, model_path: Optional[str] = None):
        """
        Main training entry point.

        Args:
            model_path (:obj:`str`, `optional`):
                Local path to the model if the model to train has been instantiated from a local path. If present,
                training will resume from the optimizer/scheduler states loaded here.
        """
        train_dataloader = self.get_train_dataloader()
        if self.args.max_steps > 0:
            t_total = self.args.max_steps
            num_train_epochs = (
                self.args.max_steps // (len(train_dataloader) // self.args.gradient_accumulation_steps) + 1
            )
        else:
            t_total = int(len(train_dataloader) // self.args.gradient_accumulation_steps * self.args.num_train_epochs)
            num_train_epochs = self.args.num_train_epochs
            self.args.max_steps = t_total

        self.create_optimizer_and_scheduler(num_training_steps=t_total)

        # Check if saved optimizer or scheduler states exist
        if (
            model_path is not None
            and os.path.isfile(os.path.join(model_path, "optimizer.pt"))
            and os.path.isfile(os.path.join(model_path, "scheduler.pt"))
        ):
            # Load in optimizer and scheduler states
            self.optimizer.load_state_dict(
                torch.load(os.path.join(model_path, "optimizer.pt"), map_location=self.args.device)
            )
            self.lr_scheduler.load_state_dict(torch.load(os.path.join(model_path, "scheduler.pt")))

        model = self.model
        if self.args.fp16 and _use_apex:
            if not is_apex_available():
                raise ImportError("Please install apex from https://www.github.com/nvidia/apex to use fp16 training.")
            model, self.optimizer = amp.initialize(model, self.optimizer, opt_level=self.args.fp16_opt_level)

        # multi-gpu training (should be after apex fp16 initialization)
        if self.args.n_gpu > 1:
            model = torch.nn.DataParallel(model)

        # Distributed training (should be after apex fp16 initialization)
        if self.args.local_rank != -1:
            model = torch.nn.parallel.DistributedDataParallel(
                model,
                device_ids=[self.args.local_rank],
                output_device=self.args.local_rank,
                find_unused_parameters=True,
            )

        if self.tb_writer is not None:
            self.tb_writer.add_text("args", self.args.to_json_string())
            self.tb_writer.add_hparams(self.args.to_sanitized_dict(), metric_dict={})

        # Train!
        if is_torch_tpu_available():
            total_train_batch_size = self.args.train_batch_size * xm.xrt_world_size()
        else:
            total_train_batch_size = (
                self.args.train_batch_size
                * self.args.gradient_accumulation_steps
                * (torch.distributed.get_world_size() if self.args.local_rank != -1 else 1)
            )
        logger.info("***** Running training *****")
        logger.info("  Num examples = %d", self.num_examples(train_dataloader))
        logger.info("  Num Epochs = %d", num_train_epochs)
        logger.info("  Instantaneous batch size per device = %d", self.args.per_device_train_batch_size)
        logger.info("  Total train batch size (w. parallel, distributed & accumulation) = %d", total_train_batch_size)
        logger.info("  Gradient Accumulation steps = %d", self.args.gradient_accumulation_steps)
        logger.info("  Total optimization steps = %d", t_total)

        self.global_step = 0
        self.epoch = 0
        self.non_embedding_flos = 0
        epochs_trained = 0
        steps_trained_in_current_epoch = 0
        # Check if continuing training from a checkpoint
        if model_path is not None:
            # set global_step to global_step of last saved checkpoint from model path
            try:
                self.global_step = int(model_path.split("-")[-1].split("/")[0])
                self.non_embedding_flos = getattr(model.config, "non_embedding_flos", 0)
                epochs_trained = self.global_step // (len(train_dataloader) // self.args.gradient_accumulation_steps)
                steps_trained_in_current_epoch = self.global_step % (
                    len(train_dataloader) // self.args.gradient_accumulation_steps
                )

                logger.info("  Continuing training from checkpoint, will skip to saved global_step")
                logger.info("  Continuing training from epoch %d", epochs_trained)
                logger.info("  Continuing training from global step %d", self.global_step)
                logger.info(
                    "  Continuing training from %d non-embedding floating-point operations", self.non_embedding_flos
                )
                logger.info("  Will skip the first %d steps in the first epoch", steps_trained_in_current_epoch)
            except ValueError:
                self.global_step = 0
                self.non_embedding_flos = 0
                logger.info("  Starting fine-tuning.")

        tr_loss = 0.0
        logging_loss = 0.0
        model.zero_grad()
        train_iterator = trange(
            epochs_trained, int(np.ceil(num_train_epochs)), desc="Epoch", disable=not self.is_local_process_zero()
        )
        for epoch in train_iterator:
            if isinstance(train_dataloader, DataLoader) and isinstance(train_dataloader.sampler, DistributedSampler):
                train_dataloader.sampler.set_epoch(epoch)

            if is_torch_tpu_available():
                parallel_loader = pl.ParallelLoader(train_dataloader, [self.args.device]).per_device_loader(
                    self.args.device
                )
                epoch_iterator = tqdm(parallel_loader, desc="Iteration", disable=not self.is_local_process_zero())
            else:
                epoch_iterator = tqdm(train_dataloader, desc="Iteration", disable=not self.is_local_process_zero())

            # Reset the past mems state at the beginning of each epoch if necessary.
            if self.args.past_index >= 0:
                self._past = None

            for step, inputs in enumerate(epoch_iterator):

                # Skip past any already trained steps if resuming training
                if steps_trained_in_current_epoch > 0:
                    steps_trained_in_current_epoch -= 1
                    continue

                tr_loss += self.training_step(model, inputs)

                try:
                    self.non_embedding_flos += 6 * model.floating_point_ops(
                        *estimate_tokens(inputs), no_embeddings=True
                    )
                except AttributeError:
                    # in case this is a DataParallel
                    self.non_embedding_flos += 6 * model.module.floating_point_ops(
                        *estimate_tokens(inputs), no_embeddings=True
                    )

                if (step + 1) % self.args.gradient_accumulation_steps == 0 or (
                    # last step in epoch but step is always smaller than gradient_accumulation_steps
                    len(epoch_iterator) <= self.args.gradient_accumulation_steps
                    and (step + 1) == len(epoch_iterator)
                ):
                    if self.args.fp16 and _use_native_amp:
                        self.scaler.unscale_(self.optimizer)
                        torch.nn.utils.clip_grad_norm_(model.parameters(), self.args.max_grad_norm)
                    elif self.args.fp16 and _use_apex:
                        torch.nn.utils.clip_grad_norm_(amp.master_params(self.optimizer), self.args.max_grad_norm)
                    else:
                        torch.nn.utils.clip_grad_norm_(model.parameters(), self.args.max_grad_norm)

                    if is_torch_tpu_available():
                        xm.optimizer_step(self.optimizer)
                    elif self.args.fp16 and _use_native_amp:
                        self.scaler.step(self.optimizer)
                        self.scaler.update()
                    else:
                        self.optimizer.step()

                    self.lr_scheduler.step()
                    model.zero_grad()
                    self.global_step += 1
                    self.epoch = epoch + (step + 1) / len(epoch_iterator)

                    if (self.args.logging_steps > 0 and self.global_step % self.args.logging_steps == 0) or (
                        self.global_step == 1 and self.args.logging_first_step
                    ):
                        logs: Dict[str, float] = {}
                        logs["loss"] = (tr_loss - logging_loss) / self.args.logging_steps
                        # backward compatibility for pytorch schedulers
                        logs["learning_rate"] = (
                            self.lr_scheduler.get_last_lr()[0]
                            if version.parse(torch.__version__) >= version.parse("1.4")
                            else self.lr_scheduler.get_lr()[0]
                        )
                        logging_loss = tr_loss

                        self.log(logs)

                    if self.args.evaluate_during_training and self.global_step % self.args.eval_steps == 0:
                        self.evaluate()

                    if self.args.save_steps > 0 and self.global_step % self.args.save_steps == 0:
                        # In all cases (even distributed/parallel), self.model is always a reference
                        # to the model we want to save.
                        if hasattr(model, "module"):
                            assert (
                                model.module is self.model
                            ), f"Module {model.module} should be a reference to self.model"
                        else:
                            assert model is self.model, f"Model {model} should be a reference to self.model"
                        # Save model checkpoint
                        output_dir = os.path.join(self.args.output_dir, f"{PREFIX_CHECKPOINT_DIR}-{self.global_step}")

                        self.save_model(output_dir)

                        if self.is_world_process_zero():
                            self._rotate_checkpoints(use_mtime=True)

                        if is_torch_tpu_available():
                            xm.rendezvous("saving_optimizer_states")
                            xm.save(self.optimizer.state_dict(), os.path.join(output_dir, "optimizer.pt"))
                            xm.save(self.lr_scheduler.state_dict(), os.path.join(output_dir, "scheduler.pt"))
                        elif self.is_world_process_zero():
                            torch.save(self.optimizer.state_dict(), os.path.join(output_dir, "optimizer.pt"))
                            torch.save(self.lr_scheduler.state_dict(), os.path.join(output_dir, "scheduler.pt"))

<<<<<<< HEAD
                if self.global_step > self.args.max_steps > 0:
                    epoch_iterator.close()
                    break
            if self.global_step > self.args.max_steps > 0:
=======
                if self.args.max_steps > 0 and self.global_step >= self.args.max_steps:
                    epoch_iterator.close()
                    break
            if self.args.max_steps > 0 and self.global_step >= self.args.max_steps:
>>>>>>> a622705e
                train_iterator.close()
                break
            if self.args.tpu_metrics_debug or self.args.debug:
                if is_torch_tpu_available():
                    # tpu-comment: Logging debug metrics for PyTorch/XLA (compile, execute times, ops, etc.)
                    xm.master_print(met.metrics_report())
                else:
                    logger.warning(
                        "You enabled PyTorch/XLA debug metrics but you don't have a TPU "
                        "configured. Check your training configuration if this is unexpected."
                    )

        if self.tb_writer:
            self.tb_writer.close()
        if self.args.past_index and hasattr(self, "_past"):
            # Clean the state at the end of training
            delattr(self, "_past")

        logger.info("\n\nTraining completed. Do not forget to share your model on huggingface.co/models =)\n\n")
        return TrainOutput(self.global_step, tr_loss / self.global_step)

    def log(self, logs: Dict[str, float], iterator: Optional[tqdm] = None) -> None:
        """
        Log :obj:`logs` on the various objects watching training.

        Subclass and override this method to inject custom behavior.

        Args:
            logs (:obj:`Dict[str, float]`):
                The values to log.
            iterator (:obj:`tqdm`, `optional`):
                A potential tqdm progress bar to write the logs on.
        """
        if hasattr(self, "_log"):
            warnings.warn(
                "The `_log` method is deprecated and won't be called in a future version, define `log` in your subclass.",
                FutureWarning,
            )
            return self._log(logs, iterator=iterator)

        if self.epoch is not None:
            logs["epoch"] = self.epoch
        if self.non_embedding_flos is not None:
            logs["non_embedding_flos"] = self.non_embedding_flos
        if self.global_step is None:
            # when logging evaluation metrics without training
            self.global_step = 0
        if self.tb_writer:
            for k, v in logs.items():
                if isinstance(v, (int, float)):
                    self.tb_writer.add_scalar(k, v, self.global_step)
                else:
                    logger.warning(
                        "Trainer is attempting to log a value of "
                        '"%s" of type %s for key "%s" as a scalar. '
                        "This invocation of Tensorboard's writer.add_scalar() "
                        "is incorrect so we dropped this attribute.",
                        v,
                        type(v),
                        k,
                    )
            self.tb_writer.flush()
        if is_wandb_available():
            if self.is_world_process_zero():
                wandb.log(logs, step=self.global_step)
        if is_comet_available():
            if self.is_world_process_zero():
                experiment = comet_ml.config.get_global_experiment()
                if experiment is not None:
                    experiment._log_metrics(logs, step=self.global_step, epoch=self.epoch, framework="transformers")
        output = {**logs, **{"step": self.global_step, "neFLOs": self.non_embedding_flos}}
        if iterator is not None:
            iterator.write(output)
        else:
            print(output)

    def _prepare_inputs(self, inputs: Dict[str, Union[torch.Tensor, Any]]) -> Dict[str, Union[torch.Tensor, Any]]:
        """
        Prepare :obj:`inputs` before feeding them to the model, converting them to tensors if they are not already and
        handling potential state.
        """
        for k, v in inputs.items():
            if isinstance(v, torch.Tensor):
                inputs[k] = v.to(self.args.device)

        if self.args.past_index >= 0 and self._past is not None:
            inputs["mems"] = self._past

        return inputs

    def training_step(self, model: nn.Module, inputs: Dict[str, Union[torch.Tensor, Any]]) -> float:
        """
        Perform a training step on a batch of inputs.

        Subclass and override to inject custom behavior.

        Args:
            model (:obj:`nn.Module`):
                The model to train.
            inputs (:obj:`Dict[str, Union[torch.Tensor, Any]]`):
                The inputs and targets of the model.

                The dictionary will be unpacked before being fed to the model. Most models expect the targets under the
                argument :obj:`labels`. Check your model's documentation for all accepted arguments.

        Return:
            :obj:`float`: The training loss on this batch.
        """
        if hasattr(self, "_training_step"):
            warnings.warn(
                "The `_training_step` method is deprecated and won't be called in a future version, define `training_step` in your subclass.",
                FutureWarning,
            )
            return self._training_step(model, inputs, self.optimizer)

        model.train()
        inputs = self._prepare_inputs(inputs)

        if self.args.fp16 and _use_native_amp:
            with autocast():
                outputs = model(**inputs)
                loss = outputs[0]
        else:
            outputs = model(**inputs)
            # We don't use .loss here since the model may return tuples instead of ModelOutput.
            loss = outputs[0]

        if self.args.past_index >= 0:
            self._past = outputs[self.args.past_index]

        if self.args.n_gpu > 1:
            loss = loss.mean()  # mean() to average on multi-gpu parallel training

        if self.args.gradient_accumulation_steps > 1:
            loss = loss / self.args.gradient_accumulation_steps

        if self.args.fp16 and _use_native_amp:
            self.scaler.scale(loss).backward()
        elif self.args.fp16 and _use_apex:
            with amp.scale_loss(loss, self.optimizer) as scaled_loss:
                scaled_loss.backward()
        else:
            loss.backward()

        return loss.item()

    def is_local_master(self) -> bool:
        """
        Whether or not this process is the local (e.g., on one machine if training in a distributed fashion on
        several machines) main process.

        .. warning::

            This method is deprecated, use :meth:`~transformers.Trainer.is_local_process_zero` instead.
        """
        warnings.warn("This method is deprecated, use `Trainer.is_local_process_zero()` instead.", FutureWarning)
        return self.is_local_process_zero()

    def is_local_process_zero(self) -> bool:
        """
        Whether or not this process is the local (e.g., on one machine if training in a distributed fashion on
        several machines) main process.
        """
        if is_torch_tpu_available():
            return xm.is_master_ordinal(local=True)
        else:
            return self.args.local_rank in [-1, 0]

    def is_world_master(self) -> bool:
        """
        Whether or not this process is the global main process (when training in a distributed fashion on
        several machines, this is only going to be :obj:`True` for one process).

        .. warning::

            This method is deprecated, use :meth:`~transformers.Trainer.is_world_process_zero` instead.
        """
        warnings.warn("This method is deprecated, use `Trainer.is_world_process_zero()` instead.", FutureWarning)
        return self.is_world_process_zero()

    def is_world_process_zero(self) -> bool:
        """
        Whether or not this process is the global main process (when training in a distributed fashion on
        several machines, this is only going to be :obj:`True` for one process).
        """
        if is_torch_tpu_available():
            return xm.is_master_ordinal(local=False)
        else:
            return self.args.local_rank == -1 or torch.distributed.get_rank() == 0

    def save_model(self, output_dir: Optional[str] = None):
        """
        Will save the model, so you can reload it using :obj:`from_pretrained()`.

        Will only save from the world_master process (unless in TPUs).
        """

        if is_torch_tpu_available():
            self._save_tpu(output_dir)
        elif self.is_world_process_zero():
            self._save(output_dir)

    def _save_tpu(self, output_dir: Optional[str] = None):
        output_dir = output_dir if output_dir is not None else self.args.output_dir
        logger.info("Saving model checkpoint to %s", output_dir)

        if xm.is_master_ordinal():
            os.makedirs(output_dir, exist_ok=True)
            torch.save(self.args, os.path.join(output_dir, "training_args.bin"))

        # Save a trained model and configuration using `save_pretrained()`.
        # They can then be reloaded using `from_pretrained()`
        if not isinstance(self.model, PreTrainedModel):
            raise ValueError("Trainer.model appears to not be a PreTrainedModel")

        xm.rendezvous("saving_checkpoint")
        # Storing the number of floating-point operations that went into the model
        self.model.config.non_embedding_flos = self.non_embedding_flos
        self.model.save_pretrained(output_dir)

    def _save(self, output_dir: Optional[str] = None):
        output_dir = output_dir if output_dir is not None else self.args.output_dir
        os.makedirs(output_dir, exist_ok=True)
        logger.info("Saving model checkpoint to %s", output_dir)
        # Save a trained model and configuration using `save_pretrained()`.
        # They can then be reloaded using `from_pretrained()`
        if not isinstance(self.model, PreTrainedModel):
            raise ValueError("Trainer.model appears to not be a PreTrainedModel")
        # Storing the number of floating-point operations that went into the model
        self.model.config.non_embedding_flos = self.non_embedding_flos
        self.model.save_pretrained(output_dir)

        # Good practice: save your training arguments together with the trained model
        torch.save(self.args, os.path.join(output_dir, "training_args.bin"))

    def _sorted_checkpoints(self, checkpoint_prefix=PREFIX_CHECKPOINT_DIR, use_mtime=False) -> List[str]:
        ordering_and_checkpoint_path = []

        glob_checkpoints = [str(x) for x in Path(self.args.output_dir).glob(f"{checkpoint_prefix}-*")]

        for path in glob_checkpoints:
            if use_mtime:
                ordering_and_checkpoint_path.append((os.path.getmtime(path), path))
            else:
                regex_match = re.match(f".*{checkpoint_prefix}-([0-9]+)", path)
                if regex_match and regex_match.groups():
                    ordering_and_checkpoint_path.append((int(regex_match.groups()[0]), path))

        checkpoints_sorted = sorted(ordering_and_checkpoint_path)
        checkpoints_sorted = [checkpoint[1] for checkpoint in checkpoints_sorted]
        return checkpoints_sorted

    def _rotate_checkpoints(self, use_mtime=False) -> None:
        if self.args.save_total_limit is None or self.args.save_total_limit <= 0:
            return

        # Check if we should delete older checkpoint(s)
        checkpoints_sorted = self._sorted_checkpoints(use_mtime=use_mtime)
        if len(checkpoints_sorted) <= self.args.save_total_limit:
            return

        number_of_checkpoints_to_delete = max(0, len(checkpoints_sorted) - self.args.save_total_limit)
        checkpoints_to_be_deleted = checkpoints_sorted[:number_of_checkpoints_to_delete]
        for checkpoint in checkpoints_to_be_deleted:
            logger.info("Deleting older checkpoint [{}] due to args.save_total_limit".format(checkpoint))
            shutil.rmtree(checkpoint)

    def evaluate(self, eval_dataset: Optional[Dataset] = None) -> Dict[str, float]:
        """
        Run evaluation and returns metrics.

        The calling script will be responsible for providing a method to compute metrics, as they are
        task-dependent (pass it to the init :obj:`compute_metrics` argument).

        You can also subclass and override this method to inject custom behavior.

        Args:
            eval_dataset (:obj:`Dataset`, `optional`):
                Pass a dataset if you wish to override :obj:`self.eval_dataset`. If it is an :obj:`nlp.Dataset`,
                columns not accepted by the ``model.forward()`` method are automatically removed.

        Returns:
            A dictionary containing the evaluation loss and the potential metrics computed from the predictions.
        """
        eval_dataloader = self.get_eval_dataloader(eval_dataset)

        output = self.prediction_loop(eval_dataloader, description="Evaluation")

        self.log(output.metrics)

        if self.args.tpu_metrics_debug or self.args.debug:
            # tpu-comment: Logging debug metrics for PyTorch/XLA (compile, execute times, ops, etc.)
            xm.master_print(met.metrics_report())

        return output.metrics

    def predict(self, test_dataset: Dataset) -> PredictionOutput:
        """
        Run prediction and returns predictions and potential metrics.

        Depending on the dataset and your use case, your test dataset may contain labels.
        In that case, this method will also return metrics, like in :obj:`evaluate()`.

        Args:
            test_dataset (:obj:`Dataset`):
                Dataset to run the predictions on. If it is an :obj:`nlp.Dataset`, columns not accepted by the
                ``model.forward()`` method are automatically removed.

        Returns:
            `NamedTuple`:
            predictions (:obj:`np.ndarray`):
                The predictions on :obj:`test_dataset`.
            label_ids (:obj:`np.ndarray`, `optional`):
                The labels (if the dataset contained some).
            metrics (:obj:`Dict[str, float]`, `optional`):
                The potential dictionary of metrics (if the dataset contained labels).
        """
        test_dataloader = self.get_test_dataloader(test_dataset)

        return self.prediction_loop(test_dataloader, description="Prediction")

    def prediction_loop(
        self, dataloader: DataLoader, description: str, prediction_loss_only: Optional[bool] = None
    ) -> PredictionOutput:
        """
        Prediction/evaluation loop, shared by :obj:`Trainer.evaluate()` and :obj:`Trainer.predict()`.

        Works both with or without labels.
        """
        if hasattr(self, "_prediction_loop"):
            warnings.warn(
                "The `_prediction_loop` method is deprecated and won't be called in a future version, define `prediction_loop` in your subclass.",
                FutureWarning,
            )
            return self._prediction_loop(dataloader, description, prediction_loss_only=prediction_loss_only)

        prediction_loss_only = (
            prediction_loss_only if prediction_loss_only is not None else self.args.prediction_loss_only
        )

        model = self.model
        # multi-gpu eval
        if self.args.n_gpu > 1:
            model = torch.nn.DataParallel(model)
        else:
            model = self.model
        # Note: in torch.distributed mode, there's no point in wrapping the model
        # inside a DistributedDataParallel as we'll be under `no_grad` anyways.

        batch_size = dataloader.batch_size
        logger.info("***** Running %s *****", description)
        logger.info("  Num examples = %d", self.num_examples(dataloader))
        logger.info("  Batch size = %d", batch_size)
        eval_losses: List[float] = []
        preds: torch.Tensor = None
        label_ids: torch.Tensor = None
        model.eval()

        if is_torch_tpu_available():
            dataloader = pl.ParallelLoader(dataloader, [self.args.device]).per_device_loader(self.args.device)

        if self.args.past_index >= 0:
            self._past = None

        samples_count = 0
        for inputs in tqdm(dataloader, desc=description):
            loss, logits, labels = self.prediction_step(model, inputs, prediction_loss_only)
            batch_size = inputs[list(inputs.keys())[0]].shape[0]
            samples_count += batch_size
            if loss is not None:
                eval_losses.append(loss * batch_size)
            if logits is not None:
                preds = logits if preds is None else torch.cat((preds, logits), dim=0)
            if labels is not None:
                label_ids = labels if label_ids is None else torch.cat((label_ids, labels), dim=0)

        if self.args.past_index and hasattr(self, "_past"):
            # Clean the state at the end of the evaluation loop
            delattr(self, "_past")

        if self.args.local_rank != -1:
            # In distributed mode, concatenate all results from all nodes:
            if preds is not None:
                preds = self.distributed_concat(preds, num_total_examples=self.num_examples(dataloader))
            if label_ids is not None:
                label_ids = self.distributed_concat(label_ids, num_total_examples=self.num_examples(dataloader))
        elif is_torch_tpu_available():
            # tpu-comment: Get all predictions and labels from all worker shards of eval dataset
            if preds is not None:
                preds = xm.mesh_reduce("eval_preds", preds, torch.cat)
            if label_ids is not None:
                label_ids = xm.mesh_reduce("eval_label_ids", label_ids, torch.cat)

        # Finally, turn the aggregated tensors into numpy arrays.
        if preds is not None:
            preds = preds.cpu().numpy()
        if label_ids is not None:
            label_ids = label_ids.cpu().numpy()

        if self.compute_metrics is not None and preds is not None and label_ids is not None:
            metrics = self.compute_metrics(EvalPrediction(predictions=preds, label_ids=label_ids))
        else:
            metrics = {}
        if len(eval_losses) > 0:
            metrics["eval_loss"] = np.sum(eval_losses) / samples_count

        # Prefix all keys with eval_
        for key in list(metrics.keys()):
            if not key.startswith("eval_"):
                metrics[f"eval_{key}"] = metrics.pop(key)

        return PredictionOutput(predictions=preds, label_ids=label_ids, metrics=metrics)

    def distributed_concat(self, tensor: torch.Tensor, num_total_examples: int) -> torch.Tensor:
        assert self.args.local_rank != -1

        output_tensors = [tensor.clone() for _ in range(torch.distributed.get_world_size())]
        torch.distributed.all_gather(output_tensors, tensor)

        concat = torch.cat(output_tensors, dim=0)

        # truncate the dummy elements added by SequentialDistributedSampler
        output = concat[:num_total_examples]
        return output

    def prediction_step(
        self, model: nn.Module, inputs: Dict[str, Union[torch.Tensor, Any]], prediction_loss_only: bool
    ) -> Tuple[Optional[float], Optional[torch.Tensor], Optional[torch.Tensor]]:
        """
        Perform an evaluation step on :obj:`model` using obj:`inputs`.

        Subclass and override to inject custom behavior.

        Args:
            model (:obj:`nn.Module`):
                The model to evaluate.
            inputs (:obj:`Dict[str, Union[torch.Tensor, Any]]`):
                The inputs and targets of the model.

                The dictionary will be unpacked before being fed to the model. Most models expect the targets under the
                argument :obj:`labels`. Check your model's documentation for all accepted arguments.
            prediction_loss_only (:obj:`bool`):
                Whether or not to return the loss only.

        Return:
            Tuple[Optional[float], Optional[torch.Tensor], Optional[torch.Tensor]]:
            A tuple with the loss, logits and labels (each being optional).
        """
        has_labels = any(inputs.get(k) is not None for k in ["labels", "lm_labels", "masked_lm_labels"])

        inputs = self._prepare_inputs(inputs)

        with torch.no_grad():
            outputs = model(**inputs)
            if has_labels:
                loss, logits = outputs[:2]
                loss = loss.mean().item()
            else:
                loss = None
                logits = outputs[0]
            if self.args.past_index >= 0:
                self._past = outputs[self.args.past_index if has_labels else self.args.past_index - 1]

        if prediction_loss_only:
            return (loss, None, None)

        labels = inputs.get("labels")
        if labels is not None:
            labels = labels.detach()
        return (loss, logits.detach(), labels)<|MERGE_RESOLUTION|>--- conflicted
+++ resolved
@@ -679,17 +679,10 @@
                             torch.save(self.optimizer.state_dict(), os.path.join(output_dir, "optimizer.pt"))
                             torch.save(self.lr_scheduler.state_dict(), os.path.join(output_dir, "scheduler.pt"))
 
-<<<<<<< HEAD
-                if self.global_step > self.args.max_steps > 0:
+                if self.global_step >= self.args.max_steps > 0:
                     epoch_iterator.close()
                     break
-            if self.global_step > self.args.max_steps > 0:
-=======
-                if self.args.max_steps > 0 and self.global_step >= self.args.max_steps:
-                    epoch_iterator.close()
-                    break
-            if self.args.max_steps > 0 and self.global_step >= self.args.max_steps:
->>>>>>> a622705e
+            if self.global_step >= self.args.max_steps > 0:
                 train_iterator.close()
                 break
             if self.args.tpu_metrics_debug or self.args.debug:
