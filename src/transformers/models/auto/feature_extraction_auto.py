# coding=utf-8
# Copyright 2021 The HuggingFace Inc. team.
#
# Licensed under the Apache License, Version 2.0 (the "License");
# you may not use this file except in compliance with the License.
# You may obtain a copy of the License at
#
#     http://www.apache.org/licenses/LICENSE-2.0
#
# Unless required by applicable law or agreed to in writing, software
# distributed under the License is distributed on an "AS IS" BASIS,
# WITHOUT WARRANTIES OR CONDITIONS OF ANY KIND, either express or implied.
# See the License for the specific language governing permissions and
# limitations under the License.
""" AutoFeatureExtractor class."""
import importlib
import json
import os
from collections import OrderedDict
from typing import Dict, Optional, Union

# Build the list of all feature extractors
from ...configuration_utils import PretrainedConfig
from ...dynamic_module_utils import get_class_from_dynamic_module
from ...feature_extraction_utils import FeatureExtractionMixin
from ...utils import CONFIG_NAME, FEATURE_EXTRACTOR_NAME, get_file_from_repo, logging
from .auto_factory import _LazyAutoMapping
from .configuration_auto import (
    CONFIG_MAPPING_NAMES,
    AutoConfig,
    model_type_to_module_name,
    replace_list_option_in_docstrings,
)


logger = logging.get_logger(__name__)

FEATURE_EXTRACTOR_MAPPING_NAMES = OrderedDict(
    [
        ("beit", "BeitFeatureExtractor"),
        ("chinese_clip", "ChineseCLIPFeatureExtractor"),
        ("clip", "CLIPFeatureExtractor"),
        ("conditional_detr", "ConditionalDetrFeatureExtractor"),
        ("convnext", "ConvNextFeatureExtractor"),
        ("cvt", "ConvNextFeatureExtractor"),
        ("data2vec-audio", "Wav2Vec2FeatureExtractor"),
        ("data2vec-vision", "BeitFeatureExtractor"),
        ("deformable_detr", "DeformableDetrFeatureExtractor"),
        ("deit", "DeiTFeatureExtractor"),
        ("detr", "DetrFeatureExtractor"),
        ("donut", "DonutFeatureExtractor"),
        ("dpt", "DPTFeatureExtractor"),
        ("flava", "FlavaFeatureExtractor"),
        ("glpn", "GLPNFeatureExtractor"),
        ("groupvit", "CLIPFeatureExtractor"),
        ("hubert", "Wav2Vec2FeatureExtractor"),
        ("imagegpt", "ImageGPTFeatureExtractor"),
        ("layoutlmv2", "LayoutLMv2FeatureExtractor"),
        ("layoutlmv3", "LayoutLMv3FeatureExtractor"),
        ("levit", "LevitFeatureExtractor"),
        ("maskformer", "MaskFormerFeatureExtractor"),
        ("mctct", "MCTCTFeatureExtractor"),
        ("mobilevit", "MobileViTFeatureExtractor"),
        ("owlvit", "OwlViTFeatureExtractor"),
        ("perceiver", "PerceiverFeatureExtractor"),
        ("poolformer", "PoolFormerFeatureExtractor"),
        ("regnet", "ConvNextFeatureExtractor"),
        ("resnet", "ConvNextFeatureExtractor"),
        ("segformer", "SegformerFeatureExtractor"),
        ("sew", "Wav2Vec2FeatureExtractor"),
        ("sew-d", "Wav2Vec2FeatureExtractor"),
        ("speech_to_text", "Speech2TextFeatureExtractor"),
        ("swin", "ViTFeatureExtractor"),
        ("swinv2", "ViTFeatureExtractor"),
        ("table-transformer", "DetrFeatureExtractor"),
<<<<<<< HEAD
        ("trillsson_efficient", "Trillsson_efficientFeatureExtractor"),
=======
        ("timesformer", "VideoMAEFeatureExtractor"),
        ("unispeech", "Wav2Vec2FeatureExtractor"),
        ("unispeech-sat", "Wav2Vec2FeatureExtractor"),
>>>>>>> 6c1a0b39
        ("van", "ConvNextFeatureExtractor"),
        ("videomae", "VideoMAEFeatureExtractor"),
        ("vilt", "ViltFeatureExtractor"),
        ("vit", "ViTFeatureExtractor"),
        ("vit_mae", "ViTFeatureExtractor"),
        ("vit_msn", "ViTFeatureExtractor"),
        ("wav2vec2", "Wav2Vec2FeatureExtractor"),
        ("wav2vec2-conformer", "Wav2Vec2FeatureExtractor"),
<<<<<<< HEAD
=======
        ("wavlm", "Wav2Vec2FeatureExtractor"),
        ("whisper", "WhisperFeatureExtractor"),
>>>>>>> 6c1a0b39
        ("xclip", "CLIPFeatureExtractor"),
        ("yolos", "YolosFeatureExtractor"),
    ]
)

FEATURE_EXTRACTOR_MAPPING = _LazyAutoMapping(CONFIG_MAPPING_NAMES, FEATURE_EXTRACTOR_MAPPING_NAMES)


def feature_extractor_class_from_name(class_name: str):
    for module_name, extractors in FEATURE_EXTRACTOR_MAPPING_NAMES.items():
        if class_name in extractors:
            module_name = model_type_to_module_name(module_name)

            module = importlib.import_module(f".{module_name}", "transformers.models")
            try:
                return getattr(module, class_name)
            except AttributeError:
                continue

    for _, extractor in FEATURE_EXTRACTOR_MAPPING._extra_content.items():
        if getattr(extractor, "__name__", None) == class_name:
            return extractor

    # We did not fine the class, but maybe it's because a dep is missing. In that case, the class will be in the main
    # init and we return the proper dummy to get an appropriate error message.
    main_module = importlib.import_module("transformers")
    if hasattr(main_module, class_name):
        return getattr(main_module, class_name)

    return None


def get_feature_extractor_config(
    pretrained_model_name_or_path: Union[str, os.PathLike],
    cache_dir: Optional[Union[str, os.PathLike]] = None,
    force_download: bool = False,
    resume_download: bool = False,
    proxies: Optional[Dict[str, str]] = None,
    use_auth_token: Optional[Union[bool, str]] = None,
    revision: Optional[str] = None,
    local_files_only: bool = False,
    **kwargs,
):
    """
    Loads the tokenizer configuration from a pretrained model tokenizer configuration.

    Args:
        pretrained_model_name_or_path (`str` or `os.PathLike`):
            This can be either:

            - a string, the *model id* of a pretrained model configuration hosted inside a model repo on
              huggingface.co. Valid model ids can be located at the root-level, like `bert-base-uncased`, or namespaced
              under a user or organization name, like `dbmdz/bert-base-german-cased`.
            - a path to a *directory* containing a configuration file saved using the
              [`~PreTrainedTokenizer.save_pretrained`] method, e.g., `./my_model_directory/`.

        cache_dir (`str` or `os.PathLike`, *optional*):
            Path to a directory in which a downloaded pretrained model configuration should be cached if the standard
            cache should not be used.
        force_download (`bool`, *optional*, defaults to `False`):
            Whether or not to force to (re-)download the configuration files and override the cached versions if they
            exist.
        resume_download (`bool`, *optional*, defaults to `False`):
            Whether or not to delete incompletely received file. Attempts to resume the download if such a file exists.
        proxies (`Dict[str, str]`, *optional*):
            A dictionary of proxy servers to use by protocol or endpoint, e.g., `{'http': 'foo.bar:3128',
            'http://hostname': 'foo.bar:4012'}.` The proxies are used on each request.
        use_auth_token (`str` or *bool*, *optional*):
            The token to use as HTTP bearer authorization for remote files. If `True`, will use the token generated
            when running `huggingface-cli login` (stored in `~/.huggingface`).
        revision (`str`, *optional*, defaults to `"main"`):
            The specific model version to use. It can be a branch name, a tag name, or a commit id, since we use a
            git-based system for storing models and other artifacts on huggingface.co, so `revision` can be any
            identifier allowed by git.
        local_files_only (`bool`, *optional*, defaults to `False`):
            If `True`, will only try to load the tokenizer configuration from local files.

    <Tip>

    Passing `use_auth_token=True` is required when you want to use a private model.

    </Tip>

    Returns:
        `Dict`: The configuration of the tokenizer.

    Examples:

    ```python
    # Download configuration from huggingface.co and cache.
    tokenizer_config = get_tokenizer_config("bert-base-uncased")
    # This model does not have a tokenizer config so the result will be an empty dict.
    tokenizer_config = get_tokenizer_config("xlm-roberta-base")

    # Save a pretrained tokenizer locally and you can reload its config
    from transformers import AutoTokenizer

    tokenizer = AutoTokenizer.from_pretrained("bert-base-cased")
    tokenizer.save_pretrained("tokenizer-test")
    tokenizer_config = get_tokenizer_config("tokenizer-test")
    ```"""
    resolved_config_file = get_file_from_repo(
        pretrained_model_name_or_path,
        FEATURE_EXTRACTOR_NAME,
        cache_dir=cache_dir,
        force_download=force_download,
        resume_download=resume_download,
        proxies=proxies,
        use_auth_token=use_auth_token,
        revision=revision,
        local_files_only=local_files_only,
    )
    if resolved_config_file is None:
        logger.info(
            "Could not locate the feature extractor configuration file, will try to use the model config instead."
        )
        return {}

    with open(resolved_config_file, encoding="utf-8") as reader:
        return json.load(reader)


class AutoFeatureExtractor:
    r"""
    This is a generic feature extractor class that will be instantiated as one of the feature extractor classes of the
    library when created with the [`AutoFeatureExtractor.from_pretrained`] class method.

    This class cannot be instantiated directly using `__init__()` (throws an error).
    """

    def __init__(self):
        raise EnvironmentError(
            "AutoFeatureExtractor is designed to be instantiated "
            "using the `AutoFeatureExtractor.from_pretrained(pretrained_model_name_or_path)` method."
        )

    @classmethod
    @replace_list_option_in_docstrings(FEATURE_EXTRACTOR_MAPPING_NAMES)
    def from_pretrained(cls, pretrained_model_name_or_path, **kwargs):
        r"""
        Instantiate one of the feature extractor classes of the library from a pretrained model vocabulary.

        The feature extractor class to instantiate is selected based on the `model_type` property of the config object
        (either passed as an argument or loaded from `pretrained_model_name_or_path` if possible), or when it's
        missing, by falling back to using pattern matching on `pretrained_model_name_or_path`:

        List options

        Params:
            pretrained_model_name_or_path (`str` or `os.PathLike`):
                This can be either:

                - a string, the *model id* of a pretrained feature_extractor hosted inside a model repo on
                  huggingface.co. Valid model ids can be located at the root-level, like `bert-base-uncased`, or
                  namespaced under a user or organization name, like `dbmdz/bert-base-german-cased`.
                - a path to a *directory* containing a feature extractor file saved using the
                  [`~feature_extraction_utils.FeatureExtractionMixin.save_pretrained`] method, e.g.,
                  `./my_model_directory/`.
                - a path or url to a saved feature extractor JSON *file*, e.g.,
                  `./my_model_directory/preprocessor_config.json`.
            cache_dir (`str` or `os.PathLike`, *optional*):
                Path to a directory in which a downloaded pretrained model feature extractor should be cached if the
                standard cache should not be used.
            force_download (`bool`, *optional*, defaults to `False`):
                Whether or not to force to (re-)download the feature extractor files and override the cached versions
                if they exist.
            resume_download (`bool`, *optional*, defaults to `False`):
                Whether or not to delete incompletely received file. Attempts to resume the download if such a file
                exists.
            proxies (`Dict[str, str]`, *optional*):
                A dictionary of proxy servers to use by protocol or endpoint, e.g., `{'http': 'foo.bar:3128',
                'http://hostname': 'foo.bar:4012'}.` The proxies are used on each request.
            use_auth_token (`str` or *bool*, *optional*):
                The token to use as HTTP bearer authorization for remote files. If `True`, will use the token generated
                when running `huggingface-cli login` (stored in `~/.huggingface`).
            revision (`str`, *optional*, defaults to `"main"`):
                The specific model version to use. It can be a branch name, a tag name, or a commit id, since we use a
                git-based system for storing models and other artifacts on huggingface.co, so `revision` can be any
                identifier allowed by git.
            return_unused_kwargs (`bool`, *optional*, defaults to `False`):
                If `False`, then this function returns just the final feature extractor object. If `True`, then this
                functions returns a `Tuple(feature_extractor, unused_kwargs)` where *unused_kwargs* is a dictionary
                consisting of the key/value pairs whose keys are not feature extractor attributes: i.e., the part of
                `kwargs` which has not been used to update `feature_extractor` and is otherwise ignored.
            trust_remote_code (`bool`, *optional*, defaults to `False`):
                Whether or not to allow for custom models defined on the Hub in their own modeling files. This option
                should only be set to `True` for repositories you trust and in which you have read the code, as it will
                execute code present on the Hub on your local machine.
            kwargs (`Dict[str, Any]`, *optional*):
                The values in kwargs of any keys which are feature extractor attributes will be used to override the
                loaded values. Behavior concerning key/value pairs whose keys are *not* feature extractor attributes is
                controlled by the `return_unused_kwargs` keyword parameter.

        <Tip>

        Passing `use_auth_token=True` is required when you want to use a private model.

        </Tip>

        Examples:

        ```python
        >>> from transformers import AutoFeatureExtractor

        >>> # Download feature extractor from huggingface.co and cache.
        >>> feature_extractor = AutoFeatureExtractor.from_pretrained("facebook/wav2vec2-base-960h")

        >>> # If feature extractor files are in a directory (e.g. feature extractor was saved using *save_pretrained('./test/saved_model/')*)
        >>> feature_extractor = AutoFeatureExtractor.from_pretrained("./test/saved_model/")
        ```"""
        config = kwargs.pop("config", None)
        trust_remote_code = kwargs.pop("trust_remote_code", False)
        kwargs["_from_auto"] = True

        config_dict, _ = FeatureExtractionMixin.get_feature_extractor_dict(pretrained_model_name_or_path, **kwargs)
        feature_extractor_class = config_dict.get("feature_extractor_type", None)
        feature_extractor_auto_map = None
        if "AutoFeatureExtractor" in config_dict.get("auto_map", {}):
            feature_extractor_auto_map = config_dict["auto_map"]["AutoFeatureExtractor"]

        # If we don't find the feature extractor class in the feature extractor config, let's try the model config.
        if feature_extractor_class is None and feature_extractor_auto_map is None:
            if not isinstance(config, PretrainedConfig):
                config = AutoConfig.from_pretrained(pretrained_model_name_or_path, **kwargs)
            # It could be in `config.feature_extractor_type``
            feature_extractor_class = getattr(config, "feature_extractor_type", None)
            if hasattr(config, "auto_map") and "AutoFeatureExtractor" in config.auto_map:
                feature_extractor_auto_map = config.auto_map["AutoFeatureExtractor"]

        if feature_extractor_class is not None:
            # If we have custom code for a feature extractor, we get the proper class.
            if feature_extractor_auto_map is not None:
                if not trust_remote_code:
                    raise ValueError(
                        f"Loading {pretrained_model_name_or_path} requires you to execute the feature extractor file "
                        "in that repo on your local machine. Make sure you have read the code there to avoid "
                        "malicious use, then set the option `trust_remote_code=True` to remove this error."
                    )
                if kwargs.get("revision", None) is None:
                    logger.warning(
                        "Explicitly passing a `revision` is encouraged when loading a feature extractor with custom "
                        "code to ensure no malicious code has been contributed in a newer revision."
                    )

                module_file, class_name = feature_extractor_auto_map.split(".")
                feature_extractor_class = get_class_from_dynamic_module(
                    pretrained_model_name_or_path, module_file + ".py", class_name, **kwargs
                )
            else:
                feature_extractor_class = feature_extractor_class_from_name(feature_extractor_class)

            return feature_extractor_class.from_dict(config_dict, **kwargs)
        # Last try: we use the FEATURE_EXTRACTOR_MAPPING.
        elif type(config) in FEATURE_EXTRACTOR_MAPPING:
            feature_extractor_class = FEATURE_EXTRACTOR_MAPPING[type(config)]
            return feature_extractor_class.from_dict(config_dict, **kwargs)

        raise ValueError(
            f"Unrecognized feature extractor in {pretrained_model_name_or_path}. Should have a "
            f"`feature_extractor_type` key in its {FEATURE_EXTRACTOR_NAME} of {CONFIG_NAME}, or one of the following "
            f"`model_type` keys in its {CONFIG_NAME}: {', '.join(c for c in FEATURE_EXTRACTOR_MAPPING_NAMES.keys())}"
        )

    @staticmethod
    def register(config_class, feature_extractor_class):
        """
        Register a new feature extractor for this class.

        Args:
            config_class ([`PretrainedConfig`]):
                The configuration corresponding to the model to register.
            feature_extractor_class ([`FeatureExtractorMixin`]): The feature extractor to register.
        """
        FEATURE_EXTRACTOR_MAPPING.register(config_class, feature_extractor_class)<|MERGE_RESOLUTION|>--- conflicted
+++ resolved
@@ -73,13 +73,10 @@
         ("swin", "ViTFeatureExtractor"),
         ("swinv2", "ViTFeatureExtractor"),
         ("table-transformer", "DetrFeatureExtractor"),
-<<<<<<< HEAD
+        ("timesformer", "VideoMAEFeatureExtractor"),
         ("trillsson_efficient", "Trillsson_efficientFeatureExtractor"),
-=======
-        ("timesformer", "VideoMAEFeatureExtractor"),
         ("unispeech", "Wav2Vec2FeatureExtractor"),
         ("unispeech-sat", "Wav2Vec2FeatureExtractor"),
->>>>>>> 6c1a0b39
         ("van", "ConvNextFeatureExtractor"),
         ("videomae", "VideoMAEFeatureExtractor"),
         ("vilt", "ViltFeatureExtractor"),
@@ -88,11 +85,8 @@
         ("vit_msn", "ViTFeatureExtractor"),
         ("wav2vec2", "Wav2Vec2FeatureExtractor"),
         ("wav2vec2-conformer", "Wav2Vec2FeatureExtractor"),
-<<<<<<< HEAD
-=======
         ("wavlm", "Wav2Vec2FeatureExtractor"),
         ("whisper", "WhisperFeatureExtractor"),
->>>>>>> 6c1a0b39
         ("xclip", "CLIPFeatureExtractor"),
         ("yolos", "YolosFeatureExtractor"),
     ]
