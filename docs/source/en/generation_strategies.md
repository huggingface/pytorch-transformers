<!--Copyright 2023 The HuggingFace Team. All rights reserved.

Licensed under the Apache License, Version 2.0 (the "License"); you may not use this file except in compliance with
the License. You may obtain a copy of the License at

http://www.apache.org/licenses/LICENSE-2.0

Unless required by applicable law or agreed to in writing, software distributed under the License is distributed on
an "AS IS" BASIS, WITHOUT WARRANTIES OR CONDITIONS OF ANY KIND, either express or implied. See the License for the
specific language governing permissions and limitations under the License.

⚠️ Note that this file is in Markdown but contain specific syntax for our doc-builder (similar to MDX) that may not be
rendered properly in your Markdown viewer.

-->

# Text generation strategies

Text generation is essential to many NLP tasks, such as open-ended text generation, summarization, translation, and
more. It also plays a role in a variety of mixed-modality applications that have text as an output like speech-to-text
and vision-to-text. Some of the models that can generate text include
GPT2, XLNet, OpenAI GPT, CTRL, TransformerXL, XLM, Bart, T5, GIT, Whisper.

Check out a few examples that use [`~generation.GenerationMixin.generate`] method to produce
text outputs for different tasks:
* [Text summarization](./tasks/summarization#inference)
* [Image captioning](./model_doc/git#transformers.GitForCausalLM.forward.example)
* [Audio transcription](./model_doc/whisper#transformers.WhisperForConditionalGeneration.forward.example)

Note that the inputs to the generate method depend on the model's modality. They are returned by the model's preprocessor
class, such as AutoTokenizer or AutoProcessor. If a model's preprocessor creates more than one kind of input, pass all
the inputs to generate(). You can learn more about the individual model's preprocessor in the corresponding model's documentation.

The process of selecting output tokens to generate text is known as decoding, and you can customize the decoding strategy
that the `generate()` method will use. Modifying a decoding strategy does not change the values of any trainable parameters.
However, it can have a noticeable impact on the quality of the generated output. It can help reduce repetition in the text
and make it more coherent.

This guide describes:
* default generation configuration
* common decoding strategies and their main parameters
* saving and sharing custom generation configurations with your fine-tuned model on 🤗 Hub

## Default text generation configuration

A decoding strategy for a model is defined in its generation configuration. When using pre-trained models for inference
within a [`pipeline`], the models call the `PreTrainedModel.generate()` method that applies a default generation
configuration under the hood. The default configuration is also used when no custom configuration has been saved with
the model.

When you load a model explicitly, you can inspect the generation configuration that comes with it through
 `model.generation_config`:

```python
>>> from transformers import AutoModelForCausalLM

>>> model = AutoModelForCausalLM.from_pretrained("distilbert/distilgpt2")
>>> model.generation_config
GenerationConfig {
  "bos_token_id": 50256,
  "eos_token_id": 50256
}
<BLANKLINE>
```

Printing out the `model.generation_config` reveals only the values that are different from the default generation
configuration, and does not list any of the default values.

The default generation configuration limits the size of the output combined with the input prompt to a maximum of 20
tokens to avoid running into resource limitations. The default decoding strategy is greedy search, which is the simplest decoding strategy that picks a token with the highest probability as the next token. For many tasks
and small output sizes this works well. However, when used to generate longer outputs, greedy search can start
producing highly repetitive results.

## Customize text generation

You can override any `generation_config` by passing the parameters and their values directly to the [`generate`] method:

```python
>>> my_model.generate(**inputs, num_beams=4, do_sample=True)  # doctest: +SKIP
```

Even if the default decoding strategy mostly works for your task, you can still tweak a few things. Some of the
commonly adjusted parameters include:

- `max_new_tokens`: the maximum number of tokens to generate. In other words, the size of the output sequence, not
including the tokens in the prompt. As an alternative to using the output's length as a stopping criteria, you can choose
to stop generation whenever the full generation exceeds some amount of time. To learn more, check [`StoppingCriteria`].
- `num_beams`: by specifying a number of beams higher than 1, you are effectively switching from greedy search to
beam search. This strategy evaluates several hypotheses at each time step and eventually chooses the hypothesis that
has the overall highest probability for the entire sequence. This has the advantage of identifying high-probability
sequences that start with a lower probability initial tokens and would've been ignored by the greedy search. Visualize how it works [here](https://huggingface.co/spaces/m-ric/beam_search_visualizer).
- `do_sample`: if set to `True`, this parameter enables decoding strategies such as multinomial sampling, beam-search
multinomial sampling, Top-K sampling and Top-p sampling. All these strategies select the next token from the probability
distribution over the entire vocabulary with various strategy-specific adjustments.
- `num_return_sequences`: the number of sequence candidates to return for each input. This option is only available for
the decoding strategies that support multiple sequence candidates, e.g. variations of beam search and sampling. Decoding
strategies like greedy search and contrastive search return a single output sequence.

## Save a custom decoding strategy with your model

If you would like to share your fine-tuned model with a specific generation configuration, you can:
* Create a [`GenerationConfig`] class instance
* Specify the decoding strategy parameters
* Save your generation configuration with [`GenerationConfig.save_pretrained`], making sure to leave its `config_file_name` argument empty
* Set `push_to_hub` to `True` to upload your config to the model's repo

```python
>>> from transformers import AutoModelForCausalLM, GenerationConfig

>>> model = AutoModelForCausalLM.from_pretrained("my_account/my_model")  # doctest: +SKIP
>>> generation_config = GenerationConfig(
...     max_new_tokens=50, do_sample=True, top_k=50, eos_token_id=model.config.eos_token_id
... )
>>> generation_config.save_pretrained("my_account/my_model", push_to_hub=True)  # doctest: +SKIP
```

You can also store several generation configurations in a single directory, making use of the `config_file_name`
argument in [`GenerationConfig.save_pretrained`]. You can later instantiate them with [`GenerationConfig.from_pretrained`]. This is useful if you want to
store several generation configurations for a single model (e.g. one for creative text generation with sampling, and
one for summarization with beam search). You must have the right Hub permissions to add configuration files to a model.

```python
>>> from transformers import AutoModelForSeq2SeqLM, AutoTokenizer, GenerationConfig

>>> tokenizer = AutoTokenizer.from_pretrained("google-t5/t5-small")
>>> model = AutoModelForSeq2SeqLM.from_pretrained("google-t5/t5-small")

>>> translation_generation_config = GenerationConfig(
...     num_beams=4,
...     early_stopping=True,
...     decoder_start_token_id=0,
...     eos_token_id=model.config.eos_token_id,
...     pad_token=model.config.pad_token_id,
... )

>>> # Tip: add `push_to_hub=True` to push to the Hub
>>> translation_generation_config.save_pretrained("/tmp", "translation_generation_config.json")

>>> # You could then use the named generation config file to parameterize generation
>>> generation_config = GenerationConfig.from_pretrained("/tmp", "translation_generation_config.json")
>>> inputs = tokenizer("translate English to French: Configuration files are easy to use!", return_tensors="pt")
>>> outputs = model.generate(**inputs, generation_config=generation_config)
>>> print(tokenizer.batch_decode(outputs, skip_special_tokens=True))
['Les fichiers de configuration sont faciles à utiliser!']
```

## Streaming

The `generate()` supports streaming, through its `streamer` input. The `streamer` input is compatible with any instance
from a class that has the following methods: `put()` and `end()`. Internally, `put()` is used to push new tokens and
`end()` is used to flag the end of text generation.

<Tip warning={true}>

The API for the streamer classes is still under development and may change in the future.

</Tip>

In practice, you can craft your own streaming class for all sorts of purposes! We also have basic streaming classes
ready for you to use. For example, you can use the [`TextStreamer`] class to stream the output of `generate()` into
your screen, one word at a time:

```python
>>> from transformers import AutoModelForCausalLM, AutoTokenizer, TextStreamer

>>> tok = AutoTokenizer.from_pretrained("openai-community/gpt2")
>>> model = AutoModelForCausalLM.from_pretrained("openai-community/gpt2")
>>> inputs = tok(["An increasing sequence: one,"], return_tensors="pt")
>>> streamer = TextStreamer(tok)

>>> # Despite returning the usual output, the streamer will also print the generated text to stdout.
>>> _ = model.generate(**inputs, streamer=streamer, max_new_tokens=20)
An increasing sequence: one, two, three, four, five, six, seven, eight, nine, ten, eleven,
```

<<<<<<< HEAD
=======

## KV Cache Quantization

The `generate()` method supports caching keys and values to enhance efficiency and avoid re-computations. However the key and value
cache can occupy a large portion of memory, becoming a bottleneck for long-context generation, especially for Large Language Models.
Quantizing the cache when using `generate()` can significantly reduce memory requirements at the cost of speed.

KV Cache quantization in `transformers` is largely inspired by the paper [KIVI: A Tuning-Free Asymmetric 2bit Quantization for KV Cache]
(https://arxiv.org/abs/2402.02750) and currently supports `quanto` and `HQQ` as backends. For more information on the inner workings see the paper.

To enable quantization of the key-value cache, one needs to indicate `cache_implementation="quantized"` in the `generation_config`.
Quantization related arguments should be passed to the `generation_config` either as a `dict` or an instance of a [`QuantizedCacheConfig`] class.
One has to indicate which quantization backend to use in the [`QuantizedCacheConfig`], the default is `quanto`.

<Tip warning={true}>

Cache quantization can be detrimental if the context length is short and there is enough GPU VRAM available to run without cache quantization.

</Tip>


```python
>>> import torch
>>> from transformers import AutoTokenizer, AutoModelForCausalLM

>>> tokenizer = AutoTokenizer.from_pretrained("meta-llama/Llama-2-7b-chat-hf")
>>> model = AutoModelForCausalLM.from_pretrained("meta-llama/Llama-2-7b-chat-hf", torch_dtype=torch.float16).to("cuda:0")
>>> inputs = tokenizer("I like rock music because", return_tensors="pt").to(model.device)

>>> out = model.generate(**inputs, do_sample=False, max_new_tokens=20, cache_implementation="quantized", cache_config={"nbits": 4, "backend": "quanto"})
>>> print(tokenizer.batch_decode(out, skip_special_tokens=True)[0])
I like rock music because it's loud and energetic. It's a great way to express myself and rel

>>> out = model.generate(**inputs, do_sample=False, max_new_tokens=20)
>>> print(tokenizer.batch_decode(out, skip_special_tokens=True)[0])
I like rock music because it's loud and energetic. I like to listen to it when I'm feeling
```

## KV Cache Offloading

Similarly to KV cache quantization, this strategy aims to reduce GPU VRAM usage.
It does so by moving the KV cache for most layers to the CPU.
As the model's `forward()` method iterates over the layers, this strategy maintains the current layer cache on the GPU.
At the same time it asynchronously prefetches the next layer cache as well as sending the previous layer cache back to the CPU.
Unlike KV cache quantization, this strategy always produces the same result as the default KV cache implementation.
Thus, it can serve as a drop-in replacement or a fallback for it.

Depending on your model and the characteristics of your generation task (size of context, number of generated tokens, number of beams, etc.)
you may notice a small degradation in generation throughput compared to the default KV cache implementation.

To enable KV cache offloading, pass `cache_implementation="offloaded"` in the `generation_config`.

```python
>>> import torch
>>> from transformers import AutoTokenizer, AutoModelForCausalLM
>>> ckpt = "microsoft/Phi-3-mini-4k-instruct"

>>> tokenizer = AutoTokenizer.from_pretrained(ckpt)
>>> model = AutoModelForCausalLM.from_pretrained(ckpt, torch_dtype=torch.float16).to("cuda:0")
>>> inputs = tokenizer("Fun fact: The shortest", return_tensors="pt").to(model.device)

>>> out = model.generate(**inputs, do_sample=False, max_new_tokens=23, cache_implementation="offloaded")
>>> print(tokenizer.batch_decode(out, skip_special_tokens=True)[0])
Fun fact: The shortest war in history was between Britain and Zanzibar on August 27, 1896.

>>> out = model.generate(**inputs, do_sample=False, max_new_tokens=23)
>>> print(tokenizer.batch_decode(out, skip_special_tokens=True)[0])
Fun fact: The shortest war in history was between Britain and Zanzibar on August 27, 1896.
```

<Tip warning={true}>

Cache offloading requires a GPU and can be slower than the default KV cache. Use it if you are getting CUDA out of memory errors.

</Tip>

The example below shows how KV cache offloading can be used as a fallback strategy.
```python
>>> import torch
>>> from transformers import AutoTokenizer, AutoModelForCausalLM
>>> def resilient_generate(model, *args, **kwargs):
...     oom = False
...     try:
...         return model.generate(*args, **kwargs)
...     except torch.cuda.OutOfMemoryError as e:
...         print(e)
...         print("retrying with cache_implementation='offloaded'")
...         oom = True
...     if oom:
...         torch.cuda.empty_cache()
...         kwargs["cache_implementation"] = "offloaded"
...         return model.generate(*args, **kwargs)
...
...
>>> ckpt = "microsoft/Phi-3-mini-4k-instruct"
>>> tokenizer = AutoTokenizer.from_pretrained(ckpt)
>>> model = AutoModelForCausalLM.from_pretrained(ckpt, torch_dtype=torch.float16).to("cuda:0")
>>> prompt = ["okay "*1000 + "Fun fact: The most"]
>>> inputs = tokenizer(prompt, return_tensors="pt").to(model.device)
>>> beams = { "num_beams": 40, "num_beam_groups": 40, "num_return_sequences": 40, "diversity_penalty": 1.0, "max_new_tokens": 23, "early_stopping": True, }
>>> out = resilient_generate(model, **inputs, **beams)
>>> responses = tokenizer.batch_decode(out[:,-28:], skip_special_tokens=True)
```

On a GPU with 50 GB of RAM, running this code will print
```
CUDA out of memory. Tried to allocate 4.83 GiB. GPU
retrying with cache_implementation='offloaded'
```
before successfully generating 40 beams.


>>>>>>> c1aa0edb
## Watermarking

The `generate()` supports watermarking the generated text by randomly marking a portion of tokens as "green".
When generating the "green" will have a small 'bias' value added to their logits, thus having a higher chance to be generated.
The watermarked text can be detected by calculating the proportion of "green" tokens in the text and estimating how likely it is
statistically to obtain that amount of "green" tokens for human-generated text. This watermarking strategy was proposed in the paper
["On the Reliability of Watermarks for Large Language Models"](https://arxiv.org/abs/2306.04634). For more information on
the inner functioning of watermarking, it is recommended to refer to the paper.

The watermarking can be used with any generative model in `tranformers` and does not require an extra classification model
to detect watermarked text. To trigger watermarking, pass in a [`WatermarkingConfig`] with needed arguments directly to the
`.generate()` method or add it to the [`GenerationConfig`]. Watermarked text can be later detected with a [`WatermarkDetector`].


<Tip warning={true}>

The WatermarkDetector internally relies on the proportion of "green" tokens, and whether generated text follows the coloring pattern.
That is why it is recommended to strip off the prompt text, if it is much longer than the generated text.
This also can have an effect when one sequence in the batch is a lot longer causing other rows to be padded.
Additionally, the detector **must** be initiated with identical watermark configuration arguments used when generating.

</Tip>

Let's generate some text with watermarking. In the below code snippet, we set the bias to 2.5 which is a value that
will be added to "green" tokens' logits. After generating watermarked text, we can pass it directly to the `WatermarkDetector`
to check if the text is machine-generated (outputs `True` for machine-generated and `False` otherwise).

```python
>>> from transformers import AutoTokenizer, AutoModelForCausalLM, WatermarkDetector, WatermarkingConfig

>>> model = AutoModelForCausalLM.from_pretrained("openai-community/gpt2")
>>> tok = AutoTokenizer.from_pretrained("openai-community/gpt2")
>>> tok.pad_token_id = tok.eos_token_id
>>> tok.padding_side = "left"

>>> inputs = tok(["This is the beginning of a long story", "Alice and Bob are"], padding=True, return_tensors="pt")
>>> input_len = inputs["input_ids"].shape[-1]

>>> watermarking_config = WatermarkingConfig(bias=2.5, seeding_scheme="selfhash")
>>> out = model.generate(**inputs, watermarking_config=watermarking_config, do_sample=False, max_length=20)

>>> detector = WatermarkDetector(model_config=model.config, device="cpu", watermarking_config=watermarking_config)
>>> detection_out = detector(out, return_dict=True)
>>> detection_out.prediction
array([True, True])
```


## Decoding strategies

Certain combinations of the `generate()` parameters, and ultimately `generation_config`, can be used to enable specific
decoding strategies. If you are new to this concept, we recommend reading [this blog post that illustrates how common decoding strategies work](https://huggingface.co/blog/how-to-generate).

Here, we'll show some of the parameters that control the decoding strategies and illustrate how you can use them.

### Greedy Search

[`generate`] uses greedy search decoding by default so you don't have to pass any parameters to enable it. This means the parameters `num_beams` is set to 1 and `do_sample=False`.

```python
>>> from transformers import AutoModelForCausalLM, AutoTokenizer

>>> prompt = "I look forward to"
>>> checkpoint = "distilbert/distilgpt2"

>>> tokenizer = AutoTokenizer.from_pretrained(checkpoint)
>>> inputs = tokenizer(prompt, return_tensors="pt")

>>> model = AutoModelForCausalLM.from_pretrained(checkpoint)
>>> outputs = model.generate(**inputs)
>>> tokenizer.batch_decode(outputs, skip_special_tokens=True)
['I look forward to seeing you all again!\n\n\n\n\n\n\n\n\n\n\n']
```

### Contrastive search

The contrastive search decoding strategy was proposed in the 2022 paper [A Contrastive Framework for Neural Text Generation](https://arxiv.org/abs/2202.06417).
It demonstrates superior results for generating non-repetitive yet coherent long outputs. To learn how contrastive search
works, check out [this blog post](https://huggingface.co/blog/introducing-csearch).
The two main parameters that enable and control the behavior of contrastive search are `penalty_alpha` and `top_k`:

```python
>>> from transformers import AutoTokenizer, AutoModelForCausalLM

>>> checkpoint = "openai-community/gpt2-large"
>>> tokenizer = AutoTokenizer.from_pretrained(checkpoint)
>>> model = AutoModelForCausalLM.from_pretrained(checkpoint)

>>> prompt = "Hugging Face Company is"
>>> inputs = tokenizer(prompt, return_tensors="pt")

>>> outputs = model.generate(**inputs, penalty_alpha=0.6, top_k=4, max_new_tokens=100)
>>> tokenizer.batch_decode(outputs, skip_special_tokens=True)
['Hugging Face Company is a family owned and operated business. We pride ourselves on being the best
in the business and our customer service is second to none.\n\nIf you have any questions about our
products or services, feel free to contact us at any time. We look forward to hearing from you!']
```

### Multinomial sampling

As opposed to greedy search that always chooses a token with the highest probability as the
next token, multinomial sampling (also called ancestral sampling) randomly selects the next token based on the probability distribution over the entire
vocabulary given by the model. Every token with a non-zero probability has a chance of being selected, thus reducing the
risk of repetition.

To enable multinomial sampling set `do_sample=True` and `num_beams=1`.

```python
>>> from transformers import AutoTokenizer, AutoModelForCausalLM, set_seed
>>> set_seed(0)  # For reproducibility

>>> checkpoint = "openai-community/gpt2-large"
>>> tokenizer = AutoTokenizer.from_pretrained(checkpoint)
>>> model = AutoModelForCausalLM.from_pretrained(checkpoint)

>>> prompt = "Today was an amazing day because"
>>> inputs = tokenizer(prompt, return_tensors="pt")

>>> outputs = model.generate(**inputs, do_sample=True, num_beams=1, max_new_tokens=100)
>>> tokenizer.batch_decode(outputs, skip_special_tokens=True)
["Today was an amazing day because we received these wonderful items by the way of a gift shop. The box arrived on a Thursday and I opened it on Monday afternoon to receive the gifts. Both bags featured pieces from all the previous years!\n\nThe box had lots of surprises in it, including some sweet little mini chocolate chips! I don't think I'd eat all of these. This was definitely one of the most expensive presents I have ever got, I actually got most of them for free!\n\nThe first package came"]
```

### Beam-search decoding

Unlike greedy search, beam-search decoding keeps several hypotheses at each time step and eventually chooses
the hypothesis that has the overall highest probability for the entire sequence. This has the advantage of identifying high-probability
sequences that start with lower probability initial tokens and would've been ignored by the greedy search.

<a href="https://huggingface.co/spaces/m-ric/beam_search_visualizer" class="flex flex-col justify-center">
    <img style="max-width: 90%; margin: auto;" src="https://huggingface.co/datasets/huggingface/documentation-images/resolve/main/transformers/beam_search.png"/>
</a>

You can visualize how beam-search decoding works in [this interactive demo](https://huggingface.co/spaces/m-ric/beam_search_visualizer): type your input sentence, and play with the parameters to see how the decoding beams change.

To enable this decoding strategy, specify the `num_beams` (aka number of hypotheses to keep track of) that is greater than 1.

```python
>>> from transformers import AutoModelForCausalLM, AutoTokenizer

>>> prompt = "It is astonishing how one can"
>>> checkpoint = "openai-community/gpt2-medium"

>>> tokenizer = AutoTokenizer.from_pretrained(checkpoint)
>>> inputs = tokenizer(prompt, return_tensors="pt")

>>> model = AutoModelForCausalLM.from_pretrained(checkpoint)

>>> outputs = model.generate(**inputs, num_beams=5, max_new_tokens=50)
>>> tokenizer.batch_decode(outputs, skip_special_tokens=True)
['It is astonishing how one can have such a profound impact on the lives of so many people in such a short period of
time."\n\nHe added: "I am very proud of the work I have been able to do in the last few years.\n\n"I have']
```

### Beam-search multinomial sampling

As the name implies, this decoding strategy combines beam search with multinomial sampling. You need to specify
the `num_beams` greater than 1, and set `do_sample=True` to use this decoding strategy.

```python
>>> from transformers import AutoTokenizer, AutoModelForSeq2SeqLM, set_seed
>>> set_seed(0)  # For reproducibility

>>> prompt = "translate English to German: The house is wonderful."
>>> checkpoint = "google-t5/t5-small"

>>> tokenizer = AutoTokenizer.from_pretrained(checkpoint)
>>> inputs = tokenizer(prompt, return_tensors="pt")

>>> model = AutoModelForSeq2SeqLM.from_pretrained(checkpoint)

>>> outputs = model.generate(**inputs, num_beams=5, do_sample=True)
>>> tokenizer.decode(outputs[0], skip_special_tokens=True)
'Das Haus ist wunderbar.'
```

### Diverse beam search decoding

The diverse beam search decoding strategy is an extension of the beam search strategy that allows for generating a more diverse
set of beam sequences to choose from. To learn how it works, refer to [Diverse Beam Search: Decoding Diverse Solutions from Neural Sequence Models](https://arxiv.org/pdf/1610.02424.pdf).
This approach has three main parameters: `num_beams`, `num_beam_groups`, and `diversity_penalty`.
The diversity penalty ensures the outputs are distinct across groups, and beam search is used within each group.


```python
>>> from transformers import AutoTokenizer, AutoModelForSeq2SeqLM

>>> checkpoint = "google/pegasus-xsum"
>>> prompt = (
...     "The Permaculture Design Principles are a set of universal design principles "
...     "that can be applied to any location, climate and culture, and they allow us to design "
...     "the most efficient and sustainable human habitation and food production systems. "
...     "Permaculture is a design system that encompasses a wide variety of disciplines, such "
...     "as ecology, landscape design, environmental science and energy conservation, and the "
...     "Permaculture design principles are drawn from these various disciplines. Each individual "
...     "design principle itself embodies a complete conceptual framework based on sound "
...     "scientific principles. When we bring all these separate  principles together, we can "
...     "create a design system that both looks at whole systems, the parts that these systems "
...     "consist of, and how those parts interact with each other to create a complex, dynamic, "
...     "living system. Each design principle serves as a tool that allows us to integrate all "
...     "the separate parts of a design, referred to as elements, into a functional, synergistic, "
...     "whole system, where the elements harmoniously interact and work together in the most "
...     "efficient way possible."
... )

>>> tokenizer = AutoTokenizer.from_pretrained(checkpoint)
>>> inputs = tokenizer(prompt, return_tensors="pt")

>>> model = AutoModelForSeq2SeqLM.from_pretrained(checkpoint)

>>> outputs = model.generate(**inputs, num_beams=5, num_beam_groups=5, max_new_tokens=30, diversity_penalty=1.0)
>>> tokenizer.decode(outputs[0], skip_special_tokens=True)
'The Design Principles are a set of universal design principles that can be applied to any location, climate and
culture, and they allow us to design the'
```

This guide illustrates the main parameters that enable various decoding strategies. More advanced parameters exist for the
[`generate`] method, which gives you even further control over the [`generate`] method's behavior.
For the complete list of the available parameters, refer to the [API documentation](./main_classes/text_generation.md).

### Speculative Decoding

Speculative decoding (also known as assisted decoding) is a modification of the decoding strategies above, that uses an
assistant model (ideally a much smaller one) with the same tokenizer, to generate a few candidate tokens. The main
model then validates the candidate tokens in a single forward pass, which speeds up the decoding process. If
`do_sample=True`, then the token validation with resampling introduced in the
[speculative decoding paper](https://arxiv.org/pdf/2211.17192.pdf) is used.

Currently, only greedy search and sampling are supported with assisted decoding, and assisted decoding doesn't support batched inputs.
To learn more about assisted decoding, check [this blog post](https://huggingface.co/blog/assisted-generation).

To enable assisted decoding, set the `assistant_model` argument with a model.

```python
>>> from transformers import AutoModelForCausalLM, AutoTokenizer

>>> prompt = "Alice and Bob"
>>> checkpoint = "EleutherAI/pythia-1.4b-deduped"
>>> assistant_checkpoint = "EleutherAI/pythia-160m-deduped"

>>> tokenizer = AutoTokenizer.from_pretrained(checkpoint)
>>> inputs = tokenizer(prompt, return_tensors="pt")

>>> model = AutoModelForCausalLM.from_pretrained(checkpoint)
>>> assistant_model = AutoModelForCausalLM.from_pretrained(assistant_checkpoint)
>>> outputs = model.generate(**inputs, assistant_model=assistant_model)
>>> tokenizer.batch_decode(outputs, skip_special_tokens=True)
['Alice and Bob are sitting in a bar. Alice is drinking a beer and Bob is drinking a']
```

When using assisted decoding with sampling methods, you can use the `temperature` argument to control the randomness,
just like in multinomial sampling. However, in assisted decoding, reducing the temperature may help improve the latency.

```python
>>> from transformers import AutoModelForCausalLM, AutoTokenizer, set_seed
>>> set_seed(42)  # For reproducibility

>>> prompt = "Alice and Bob"
>>> checkpoint = "EleutherAI/pythia-1.4b-deduped"
>>> assistant_checkpoint = "EleutherAI/pythia-160m-deduped"

>>> tokenizer = AutoTokenizer.from_pretrained(checkpoint)
>>> inputs = tokenizer(prompt, return_tensors="pt")

>>> model = AutoModelForCausalLM.from_pretrained(checkpoint)
>>> assistant_model = AutoModelForCausalLM.from_pretrained(assistant_checkpoint)
>>> outputs = model.generate(**inputs, assistant_model=assistant_model, do_sample=True, temperature=0.5)
>>> tokenizer.batch_decode(outputs, skip_special_tokens=True)
['Alice and Bob, a couple of friends of mine, who are both in the same office as']
```

Alternativelly, you can also set the `prompt_lookup_num_tokens` to trigger n-gram based assisted decoding, as opposed
to model based assisted decoding. You can read more about it [here](https://twitter.com/joao_gante/status/1747322413006643259).
### DoLa Decoding

**D**ecoding by C**o**ntrasting **La**yers (DoLa) is a contrastive decoding strategy to improve the factuality and reduce the
hallucinations of LLMs, as described in this paper of ICLR 2024 [DoLa: Decoding by Contrasting Layers Improves Factuality in Large Language Models](https://arxiv.org/abs/2309.03883).

DoLa is achieved by contrasting the differences in logits obtained from final
layers versus earlier layers, thus amplify the factual knowledge localized to particular part of transformer layers.

Do the following two steps to activate DoLa decoding when calling the `model.generate` function:
1. Set the `dola_layers` argument, which can be either a string or a list of integers.
    - If set to a string, it can be one of `low`, `high`.
    - If set to a list of integers, it should be a list of layer indices between 0 and the total number of layers in the model. The 0-th layer is word embedding, and the 1st layer is the first transformer layer, and so on.
2. Set `repetition_penalty = 1.2` is suggested to reduce repetition in DoLa decoding.

See the following examples for DoLa decoding with the 32-layer LLaMA-7B model.

```python
>>> from transformers import AutoTokenizer, AutoModelForCausalLM, set_seed
>>> import torch

>>> tokenizer = AutoTokenizer.from_pretrained("huggyllama/llama-7b")
>>> model = AutoModelForCausalLM.from_pretrained("huggyllama/llama-7b", torch_dtype=torch.float16)
>>> device = 'cuda' if torch.cuda.is_available() else 'cpu'
>>> model.to(device)
>>> set_seed(42)

>>> text = "On what date was the Declaration of Independence officially signed?"
>>> inputs = tokenizer(text, return_tensors="pt").to(device)

# Vanilla greddy decoding
>>> vanilla_output = model.generate(**inputs, do_sample=False, max_new_tokens=50)
>>> tokenizer.batch_decode(vanilla_output[:, inputs.input_ids.shape[-1]:], skip_special_tokens=True)
['\nThe Declaration of Independence was signed on July 4, 1776.\nWhat was the date of the signing of the Declaration of Independence?\nThe Declaration of Independence was signed on July 4,']

# DoLa decoding with contrasting higher part of layers (layers 16,18,...,30)
>>> dola_high_output = model.generate(**inputs, do_sample=False, max_new_tokens=50, dola_layers='high')
>>> tokenizer.batch_decode(dola_high_output[:, inputs.input_ids.shape[-1]:], skip_special_tokens=True)
['\nJuly 4, 1776, when the Continental Congress voted to separate from Great Britain. The 56 delegates to the Continental Congress signed the Declaration on August 2, 1776.']

# DoLa decoding with contrasting specific layers (layers 28 and 30)
>>> dola_custom_output = model.generate(**inputs, do_sample=False, max_new_tokens=50, dola_layers=[28,30], repetition_penalty=1.2)
>>> tokenizer.batch_decode(dola_custom_output[:, inputs.input_ids.shape[-1]:], skip_special_tokens=True)
['\nIt was officially signed on 2 August 1776, when 56 members of the Second Continental Congress, representing the original 13 American colonies, voted unanimously for the resolution for independence. The 2']
```

#### Understanding the `dola_layers` argument

`dola_layers` stands for the candidate layers in premature layer selection, as described in the DoLa paper. The selected premature layer will be contrasted with the final layer.

Setting `dola_layers` to `'low'` or `'high'` will select the lower or higher part of the layers to contrast, respectively.
- For `N`-layer models with `N <= 40` layers, the layers of `range(0, N // 2, 2)` and `range(N // 2, N, 2)` are used for `'low'` and `'high'` layers, respectively.
- For models with `N > 40` layers, the layers of `range(0, 20, 2)` and `range(N - 20, N, 2)` are used for `'low'` and `'high'` layers, respectively.
- If the model has tied word embeddings, we skip the word embeddings (0-th) layer and start from the 2nd layer, as the early exit from word embeddings will become identity function.
- Set the `dola_layers` to a list of integers for layer indices to contrast manually specified layers. For example, setting `dola_layers=[28,30]` will contrast the final layer (32-th layer) with the 28-th and 30-th layers.

The paper suggested that contrasting `'high'` layers to improve short-answer tasks like TruthfulQA, and contrasting `'low'` layers to improve all the other long-answer reasoning tasks, such as GSM8K, StrategyQA, FACTOR, and VicunaQA. Applying DoLa to smaller models like GPT-2 is not recommended, as the results shown in the Appendix N of the paper.<|MERGE_RESOLUTION|>--- conflicted
+++ resolved
@@ -173,45 +173,6 @@
 An increasing sequence: one, two, three, four, five, six, seven, eight, nine, ten, eleven,
 ```
 
-<<<<<<< HEAD
-=======
-
-## KV Cache Quantization
-
-The `generate()` method supports caching keys and values to enhance efficiency and avoid re-computations. However the key and value
-cache can occupy a large portion of memory, becoming a bottleneck for long-context generation, especially for Large Language Models.
-Quantizing the cache when using `generate()` can significantly reduce memory requirements at the cost of speed.
-
-KV Cache quantization in `transformers` is largely inspired by the paper [KIVI: A Tuning-Free Asymmetric 2bit Quantization for KV Cache]
-(https://arxiv.org/abs/2402.02750) and currently supports `quanto` and `HQQ` as backends. For more information on the inner workings see the paper.
-
-To enable quantization of the key-value cache, one needs to indicate `cache_implementation="quantized"` in the `generation_config`.
-Quantization related arguments should be passed to the `generation_config` either as a `dict` or an instance of a [`QuantizedCacheConfig`] class.
-One has to indicate which quantization backend to use in the [`QuantizedCacheConfig`], the default is `quanto`.
-
-<Tip warning={true}>
-
-Cache quantization can be detrimental if the context length is short and there is enough GPU VRAM available to run without cache quantization.
-
-</Tip>
-
-
-```python
->>> import torch
->>> from transformers import AutoTokenizer, AutoModelForCausalLM
-
->>> tokenizer = AutoTokenizer.from_pretrained("meta-llama/Llama-2-7b-chat-hf")
->>> model = AutoModelForCausalLM.from_pretrained("meta-llama/Llama-2-7b-chat-hf", torch_dtype=torch.float16).to("cuda:0")
->>> inputs = tokenizer("I like rock music because", return_tensors="pt").to(model.device)
-
->>> out = model.generate(**inputs, do_sample=False, max_new_tokens=20, cache_implementation="quantized", cache_config={"nbits": 4, "backend": "quanto"})
->>> print(tokenizer.batch_decode(out, skip_special_tokens=True)[0])
-I like rock music because it's loud and energetic. It's a great way to express myself and rel
-
->>> out = model.generate(**inputs, do_sample=False, max_new_tokens=20)
->>> print(tokenizer.batch_decode(out, skip_special_tokens=True)[0])
-I like rock music because it's loud and energetic. I like to listen to it when I'm feeling
-```
 
 ## KV Cache Offloading
 
@@ -287,7 +248,6 @@
 before successfully generating 40 beams.
 
 
->>>>>>> c1aa0edb
 ## Watermarking
 
 The `generate()` supports watermarking the generated text by randomly marking a portion of tokens as "green".
