--- conflicted
+++ resolved
@@ -1128,14 +1128,9 @@
     cv_channel_indices
 
     Args:
-<<<<<<< HEAD
         inputs (`torch.Tensor` of shape `(batch_size, num_channels, num_patch, patch_len)` or
                     `(batch_size, tsg1, tag2, num_channels, num_patch, patch_len)`):
             Input to mask
-=======
-        xb (`torch.Tensor` of shape `(bs, num_channels, num_patch, patch_len)` or `(bs, tsg1, tag2, num_channels, num_patch,:
-            patch_len)`): Input to mask
->>>>>>> 2c26fea1
         patch_lengths (`list`): List of patch lengths to mask in the end of the data.
         mix_ratio (`list`, *optional*): List of weights to use for each patch length. For Ex.
             if patch_lengths is [5,4] and mix_ratio is [1,1], then equal weights to both patch lengths. Defaults to
