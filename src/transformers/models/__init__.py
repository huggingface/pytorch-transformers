--- conflicted
+++ resolved
@@ -49,11 +49,8 @@
     clvp,
     code_llama,
     codegen,
-<<<<<<< HEAD
     cogvlm,
-=======
     cohere,
->>>>>>> 8e9a2207
     conditional_detr,
     convbert,
     convnext,
