from functools import partial, reduce
from typing import Callable, Dict, Optional, Tuple, Type, Union

from .. import PretrainedConfig, PreTrainedModel, TFPreTrainedModel, is_tf_available, is_torch_available
from ..models.albert import AlbertOnnxConfig
from ..models.bart import BartOnnxConfig
from ..models.beit import BeitOnnxConfig
from ..models.bert import BertOnnxConfig
from ..models.big_bird import BigBirdOnnxConfig
from ..models.bigbird_pegasus import BigBirdPegasusOnnxConfig
from ..models.blenderbot import BlenderbotOnnxConfig
from ..models.blenderbot_small import BlenderbotSmallOnnxConfig
from ..models.camembert import CamembertOnnxConfig
from ..models.convbert import ConvBertOnnxConfig
from ..models.data2vec import Data2VecTextOnnxConfig
from ..models.deit import DeiTOnnxConfig
from ..models.distilbert import DistilBertOnnxConfig
from ..models.electra import ElectraOnnxConfig
from ..models.flaubert import FlaubertOnnxConfig
from ..models.gpt2 import GPT2OnnxConfig
from ..models.gpt_neo import GPTNeoOnnxConfig
from ..models.gptj import GPTJOnnxConfig
from ..models.ibert import IBertOnnxConfig
from ..models.layoutlm import LayoutLMOnnxConfig
from ..models.m2m_100 import M2M100OnnxConfig
from ..models.marian import MarianOnnxConfig
from ..models.mbart import MBartOnnxConfig
from ..models.mobilebert import MobileBertOnnxConfig
from ..models.roberta import RobertaOnnxConfig
from ..models.roformer import RoFormerOnnxConfig
from ..models.t5 import T5OnnxConfig
from ..models.vit import ViTOnnxConfig
from ..models.xlm_roberta import XLMRobertaOnnxConfig
from ..models.xlnet import XLNetOnnxConfig
from ..utils import logging
from .config import OnnxConfig


logger = logging.get_logger(__name__)  # pylint: disable=invalid-name

if is_torch_available():
    from transformers.models.auto import (
        AutoModel,
        AutoModelForCausalLM,
        AutoModelForImageClassification,
        AutoModelForMaskedImageModeling,
        AutoModelForMaskedLM,
        AutoModelForMultipleChoice,
        AutoModelForQuestionAnswering,
        AutoModelForSeq2SeqLM,
        AutoModelForSequenceClassification,
        AutoModelForTokenClassification,
    )
if is_tf_available():
    from transformers.models.auto import (
        TFAutoModel,
        TFAutoModelForCausalLM,
        TFAutoModelForMaskedLM,
        TFAutoModelForMultipleChoice,
        TFAutoModelForQuestionAnswering,
        TFAutoModelForSeq2SeqLM,
        TFAutoModelForSequenceClassification,
        TFAutoModelForTokenClassification,
    )
if not is_torch_available() and not is_tf_available():
    logger.warning(
        "The ONNX export features are only supported for PyTorch or TensorFlow. You will not be able to export models"
        " without one of these libraries installed."
    )


def supported_features_mapping(
    *supported_features: str, onnx_config_cls: Type[OnnxConfig] = None
) -> Dict[str, Callable[[PretrainedConfig], OnnxConfig]]:
    """
    Generate the mapping between supported the features and their corresponding OnnxConfig for a given model.

    Args:
        *supported_features: The names of the supported features.
        onnx_config_cls: The OnnxConfig class corresponding to the model.

    Returns:
        The dictionary mapping a feature to an OnnxConfig constructor.
    """
    if onnx_config_cls is None:
        raise ValueError("A OnnxConfig class must be provided")

    mapping = {}
    for feature in supported_features:
        if "-with-past" in feature:
            task = feature.replace("-with-past", "")
            mapping[feature] = partial(onnx_config_cls.with_past, task=task)
        else:
            mapping[feature] = partial(onnx_config_cls.from_model_config, task=feature)

    return mapping


class FeaturesManager:
    _TASKS_TO_AUTOMODELS = {}
    _TASKS_TO_TF_AUTOMODELS = {}
    if is_torch_available():
        _TASKS_TO_AUTOMODELS = {
            "default": AutoModel,
            "masked-lm": AutoModelForMaskedLM,
            "causal-lm": AutoModelForCausalLM,
            "seq2seq-lm": AutoModelForSeq2SeqLM,
            "sequence-classification": AutoModelForSequenceClassification,
            "token-classification": AutoModelForTokenClassification,
            "multiple-choice": AutoModelForMultipleChoice,
            "question-answering": AutoModelForQuestionAnswering,
            "image-classification": AutoModelForImageClassification,
            "masked-im": AutoModelForMaskedImageModeling,
        }
    if is_tf_available():
        _TASKS_TO_TF_AUTOMODELS = {
            "default": TFAutoModel,
            "masked-lm": TFAutoModelForMaskedLM,
            "causal-lm": TFAutoModelForCausalLM,
            "seq2seq-lm": TFAutoModelForSeq2SeqLM,
            "sequence-classification": TFAutoModelForSequenceClassification,
            "token-classification": TFAutoModelForTokenClassification,
            "multiple-choice": TFAutoModelForMultipleChoice,
            "question-answering": TFAutoModelForQuestionAnswering,
        }

    # Set of model topologies we support associated to the features supported by each topology and the factory
    _SUPPORTED_MODEL_TYPE = {
        "albert": supported_features_mapping(
            "default",
            "masked-lm",
            "sequence-classification",
            "multiple-choice",
            "token-classification",
            "question-answering",
            onnx_config_cls=AlbertOnnxConfig,
        ),
        "bart": supported_features_mapping(
            "default",
            "default-with-past",
            "causal-lm",
            "causal-lm-with-past",
            "seq2seq-lm",
            "seq2seq-lm-with-past",
            "sequence-classification",
            "question-answering",
            onnx_config_cls=BartOnnxConfig,
        ),
        # BEiT cannot be used with the masked image modeling autoclass, so this feature is excluded here
        "beit": supported_features_mapping("default", "image-classification", onnx_config_cls=BeitOnnxConfig),
        "bert": supported_features_mapping(
            "default",
            "masked-lm",
            "causal-lm",
            "sequence-classification",
            "multiple-choice",
            "token-classification",
            "question-answering",
            onnx_config_cls=BertOnnxConfig,
        ),
        "big-bird": supported_features_mapping(
            "default",
            "masked-lm",
            "causal-lm",
            "sequence-classification",
            "multiple-choice",
            "token-classification",
            "question-answering",
            onnx_config_cls=BigBirdOnnxConfig,
        ),
        "bigbird-pegasus": supported_features_mapping(
            "default",
            "default-with-past",
            "causal-lm",
            "causal-lm-with-past",
            "seq2seq-lm",
            "seq2seq-lm-with-past",
            "sequence-classification",
            "question-answering",
            onnx_config_cls=BigBirdPegasusOnnxConfig,
        ),
        "blenderbot": supported_features_mapping(
            "default",
            "default-with-past",
            "causal-lm",
            "causal-lm-with-past",
            "seq2seq-lm",
            "seq2seq-lm-with-past",
            onnx_config_cls=BlenderbotOnnxConfig,
        ),
        "blenderbot-small": supported_features_mapping(
            "default",
            "default-with-past",
            "causal-lm",
            "causal-lm-with-past",
            "seq2seq-lm",
            "seq2seq-lm-with-past",
            onnx_config_cls=BlenderbotSmallOnnxConfig,
        ),
        "camembert": supported_features_mapping(
            "default",
            "masked-lm",
            "causal-lm",
            "sequence-classification",
            "multiple-choice",
            "token-classification",
            "question-answering",
            onnx_config_cls=CamembertOnnxConfig,
        ),
        "convbert": supported_features_mapping(
            "default",
            "masked-lm",
            "sequence-classification",
            "multiple-choice",
            "token-classification",
            "question-answering",
            onnx_config_cls=ConvBertOnnxConfig,
        ),
        "data2vec-text": supported_features_mapping(
            "default",
            "masked-lm",
            "sequence-classification",
            "multiple-choice",
            "token-classification",
            "question-answering",
            onnx_config_cls=Data2VecTextOnnxConfig,
        ),
        "deit": supported_features_mapping(
            "default", "image-classification", "masked-im", onnx_config_cls=DeiTOnnxConfig
        ),
        "distilbert": supported_features_mapping(
            "default",
            "masked-lm",
            "sequence-classification",
            "multiple-choice",
            "token-classification",
            "question-answering",
            onnx_config_cls=DistilBertOnnxConfig,
        ),
        "electra": supported_features_mapping(
            "default",
            "masked-lm",
            "causal-lm",
            "sequence-classification",
            "multiple-choice",
            "token-classification",
            "question-answering",
            onnx_config_cls=ElectraOnnxConfig,
        ),
        "flaubert": supported_features_mapping(
            "default",
            "masked-lm",
            "causal-lm",
            "sequence-classification",
            "multiple-choice",
            "token-classification",
            "question-answering",
            onnx_config_cls=FlaubertOnnxConfig,
        ),
        "gpt2": supported_features_mapping(
            "default",
            "default-with-past",
            "causal-lm",
            "causal-lm-with-past",
            "sequence-classification",
            "token-classification",
            onnx_config_cls=GPT2OnnxConfig,
        ),
        "gptj": supported_features_mapping(
            "default",
            "default-with-past",
            "causal-lm",
            "causal-lm-with-past",
            "question-answering",
            "sequence-classification",
            onnx_config_cls=GPTJOnnxConfig,
        ),
        "gpt-neo": supported_features_mapping(
            "default",
            "default-with-past",
            "causal-lm",
            "causal-lm-with-past",
            "sequence-classification",
            onnx_config_cls=GPTNeoOnnxConfig,
        ),
        "ibert": supported_features_mapping(
            "default",
            "masked-lm",
            "sequence-classification",
            "multiple-choice",
            "token-classification",
            "question-answering",
            onnx_config_cls=IBertOnnxConfig,
        ),
        "layoutlm": supported_features_mapping(
            "default",
            "masked-lm",
            "sequence-classification",
            "token-classification",
            onnx_config_cls=LayoutLMOnnxConfig,
        ),
        "marian": supported_features_mapping(
            "default",
            "default-with-past",
            "seq2seq-lm",
            "seq2seq-lm-with-past",
            "causal-lm",
            "causal-lm-with-past",
            onnx_config_cls=MarianOnnxConfig,
        ),
        "mbart": supported_features_mapping(
            "default",
            "default-with-past",
            "causal-lm",
            "causal-lm-with-past",
            "seq2seq-lm",
            "seq2seq-lm-with-past",
            "sequence-classification",
            "question-answering",
            onnx_config_cls=MBartOnnxConfig,
        ),
        "mobilebert": supported_features_mapping(
            "default",
            "masked-lm",
            "sequence-classification",
            "multiple-choice",
            "token-classification",
            "question-answering",
            onnx_config_cls=MobileBertOnnxConfig,
        ),
        "m2m-100": supported_features_mapping(
            "default", "default-with-past", "seq2seq-lm", "seq2seq-lm-with-past", onnx_config_cls=M2M100OnnxConfig
        ),
        "roberta": supported_features_mapping(
            "default",
            "masked-lm",
            "causal-lm",
            "sequence-classification",
            "multiple-choice",
            "token-classification",
            "question-answering",
            onnx_config_cls=RobertaOnnxConfig,
        ),
        "roformer": supported_features_mapping(
            "default",
            "masked-lm",
            "causal-lm",
            "sequence-classification",
            "token-classification",
            "multiple-choice",
            "question-answering",
            "token-classification",
            onnx_config_cls=RoFormerOnnxConfig,
        ),
<<<<<<< HEAD
        "xlnet": supported_features_mapping(
            "default",
            "masked-lm",
=======
        "t5": supported_features_mapping(
            "default", "default-with-past", "seq2seq-lm", "seq2seq-lm-with-past", onnx_config_cls=T5OnnxConfig
        ),
        "vit": supported_features_mapping(
            "default", "image-classification", "masked-im", onnx_config_cls=ViTOnnxConfig
        ),
        "xlm-roberta": supported_features_mapping(
            "default",
            "masked-lm",
            "causal-lm",
>>>>>>> b9bb4173
            "sequence-classification",
            "multiple-choice",
            "token-classification",
            "question-answering",
<<<<<<< HEAD
            onnx_config_cls=XLNetOnnxConfig,
=======
            onnx_config_cls=XLMRobertaOnnxConfig,
>>>>>>> b9bb4173
        ),
    }

    AVAILABLE_FEATURES = sorted(reduce(lambda s1, s2: s1 | s2, (v.keys() for v in _SUPPORTED_MODEL_TYPE.values())))

    @staticmethod
    def get_supported_features_for_model_type(
        model_type: str, model_name: Optional[str] = None
    ) -> Dict[str, Callable[[PretrainedConfig], OnnxConfig]]:
        """
        Tries to retrieve the feature -> OnnxConfig constructor map from the model type.

        Args:
            model_type (`str`):
                The model type to retrieve the supported features for.
            model_name (`str`, *optional*):
                The name attribute of the model object, only used for the exception message.

        Returns:
            The dictionary mapping each feature to a corresponding OnnxConfig constructor.
        """
        model_type = model_type.lower()
        if model_type not in FeaturesManager._SUPPORTED_MODEL_TYPE:
            model_type_and_model_name = f"{model_type} ({model_name})" if model_name else model_type
            raise KeyError(
                f"{model_type_and_model_name} is not supported yet. "
                f"Only {list(FeaturesManager._SUPPORTED_MODEL_TYPE.keys())} are supported. "
                f"If you want to support {model_type} please propose a PR or open up an issue."
            )
        return FeaturesManager._SUPPORTED_MODEL_TYPE[model_type]

    @staticmethod
    def feature_to_task(feature: str) -> str:
        return feature.replace("-with-past", "")

    @staticmethod
    def _validate_framework_choice(framework: str):
        """
        Validates if the framework requested for the export is both correct and available, otherwise throws an
        exception.
        """
        if framework not in ["pt", "tf"]:
            raise ValueError(
                f"Only two frameworks are supported for ONNX export: pt or tf, but {framework} was provided."
            )
        elif framework == "pt" and not is_torch_available():
            raise RuntimeError("Cannot export model to ONNX using PyTorch because no PyTorch package was found.")
        elif framework == "tf" and not is_tf_available():
            raise RuntimeError("Cannot export model to ONNX using TensorFlow because no TensorFlow package was found.")

    @staticmethod
    def get_model_class_for_feature(feature: str, framework: str = "pt") -> Type:
        """
        Attempts to retrieve an AutoModel class from a feature name.

        Args:
            feature (`str`):
                The feature required.
            framework (`str`, *optional*, defaults to `"pt"`):
                The framework to use for the export.

        Returns:
            The AutoModel class corresponding to the feature.
        """
        task = FeaturesManager.feature_to_task(feature)
        FeaturesManager._validate_framework_choice(framework)
        if framework == "pt":
            task_to_automodel = FeaturesManager._TASKS_TO_AUTOMODELS
        else:
            task_to_automodel = FeaturesManager._TASKS_TO_TF_AUTOMODELS
        if task not in task_to_automodel:
            raise KeyError(
                f"Unknown task: {feature}. Possible values are {list(FeaturesManager._TASKS_TO_AUTOMODELS.values())}"
            )
        return task_to_automodel[task]

    @staticmethod
    def get_model_from_feature(
        feature: str, model: str, framework: str = "pt", cache_dir: str = None
    ) -> Union[PreTrainedModel, TFPreTrainedModel]:
        """
        Attempts to retrieve a model from a model's name and the feature to be enabled.

        Args:
            feature (`str`):
                The feature required.
            model (`str`):
                The name of the model to export.
            framework (`str`, *optional*, defaults to `"pt"`):
                The framework to use for the export.

        Returns:
            The instance of the model.

        """
        model_class = FeaturesManager.get_model_class_for_feature(feature, framework)
        try:
            model = model_class.from_pretrained(model, cache_dir=cache_dir)
        except OSError:
            if framework == "pt":
                model = model_class.from_pretrained(model, from_tf=True, cache_dir=cache_dir)
            else:
                model = model_class.from_pretrained(model, from_pt=True, cache_dir=cache_dir)
        return model

    @staticmethod
    def check_supported_model_or_raise(
        model: Union[PreTrainedModel, TFPreTrainedModel], feature: str = "default"
    ) -> Tuple[str, Callable]:
        """
        Check whether or not the model has the requested features.

        Args:
            model: The model to export.
            feature: The name of the feature to check if it is available.

        Returns:
            (str) The type of the model (OnnxConfig) The OnnxConfig instance holding the model export properties.

        """
        model_type = model.config.model_type.replace("_", "-")
        model_name = getattr(model, "name", "")
        model_features = FeaturesManager.get_supported_features_for_model_type(model_type, model_name=model_name)
        if feature not in model_features:
            raise ValueError(
                f"{model.config.model_type} doesn't support feature {feature}. Supported values are: {model_features}"
            )

        return model.config.model_type, FeaturesManager._SUPPORTED_MODEL_TYPE[model_type][feature]<|MERGE_RESOLUTION|>--- conflicted
+++ resolved
@@ -352,11 +352,6 @@
             "token-classification",
             onnx_config_cls=RoFormerOnnxConfig,
         ),
-<<<<<<< HEAD
-        "xlnet": supported_features_mapping(
-            "default",
-            "masked-lm",
-=======
         "t5": supported_features_mapping(
             "default", "default-with-past", "seq2seq-lm", "seq2seq-lm-with-past", onnx_config_cls=T5OnnxConfig
         ),
@@ -367,16 +362,20 @@
             "default",
             "masked-lm",
             "causal-lm",
->>>>>>> b9bb4173
-            "sequence-classification",
-            "multiple-choice",
-            "token-classification",
-            "question-answering",
-<<<<<<< HEAD
+            "sequence-classification",
+            "multiple-choice",
+            "token-classification",
+            "question-answering",
+            onnx_config_cls=XLMRobertaOnnxConfig,
+        ),
+        "xlnet": supported_features_mapping(
+            "default",
+            "masked-lm",
+            "sequence-classification",
+            "multiple-choice",
+            "token-classification",
+            "question-answering",
             onnx_config_cls=XLNetOnnxConfig,
-=======
-            onnx_config_cls=XLMRobertaOnnxConfig,
->>>>>>> b9bb4173
         ),
     }
 
