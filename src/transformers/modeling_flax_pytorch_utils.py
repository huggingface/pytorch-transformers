--- conflicted
+++ resolved
@@ -30,7 +30,6 @@
 from . import is_safetensors_available
 from .utils import logging
 
-
 if is_safetensors_available():
     from safetensors import safe_open
     from safetensors.flax import load_file as safe_load_file
@@ -249,16 +248,11 @@
     flax_state_dict = {}
     for shard_file in shard_filenames:
         # load using msgpack utils
-<<<<<<< HEAD
-        pt_state_dict = torch.load(shard_file)
+        pt_state_dict = torch.load(shard_file, weights_only=True)
         weight_dtypes = {k: v.dtype for k, v in pt_state_dict.items()}
         pt_state_dict = {
             k: v.numpy() if v.dtype != torch.bfloat16 else v.float().numpy() for k, v in pt_state_dict.items()
         }
-=======
-        pt_state_dict = torch.load(shard_file, weights_only=True)
-        pt_state_dict = {k: v.numpy() for k, v in pt_state_dict.items()}
->>>>>>> dec84b32
 
         model_prefix = flax_model.base_model_prefix
 
