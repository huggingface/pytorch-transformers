# This file is autogenerated by the command `make fix-copies`, do not edit.
from ..utils import DummyObject, requires_backends


class ImageProcessingMixin(metaclass=DummyObject):
    _backends = ["vision"]

    def __init__(self, *args, **kwargs):
        requires_backends(self, ["vision"])


class BaseImageProcessor(metaclass=DummyObject):
    _backends = ["vision"]

    def __init__(self, *args, **kwargs):
        requires_backends(self, ["vision"])


class ImageFeatureExtractionMixin(metaclass=DummyObject):
    _backends = ["vision"]

    def __init__(self, *args, **kwargs):
        requires_backends(self, ["vision"])


class BeitFeatureExtractor(metaclass=DummyObject):
    _backends = ["vision"]

    def __init__(self, *args, **kwargs):
        requires_backends(self, ["vision"])


class BeitImageProcessor(metaclass=DummyObject):
    _backends = ["vision"]

    def __init__(self, *args, **kwargs):
        requires_backends(self, ["vision"])


class BitImageProcessor(metaclass=DummyObject):
    _backends = ["vision"]

    def __init__(self, *args, **kwargs):
        requires_backends(self, ["vision"])


class BlipImageProcessor(metaclass=DummyObject):
    _backends = ["vision"]

    def __init__(self, *args, **kwargs):
        requires_backends(self, ["vision"])


class BridgeTowerImageProcessor(metaclass=DummyObject):
    _backends = ["vision"]

    def __init__(self, *args, **kwargs):
        requires_backends(self, ["vision"])


class ChameleonImageProcessor(metaclass=DummyObject):
    _backends = ["vision"]

    def __init__(self, *args, **kwargs):
        requires_backends(self, ["vision"])


class ChineseCLIPFeatureExtractor(metaclass=DummyObject):
    _backends = ["vision"]

    def __init__(self, *args, **kwargs):
        requires_backends(self, ["vision"])


class ChineseCLIPImageProcessor(metaclass=DummyObject):
    _backends = ["vision"]

    def __init__(self, *args, **kwargs):
        requires_backends(self, ["vision"])


class CLIPFeatureExtractor(metaclass=DummyObject):
    _backends = ["vision"]

    def __init__(self, *args, **kwargs):
        requires_backends(self, ["vision"])


class CLIPImageProcessor(metaclass=DummyObject):
    _backends = ["vision"]

    def __init__(self, *args, **kwargs):
        requires_backends(self, ["vision"])


class ConditionalDetrFeatureExtractor(metaclass=DummyObject):
    _backends = ["vision"]

    def __init__(self, *args, **kwargs):
        requires_backends(self, ["vision"])


class ConditionalDetrImageProcessor(metaclass=DummyObject):
    _backends = ["vision"]

    def __init__(self, *args, **kwargs):
        requires_backends(self, ["vision"])


class ConvNextFeatureExtractor(metaclass=DummyObject):
    _backends = ["vision"]

    def __init__(self, *args, **kwargs):
        requires_backends(self, ["vision"])


class ConvNextImageProcessor(metaclass=DummyObject):
    _backends = ["vision"]

    def __init__(self, *args, **kwargs):
        requires_backends(self, ["vision"])


class DeformableDetrFeatureExtractor(metaclass=DummyObject):
    _backends = ["vision"]

    def __init__(self, *args, **kwargs):
        requires_backends(self, ["vision"])


class DeformableDetrImageProcessor(metaclass=DummyObject):
    _backends = ["vision"]

    def __init__(self, *args, **kwargs):
        requires_backends(self, ["vision"])


class DeiTFeatureExtractor(metaclass=DummyObject):
    _backends = ["vision"]

    def __init__(self, *args, **kwargs):
        requires_backends(self, ["vision"])


class DeiTImageProcessor(metaclass=DummyObject):
    _backends = ["vision"]

    def __init__(self, *args, **kwargs):
        requires_backends(self, ["vision"])


class DetaImageProcessor(metaclass=DummyObject):
    _backends = ["vision"]

    def __init__(self, *args, **kwargs):
        requires_backends(self, ["vision"])


class EfficientFormerImageProcessor(metaclass=DummyObject):
    _backends = ["vision"]

    def __init__(self, *args, **kwargs):
        requires_backends(self, ["vision"])


class TvltImageProcessor(metaclass=DummyObject):
    _backends = ["vision"]

    def __init__(self, *args, **kwargs):
        requires_backends(self, ["vision"])


class ViTHybridImageProcessor(metaclass=DummyObject):
    _backends = ["vision"]

    def __init__(self, *args, **kwargs):
        requires_backends(self, ["vision"])


class DetrFeatureExtractor(metaclass=DummyObject):
    _backends = ["vision"]

    def __init__(self, *args, **kwargs):
        requires_backends(self, ["vision"])


class DetrImageProcessor(metaclass=DummyObject):
    _backends = ["vision"]

    def __init__(self, *args, **kwargs):
        requires_backends(self, ["vision"])


class DonutFeatureExtractor(metaclass=DummyObject):
    _backends = ["vision"]

    def __init__(self, *args, **kwargs):
        requires_backends(self, ["vision"])


class DonutImageProcessor(metaclass=DummyObject):
    _backends = ["vision"]

    def __init__(self, *args, **kwargs):
        requires_backends(self, ["vision"])


class DPTFeatureExtractor(metaclass=DummyObject):
    _backends = ["vision"]

    def __init__(self, *args, **kwargs):
        requires_backends(self, ["vision"])


class DPTImageProcessor(metaclass=DummyObject):
    _backends = ["vision"]

    def __init__(self, *args, **kwargs):
        requires_backends(self, ["vision"])


class EfficientNetImageProcessor(metaclass=DummyObject):
    _backends = ["vision"]

    def __init__(self, *args, **kwargs):
        requires_backends(self, ["vision"])


class FlavaFeatureExtractor(metaclass=DummyObject):
    _backends = ["vision"]

    def __init__(self, *args, **kwargs):
        requires_backends(self, ["vision"])


class FlavaImageProcessor(metaclass=DummyObject):
    _backends = ["vision"]

    def __init__(self, *args, **kwargs):
        requires_backends(self, ["vision"])


class FlavaProcessor(metaclass=DummyObject):
    _backends = ["vision"]

    def __init__(self, *args, **kwargs):
        requires_backends(self, ["vision"])


class FuyuImageProcessor(metaclass=DummyObject):
    _backends = ["vision"]

    def __init__(self, *args, **kwargs):
        requires_backends(self, ["vision"])


class FuyuProcessor(metaclass=DummyObject):
    _backends = ["vision"]

    def __init__(self, *args, **kwargs):
        requires_backends(self, ["vision"])


class GLPNFeatureExtractor(metaclass=DummyObject):
    _backends = ["vision"]

    def __init__(self, *args, **kwargs):
        requires_backends(self, ["vision"])


class GLPNImageProcessor(metaclass=DummyObject):
    _backends = ["vision"]

    def __init__(self, *args, **kwargs):
        requires_backends(self, ["vision"])


class GroundingDinoImageProcessor(metaclass=DummyObject):
    _backends = ["vision"]

    def __init__(self, *args, **kwargs):
        requires_backends(self, ["vision"])


class IdeficsImageProcessor(metaclass=DummyObject):
    _backends = ["vision"]

    def __init__(self, *args, **kwargs):
        requires_backends(self, ["vision"])


class Idefics2ImageProcessor(metaclass=DummyObject):
    _backends = ["vision"]

    def __init__(self, *args, **kwargs):
        requires_backends(self, ["vision"])


<<<<<<< HEAD
class ImageBindImageProcessor(metaclass=DummyObject):
=======
class Idefics3ImageProcessor(metaclass=DummyObject):
>>>>>>> 1dba608d
    _backends = ["vision"]

    def __init__(self, *args, **kwargs):
        requires_backends(self, ["vision"])


class ImageGPTFeatureExtractor(metaclass=DummyObject):
    _backends = ["vision"]

    def __init__(self, *args, **kwargs):
        requires_backends(self, ["vision"])


class ImageGPTImageProcessor(metaclass=DummyObject):
    _backends = ["vision"]

    def __init__(self, *args, **kwargs):
        requires_backends(self, ["vision"])


class InstructBlipVideoImageProcessor(metaclass=DummyObject):
    _backends = ["vision"]

    def __init__(self, *args, **kwargs):
        requires_backends(self, ["vision"])


class LayoutLMv2FeatureExtractor(metaclass=DummyObject):
    _backends = ["vision"]

    def __init__(self, *args, **kwargs):
        requires_backends(self, ["vision"])


class LayoutLMv2ImageProcessor(metaclass=DummyObject):
    _backends = ["vision"]

    def __init__(self, *args, **kwargs):
        requires_backends(self, ["vision"])


class LayoutLMv3FeatureExtractor(metaclass=DummyObject):
    _backends = ["vision"]

    def __init__(self, *args, **kwargs):
        requires_backends(self, ["vision"])


class LayoutLMv3ImageProcessor(metaclass=DummyObject):
    _backends = ["vision"]

    def __init__(self, *args, **kwargs):
        requires_backends(self, ["vision"])


class LevitFeatureExtractor(metaclass=DummyObject):
    _backends = ["vision"]

    def __init__(self, *args, **kwargs):
        requires_backends(self, ["vision"])


class LevitImageProcessor(metaclass=DummyObject):
    _backends = ["vision"]

    def __init__(self, *args, **kwargs):
        requires_backends(self, ["vision"])


class LlavaNextImageProcessor(metaclass=DummyObject):
    _backends = ["vision"]

    def __init__(self, *args, **kwargs):
        requires_backends(self, ["vision"])


class LlavaNextVideoImageProcessor(metaclass=DummyObject):
    _backends = ["vision"]

    def __init__(self, *args, **kwargs):
        requires_backends(self, ["vision"])


class LlavaOnevisionImageProcessor(metaclass=DummyObject):
    _backends = ["vision"]

    def __init__(self, *args, **kwargs):
        requires_backends(self, ["vision"])


class LlavaOnevisionVideoProcessor(metaclass=DummyObject):
    _backends = ["vision"]

    def __init__(self, *args, **kwargs):
        requires_backends(self, ["vision"])


class Mask2FormerImageProcessor(metaclass=DummyObject):
    _backends = ["vision"]

    def __init__(self, *args, **kwargs):
        requires_backends(self, ["vision"])


class MaskFormerFeatureExtractor(metaclass=DummyObject):
    _backends = ["vision"]

    def __init__(self, *args, **kwargs):
        requires_backends(self, ["vision"])


class MaskFormerImageProcessor(metaclass=DummyObject):
    _backends = ["vision"]

    def __init__(self, *args, **kwargs):
        requires_backends(self, ["vision"])


class MllamaImageProcessor(metaclass=DummyObject):
    _backends = ["vision"]

    def __init__(self, *args, **kwargs):
        requires_backends(self, ["vision"])


class MobileNetV1FeatureExtractor(metaclass=DummyObject):
    _backends = ["vision"]

    def __init__(self, *args, **kwargs):
        requires_backends(self, ["vision"])


class MobileNetV1ImageProcessor(metaclass=DummyObject):
    _backends = ["vision"]

    def __init__(self, *args, **kwargs):
        requires_backends(self, ["vision"])


class MobileNetV2FeatureExtractor(metaclass=DummyObject):
    _backends = ["vision"]

    def __init__(self, *args, **kwargs):
        requires_backends(self, ["vision"])


class MobileNetV2ImageProcessor(metaclass=DummyObject):
    _backends = ["vision"]

    def __init__(self, *args, **kwargs):
        requires_backends(self, ["vision"])


class MobileViTFeatureExtractor(metaclass=DummyObject):
    _backends = ["vision"]

    def __init__(self, *args, **kwargs):
        requires_backends(self, ["vision"])


class MobileViTImageProcessor(metaclass=DummyObject):
    _backends = ["vision"]

    def __init__(self, *args, **kwargs):
        requires_backends(self, ["vision"])


class NougatImageProcessor(metaclass=DummyObject):
    _backends = ["vision"]

    def __init__(self, *args, **kwargs):
        requires_backends(self, ["vision"])


class OneFormerImageProcessor(metaclass=DummyObject):
    _backends = ["vision"]

    def __init__(self, *args, **kwargs):
        requires_backends(self, ["vision"])


class Owlv2ImageProcessor(metaclass=DummyObject):
    _backends = ["vision"]

    def __init__(self, *args, **kwargs):
        requires_backends(self, ["vision"])


class OwlViTFeatureExtractor(metaclass=DummyObject):
    _backends = ["vision"]

    def __init__(self, *args, **kwargs):
        requires_backends(self, ["vision"])


class OwlViTImageProcessor(metaclass=DummyObject):
    _backends = ["vision"]

    def __init__(self, *args, **kwargs):
        requires_backends(self, ["vision"])


class PerceiverFeatureExtractor(metaclass=DummyObject):
    _backends = ["vision"]

    def __init__(self, *args, **kwargs):
        requires_backends(self, ["vision"])


class PerceiverImageProcessor(metaclass=DummyObject):
    _backends = ["vision"]

    def __init__(self, *args, **kwargs):
        requires_backends(self, ["vision"])


class Pix2StructImageProcessor(metaclass=DummyObject):
    _backends = ["vision"]

    def __init__(self, *args, **kwargs):
        requires_backends(self, ["vision"])


class PixtralImageProcessor(metaclass=DummyObject):
    _backends = ["vision"]

    def __init__(self, *args, **kwargs):
        requires_backends(self, ["vision"])


class PoolFormerFeatureExtractor(metaclass=DummyObject):
    _backends = ["vision"]

    def __init__(self, *args, **kwargs):
        requires_backends(self, ["vision"])


class PoolFormerImageProcessor(metaclass=DummyObject):
    _backends = ["vision"]

    def __init__(self, *args, **kwargs):
        requires_backends(self, ["vision"])


class PvtImageProcessor(metaclass=DummyObject):
    _backends = ["vision"]

    def __init__(self, *args, **kwargs):
        requires_backends(self, ["vision"])


class Qwen2VLImageProcessor(metaclass=DummyObject):
    _backends = ["vision"]

    def __init__(self, *args, **kwargs):
        requires_backends(self, ["vision"])


class RTDetrImageProcessor(metaclass=DummyObject):
    _backends = ["vision"]

    def __init__(self, *args, **kwargs):
        requires_backends(self, ["vision"])


class SamImageProcessor(metaclass=DummyObject):
    _backends = ["vision"]

    def __init__(self, *args, **kwargs):
        requires_backends(self, ["vision"])


class SegformerFeatureExtractor(metaclass=DummyObject):
    _backends = ["vision"]

    def __init__(self, *args, **kwargs):
        requires_backends(self, ["vision"])


class SegformerImageProcessor(metaclass=DummyObject):
    _backends = ["vision"]

    def __init__(self, *args, **kwargs):
        requires_backends(self, ["vision"])


class SegGptImageProcessor(metaclass=DummyObject):
    _backends = ["vision"]

    def __init__(self, *args, **kwargs):
        requires_backends(self, ["vision"])


class SiglipImageProcessor(metaclass=DummyObject):
    _backends = ["vision"]

    def __init__(self, *args, **kwargs):
        requires_backends(self, ["vision"])


class SuperPointImageProcessor(metaclass=DummyObject):
    _backends = ["vision"]

    def __init__(self, *args, **kwargs):
        requires_backends(self, ["vision"])


class Swin2SRImageProcessor(metaclass=DummyObject):
    _backends = ["vision"]

    def __init__(self, *args, **kwargs):
        requires_backends(self, ["vision"])


class TvpImageProcessor(metaclass=DummyObject):
    _backends = ["vision"]

    def __init__(self, *args, **kwargs):
        requires_backends(self, ["vision"])


class VideoLlavaImageProcessor(metaclass=DummyObject):
    _backends = ["vision"]

    def __init__(self, *args, **kwargs):
        requires_backends(self, ["vision"])


class VideoMAEFeatureExtractor(metaclass=DummyObject):
    _backends = ["vision"]

    def __init__(self, *args, **kwargs):
        requires_backends(self, ["vision"])


class VideoMAEImageProcessor(metaclass=DummyObject):
    _backends = ["vision"]

    def __init__(self, *args, **kwargs):
        requires_backends(self, ["vision"])


class ViltFeatureExtractor(metaclass=DummyObject):
    _backends = ["vision"]

    def __init__(self, *args, **kwargs):
        requires_backends(self, ["vision"])


class ViltImageProcessor(metaclass=DummyObject):
    _backends = ["vision"]

    def __init__(self, *args, **kwargs):
        requires_backends(self, ["vision"])


class ViltProcessor(metaclass=DummyObject):
    _backends = ["vision"]

    def __init__(self, *args, **kwargs):
        requires_backends(self, ["vision"])


class ViTFeatureExtractor(metaclass=DummyObject):
    _backends = ["vision"]

    def __init__(self, *args, **kwargs):
        requires_backends(self, ["vision"])


class ViTImageProcessor(metaclass=DummyObject):
    _backends = ["vision"]

    def __init__(self, *args, **kwargs):
        requires_backends(self, ["vision"])


class VitMatteImageProcessor(metaclass=DummyObject):
    _backends = ["vision"]

    def __init__(self, *args, **kwargs):
        requires_backends(self, ["vision"])


class VivitImageProcessor(metaclass=DummyObject):
    _backends = ["vision"]

    def __init__(self, *args, **kwargs):
        requires_backends(self, ["vision"])


class YolosFeatureExtractor(metaclass=DummyObject):
    _backends = ["vision"]

    def __init__(self, *args, **kwargs):
        requires_backends(self, ["vision"])


class YolosImageProcessor(metaclass=DummyObject):
    _backends = ["vision"]

    def __init__(self, *args, **kwargs):
        requires_backends(self, ["vision"])


class ZoeDepthImageProcessor(metaclass=DummyObject):
    _backends = ["vision"]

    def __init__(self, *args, **kwargs):
        requires_backends(self, ["vision"])<|MERGE_RESOLUTION|>--- conflicted
+++ resolved
@@ -296,11 +296,14 @@
         requires_backends(self, ["vision"])
 
 
-<<<<<<< HEAD
+class Idefics3ImageProcessor(metaclass=DummyObject):
+    _backends = ["vision"]
+
+    def __init__(self, *args, **kwargs):
+        requires_backends(self, ["vision"])
+
+
 class ImageBindImageProcessor(metaclass=DummyObject):
-=======
-class Idefics3ImageProcessor(metaclass=DummyObject):
->>>>>>> 1dba608d
     _backends = ["vision"]
 
     def __init__(self, *args, **kwargs):
