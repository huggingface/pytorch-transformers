import argparse
import logging
import os
import sys
import tempfile
import unittest
from pathlib import Path
from unittest.mock import patch

import torch
from torch.utils.data import DataLoader

from transformers import BartTokenizer, MarianTokenizer, MBartTokenizer

from .distillation import distill_main, evaluate_checkpoint
from .finetune import main
from .run_eval import generate_summaries, run_generate
from .utils import SummarizationDataset, lmap, pickle_load


logging.basicConfig(level=logging.DEBUG)

logger = logging.getLogger()
FP16_EVER = False
CHEAP_ARGS = {
    "logger": "default",
<<<<<<< HEAD
    "task": "summarization",
=======
>>>>>>> f5c2a122
    "num_workers": 2,
    "alpha_hid": 0,
    "freeze_embeds": True,
    "enc_only": False,
    "tgt_suffix": "",
    "resume_from_checkpoint": None,
    "sortish_sampler": True,
    "student_decoder_layers": 1,
    "val_check_interval": 1.0,
    "output_dir": "",
    "fp16": False,
    "no_teacher": False,
    "fp16_opt_level": "O1",
    "gpus": 1 if torch.cuda.is_available() else 0,
    "n_tpu_cores": 0,
    "max_grad_norm": 1.0,
    "do_train": True,
    "do_predict": True,
    "gradient_accumulation_steps": 1,
    "server_ip": "",
    "server_port": "",
    "seed": 42,
    "model_type": "bart",
    "model_name_or_path": "sshleifer/bart-tiny-random",
    "config_name": "",
    "tokenizer_name": "facebook/bart-large",
    "cache_dir": "",
    "do_lower_case": False,
    "learning_rate": 3e-05,
    "weight_decay": 0.0,
    "adam_epsilon": 1e-08,
    "warmup_steps": 0,
    "num_train_epochs": 1,
    "train_batch_size": 2,
    "eval_batch_size": 2,
    "max_source_length": 12,
    "max_target_length": 12,
    "val_max_target_length": 12,
    "test_max_target_length": 12,
    "fast_dev_run": False,
    "no_cache": False,
    "n_train": -1,
    "n_val": -1,
    "n_test": -1,
    "student_encoder_layers": 1,
    "alpha_loss_encoder": 0.0,
    "freeze_encoder": False,
    "auto_scale_batch_size": False,
}


def _dump_articles(path: Path, articles: list):
    with path.open("w") as f:
        f.write("\n".join(articles))


<<<<<<< HEAD
articles = [" Sam ate lunch today", "Sams lunch ingredients"]
summaries = ["A very interesting story about what I ate for lunch.", "Avocado, celery, turkey, coffee"]
MSG = "These won't pass until hidden_states kwarg is merged."
=======
MSG = "T5 is broken at the moment"
>>>>>>> f5c2a122
T5_TINY = "patrickvonplaten/t5-tiny-random"


def make_test_data_dir():
    tmp_dir = Path(tempfile.gettempdir())
    for split in ["train", "val", "test"]:
        _dump_articles((tmp_dir / f"{split}.source"), articles)
        _dump_articles((tmp_dir / f"{split}.target"), summaries)
    return tmp_dir


class TestSummarizationDistiller(unittest.TestCase):
    @classmethod
    def setUpClass(cls):
        logging.disable(logging.CRITICAL)  # remove noisy download output from tracebacks
        return cls

    @unittest.skipUnless(torch.cuda.device_count() > 1, "skipping multiGPU test")
    def test_bdc_multigpu(self):
        updates = dict(
            student_encoder_layers=2,
            student_decoder_layers=1,
            no_teacher=True,
            freeze_encoder=True,
            gpus=2,
            sortish_sampler=False,
            fp16_opt_level="O1",
<<<<<<< HEAD
            fp16=FP16_EVER,
        )
        self._bart_distiller_cli(updates)

    @unittest.skip(MSG)
    def test_bdc_t5_eval_fp16(self):
        updates = dict(
            fp16=FP16_EVER,
            gpus=1,
            model_type="t5",
            model_name_or_path=T5_TINY,
            do_train=False,
            do_predict=True,
            tokenizer_name=None,
            no_teacher=True,
=======
            fp16=FP16_EVER,
>>>>>>> f5c2a122
        )
        self._bart_distiller_cli(updates)

<<<<<<< HEAD
    @unittest.skip(MSG)
    def test_bdc_t5_train_fp16(self):
=======
    def test_bdc_t5_train(self):
>>>>>>> f5c2a122
        updates = dict(
            fp16=FP16_EVER,
            gpus=1 if torch.cuda.is_available() else 0,
            model_type="t5",
            model_name_or_path=T5_TINY,
            do_train=True,
            do_predict=True,
            tokenizer_name=T5_TINY,
            no_teacher=True,
            alpha_hid=2.0,
        )
        self._bart_distiller_cli(updates)

    def test_bdc_no_teacher(self):
        updates = dict(student_encoder_layers=2, student_decoder_layers=1, no_teacher=True,)
        self._bart_distiller_cli(updates)

    @unittest.skip(MSG)
    def test_bdc_yes_teacher(self):
        updates = dict(student_encoder_layers=2, student_decoder_layers=1,)
        self._bart_distiller_cli(updates)

    @unittest.skip(MSG)
    def test_bdc_checkpointing(self):
        updates = dict(
            student_encoder_layers=2,
            student_decoder_layers=1,
            num_train_epochs=4,
            val_check_interval=0.25,
            alpha_hid=2.0,
        )
        model = self._bart_distiller_cli(updates, check_contents=False)

        ckpts = list(Path(model.output_dir).glob("*.ckpt"))
        self.assertEqual(1, len(ckpts))
        transformer_ckpts = list(Path(model.output_dir).glob("**/*.bin"))
        self.assertEqual(len(transformer_ckpts), len(ckpts))
        new_transformer_ckpts = list(Path(model.output_dir).glob("**/*.bin"))
        self.assertEqual(len(new_transformer_ckpts), 1)
        examples = lmap(str.strip, model.hparams.data_dir.joinpath("test.source").open().readlines())
        out_path = tempfile.mktemp()
        generate_summaries(examples, out_path, new_transformer_ckpts[0].parent)
        self.assertTrue(Path(out_path).exists())

        evaluate_checkpoint(ckpts[0], dest_dir=Path(tempfile.mkdtemp()))

<<<<<<< HEAD
    @unittest.skip(MSG)
    def test_bdc_t5(self):
        updates = dict(
            student_encoder_layers=1,
            student_decoder_layers=1,
            alpha_hid=2.0,
            teacher=T5_TINY,
            model_type="t5",
            model_name_or_path=T5_TINY,
            tokenizer_name=T5_TINY,
        )
        self._bart_distiller_cli(updates)

    @unittest.skip(MSG)
    def test_bdc_t5_eval(self):
        updates = dict(
            model_type="t5",
            model_name_or_path=T5_TINY,
            do_train=False,
            do_predict=True,
            tokenizer_name=T5_TINY,
            no_teacher=True,
        )
        self._bart_distiller_cli(updates, check_contents=False)

=======
>>>>>>> f5c2a122
    def _bart_distiller_cli(self, updates, check_contents=True):
        default_updates = dict(
            train_batch_size=1,
            eval_batch_size=2,
            num_train_epochs=2,
            alpha_mlm=0.2,
            alpha_ce=0.8,
            do_predict=True,
            gpus=1 if torch.cuda.is_available() else 0,
            model_name_or_path="sshleifer/tinier_bart",
            teacher=CHEAP_ARGS["model_name_or_path"],
            val_check_interval=0.5,
            alpha_encoder_loss=0.4,
        )
        default_updates.update(updates)
        args_d: dict = CHEAP_ARGS.copy()
        tmp_dir = make_test_data_dir()
        output_dir = tempfile.mkdtemp(prefix="output_")

        args_d.update(data_dir=tmp_dir, output_dir=output_dir, **default_updates)
        model = distill_main(argparse.Namespace(**args_d))
        if not check_contents:
            return model
        contents = os.listdir(output_dir)
        ckpt_name = "val_avg_rouge2=0.0000-step_count=2.ckpt"  # "val_avg_rouge2=0.0000-epoch=1.ckpt"  # "epoch=1-val_avg_rouge2=0.0000.ckpt"
        contents = {os.path.basename(p) for p in contents}
        self.assertIn(ckpt_name, contents)
        self.assertIn("metrics.pkl", contents)
        self.assertIn("test_generations.txt", contents)
        self.assertIn("val_generations_00001.txt", contents)
        self.assertIn("val_results_00001.txt", contents)
        self.assertIn("test_results.txt", contents)

        metrics = pickle_load(Path(output_dir) / "metrics.pkl")
<<<<<<< HEAD
        desired_n_evals = args_d["num_train_epochs"] * 2 + 1
=======
        desired_n_evals = int(args_d["num_train_epochs"] * (1 / args_d["val_check_interval"]) + 1)
>>>>>>> f5c2a122
        self.assertEqual(len(metrics["val"]), desired_n_evals)
        self.assertEqual(len(metrics["train"]), 0)  # doesn't get logged here
        return model


class TestBartExamples(unittest.TestCase):
    @classmethod
    def setUpClass(cls):
        stream_handler = logging.StreamHandler(sys.stdout)
        logger.addHandler(stream_handler)
        logging.disable(logging.CRITICAL)  # remove noisy download output from tracebacks
        return cls

    def test_bart_cnn_cli(self):
        tmp = Path(tempfile.gettempdir()) / "utest_generations_bart_sum.hypo"
        output_file_name = Path(tempfile.gettempdir()) / "utest_output_bart_sum.hypo"
        articles = [" New York (CNN)When Liana Barrientos was 23 years old, she got married in Westchester County."]
        _dump_articles(tmp, articles)
        testargs = ["run_eval.py", str(tmp), str(output_file_name), "sshleifer/bart-tiny-random"]
        with patch.object(sys, "argv", testargs):
            run_generate()
            self.assertTrue(Path(output_file_name).exists())
            os.remove(Path(output_file_name))

    def test_t5_run_sum_cli(self):
        args_d: dict = CHEAP_ARGS.copy()

        tmp_dir = make_test_data_dir()
        output_dir = tempfile.mkdtemp(prefix="output_")
        args_d.update(
            data_dir=tmp_dir,
<<<<<<< HEAD
            model_type="t5",
=======
>>>>>>> f5c2a122
            model_name_or_path=T5_TINY,
            tokenizer_name=None,  # T5_TINY,
            train_batch_size=2,
            eval_batch_size=2,
            gpus=0,
            output_dir=output_dir,
            do_predict=True,
        )
        assert "n_train" in args_d
        args = argparse.Namespace(**args_d)
        main(args)

    def test_mbart_finetune(self):
        args_d: dict = CHEAP_ARGS.copy()

        tmp_dir = make_test_data_dir()
        output_dir = tempfile.mkdtemp(prefix="output_")
        args_d.update(
            data_dir=tmp_dir,
            tokenizer_name="facebook/mbart-large-en-ro",
            train_batch_size=2,
            eval_batch_size=2,
            gpus=0,
            output_dir=output_dir,
            do_predict=True,
        )
        assert "n_train" in args_d
        args = argparse.Namespace(**args_d)
        main(args)

    def test_marian_finetune(self):
        args_d: dict = CHEAP_ARGS.copy()

        tmp_dir = make_test_data_dir()
        output_dir = tempfile.mkdtemp(prefix="output_")
        mname = "Helsinki-NLP/opus-mt-en-ro"
        args_d.update(
            data_dir=tmp_dir,
            tokenizer_name=mname,
            model_name_or_path=mname,
            train_batch_size=2,
            eval_batch_size=2,
            gpus=0,
            output_dir=output_dir,
            do_predict=True,
            learning_rate=0,
            task="translation",
            num_train_epochs=2,
        )
        assert "n_train" in args_d
        args = argparse.Namespace(**args_d)
        main(args)

    def test_mbart_summarization_dataset(self):
        tokenizer = MBartTokenizer.from_pretrained("facebook/mbart-large-en-ro")
        tmp_dir = make_test_data_dir()
        max_len_source = max(len(tokenizer.encode(a)) for a in articles)
        max_len_target = max(len(tokenizer.encode(a)) for a in summaries)
        trunc_target = 4
        train_dataset = SummarizationDataset(
            tokenizer, data_dir=tmp_dir, type_path="train", max_source_length=20, max_target_length=trunc_target,
        )
        dataloader = DataLoader(train_dataset, batch_size=2, collate_fn=train_dataset.collate_fn)
        for batch in dataloader:
            self.assertEqual(batch["attention_mask"].shape, batch["input_ids"].shape)
            # show that articles were trimmed.
            self.assertEqual(batch["input_ids"].shape[1], max_len_source)
            self.assertGreater(20, batch["input_ids"].shape[1])  # trimmed significantly

            # show that targets were truncated
            self.assertEqual(batch["decoder_input_ids"].shape[1], trunc_target)  # Truncated
            self.assertGreater(max_len_target, trunc_target)  # Truncated
            import ipdb

            ipdb.set_trace()

    def test_marian_summarization_dataset(self):

        tokenizer = MarianTokenizer.from_pretrained("Helsinki-NLP/opus-mt-de-en")
        tmp_dir = make_test_data_dir()
        max_len_source = max(len(tokenizer.encode(a)) for a in articles)
        max_len_target = max(len(tokenizer.encode(a)) for a in summaries)
        trunc_target = 4
        train_dataset = SummarizationDataset(
            tokenizer, data_dir=tmp_dir, type_path="train", max_source_length=20, max_target_length=trunc_target,
        )
        dataloader = DataLoader(train_dataset, batch_size=2, collate_fn=train_dataset.collate_fn)
        for batch in dataloader:
            self.assertEqual(batch["attention_mask"].shape, batch["input_ids"].shape)
            # show that articles were trimmed.
            self.assertEqual(batch["input_ids"].shape[1], max_len_source)
            self.assertGreater(20, batch["input_ids"].shape[1])  # trimmed significantly

            # show that targets were truncated
            self.assertEqual(batch["decoder_input_ids"].shape[1], trunc_target)  # Truncated
            self.assertGreater(max_len_target, trunc_target)  # Truncated

    def test_summarization_dataset(self):
        tokenizer = BartTokenizer.from_pretrained("facebook/bart-large")

        tmp_dir = make_test_data_dir()
        max_len_source = max(len(tokenizer.encode(a)) for a in articles)
        max_len_target = max(len(tokenizer.encode(a)) for a in summaries)
        trunc_target = 4
        train_dataset = SummarizationDataset(
            tokenizer, data_dir=tmp_dir, type_path="train", max_source_length=20, max_target_length=trunc_target,
        )
        dataloader = DataLoader(train_dataset, batch_size=2, collate_fn=train_dataset.collate_fn)
        for batch in dataloader:
            self.assertEqual(batch["attention_mask"].shape, batch["input_ids"].shape)
            # show that articles were trimmed.
            self.assertEqual(batch["input_ids"].shape[1], max_len_source)
            self.assertGreater(20, batch["input_ids"].shape[1])  # trimmed significantly

            # show that targets were truncated
            self.assertEqual(batch["decoder_input_ids"].shape[1], trunc_target)  # Truncated
            self.assertGreater(max_len_target, trunc_target)  # Truncated


def list_to_text_file(lst, path):
    dest = Path(path)
    dest.open("w+").writelines(lst)<|MERGE_RESOLUTION|>--- conflicted
+++ resolved
@@ -24,10 +24,7 @@
 FP16_EVER = False
 CHEAP_ARGS = {
     "logger": "default",
-<<<<<<< HEAD
     "task": "summarization",
-=======
->>>>>>> f5c2a122
     "num_workers": 2,
     "alpha_hid": 0,
     "freeze_embeds": True,
@@ -84,13 +81,9 @@
         f.write("\n".join(articles))
 
 
-<<<<<<< HEAD
 articles = [" Sam ate lunch today", "Sams lunch ingredients"]
-summaries = ["A very interesting story about what I ate for lunch.", "Avocado, celery, turkey, coffee"]
-MSG = "These won't pass until hidden_states kwarg is merged."
-=======
+summaries = ["A very intere sting story about what I ate for lunch.", "Avocado, celery, turkey, coffee"]
 MSG = "T5 is broken at the moment"
->>>>>>> f5c2a122
 T5_TINY = "patrickvonplaten/t5-tiny-random"
 
 
@@ -118,7 +111,6 @@
             gpus=2,
             sortish_sampler=False,
             fp16_opt_level="O1",
-<<<<<<< HEAD
             fp16=FP16_EVER,
         )
         self._bart_distiller_cli(updates)
@@ -134,18 +126,10 @@
             do_predict=True,
             tokenizer_name=None,
             no_teacher=True,
-=======
-            fp16=FP16_EVER,
->>>>>>> f5c2a122
-        )
-        self._bart_distiller_cli(updates)
-
-<<<<<<< HEAD
-    @unittest.skip(MSG)
-    def test_bdc_t5_train_fp16(self):
-=======
+        )
+        self._bart_distiller_cli(updates)
+
     def test_bdc_t5_train(self):
->>>>>>> f5c2a122
         updates = dict(
             fp16=FP16_EVER,
             gpus=1 if torch.cuda.is_available() else 0,
@@ -192,7 +176,6 @@
 
         evaluate_checkpoint(ckpts[0], dest_dir=Path(tempfile.mkdtemp()))
 
-<<<<<<< HEAD
     @unittest.skip(MSG)
     def test_bdc_t5(self):
         updates = dict(
@@ -206,20 +189,6 @@
         )
         self._bart_distiller_cli(updates)
 
-    @unittest.skip(MSG)
-    def test_bdc_t5_eval(self):
-        updates = dict(
-            model_type="t5",
-            model_name_or_path=T5_TINY,
-            do_train=False,
-            do_predict=True,
-            tokenizer_name=T5_TINY,
-            no_teacher=True,
-        )
-        self._bart_distiller_cli(updates, check_contents=False)
-
-=======
->>>>>>> f5c2a122
     def _bart_distiller_cli(self, updates, check_contents=True):
         default_updates = dict(
             train_batch_size=1,
@@ -254,11 +223,7 @@
         self.assertIn("test_results.txt", contents)
 
         metrics = pickle_load(Path(output_dir) / "metrics.pkl")
-<<<<<<< HEAD
-        desired_n_evals = args_d["num_train_epochs"] * 2 + 1
-=======
         desired_n_evals = int(args_d["num_train_epochs"] * (1 / args_d["val_check_interval"]) + 1)
->>>>>>> f5c2a122
         self.assertEqual(len(metrics["val"]), desired_n_evals)
         self.assertEqual(len(metrics["train"]), 0)  # doesn't get logged here
         return model
@@ -290,10 +255,6 @@
         output_dir = tempfile.mkdtemp(prefix="output_")
         args_d.update(
             data_dir=tmp_dir,
-<<<<<<< HEAD
-            model_type="t5",
-=======
->>>>>>> f5c2a122
             model_name_or_path=T5_TINY,
             tokenizer_name=None,  # T5_TINY,
             train_batch_size=2,
@@ -314,6 +275,7 @@
         args_d.update(
             data_dir=tmp_dir,
             tokenizer_name="facebook/mbart-large-en-ro",
+            model_name_or_path="facebook/mbart-large-en-ro",
             train_batch_size=2,
             eval_batch_size=2,
             gpus=0,
