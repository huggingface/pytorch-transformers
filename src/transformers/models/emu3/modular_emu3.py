# coding=utf-8
# Copyright 2024 HuggingFace Inc. team. All rights reserved.
#
#
# Licensed under the Apache License, Version 2.0 (the "License");
# you may not use this file except in compliance with the License.
# You may obtain a copy of the License at
#
#     http://www.apache.org/licenses/LICENSE-2.0
#
# Unless required by applicable law or agreed to in writing, software
# distributed under the License is distributed on an "AS IS" BASIS,
# WITHOUT WARRANTIES OR CONDITIONS OF ANY KIND, either express or implied.
# See the License for the specific language governing permissions and
# limitations under the License.

import math
from functools import cached_property
from typing import List, Optional, Tuple, Union

import torch
import torch.nn as nn
import torch.nn.functional as F
import torch.utils.checkpoint

from ...cache_utils import Cache
from ...generation import GenerationMixin
from ...modeling_outputs import (
    CausalLMOutputWithPast,
)
from ...modeling_utils import PreTrainedModel
from ...utils import (
    add_start_docstrings,
    add_start_docstrings_to_model_forward,
    is_flash_attn_2_available,
    logging,
    replace_return_docstrings,
)
from ..chameleon.modeling_chameleon import (
    ChameleonPreTrainedModel,
    ChameleonVQVAEEncoderConvDownsample,
)
from ..llama.modeling_llama import (
    LlamaDecoderLayer,
    LlamaForCausalLM,
    LlamaModel,
)
from ..siglip.modeling_siglip import SiglipAttention
from .configuration_emu3 import Emu3Config, Emu3TextConfig, Emu3VQVAEConfig


if is_flash_attn_2_available():
    from flash_attn.bert_padding import index_first_axis, pad_input, unpad_input  # noqa


_CONFIG_FOR_DOC = "Emu3Config"
_CHECKPOINT_FOR_DOC = "Emu3-community/Emu3-Chat-hf"

logger = logging.get_logger(__name__)


# Has extra dropout which no other model in the library has
class Emu3DecoderLayer(LlamaDecoderLayer):
    def __init__(self, config: Emu3Config, layer_idx: int):
        super().__init__(config, layer_idx)
        self.dropout = nn.Dropout(config.attention_dropout)

    def forward(
        self,
        hidden_states: torch.Tensor,
        attention_mask: Optional[torch.Tensor] = None,
        position_ids: Optional[torch.LongTensor] = None,
        past_key_value: Optional[Cache] = None,
        output_attentions: Optional[bool] = False,
        use_cache: Optional[bool] = False,
        cache_position: Optional[torch.LongTensor] = None,
        position_embeddings: Optional[Tuple[torch.Tensor, torch.Tensor]] = None,
        **kwargs,
    ) -> Tuple[torch.FloatTensor, Optional[Tuple[torch.FloatTensor, torch.FloatTensor]]]:
        """
        Args:
            hidden_states (`torch.FloatTensor`): input to the layer of shape `(batch, seq_len, embed_dim)`
            attention_mask (`torch.FloatTensor`, *optional*):
                attention mask of size `(batch_size, sequence_length)` if flash attention is used or `(batch_size, 1,
                query_sequence_length, key_sequence_length)` if default attention is used.
            output_attentions (`bool`, *optional*):
                Whether or not to return the attentions tensors of all attention layers. See `attentions` under
                returned tensors for more detail.
            use_cache (`bool`, *optional*):
                If set to `True`, `past_key_values` key value states are returned and can be used to speed up decoding
                (see `past_key_values`).
            past_key_value (`Tuple(torch.FloatTensor)`, *optional*): cached past key and value projection states
            cache_position (`torch.LongTensor` of shape `(sequence_length)`, *optional*):
                Indices depicting the position of the input sequence tokens in the sequence
            kwargs (`dict`, *optional*):
                Arbitrary kwargs to be ignored, used for FSDP and other methods that injects code
                into the model
        """
        residual = hidden_states

        hidden_states = self.input_layernorm(hidden_states)

        # Self Attention
        hidden_states, self_attn_weights = self.self_attn(
            hidden_states=hidden_states,
            attention_mask=attention_mask,
            position_ids=position_ids,
            past_key_value=past_key_value,
            output_attentions=output_attentions,
            use_cache=use_cache,
            cache_position=cache_position,
            position_embeddings=position_embeddings,
            **kwargs,
        )
        hidden_states = residual + self.dropout(hidden_states)

        # Fully Connected
        residual = hidden_states
        hidden_states = self.post_attention_layernorm(hidden_states)
        hidden_states = self.mlp(hidden_states)
        hidden_states = residual + self.dropout(hidden_states)

        outputs = (hidden_states,)

        if output_attentions:
            outputs += (self_attn_weights,)

        return outputs


class Emu3VQVAEVectorQuantizer(nn.Module):
    """
    A module for vector quantization using learned embedding vectors.

    This module implements the quantization process similar to te one described in
    the VQ-VAE (Vector Quantized Variational AutoEncoder) paper. It quantizes continuous
    input vectors into discrete codebook vectors, which are learned during training.
    Current implementation improves over previous ones by avoiding costly matrix multiplications
    and allowing for post-hoc remapping of indices.
    """

    def __init__(self, config: Emu3VQVAEConfig):
        super().__init__()
        self.embedding = nn.Embedding(config.codebook_size, config.embed_dim)
        self.embedding.weight.data.uniform_(-1.0 / config.codebook_size, 1.0 / config.codebook_size)

    def forward(self, hidden_state: torch.Tensor):
        batch_size, temporal, channels, height, width = hidden_state.shape
        hidden_state = hidden_state.permute(0, 1, 3, 4, 2).contiguous()
        hidden_state_flattened = hidden_state.view(-1, channels)

        # distances from z to embeddings e_j (z - e)^2 = z^2 + e^2 - 2 e * z
        hidden_state_sum = torch.sum(hidden_state_flattened**2, dim=1, keepdim=True)
        embedding_sum = torch.sum(self.embedding.weight**2, dim=1)

        # "bd,dn->bn",
        distances = 2 * torch.matmul(hidden_state_flattened, self.embedding.weight.transpose(0, 1))
        distances = hidden_state_sum + embedding_sum - distances

        min_encoding_indices = torch.argmin(distances, dim=1)
        min_encoding_indices = min_encoding_indices.view(batch_size, temporal, height, width)
        return min_encoding_indices


class Emu3VQVAEEncoderConvDownsample(ChameleonVQVAEEncoderConvDownsample):
    pass


class Emu3VQVAEEncoderConvUpsample(nn.Module):
    def __init__(self, in_channels):
        super().__init__()
        self.conv = nn.Conv2d(in_channels, in_channels, kernel_size=3, stride=1, padding=1)

    def forward(self, hidden_states):
        hidden_states = F.interpolate(hidden_states, scale_factor=2.0, mode="nearest")
        hidden_states = self.conv(hidden_states)
        return hidden_states


class Emu3VQVAEConv3d(nn.Module):
    def __init__(
        self,
        in_channel: int,
        out_channel: int,
        kernel_size: Tuple[int],
        stride: Tuple[int],
    ):
        super().__init__()

        padding_sizes = [one_kernel - one_stride for one_kernel, one_stride in zip(kernel_size[1:], stride[1:])]
        self.padding = ()
        for pad_size in padding_sizes[::-1]:
            self.padding += (pad_size // 2 + pad_size % 2, pad_size // 2)
        self.padding += (2, 0)

        self.conv = nn.Conv3d(
            in_channel,
            out_channel,
            kernel_size,
            stride=stride,
        )

    def forward(self, hidden_states: torch.Tensor):
        hidden_states = F.pad(hidden_states, self.padding)
        hidden_states = self.conv(hidden_states)
        return hidden_states


class Emu3VQVAESpatialNorm(nn.Module):
    def __init__(
        self,
        in_channels: int,
        out_channels: int,
    ):
        super().__init__()
        self.norm_layer = nn.GroupNorm(
            num_channels=out_channels,
            num_groups=32,
            eps=1e-6,
            affine=True,
        )

        self.conv_y = nn.Conv2d(
            in_channels,
            out_channels,
            kernel_size=1,
            stride=1,
            padding=0,
        )
        self.conv_b = nn.Conv2d(
            in_channels,
            out_channels,
            kernel_size=1,
            stride=1,
            padding=0,
        )

    def forward(self, hidden_states: torch.Tensor, quant_states: torch.Tensor):
        quant_states = F.interpolate(quant_states, size=hidden_states.shape[-2:], mode="nearest")
        hidden_states = self.norm_layer(hidden_states)
        hidden_states = hidden_states * self.conv_y(quant_states) + self.conv_b(quant_states)
        return hidden_states


class Emu3VQVAETemporalUpsample(nn.Module):
    def __init__(
        self,
        in_channel: int,
        out_channel: int,
    ):
        super().__init__()
        self.conv = Emu3VQVAEConv3d(
            in_channel,
            out_channel,
            kernel_size=(3, 3, 3),
            stride=(1, 1, 1),
        )

    def forward(self, hidden_states: torch.Tensor):
        batch_size, channels, temporal, height, width = hidden_states.shape
        hidden_states = hidden_states.permute(0, 1, 3, 4, 2).contiguous().view(batch_size, -1, temporal)
        hidden_states = F.interpolate(hidden_states, scale_factor=2.0, mode="nearest")
        hidden_states = hidden_states.view(batch_size, channels, height, width, -1).permute(0, 1, 4, 2, 3).contiguous()
        hidden_states = self.conv(hidden_states)
        return hidden_states


class Emu3VQVAETemporalDownsample(nn.Module):
    def __init__(
        self,
        in_channel: int,
        out_channel: int,
    ):
        super().__init__()
        self.conv = Emu3VQVAEConv3d(
            in_channel,
            out_channel,
            kernel_size=(4, 3, 3),
            stride=(2, 1, 1),
        )

    def forward(self, hidden_states: torch.Tensor):
        hidden_states = self.conv(hidden_states)
        return hidden_states


class Emu3VQVAETemporalResnetBlock(nn.Module):
    def __init__(
        self,
        in_channels,
        out_channels=None,
    ):
        super().__init__()
        self.in_channels = in_channels
        self.out_channels = in_channels if out_channels is None else out_channels

        self.norm1 = nn.BatchNorm3d(in_channels)
        self.conv1 = Emu3VQVAEConv3d(
            in_channels,
            out_channels,
            kernel_size=(3, 3, 3),
            stride=(1, 1, 1),
        )
        self.norm2 = nn.BatchNorm3d(out_channels)
        self.conv2 = Emu3VQVAEConv3d(
            out_channels,
            out_channels,
            kernel_size=(3, 3, 3),
            stride=(1, 1, 1),
        )
        if self.in_channels != self.out_channels:
            self.nin_shortcut = nn.Conv3d(
                in_channels,
                out_channels,
                kernel_size=1,
                stride=1,
                padding=0,
            )

    def forward(self, hidden_states):
        residual = hidden_states
        hidden_states = self.norm1(hidden_states)
        hidden_states *= torch.sigmoid(hidden_states)
        hidden_states = self.conv1(hidden_states)

        hidden_states = self.norm2(hidden_states)
        hidden_states *= torch.sigmoid(hidden_states)
        hidden_states = self.conv2(hidden_states)

        if self.in_channels != self.out_channels:
            residual = self.nin_shortcut(residual)

        return residual + hidden_states


class Emu3VQVAEResnetBlock(nn.Module):
    def __init__(
        self,
        in_channels: int,
        out_channels: Optional[int] = None,
        quant_channels: Optional[int] = None,
    ):
        super().__init__()
        self.in_channels = in_channels
        out_channels = in_channels if out_channels is None else out_channels
        self.out_channels = out_channels
        self.quant_channels = quant_channels

        if quant_channels is None:
            self.norm1 = nn.GroupNorm(num_channels=in_channels, num_groups=32, eps=1e-6, affine=True)
            self.norm2 = nn.GroupNorm(num_channels=out_channels, num_groups=32, eps=1e-6, affine=True)
        else:
            self.norm1 = Emu3VQVAESpatialNorm(quant_channels, in_channels)
            self.norm2 = Emu3VQVAESpatialNorm(quant_channels, out_channels)

        self.conv1 = nn.Conv2d(
            in_channels,
            out_channels,
            kernel_size=3,
            stride=1,
            padding=1,
        )

        self.conv2 = nn.Conv2d(
            out_channels,
            out_channels,
            kernel_size=3,
            stride=1,
            padding=1,
        )

        if self.in_channels != self.out_channels:
            self.nin_shortcut = nn.Conv2d(
                in_channels,
                out_channels,
                kernel_size=1,
                stride=1,
                padding=0,
            )

    def forward(self, hidden_states: torch.Tensor, quant_channels: Optional[torch.Tensor] = None):
        norm_args = () if self.quant_channels is None else (quant_channels,)

        residual = hidden_states
        hidden_states = self.norm1(hidden_states, *norm_args)
        hidden_states *= torch.sigmoid(hidden_states)
        hidden_states = self.conv1(hidden_states)

        hidden_states = self.norm2(hidden_states, *norm_args)
        hidden_states *= torch.sigmoid(hidden_states)
        hidden_states = self.conv2(hidden_states)

        if self.in_channels != self.out_channels:
            residual = self.nin_shortcut(residual)

        return residual + hidden_states


class Emu3VQVAEAttentionBlock(SiglipAttention):
    pass


class Emu3VQVAEGroupNorm(nn.GroupNorm):
    """
    Same as the torch GroupNorm with the only difference that this ones accepts
    an optional kwarg `quant_states` which is not used. This class makes it easier to
    use SpatialNorm or GroupNorm without conditionals
    """

    def __init__(self, **kwargs):
        super().__init__(**kwargs)

    def forward(self, input, quant_states=None):
        return F.group_norm(input, self.num_groups, self.weight, self.bias, self.eps)


class Emu3VQVAEMiddleBlock(nn.Module):
    def __init__(self, config, in_channels, quant_channels=None):
        super().__init__()

        self.block_1 = Emu3VQVAEResnetBlock(
            in_channels=in_channels,
            out_channels=in_channels,
            quant_channels=quant_channels,
        )
        self.attn_1 = Emu3VQVAEAttentionBlock(config)
        if quant_channels is None:
            self.attn_norm = Emu3VQVAEGroupNorm(num_channels=in_channels, num_groups=32, eps=1e-6, affine=True)
        else:
            self.attn_norm = Emu3VQVAESpatialNorm(quant_channels, in_channels)

        self.block_2 = Emu3VQVAEResnetBlock(
            in_channels=in_channels,
            out_channels=in_channels,
            quant_channels=quant_channels,
        )

    def forward(self, hidden_states: torch.FloatTensor, quant_states: torch.FloatTensor = None):
        hidden_states = self.block_1(hidden_states, quant_states)
        residual = hidden_states
        hidden_states = self.attn_norm(hidden_states, quant_states)
        batch_size, channels, height, width = hidden_states.shape
        hidden_states = hidden_states.view(batch_size, channels, height * width).transpose(1, 2)
        hidden_states = self.attn_1(hidden_states)[0]
        hidden_states = hidden_states.reshape(batch_size, height, width, channels).permute(0, 3, 1, 2)
        hidden_states = residual + hidden_states
        hidden_states = self.block_2(hidden_states, quant_states)
        return hidden_states


class Emu3VQVAEDownBlock(nn.Module):
    def __init__(self, config):
        super().__init__()

        self.num_resolutions = len(config.channel_multiplier)
        self.num_res_blocks = config.num_res_blocks
        base_channels = config.base_channels
        channel_multiplier = config.channel_multiplier

        in_channel_multiplier = (1,) + tuple(channel_multiplier)
        self.in_channel_multiplier = in_channel_multiplier
        self.down = nn.ModuleList()
        for i_level in range(self.num_resolutions):
            block = nn.ModuleList()
            attn = nn.ModuleList()
            attn_norms = nn.ModuleList()
            block_in = base_channels * in_channel_multiplier[i_level]
            block_out = base_channels * channel_multiplier[i_level]
            for i_block in range(self.num_res_blocks):
                block.append(
                    Emu3VQVAEResnetBlock(
                        in_channels=block_in,
                        out_channels=block_out,
                    )
                )
                block_in = block_out
                if config.attn_resolutions is not None and i_level in config.attn_resolutions:
                    attn.append(Emu3VQVAEAttentionBlock(config))
                    attn_norms.append(nn.GroupNorm(num_channels=block_in, num_groups=32, eps=1e-6, affine=True))

            down = nn.Module()
            down.block = block
            down.attn = attn
            down.attn_norms = attn_norms
            if i_level != self.num_resolutions - 1:
                down.downsample = Emu3VQVAEEncoderConvDownsample(block_in)
            self.down.append(down)

    def forward(self, hidden_states: torch.FloatTensor):
        for i_level, blocks in enumerate(self.down):
            for i_block in range(self.num_res_blocks):
                hidden_states = blocks.block[i_block](hidden_states)
                if len(blocks.attn) > 0:
                    residual = hidden_states
                    hidden_states = blocks.attn_norms[i_block](hidden_states)

                    batch_size, channels, height, width = hidden_states.shape
                    hidden_states = hidden_states.view(batch_size, channels, height * width).transpose(1, 2)
                    hidden_states = blocks.attn[i_block](hidden_states)[0]

                    hidden_states = hidden_states.reshape(batch_size, height, width, channels).permute(0, 3, 1, 2)
                    hidden_states = residual + hidden_states

            if i_level != self.num_resolutions - 1:
                hidden_states = blocks.downsample(hidden_states)

        return hidden_states


class Emu3VQVAEUpBlock(nn.Module):
    def __init__(self, config):
        super().__init__()

        self.num_resolutions = len(config.channel_multiplier)
        self.num_res_blocks = config.num_res_blocks

        quant_channels = config.embed_dim
        block_in = config.base_channels * config.channel_multiplier[-1]

        self.up = nn.ModuleList()
        for i_level in reversed(range(self.num_resolutions)):
            block = nn.ModuleList()
            attn = nn.ModuleList()
            attn_norms = nn.ModuleList()
            block_out = config.base_channels * config.channel_multiplier[i_level]
            for i_block in range(self.num_res_blocks + 1):
                block.append(
                    Emu3VQVAEResnetBlock(
                        in_channels=block_in,
                        out_channels=block_out,
                        quant_channels=quant_channels,
                    )
                )
                block_in = block_out
                if i_level in config.attn_resolutions:
                    attn.append(Emu3VQVAEAttentionBlock(config))
                    attn_norms.append(Emu3VQVAESpatialNorm(quant_channels, block_in))

            up = nn.Module()
            up.block = block
            up.attn = attn
            up.attn_norms = attn_norms
            if i_level != 0:
                up.upsample = Emu3VQVAEEncoderConvUpsample(block_in)

            self.up.insert(0, up)

    def forward(self, hidden_states: torch.FloatTensor, quant_states: torch.FloatTensor):
        for i_level, blocks in enumerate(self.up[::-1]):
            for i_block in range(self.num_res_blocks + 1):
                hidden_states = blocks.block[i_block](hidden_states, quant_states)
                if len(blocks.attn) > 0:
                    residual = hidden_states
                    hidden_states = blocks.attn_norms[i_block](hidden_states, quant_states)

                    batch_size, channels, height, width = hidden_states.shape
                    hidden_states = hidden_states.view(batch_size, channels, height * width).transpose(1, 2)
                    hidden_states = blocks.attn[i_block](hidden_states)[0]

                    hidden_states = hidden_states.reshape(batch_size, height, width, channels).permute(0, 3, 1, 2)
                    hidden_states = residual + hidden_states
            if i_level != len(self.up) - 1:
                hidden_states = blocks.upsample(hidden_states)

        return hidden_states


class Emu3VQVAEEncoder(nn.Module):
    def __init__(self, config):
        super().__init__()

        base_channels = config.base_channels
        in_channels = config.in_channels
        double_latent = config.double_latent
        latent_channels = config.latent_channels
        channel_multiplier = config.channel_multiplier
        out_channels = 2 * latent_channels if double_latent else latent_channels
        block_in = base_channels * channel_multiplier[-1]

        self.conv_in = torch.nn.Conv2d(in_channels, base_channels, kernel_size=3, stride=1, padding=1)
        self.down_block = Emu3VQVAEDownBlock(config)
        self.middle_block = Emu3VQVAEMiddleBlock(config, block_in)

        self.norm_out = torch.nn.GroupNorm(num_groups=32, num_channels=block_in, eps=1e-6, affine=True)
        self.conv_out = torch.nn.Conv2d(
            block_in,
            out_channels,
            kernel_size=3,
            stride=1,
            padding=1,
        )

        temporal_down_blocks = int(math.log2(config.temporal_downsample_factor))
        self.time_conv = nn.ModuleList()
        self.time_res_stack = nn.ModuleList()

        for i in range(temporal_down_blocks):
            conv = Emu3VQVAETemporalDownsample(out_channels, out_channels)
            self.time_conv.append(conv)

        for _ in range(config.num_res_blocks):
            time_res_conv = Emu3VQVAETemporalResnetBlock(
                in_channels=out_channels,
                out_channels=out_channels,
            )
            self.time_res_stack.append(time_res_conv)

    def forward(self, pixel_values: torch.LongTensor):
        temporal_dim = pixel_values.shape[1]
        pixel_values = pixel_values.reshape(-1, *pixel_values.shape[2:])

        # downsampling & middle
        hidden_states = self.conv_in(pixel_values)
        hidden_states = self.down_block(hidden_states)
        hidden_states = self.middle_block(hidden_states)

        # end
        hidden_states = self.norm_out(hidden_states)
        hidden_states *= torch.sigmoid(hidden_states)
        hidden_states = self.conv_out(hidden_states)

        hidden_states = hidden_states.reshape(-1, temporal_dim, *hidden_states.shape[1:])
        hidden_states = hidden_states.permute(0, 2, 1, 3, 4)

        # temporal convs
        for conv in self.time_conv:
            hidden_states = conv(hidden_states)
            hidden_states *= torch.sigmoid(hidden_states)

        for layer in self.time_res_stack:
            hidden_states = layer(hidden_states)

        hidden_states = hidden_states.permute(0, 2, 1, 3, 4)

        return hidden_states


class Emu3VQVAEDecoder(nn.Module):
    def __init__(self, config: Emu3VQVAEConfig):
        super().__init__()

        quant_channels = config.embed_dim
        block_in = config.base_channels * config.channel_multiplier[-1]
        self.time_res_stack = nn.ModuleList()
        for _ in range(config.num_res_blocks):
            time_res_conv = Emu3VQVAETemporalResnetBlock(
                in_channels=config.latent_channels, out_channels=config.latent_channels
            )
            self.time_res_stack.append(time_res_conv)

        temp_upsample_block_num = int(math.log2(config.temporal_downsample_factor))
        self.time_conv = nn.ModuleList()
        for i in range(temp_upsample_block_num):
            conv = Emu3VQVAETemporalUpsample(config.latent_channels, config.latent_channels)
            self.time_conv.append(conv)

        self.conv_in = nn.Conv2d(
            config.latent_channels,
            block_in,
            kernel_size=3,
            stride=1,
            padding=1,
        )

        self.middle_block = Emu3VQVAEMiddleBlock(config, block_in, quant_channels=quant_channels)
        self.up_block = Emu3VQVAEUpBlock(config)

        block_in = config.base_channels * config.channel_multiplier[0]
        self.norm_out = Emu3VQVAESpatialNorm(quant_channels, block_in)
        self.conv_out = nn.Conv2d(
            block_in,
            config.out_channels,
            kernel_size=3,
            stride=1,
            padding=1,
        )

    def forward(self, hidden_states: torch.Tensor, quant_states: torch.Tensor):
        hidden_quant_states = torch.cat((hidden_states, quant_states), dim=0)
        hidden_quant_states = hidden_quant_states.permute(0, 2, 1, 3, 4)

        # temporal convs
        for layer in self.time_res_stack:
            hidden_quant_states = layer(hidden_quant_states)

        for layer in self.time_conv:
            hidden_quant_states = layer(hidden_quant_states)
            hidden_quant_states *= torch.sigmoid(hidden_quant_states)

        hidden_quant_states = hidden_quant_states.permute(0, 2, 1, 3, 4)
        hidden_states, quant_states = torch.chunk(hidden_quant_states, 2, dim=0)
        hidden_states = hidden_states.reshape(-1, *hidden_states.shape[2:])
        quant_states = quant_states.reshape(-1, *quant_states.shape[2:])

        hidden_states = self.conv_in(hidden_states)

        # middle & upsampling
        hidden_states = self.middle_block(hidden_states, quant_states)
        hidden_states = self.up_block(hidden_states, quant_states)

        hidden_states = self.norm_out(hidden_states, quant_states)
        hidden_states *= torch.sigmoid(hidden_states)
        hidden_states = self.conv_out(hidden_states)

        return hidden_states


EMU3_VQ_START_DOCSTRING = r"""
    This model inherits from [`PreTrainedModel`]. Check the superclass documentation for the generic methods the
    library implements for all its model (such as downloading or saving, resizing the input embeddings, pruning heads
    etc.)

    This model is also a PyTorch [torch.nn.Module](https://pytorch.org/docs/stable/nn.html#torch.nn.Module) subclass.
    Use it as a regular PyTorch Module and refer to the PyTorch documentation for all matter related to general usage
    and behavior.

    Parameters:
        config ([`Emu3VQVAEConfig`]):
            Model configuration class with all the parameters of the model. Initializing with a config file does not
            load the weights associated with the model, only the configuration. Check out the
            [`~PreTrainedModel.from_pretrained`] method to load the model weights.
"""


@add_start_docstrings(
    """The VQ-VAE model used in Emu3 for encoding/decoding images into discrete tokens.
    This model follows the "Make-a-scene: Scene-based text-to-image generation with human priors" paper from
    [ Oran Gafni, Adam Polyak, Oron Ashual, Shelly Sheynin, Devi Parikh, and Yaniv Taigman](https://arxiv.org/abs/2203.13131).
    """,
    EMU3_VQ_START_DOCSTRING,
)
class Emu3VQVAE(PreTrainedModel):
    config_class = Emu3VQVAEConfig
    base_model_prefix = "emuvideovq"
    main_input_name = "pixel_values"
    _no_split_modules = [
        "Emu3VQVAETemporalResnetBlock",
        "Emu3VQVAEAttentionBlock",
        "Emu3VQVAEResnetBlock",
        "Emu3VQVAEVectorQuantizer",
    ]

    def _init_weights(self, module):
        if isinstance(module, (nn.Conv2d, nn.Conv3d)):
            nn.init.kaiming_normal_(module.weight, mode="fan_out", nonlinearity="relu")
        elif isinstance(module, nn.Linear):
            nn.init.kaiming_uniform_(module.weight, a=math.sqrt(5))
            if module.bias is not None:
                fan_in, _ = nn.init._calculate_fan_in_and_fan_out(module.weight)
                bound = 1 / math.sqrt(fan_in) if fan_in > 0 else 0
                nn.init.uniform_(module.bias, -bound, bound)
        elif isinstance(module, (nn.BatchNorm2d, nn.BatchNorm3d, nn.GroupNorm)):
            nn.init.constant_(module.weight, 1)
            nn.init.constant_(module.bias, 0)

    def __init__(self, config: Emu3VQVAEConfig):
        super().__init__(config)

        self.config = config

        self.encoder = Emu3VQVAEEncoder(config)
        self.decoder = Emu3VQVAEDecoder(config)
        self.quantize = Emu3VQVAEVectorQuantizer(config)
        self.vision_spatial_factor = 2 ** (len(config.channel_multiplier) - 1)

        self.quant_conv = Emu3VQVAEConv3d(
            config.latent_channels, config.embed_dim, kernel_size=(3, 1, 1), stride=(1, 1, 1)
        )
        self.post_quant_conv = Emu3VQVAEConv3d(
            config.embed_dim, config.latent_channels, kernel_size=(3, 1, 1), stride=(1, 1, 1)
        )
        self.spatial_scale_factor = 2 ** (len(config.channel_multiplier) - 1)
        self.eval()  # Emu3's VQ model is frozen

        self.post_init()

    def encode(self, pixel_values: torch.Tensor, image_sizes: torch.Tensor):
        is_image = pixel_values.ndim == 4
        if is_image:
            temporal = self.config.temporal_downsample_factor
            batch_size, channels, height, width = pixel_values.shape
            pixel_values = pixel_values.unsqueeze(1).repeat(1, temporal, 1, 1, 1)
        else:
            batch_size, temporal, channels, height, width = pixel_values.shape

        hidden_states = self.encoder(pixel_values)

        # b t c h w -> b c t h w
        hidden_states = hidden_states.permute(0, 2, 1, 3, 4)
        hidden_states = self.quant_conv(hidden_states)

        # b c t h w -> b t c h w
        hidden_states = hidden_states.permute(0, 2, 1, 3, 4)
        codes = self.quantize(hidden_states)

        image_tokens = codes.squeeze(1) if is_image else codes

        image_tokens = [
            single_image[: int(size[0] / self.vision_spatial_factor), : int(size[1] / self.vision_spatial_factor)]
            for single_image, size in zip(image_tokens, image_sizes)
        ]

        return image_tokens

    def decode(self, hidden_states: torch.Tensor):
        is_image = hidden_states.ndim == 3
        if is_image:
            hidden_states = hidden_states.unsqueeze(1)

        batch_size, temporal, height, width = hidden_states.shape
        quant = self.quantize.embedding(hidden_states.flatten())

        channels = quant.shape[-1]
        quant = quant.view(batch_size, temporal, height, width, channels).permute(0, 4, 1, 2, 3).contiguous()
        post_quant = self.post_quant_conv(quant)

        quant = quant.permute(0, 2, 1, 3, 4)
        post_quant = post_quant.permute(0, 2, 1, 3, 4)

        video = self.decoder(post_quant, quant)
        video = video.reshape(
            batch_size,
            temporal * self.config.temporal_downsample_factor,
            self.config.out_channels,
            height * self.spatial_scale_factor,
            width * self.spatial_scale_factor,
        )
        return video[:, 0] if is_image else video


class Emu3ImageVocabularyMapping:
    """
    A class for mapping discrete image tokens from VQGAN to BPE tokens.
    """

    def __init__(self, vocab_map):
        self.vocab_map = vocab_map
        self.eol_token_id = vocab_map.get("<|extra_200|>")
        self.image_token_id = vocab_map.get("<image>")

    @cached_property
    def image_tokens(self):
        return sorted([val for name, val in self.vocab_map.items() if name.startswith("<|visual token")])

    @cached_property
    def image_tokens_str(self):
        return sorted([name for name, val in self.vocab_map.items() if name.startswith("<|visual token")])

    @cached_property
    def img2bpe(self):
        return {int(token[-8:-2]): self.vocab_map[token] for token in self.image_tokens_str}

    @cached_property
    def bpe2img(self):
        return {v: k for k, v in self.img2bpe.items()}

    @cached_property
    def bpe2img_mapping_tensor(self):
        mapping = torch.zeros(max(self.bpe2img.keys()) + 1, dtype=torch.int)
        for k, v in self.bpe2img.items():
            mapping[k] = v
        return mapping

    @cached_property
    def img2bpe_mapping_tensor(self):
        mapping = torch.zeros(max(self.img2bpe.keys()) + 1, dtype=torch.int)
        for k, v in self.img2bpe.items():
            mapping[k] = v
        return mapping

    def convert_img2bpe(self, img_batch: List[torch.Tensor]) -> torch.Tensor:
        device = img_batch.device
        eol_row = torch.ones((img_batch.shape[0], 1), dtype=torch.int) * self.eol_token_id
        img_tokens = self.img2bpe_mapping_tensor[img_batch.to("cpu")]
        img_tokens = torch.cat([img_tokens, eol_row], dim=-1)
        return img_tokens.to(device)

    def convert_bpe2img(self, img_batch: torch.Tensor) -> torch.Tensor:
        device = img_batch.device
        img_batch = img_batch[..., :-1]  # remove last row of EOL tokens
        img_tokens = self.bpe2img_mapping_tensor[img_batch.to("cpu")]
        return img_tokens.to(device)


class Emu3PreTrainedModel(ChameleonPreTrainedModel, Emu3VQVAE):
    _no_split_modules = [
        "Emu3DecoderLayer",
    ]
    _supports_flex_attn = True

    def _init_weights(self, module):
        std = self.config.get_text_config().initializer_range
        if isinstance(module, Emu3VQVAE):
            module.apply(module._init_weights)
        elif isinstance(module, (nn.Linear, nn.Conv2d)):
            module.weight.data.normal_(mean=0.0, std=std)
            if module.bias is not None:
                module.bias.data.zero_()
        elif isinstance(module, nn.Embedding):
            module.weight.data.normal_(mean=0.0, std=std)
            if module.padding_idx is not None:
                module.weight.data[module.padding_idx].zero_()


EMU3_TEXT_INPUTS_DOCSTRING = r"""
    Args:
        input_ids (`torch.LongTensor` of shape `(batch_size, sequence_length)`):
            Indices of input sequence tokens in the vocabulary. Padding will be ignored by default should you provide
            it.

            Indices can be obtained using [`AutoTokenizer`]. See [`PreTrainedTokenizer.encode`] and
            [`PreTrainedTokenizer.__call__`] for details.

            [What are input IDs?](../glossary#input-ids)
        attention_mask (`torch.Tensor` of shape `(batch_size, sequence_length)`, *optional*):
            Mask to avoid performing attention on padding token indices. Mask values selected in `[0, 1]`:

            - 1 for tokens that are **not masked**,
            - 0 for tokens that are **masked**.

            [What are attention masks?](../glossary#attention-mask)

            Indices can be obtained using [`AutoTokenizer`]. See [`PreTrainedTokenizer.encode`] and
            [`PreTrainedTokenizer.__call__`] for details.

            If `past_key_values` is used, optionally only the last `input_ids` have to be input (see
            `past_key_values`).

            If you want to change padding behavior, you should read [`modeling_opt._prepare_decoder_attention_mask`]
            and modify to your needs. See diagram 1 in [the paper](https://arxiv.org/abs/1910.13461) for more
            information on the default strategy.

            - 1 indicates the head is **not masked**,
            - 0 indicates the head is **masked**.
        position_ids (`torch.LongTensor` of shape `(batch_size, sequence_length)`, *optional*):
            Indices of positions of each input sequence tokens in the position embeddings. Selected in the range `[0,
            config.n_positions - 1]`.

            [What are position IDs?](../glossary#position-ids)
        past_key_values (`Cache`, *optional*):
            Pre-computed hidden-states (key and values in the self-attention blocks and in the cross-attention
            blocks) that can be used to speed up sequential decoding. This typically consists in the `past_key_values`
            returned by the model at a previous stage of decoding, when `use_cache=True` or `config.use_cache=True`.

            Has to be an instance of [`~cache_utils.Cache`] instance, see our
            [kv cache guide](https://huggingface.co/docs/transformers/en/kv_cache).

            The model will output the same cache type that is fed as input. If no `past_key_values` are passed, the
            legacy cache format will be returned.

            If `past_key_values` are used, the user can optionally input only the last `input_ids` (those that don't
            have their past key value states given to this model) of shape `(batch_size, 1)` instead of all `input_ids`
            of shape `(batch_size, sequence_length)`.
        inputs_embeds (`torch.FloatTensor` of shape `(batch_size, sequence_length, hidden_size)`, *optional*):
            Optionally, instead of passing `input_ids` you can choose to directly pass an embedded representation. This
            is useful if you want more control over how to convert `input_ids` indices into associated vectors than the
            model's internal embedding lookup matrix.
        use_cache (`bool`, *optional*):
            If set to `True`, `past_key_values` key value states are returned and can be used to speed up decoding (see
            `past_key_values`).
        output_attentions (`bool`, *optional*):
            Whether or not to return the attentions tensors of all attention layers. See `attentions` under returned
            tensors for more detail.
        output_hidden_states (`bool`, *optional*):
            Whether or not to return the hidden states of all layers. See `hidden_states` under returned tensors for
            more detail.
        return_dict (`bool`, *optional*):
            Whether or not to return a [`~utils.ModelOutput`] instead of a plain tuple.
        cache_position (`torch.LongTensor` of shape `(sequence_length)`, *optional*):
            Indices depicting the position of the input sequence tokens in the sequence. Contrarily to `position_ids`,
            this tensor is not affected by padding. It is used to update the cache in the correct position and to infer
            the complete sequence length.
"""


EMU3_INPUTS_DOCSTRING = r"""
    Args:
        input_ids (`torch.LongTensor` of shape `(batch_size, sequence_length)`):
            Indices of input sequence tokens in the vocabulary. Padding will be ignored by default should you provide
            it.

            Indices can be obtained using [`AutoTokenizer`]. See [`PreTrainedTokenizer.encode`] and
            [`PreTrainedTokenizer.__call__`] for details.

            [What are input IDs?](../glossary#input-ids)
        pixel_values (`torch.FloatTensor` of shape `(batch_size, max_num_images, max_num_tiles, channels, image_size, image_size)):
            The tensors corresponding to the input images. Pixel values can be obtained using
            [`AutoImageProcessor`]. See [`Emu3ImageProcessor.__call__`] for details ([]`Emu3Processor`] uses
            [`Emu3ImageProcessor`] for processing images).
        image_sizes (`torch.LongTensor` of shape `(batch_size, 2)`):
                The sizes of the images in the batch, being (height, width) for each image. Image sizes can be obtained using
            [`AutoImageProcessor`]. See [`Emu3ImageProcessor.__call__`] for details ([]`Emu3Processor`] uses
            [`Emu3ImageProcessor`] for processing images).
        attention_mask (`torch.Tensor` of shape `(batch_size, sequence_length)`, *optional*):
            Mask to avoid performing attention on padding token indices. Mask values selected in `[0, 1]`:

            - 1 for tokens that are **not masked**,
            - 0 for tokens that are **masked**.

            [What are attention masks?](../glossary#attention-mask)

            Indices can be obtained using [`AutoTokenizer`]. See [`PreTrainedTokenizer.encode`] and
            [`PreTrainedTokenizer.__call__`] for details.

            If `past_key_values` is used, optionally only the last `input_ids` have to be input (see
            `past_key_values`).

            If you want to change padding behavior, you should read [`modeling_opt._prepare_decoder_attention_mask`]
            and modify to your needs. See diagram 1 in [the paper](https://arxiv.org/abs/1910.13461) for more
            information on the default strategy.

            - 1 indicates the head is **not masked**,
            - 0 indicates the head is **masked**.
        position_ids (`torch.LongTensor` of shape `(batch_size, sequence_length)`, *optional*):
            Indices of positions of each input sequence tokens in the position embeddings. Selected in the range `[0,
            config.n_positions - 1]`.

            [What are position IDs?](../glossary#position-ids)
        past_key_values (`Cache` or `tuple(tuple(torch.FloatTensor))`, *optional*):
            Pre-computed hidden-states (key and values in the self-attention blocks and in the cross-attention
            blocks) that can be used to speed up sequential decoding. This typically consists in the `past_key_values`
            returned by the model at a previous stage of decoding, when `use_cache=True` or `config.use_cache=True`.

            Has to be an instance of [`~cache_utils.Cache`] instance, see our
            [kv cache guide](https://huggingface.co/docs/transformers/en/kv_cache).

            The model will output the same cache format that is fed as input. If no `past_key_values` are passed, the
            legacy cache format will be returned.

            If `past_key_values` are used, the user can optionally input only the last `input_ids` (those that don't
            have their past key value states given to this model) of shape `(batch_size, 1)` instead of all `input_ids`
            of shape `(batch_size, sequence_length)`.
        inputs_embeds (`torch.FloatTensor` of shape `(batch_size, sequence_length, hidden_size)`, *optional*):
            Optionally, instead of passing `input_ids` you can choose to directly pass an embedded representation. This
            is useful if you want more control over how to convert `input_ids` indices into associated vectors than the
            model's internal embedding lookup matrix.
        use_cache (`bool`, *optional*):
            If set to `True`, `past_key_values` key value states are returned and can be used to speed up decoding (see
            `past_key_values`).
        output_attentions (`bool`, *optional*):
            Whether or not to return the attentions tensors of all attention layers. See `attentions` under returned
            tensors for more detail.
        output_hidden_states (`bool`, *optional*):
            Whether or not to return the hidden states of all layers. See `hidden_states` under returned tensors for
            more detail.
        return_dict (`bool`, *optional*):
            Whether or not to return a [`~utils.ModelOutput`] instead of a plain tuple.
        cache_position (`torch.LongTensor` of shape `(sequence_length)`, *optional*):
            Indices depicting the position of the input sequence tokens in the sequence. Contrarily to `position_ids`,
            this tensor is not affected by padding. It is used to update the cache in the correct position and to infer
            the complete sequence length.
"""


class Emu3TextModel(LlamaModel, Emu3PreTrainedModel):
    def __init__(self, config: Emu3Config):
        super().__init__(config)
        self.layers = nn.ModuleList(
            [Emu3DecoderLayer(config, layer_idx) for layer_idx in range(config.num_hidden_layers)]
        )


class Emu3ForCausalLM(LlamaForCausalLM, Emu3PreTrainedModel, GenerationMixin):
    config_class = Emu3TextConfig

    def __init__(self, config):
        super().__init__(config)
        self.model = Emu3TextModel(config)

    @add_start_docstrings_to_model_forward(EMU3_TEXT_INPUTS_DOCSTRING)
    @replace_return_docstrings(output_type=CausalLMOutputWithPast, config_class="Emu3TextConfig")
    def forward(**super_kwargs):
        r"""
        Args:
            labels (`torch.LongTensor` of shape `(batch_size, sequence_length)`, *optional*):
                Labels for computing the masked language modeling loss. Indices should either be in `[0, ...,
                config.vocab_size]` or -100 (see `input_ids` docstring). Tokens with indices set to `-100` are ignored
                (masked), the loss is only computed for the tokens with labels in `[0, ..., config.vocab_size]`.
            num_logits_to_keep (`int`, *optional*):
                Calculate logits for the last `num_logits_to_keep` tokens. If `0`, calculate logits for all
                `input_ids` (special case). Only last token logits are needed for generation, and calculating them only for that
                token can save memory, which becomes pretty significant for long sequences or large vocabulary size.

        Returns:

        Example:

        ```python
        >>> from transformers import Emu3Processor, Emu3ForConditionalGeneration
        >>> import torch
        >>> import requests
        >>> from PIL import Image

        >>> model = Emu3ForCausalLM.from_pretrained("Emu3-community/Emu3-Chat-hf", torch_dtype=torch.bfloat16)
        >>> processor = Emu3Processor.from_pretrained("Emu3-community/Emu3-Chat-hf")

        >>> inputs = processor(text=["Can you write me a poem about winter."], return_tensors="pt").to(model.device)

        >>> generated_ids = model.generate(**inputs, max_new_tokens=100, do_sample=False)
        >>> processor.batch_decode(generated_ids, skip_special_tokens=True)[0]
        ```"""
        super().forward()


class Emu3ForConditionalGeneration(Emu3PreTrainedModel, GenerationMixin):
<<<<<<< HEAD
    _supports_static_cache = False
=======
    _tied_weights_keys = ["text_model.lm_head.weight"]
>>>>>>> 7d4b3ddd

    def __init__(self, config):
        super().__init__(config)
        self.text_model = Emu3ForCausalLM._from_config(config.text_config)
        self.vqmodel = Emu3VQVAE(config.vq_config)
        self.vocabulary_mapping = Emu3ImageVocabularyMapping(config.vocabulary_map)

        # Initialize weights and apply final processing
        self.post_init()

    def get_input_embeddings(self):
        return self.text_model.get_input_embeddings()

    def set_input_embeddings(self, value):
        self.text_model.set_input_embeddings(value)

    def get_image_tokens(self, pixel_values: torch.FloatTensor, image_sizes: torch.LongTensor):
        """
        Tokenizes images into discrete tokens with VQGAN module. Converts
        obtained image tokens into BPE tokens and wraps with "boi" and "eoi"
        special tokens.

        Args:
            pixel_values (`torch.FloatTensor` of shape `(batch_size, num_channels, image_size, image_size)`):
                The tensors corresponding to the input images.
            image_sizes (`torch.LongTensor` of shape `(batch_size, 2)`):
                The sizes of the images in the batch, being (height, width) for each image.
        """
        image_tokens_list = self.vqmodel.encode(pixel_values, image_sizes)
        bpe_tokens_list = [self.vocabulary_mapping.convert_img2bpe(tokens).flatten() for tokens in image_tokens_list]
        bpe_tokens = torch.cat(bpe_tokens_list)
        return bpe_tokens

    @torch.no_grad
    def decode_image_tokens(self, image_tokens: torch.LongTensor, height: int, width: int):
        """
        Decodes generated image tokens from language model to continuous pixel values
        with VQGAN module via upsampling.

        Args:
            image_tokens (`torch.LongTensor` of shape `(batch_size, num_of_tokens)`):
                The tensors corresponding to the input images.
            height (`int`):
                Height of the generated image before upsampling.
            width (`int`):
                Width of the generated image before upsampling.
        """
        sequences = image_tokens[:, :-3].view(-1, height, width + 1)
        image_tokens = self.vocabulary_mapping.convert_bpe2img(sequences)
        image = self.vqmodel.decode(image_tokens)
        return image

    @add_start_docstrings_to_model_forward(EMU3_INPUTS_DOCSTRING)
    @replace_return_docstrings(output_type=CausalLMOutputWithPast, config_class=_CONFIG_FOR_DOC)
    def forward(
        self,
        input_ids: torch.LongTensor = None,
        pixel_values: torch.FloatTensor = None,
        image_sizes: torch.Tensor = None,
        attention_mask: Optional[torch.Tensor] = None,
        position_ids: Optional[torch.LongTensor] = None,
        past_key_values: Optional[Cache] = None,
        inputs_embeds: Optional[torch.FloatTensor] = None,
        use_cache: Optional[bool] = None,
        output_attentions: Optional[bool] = None,
        output_hidden_states: Optional[bool] = None,
        return_dict: Optional[bool] = None,
        cache_position: Optional[torch.LongTensor] = None,
        labels: Optional[torch.LongTensor] = None,
        num_logits_to_keep: int = 0,
    ) -> Union[Tuple, CausalLMOutputWithPast]:
        r"""
        Args:
            labels (`torch.LongTensor` of shape `(batch_size, sequence_length)`, *optional*):
                Labels for computing the masked language modeling loss. Indices should either be in `[0, ...,
                config.vocab_size]` or -100 (see `input_ids` docstring). Tokens with indices set to `-100` are ignored
                (masked), the loss is only computed for the tokens with labels in `[0, ..., config.vocab_size]`.
            num_logits_to_keep (`int`, *optional*):
                Calculate logits for the last `num_logits_to_keep` tokens. If `0`, calculate logits for all
                `input_ids` (special case). Only last token logits are needed for generation, and calculating them only for that
                token can save memory, which becomes pretty significant for long sequences or large vocabulary size.

        Returns:

        Example:

        ```python
        >>> from transformers import Emu3Processor, Emu3ForConditionalGeneration
        >>> import torch
        >>> import requests
        >>> from PIL import Image

        >>> model = Emu3ForConditionalGeneration.from_pretrained("Emu3-community/Emu3-Chat-hf", torch_dtype=torch.bfloat16)
        >>> processor = Emu3Processor.from_pretrained("Emu3-community/Emu3-Chat-hf")

        >>> conversation = [
        ...     {
        ...     "role": "system",
        ...     "content": [
        ...         {"type": "text", "text": "You are a helpful assistant."},
        ...         ],
        ...     },
        ...     {
        ...     "role": "user",
        ...     "content": [
        ...         {"type": "image"},
        ...         {"type": "text", "text": "Please describe the image."},
        ...         ],
        ...     },
        ... ]

        >>> prompt = processor.apply_chat_template(conversation, add_generation_prompt=True)
        >>> image = Image.open(requests.get("https://www.ilankelman.org/stopsigns/australia.jpg", stream=True).raw)

        >>> inputs = processor(images=[image], text=[prompt], return_tensors="pt").to(model.device, torch.bfloat16)

        >>> generated_ids = model.generate(**inputs, max_new_tokens=100, do_sample=False)
        >>> processor.batch_decode(generated_ids, skip_special_tokens=True)[0]
        ```"""
        output_attentions = output_attentions if output_attentions is not None else self.config.output_attentions
        output_hidden_states = (
            output_hidden_states if output_hidden_states is not None else self.config.output_hidden_states
        )
        return_dict = return_dict if return_dict is not None else self.config.use_return_dict

        if (input_ids is None) ^ (inputs_embeds is not None):
            raise ValueError(
                "You cannot specify both input_ids and inputs_embeds at the same time, and must specify either one"
            )

        if pixel_values is not None and inputs_embeds is not None:
            raise ValueError(
                "You cannot specify both pixel_values and inputs_embeds at the same time, and must specify either one"
            )

        if pixel_values is not None:
            image_tokens = self.get_image_tokens(pixel_values, image_sizes)
            special_image_mask = input_ids == self.vocabulary_mapping.image_token_id
            image_tokens = image_tokens.to(input_ids.device, input_ids.dtype)
            input_ids = input_ids.masked_scatter(special_image_mask, image_tokens)

        # decoder outputs consists of (dec_features, layer_state, dec_hidden, dec_attn)
        outputs = self.text_model(
            input_ids=input_ids,
            attention_mask=attention_mask,
            position_ids=position_ids,
            past_key_values=past_key_values,
            inputs_embeds=inputs_embeds,
            use_cache=use_cache,
            output_attentions=output_attentions,
            output_hidden_states=output_hidden_states,
            return_dict=return_dict,
            cache_position=cache_position,
            num_logits_to_keep=num_logits_to_keep,
        )

        return outputs


__all__ = [
    "Emu3ForConditionalGeneration",
    "Emu3ForCausalLM",
    "Emu3TextModel",
    "Emu3PreTrainedModel",
    "Emu3VQVAE",
]<|MERGE_RESOLUTION|>--- conflicted
+++ resolved
@@ -1103,11 +1103,8 @@
 
 
 class Emu3ForConditionalGeneration(Emu3PreTrainedModel, GenerationMixin):
-<<<<<<< HEAD
     _supports_static_cache = False
-=======
     _tied_weights_keys = ["text_model.lm_head.weight"]
->>>>>>> 7d4b3ddd
 
     def __init__(self, config):
         super().__init__(config)
