--- conflicted
+++ resolved
@@ -16,15 +16,10 @@
 from collections import OrderedDict
 from typing import Any, Mapping, Optional
 
-<<<<<<< HEAD
+import torch
+
 from transformers import PreTrainedTokenizer, TensorType
 
-=======
-import torch
-
-from transformers import PreTrainedTokenizer, TensorType
-
->>>>>>> 96622618
 from ...onnx import OnnxConfig, compute_effective_axis_dimension
 from ...utils import logging
 from ..bert.configuration_bert import BertConfig
@@ -209,11 +204,8 @@
         if not framework == TensorType.PYTORCH:
             raise NotImplementedError("Exporting LayoutLM to ONNX is currently only supported for PyTorch.")
 
-<<<<<<< HEAD
         import torch
 
-=======
->>>>>>> 96622618
         input_dict["bbox"] = torch.tensor(
             [
                 [0] * 4,
