# coding=utf-8
# Copyright 2018 The HuggingFace Inc. team.
#
# Licensed under the Apache License, Version 2.0 (the "License");
# you may not use this file except in compliance with the License.
# You may obtain a copy of the License at
#
#     http://www.apache.org/licenses/LICENSE-2.0
#
# Unless required by applicable law or agreed to in writing, software
# distributed under the License is distributed on an "AS IS" BASIS,
# WITHOUT WARRANTIES OR CONDITIONS OF ANY KIND, either express or implied.
# See the License for the specific language governing permissions and
# limitations under the License.
""" Auto Config class."""
import importlib
import re
import warnings
from collections import OrderedDict
from typing import List, Union

from ...configuration_utils import PretrainedConfig
from ...file_utils import CONFIG_NAME
from ...utils import logging
from .dynamic import get_class_from_dynamic_module


logger = logging.get_logger(__name__)

CONFIG_MAPPING_NAMES = OrderedDict(
    [
        # Add configs here
<<<<<<< HEAD
        ("yoso", "YosoConfig"),
=======
        ("nystromformer", "NystromformerConfig"),
>>>>>>> 68cc4ccd
        ("imagegpt", "ImageGPTConfig"),
        ("qdqbert", "QDQBertConfig"),
        ("vision-encoder-decoder", "VisionEncoderDecoderConfig"),
        ("trocr", "TrOCRConfig"),
        ("fnet", "FNetConfig"),
        ("segformer", "SegformerConfig"),
        ("vision-text-dual-encoder", "VisionTextDualEncoderConfig"),
        ("perceiver", "PerceiverConfig"),
        ("gptj", "GPTJConfig"),
        ("layoutlmv2", "LayoutLMv2Config"),
        ("beit", "BeitConfig"),
        ("rembert", "RemBertConfig"),
        ("visual_bert", "VisualBertConfig"),
        ("canine", "CanineConfig"),
        ("roformer", "RoFormerConfig"),
        ("clip", "CLIPConfig"),
        ("bigbird_pegasus", "BigBirdPegasusConfig"),
        ("deit", "DeiTConfig"),
        ("luke", "LukeConfig"),
        ("detr", "DetrConfig"),
        ("gpt_neo", "GPTNeoConfig"),
        ("big_bird", "BigBirdConfig"),
        ("speech_to_text_2", "Speech2Text2Config"),
        ("speech_to_text", "Speech2TextConfig"),
        ("vit", "ViTConfig"),
        ("wav2vec2", "Wav2Vec2Config"),
        ("m2m_100", "M2M100Config"),
        ("convbert", "ConvBertConfig"),
        ("led", "LEDConfig"),
        ("blenderbot-small", "BlenderbotSmallConfig"),
        ("retribert", "RetriBertConfig"),
        ("ibert", "IBertConfig"),
        ("mt5", "MT5Config"),
        ("t5", "T5Config"),
        ("mobilebert", "MobileBertConfig"),
        ("distilbert", "DistilBertConfig"),
        ("albert", "AlbertConfig"),
        ("bert-generation", "BertGenerationConfig"),
        ("camembert", "CamembertConfig"),
        ("xlm-roberta", "XLMRobertaConfig"),
        ("pegasus", "PegasusConfig"),
        ("marian", "MarianConfig"),
        ("mbart", "MBartConfig"),
        ("megatron-bert", "MegatronBertConfig"),
        ("mpnet", "MPNetConfig"),
        ("bart", "BartConfig"),
        ("blenderbot", "BlenderbotConfig"),
        ("reformer", "ReformerConfig"),
        ("longformer", "LongformerConfig"),
        ("roberta", "RobertaConfig"),
        ("deberta-v2", "DebertaV2Config"),
        ("deberta", "DebertaConfig"),
        ("flaubert", "FlaubertConfig"),
        ("fsmt", "FSMTConfig"),
        ("squeezebert", "SqueezeBertConfig"),
        ("hubert", "HubertConfig"),
        ("bert", "BertConfig"),
        ("openai-gpt", "OpenAIGPTConfig"),
        ("gpt2", "GPT2Config"),
        ("transfo-xl", "TransfoXLConfig"),
        ("xlnet", "XLNetConfig"),
        ("xlm-prophetnet", "XLMProphetNetConfig"),
        ("prophetnet", "ProphetNetConfig"),
        ("xlm", "XLMConfig"),
        ("ctrl", "CTRLConfig"),
        ("electra", "ElectraConfig"),
        ("speech-encoder-decoder", "SpeechEncoderDecoderConfig"),
        ("encoder-decoder", "EncoderDecoderConfig"),
        ("funnel", "FunnelConfig"),
        ("lxmert", "LxmertConfig"),
        ("dpr", "DPRConfig"),
        ("layoutlm", "LayoutLMConfig"),
        ("rag", "RagConfig"),
        ("tapas", "TapasConfig"),
        ("splinter", "SplinterConfig"),
        ("sew-d", "SEWDConfig"),
        ("sew", "SEWConfig"),
        ("unispeech-sat", "UniSpeechSatConfig"),
        ("unispeech", "UniSpeechConfig"),
        ("wavlm", "WavLMConfig"),
    ]
)

CONFIG_ARCHIVE_MAP_MAPPING_NAMES = OrderedDict(
    [
        # Add archive maps here
<<<<<<< HEAD
        ("yoso", "YOSO_PRETRAINED_CONFIG_ARCHIVE_MAP"),
=======
        ("nystromformer", "NYSTROMFORMER_PRETRAINED_CONFIG_ARCHIVE_MAP"),
>>>>>>> 68cc4ccd
        ("imagegpt", "IMAGEGPT_PRETRAINED_CONFIG_ARCHIVE_MAP"),
        ("qdqbert", "QDQBERT_PRETRAINED_CONFIG_ARCHIVE_MAP"),
        ("fnet", "FNET_PRETRAINED_CONFIG_ARCHIVE_MAP"),
        ("pegasus", "PEGASUS_PRETRAINED_CONFIG_ARCHIVE_MAP"),
        ("segformer", "SEGFORMER_PRETRAINED_CONFIG_ARCHIVE_MAP"),
        ("perceiver", "PERCEIVER_PRETRAINED_CONFIG_ARCHIVE_MAP"),
        ("gptj", "GPTJ_PRETRAINED_CONFIG_ARCHIVE_MAP"),
        ("layoutlmv2", "LAYOUTLMV2_PRETRAINED_CONFIG_ARCHIVE_MAP"),
        ("beit", "BEIT_PRETRAINED_CONFIG_ARCHIVE_MAP"),
        ("rembert", "REMBERT_PRETRAINED_CONFIG_ARCHIVE_MAP"),
        ("visual_bert", "VISUAL_BERT_PRETRAINED_CONFIG_ARCHIVE_MAP"),
        ("canine", "CANINE_PRETRAINED_CONFIG_ARCHIVE_MAP"),
        ("roformer", "ROFORMER_PRETRAINED_CONFIG_ARCHIVE_MAP"),
        ("clip", "CLIP_PRETRAINED_CONFIG_ARCHIVE_MAP"),
        ("bigbird_pegasus", "BIGBIRD_PEGASUS_PRETRAINED_CONFIG_ARCHIVE_MAP"),
        ("deit", "DEIT_PRETRAINED_CONFIG_ARCHIVE_MAP"),
        ("luke", "LUKE_PRETRAINED_CONFIG_ARCHIVE_MAP"),
        ("detr", "DETR_PRETRAINED_CONFIG_ARCHIVE_MAP"),
        ("gpt_neo", "GPT_NEO_PRETRAINED_CONFIG_ARCHIVE_MAP"),
        ("big_bird", "BIG_BIRD_PRETRAINED_CONFIG_ARCHIVE_MAP"),
        ("megatron-bert", "MEGATRON_BERT_PRETRAINED_CONFIG_ARCHIVE_MAP"),
        ("speech_to_text", "SPEECH_TO_TEXT_PRETRAINED_CONFIG_ARCHIVE_MAP"),
        ("speech_to_text_2", "SPEECH_TO_TEXT_2_PRETRAINED_CONFIG_ARCHIVE_MAP"),
        ("vit", "VIT_PRETRAINED_CONFIG_ARCHIVE_MAP"),
        ("wav2vec2", "WAV_2_VEC_2_PRETRAINED_CONFIG_ARCHIVE_MAP"),
        ("m2m_100", "M2M_100_PRETRAINED_CONFIG_ARCHIVE_MAP"),
        ("convbert", "CONVBERT_PRETRAINED_CONFIG_ARCHIVE_MAP"),
        ("led", "LED_PRETRAINED_CONFIG_ARCHIVE_MAP"),
        ("blenderbot-small", "BLENDERBOT_SMALL_PRETRAINED_CONFIG_ARCHIVE_MAP"),
        ("bert", "BERT_PRETRAINED_CONFIG_ARCHIVE_MAP"),
        ("bart", "BART_PRETRAINED_CONFIG_ARCHIVE_MAP"),
        ("blenderbot", "BLENDERBOT_PRETRAINED_CONFIG_ARCHIVE_MAP"),
        ("mbart", "MBART_PRETRAINED_CONFIG_ARCHIVE_MAP"),
        ("openai-gpt", "OPENAI_GPT_PRETRAINED_CONFIG_ARCHIVE_MAP"),
        ("transfo-xl", "TRANSFO_XL_PRETRAINED_CONFIG_ARCHIVE_MAP"),
        ("gpt2", "GPT2_PRETRAINED_CONFIG_ARCHIVE_MAP"),
        ("ctrl", "CTRL_PRETRAINED_CONFIG_ARCHIVE_MAP"),
        ("xlnet", "XLNET_PRETRAINED_CONFIG_ARCHIVE_MAP"),
        ("xlm", "XLM_PRETRAINED_CONFIG_ARCHIVE_MAP"),
        ("roberta", "ROBERTA_PRETRAINED_CONFIG_ARCHIVE_MAP"),
        ("distilbert", "DISTILBERT_PRETRAINED_CONFIG_ARCHIVE_MAP"),
        ("albert", "ALBERT_PRETRAINED_CONFIG_ARCHIVE_MAP"),
        ("camembert", "CAMEMBERT_PRETRAINED_CONFIG_ARCHIVE_MAP"),
        ("t5", "T5_PRETRAINED_CONFIG_ARCHIVE_MAP"),
        ("xlm-roberta", "XLM_ROBERTA_PRETRAINED_CONFIG_ARCHIVE_MAP"),
        ("flaubert", "FLAUBERT_PRETRAINED_CONFIG_ARCHIVE_MAP"),
        ("fsmt", "FSMT_PRETRAINED_CONFIG_ARCHIVE_MAP"),
        ("electra", "ELECTRA_PRETRAINED_CONFIG_ARCHIVE_MAP"),
        ("longformer", "LONGFORMER_PRETRAINED_CONFIG_ARCHIVE_MAP"),
        ("retribert", "RETRIBERT_PRETRAINED_CONFIG_ARCHIVE_MAP"),
        ("funnel", "FUNNEL_PRETRAINED_CONFIG_ARCHIVE_MAP"),
        ("lxmert", "LXMERT_PRETRAINED_CONFIG_ARCHIVE_MAP"),
        ("layoutlm", "LAYOUTLM_PRETRAINED_CONFIG_ARCHIVE_MAP"),
        ("dpr", "DPR_PRETRAINED_CONFIG_ARCHIVE_MAP"),
        ("deberta", "DEBERTA_PRETRAINED_CONFIG_ARCHIVE_MAP"),
        ("deberta-v2", "DEBERTA_V2_PRETRAINED_CONFIG_ARCHIVE_MAP"),
        ("squeezebert", "SQUEEZEBERT_PRETRAINED_CONFIG_ARCHIVE_MAP"),
        ("xlm-prophetnet", "XLM_PROPHETNET_PRETRAINED_CONFIG_ARCHIVE_MAP"),
        ("prophetnet", "PROPHETNET_PRETRAINED_CONFIG_ARCHIVE_MAP"),
        ("mpnet", "MPNET_PRETRAINED_CONFIG_ARCHIVE_MAP"),
        ("tapas", "TAPAS_PRETRAINED_CONFIG_ARCHIVE_MAP"),
        ("ibert", "IBERT_PRETRAINED_CONFIG_ARCHIVE_MAP"),
        ("hubert", "HUBERT_PRETRAINED_CONFIG_ARCHIVE_MAP"),
        ("splinter", "SPLINTER_PRETRAINED_CONFIG_ARCHIVE_MAP"),
        ("sew-d", "SEW_D_PRETRAINED_CONFIG_ARCHIVE_MAP"),
        ("sew", "SEW_PRETRAINED_CONFIG_ARCHIVE_MAP"),
        ("unispeech-sat", "UNISPEECH_SAT_PRETRAINED_CONFIG_ARCHIVE_MAP"),
        ("unispeech", "UNISPEECH_PRETRAINED_CONFIG_ARCHIVE_MAP"),
    ]
)

MODEL_NAMES_MAPPING = OrderedDict(
    [
        # Add full (and cased) model names here
<<<<<<< HEAD
        ("yoso", "Yoso"),
=======
        ("nystromformer", "Nystromformer"),
>>>>>>> 68cc4ccd
        ("imagegpt", "ImageGPT"),
        ("qdqbert", "QDQBert"),
        ("vision-encoder-decoder", "Vision Encoder decoder"),
        ("trocr", "TrOCR"),
        ("fnet", "FNet"),
        ("segformer", "SegFormer"),
        ("vision-text-dual-encoder", "VisionTextDualEncoder"),
        ("perceiver", "Perceiver"),
        ("gptj", "GPT-J"),
        ("beit", "BEiT"),
        ("rembert", "RemBERT"),
        ("layoutlmv2", "LayoutLMv2"),
        ("visual_bert", "VisualBert"),
        ("canine", "Canine"),
        ("roformer", "RoFormer"),
        ("clip", "CLIP"),
        ("bigbird_pegasus", "BigBirdPegasus"),
        ("deit", "DeiT"),
        ("luke", "LUKE"),
        ("detr", "DETR"),
        ("gpt_neo", "GPT Neo"),
        ("big_bird", "BigBird"),
        ("speech_to_text_2", "Speech2Text2"),
        ("speech_to_text", "Speech2Text"),
        ("vit", "ViT"),
        ("wav2vec2", "Wav2Vec2"),
        ("m2m_100", "M2M100"),
        ("convbert", "ConvBERT"),
        ("led", "LED"),
        ("blenderbot-small", "BlenderbotSmall"),
        ("retribert", "RetriBERT"),
        ("ibert", "I-BERT"),
        ("t5", "T5"),
        ("mobilebert", "MobileBERT"),
        ("distilbert", "DistilBERT"),
        ("albert", "ALBERT"),
        ("bert-generation", "Bert Generation"),
        ("camembert", "CamemBERT"),
        ("xlm-roberta", "XLM-RoBERTa"),
        ("pegasus", "Pegasus"),
        ("blenderbot", "Blenderbot"),
        ("marian", "Marian"),
        ("mbart", "mBART"),
        ("megatron-bert", "MegatronBert"),
        ("bart", "BART"),
        ("reformer", "Reformer"),
        ("longformer", "Longformer"),
        ("roberta", "RoBERTa"),
        ("flaubert", "FlauBERT"),
        ("fsmt", "FairSeq Machine-Translation"),
        ("squeezebert", "SqueezeBERT"),
        ("bert", "BERT"),
        ("openai-gpt", "OpenAI GPT"),
        ("gpt2", "OpenAI GPT-2"),
        ("transfo-xl", "Transformer-XL"),
        ("xlnet", "XLNet"),
        ("xlm", "XLM"),
        ("ctrl", "CTRL"),
        ("electra", "ELECTRA"),
        ("encoder-decoder", "Encoder decoder"),
        ("speech-encoder-decoder", "Speech Encoder decoder"),
        ("vision-encoder-decoder", "Vision Encoder decoder"),
        ("funnel", "Funnel Transformer"),
        ("lxmert", "LXMERT"),
        ("deberta-v2", "DeBERTa-v2"),
        ("deberta", "DeBERTa"),
        ("layoutlm", "LayoutLM"),
        ("dpr", "DPR"),
        ("rag", "RAG"),
        ("xlm-prophetnet", "XLMProphetNet"),
        ("prophetnet", "ProphetNet"),
        ("mt5", "mT5"),
        ("mpnet", "MPNet"),
        ("tapas", "TAPAS"),
        ("hubert", "Hubert"),
        ("barthez", "BARThez"),
        ("phobert", "PhoBERT"),
        ("bartpho", "BARTpho"),
        ("cpm", "CPM"),
        ("bertweet", "Bertweet"),
        ("bert-japanese", "BertJapanese"),
        ("byt5", "ByT5"),
        ("mbart50", "mBART-50"),
        ("splinter", "Splinter"),
        ("sew-d", "SEW-D"),
        ("sew", "SEW"),
        ("unispeech-sat", "UniSpeechSat"),
        ("unispeech", "UniSpeech"),
        ("wavlm", "WavLM"),
        ("bort", "BORT"),
        ("dialogpt", "DialoGPT"),
        ("xls_r", "XLS-R"),
        ("t5v1.1", "T5v1.1"),
        ("herbert", "HerBERT"),
        ("wav2vec2_phoneme", "Wav2Vec2Phoneme"),
        ("megatron_gpt2", "MegatronGPT2"),
        ("xlsr_wav2vec2", "XLSR-Wav2Vec2"),
        ("mluke", "mLUKE"),
        ("layoutxlm", "LayoutXLM"),
    ]
)

SPECIAL_MODEL_TYPE_TO_MODULE_NAME = OrderedDict([("openai-gpt", "openai")])


def model_type_to_module_name(key):
    """Converts a config key to the corresponding module."""
    # Special treatment
    if key in SPECIAL_MODEL_TYPE_TO_MODULE_NAME:
        return SPECIAL_MODEL_TYPE_TO_MODULE_NAME[key]

    return key.replace("-", "_")


def config_class_to_model_type(config):
    """Converts a config class name to the corresponding model type"""
    for key, cls in CONFIG_MAPPING_NAMES.items():
        if cls == config:
            return key
    return None


class _LazyConfigMapping(OrderedDict):
    """
    A dictionary that lazily load its values when they are requested.
    """

    def __init__(self, mapping):
        self._mapping = mapping
        self._extra_content = {}
        self._modules = {}

    def __getitem__(self, key):
        if key in self._extra_content:
            return self._extra_content[key]
        if key not in self._mapping:
            raise KeyError(key)
        value = self._mapping[key]
        module_name = model_type_to_module_name(key)
        if module_name not in self._modules:
            self._modules[module_name] = importlib.import_module(f".{module_name}", "transformers.models")
        return getattr(self._modules[module_name], value)

    def keys(self):
        return list(self._mapping.keys()) + list(self._extra_content.keys())

    def values(self):
        return [self[k] for k in self._mapping.keys()] + list(self._extra_content.values())

    def items(self):
        return [(k, self[k]) for k in self._mapping.keys()] + list(self._extra_content.items())

    def __iter__(self):
        return iter(list(self._mapping.keys()) + list(self._extra_content.keys()))

    def __contains__(self, item):
        return item in self._mapping or item in self._extra_content

    def register(self, key, value):
        """
        Register a new configuration in this mapping.
        """
        if key in self._mapping.keys():
            raise ValueError(f"'{key}' is already used by a Transformers config, pick another name.")
        self._extra_content[key] = value


CONFIG_MAPPING = _LazyConfigMapping(CONFIG_MAPPING_NAMES)


class _LazyLoadAllMappings(OrderedDict):
    """
    A mapping that will load all pairs of key values at the first access (either by indexing, requestions keys, values,
    etc.)

    Args:
        mapping: The mapping to load.
    """

    def __init__(self, mapping):
        self._mapping = mapping
        self._initialized = False
        self._data = {}

    def _initialize(self):
        if self._initialized:
            return
        warnings.warn(
            "ALL_PRETRAINED_CONFIG_ARCHIVE_MAP is deprecated and will be removed in v5 of Transformers. "
            "It does not contain all available model checkpoints, far from it. Checkout hf.co/models for that.",
            FutureWarning,
        )

        for model_type, map_name in self._mapping.items():
            module_name = model_type_to_module_name(model_type)
            module = importlib.import_module(f".{module_name}", "transformers.models")
            mapping = getattr(module, map_name)
            self._data.update(mapping)

        self._initialized = True

    def __getitem__(self, key):
        self._initialize()
        return self._data[key]

    def keys(self):
        self._initialize()
        return self._data.keys()

    def values(self):
        self._initialize()
        return self._data.values()

    def items(self):
        self._initialize()
        return self._data.keys()

    def __iter__(self):
        self._initialize()
        return iter(self._data)

    def __contains__(self, item):
        self._initialize()
        return item in self._data


ALL_PRETRAINED_CONFIG_ARCHIVE_MAP = _LazyLoadAllMappings(CONFIG_ARCHIVE_MAP_MAPPING_NAMES)


def _get_class_name(model_class: Union[str, List[str]]):
    if isinstance(model_class, (list, tuple)):
        return " or ".join([f"[`{c}`]" for c in model_class if c is not None])
    return f"[`{model_class}`]"


def _list_model_options(indent, config_to_class=None, use_model_types=True):
    if config_to_class is None and not use_model_types:
        raise ValueError("Using `use_model_types=False` requires a `config_to_class` dictionary.")
    if use_model_types:
        if config_to_class is None:
            model_type_to_name = {model_type: f"[`{config}`]" for model_type, config in CONFIG_MAPPING_NAMES.items()}
        else:
            model_type_to_name = {
                model_type: _get_class_name(model_class)
                for model_type, model_class in config_to_class.items()
                if model_type in MODEL_NAMES_MAPPING
            }
        lines = [
            f"{indent}- **{model_type}** -- {model_type_to_name[model_type]} ({MODEL_NAMES_MAPPING[model_type]} model)"
            for model_type in sorted(model_type_to_name.keys())
        ]
    else:
        config_to_name = {
            CONFIG_MAPPING_NAMES[config]: _get_class_name(clas)
            for config, clas in config_to_class.items()
            if config in CONFIG_MAPPING_NAMES
        }
        config_to_model_name = {
            config: MODEL_NAMES_MAPPING[model_type] for model_type, config in CONFIG_MAPPING_NAMES.items()
        }
        lines = [
            f"{indent}- [`{config_name}`] configuration class: {config_to_name[config_name]} ({config_to_model_name[config_name]} model)"
            for config_name in sorted(config_to_name.keys())
        ]
    return "\n".join(lines)


def replace_list_option_in_docstrings(config_to_class=None, use_model_types=True):
    def docstring_decorator(fn):
        docstrings = fn.__doc__
        lines = docstrings.split("\n")
        i = 0
        while i < len(lines) and re.search(r"^(\s*)List options\s*$", lines[i]) is None:
            i += 1
        if i < len(lines):
            indent = re.search(r"^(\s*)List options\s*$", lines[i]).groups()[0]
            if use_model_types:
                indent = f"{indent}    "
            lines[i] = _list_model_options(indent, config_to_class=config_to_class, use_model_types=use_model_types)
            docstrings = "\n".join(lines)
        else:
            raise ValueError(
                f"The function {fn} should have an empty 'List options' in its docstring as placeholder, current docstring is:\n{docstrings}"
            )
        fn.__doc__ = docstrings
        return fn

    return docstring_decorator


class AutoConfig:
    r"""
    This is a generic configuration class that will be instantiated as one of the configuration classes of the library
    when created with the [`~AutoConfig.from_pretrained`] class method.

    This class cannot be instantiated directly using `__init__()` (throws an error).
    """

    def __init__(self):
        raise EnvironmentError(
            "AutoConfig is designed to be instantiated "
            "using the `AutoConfig.from_pretrained(pretrained_model_name_or_path)` method."
        )

    @classmethod
    def for_model(cls, model_type: str, *args, **kwargs):
        if model_type in CONFIG_MAPPING:
            config_class = CONFIG_MAPPING[model_type]
            return config_class(*args, **kwargs)
        raise ValueError(
            f"Unrecognized model identifier: {model_type}. Should contain one of {', '.join(CONFIG_MAPPING.keys())}"
        )

    @classmethod
    @replace_list_option_in_docstrings()
    def from_pretrained(cls, pretrained_model_name_or_path, **kwargs):
        r"""
        Instantiate one of the configuration classes of the library from a pretrained model configuration.

        The configuration class to instantiate is selected based on the `model_type` property of the config object that
        is loaded, or when it's missing, by falling back to using pattern matching on `pretrained_model_name_or_path`:

        List options

        Args:
            pretrained_model_name_or_path (`str` or `os.PathLike`):
                Can be either:

                    - A string, the *model id* of a pretrained model configuration hosted inside a model repo on
                      huggingface.co. Valid model ids can be located at the root-level, like `bert-base-uncased`, or
                      namespaced under a user or organization name, like `dbmdz/bert-base-german-cased`.
                    - A path to a *directory* containing a configuration file saved using the
                      [`~PretrainedConfig.save_pretrained`] method, or the [`~PreTrainedModel.save_pretrained`] method,
                      e.g., `./my_model_directory/`.
                    - A path or url to a saved configuration JSON *file*, e.g.,
                      `./my_model_directory/configuration.json`.
            cache_dir (`str` or `os.PathLike`, *optional*):
                Path to a directory in which a downloaded pretrained model configuration should be cached if the
                standard cache should not be used.
            force_download (`bool`, *optional*, defaults to `False`):
                Whether or not to force the (re-)download the model weights and configuration files and override the
                cached versions if they exist.
            resume_download (`bool`, *optional*, defaults to `False`):
                Whether or not to delete incompletely received files. Will attempt to resume the download if such a
                file exists.
            proxies (`Dict[str, str]`, *optional*):
                A dictionary of proxy servers to use by protocol or endpoint, e.g., `{'http': 'foo.bar:3128',
                'http://hostname': 'foo.bar:4012'}`. The proxies are used on each request.
            revision(`str`, *optional*, defaults to `"main"`):
                The specific model version to use. It can be a branch name, a tag name, or a commit id, since we use a
                git-based system for storing models and other artifacts on huggingface.co, so `revision` can be any
                identifier allowed by git.
            return_unused_kwargs (`bool`, *optional*, defaults to `False`):
                If `False`, then this function returns just the final configuration object.

                If `True`, then this functions returns a `Tuple(config, unused_kwargs)` where *unused_kwargs* is a
                dictionary consisting of the key/value pairs whose keys are not configuration attributes: i.e., the
                part of `kwargs` which has not been used to update `config` and is otherwise ignored.
            trust_remote_code (`bool`, *optional*, defaults to `False`):
                Whether or not to allow for custom models defined on the Hub in their own modeling files. This option
                should only be set to `True` for repositories you trust and in which you have read the code, as it will
                execute code present on the Hub on your local machine.
            kwargs(additional keyword arguments, *optional*):
                The values in kwargs of any keys which are configuration attributes will be used to override the loaded
                values. Behavior concerning key/value pairs whose keys are *not* configuration attributes is controlled
                by the `return_unused_kwargs` keyword parameter.

        Examples:

        ```python
        >>> from transformers import AutoConfig

        >>> # Download configuration from huggingface.co and cache.
        >>> config = AutoConfig.from_pretrained("bert-base-uncased")

        >>> # Download configuration from huggingface.co (user-uploaded) and cache.
        >>> config = AutoConfig.from_pretrained("dbmdz/bert-base-german-cased")

        >>> # If configuration file is in a directory (e.g., was saved using *save_pretrained('./test/saved_model/')*).
        >>> config = AutoConfig.from_pretrained("./test/bert_saved_model/")

        >>> # Load a specific configuration file.
        >>> config = AutoConfig.from_pretrained("./test/bert_saved_model/my_configuration.json")

        >>> # Change some config attributes when loading a pretrained config.
        >>> config = AutoConfig.from_pretrained("bert-base-uncased", output_attentions=True, foo=False)
        >>> config.output_attentions
        True

        >>> config, unused_kwargs = AutoConfig.from_pretrained(
        ...     "bert-base-uncased", output_attentions=True, foo=False, return_unused_kwargs=True
        ... )
        >>> config.output_attentions
        True

        >>> config.unused_kwargs
        {'foo': False}
        ```"""
        kwargs["_from_auto"] = True
        kwargs["name_or_path"] = pretrained_model_name_or_path
        trust_remote_code = kwargs.pop("trust_remote_code", False)
        config_dict, _ = PretrainedConfig.get_config_dict(pretrained_model_name_or_path, **kwargs)
        if "auto_map" in config_dict and "AutoConfig" in config_dict["auto_map"]:
            if not trust_remote_code:
                raise ValueError(
                    f"Loading {pretrained_model_name_or_path} requires you to execute the configuration file in that repo "
                    "on your local machine. Make sure you have read the code there to avoid malicious use, then set "
                    "the option `trust_remote_code=True` to remove this error."
                )
            if kwargs.get("revision", None) is None:
                logger.warn(
                    "Explicitly passing a `revision` is encouraged when loading a configuration with custom code to "
                    "ensure no malicious code has been contributed in a newer revision."
                )
            class_ref = config_dict["auto_map"]["AutoConfig"]
            module_file, class_name = class_ref.split(".")
            config_class = get_class_from_dynamic_module(
                pretrained_model_name_or_path, module_file + ".py", class_name, **kwargs
            )
            return config_class.from_pretrained(pretrained_model_name_or_path, **kwargs)
        elif "model_type" in config_dict:
            config_class = CONFIG_MAPPING[config_dict["model_type"]]
            return config_class.from_dict(config_dict, **kwargs)
        else:
            # Fallback: use pattern matching on the string.
            for pattern, config_class in CONFIG_MAPPING.items():
                if pattern in str(pretrained_model_name_or_path):
                    return config_class.from_dict(config_dict, **kwargs)

        raise ValueError(
            f"Unrecognized model in {pretrained_model_name_or_path}. "
            f"Should have a `model_type` key in its {CONFIG_NAME}, or contain one of the following strings "
            f"in its name: {', '.join(CONFIG_MAPPING.keys())}"
        )

    @staticmethod
    def register(model_type, config):
        """
        Register a new configuration for this class.

        Args:
            model_type (`str`): The model type like "bert" or "gpt".
            config ([`PretrainedConfig`]): The config to register.
        """
        if issubclass(config, PretrainedConfig) and config.model_type != model_type:
            raise ValueError(
                "The config you are passing has a `model_type` attribute that is not consistent with the model type "
                f"you passed (config has {config.model_type} and you passed {model_type}. Fix one of those so they "
                "match!"
            )
        CONFIG_MAPPING.register(model_type, config)<|MERGE_RESOLUTION|>--- conflicted
+++ resolved
@@ -30,11 +30,8 @@
 CONFIG_MAPPING_NAMES = OrderedDict(
     [
         # Add configs here
-<<<<<<< HEAD
         ("yoso", "YosoConfig"),
-=======
         ("nystromformer", "NystromformerConfig"),
->>>>>>> 68cc4ccd
         ("imagegpt", "ImageGPTConfig"),
         ("qdqbert", "QDQBertConfig"),
         ("vision-encoder-decoder", "VisionEncoderDecoderConfig"),
@@ -121,11 +118,8 @@
 CONFIG_ARCHIVE_MAP_MAPPING_NAMES = OrderedDict(
     [
         # Add archive maps here
-<<<<<<< HEAD
         ("yoso", "YOSO_PRETRAINED_CONFIG_ARCHIVE_MAP"),
-=======
         ("nystromformer", "NYSTROMFORMER_PRETRAINED_CONFIG_ARCHIVE_MAP"),
->>>>>>> 68cc4ccd
         ("imagegpt", "IMAGEGPT_PRETRAINED_CONFIG_ARCHIVE_MAP"),
         ("qdqbert", "QDQBERT_PRETRAINED_CONFIG_ARCHIVE_MAP"),
         ("fnet", "FNET_PRETRAINED_CONFIG_ARCHIVE_MAP"),
@@ -200,11 +194,8 @@
 MODEL_NAMES_MAPPING = OrderedDict(
     [
         # Add full (and cased) model names here
-<<<<<<< HEAD
         ("yoso", "Yoso"),
-=======
         ("nystromformer", "Nystromformer"),
->>>>>>> 68cc4ccd
         ("imagegpt", "ImageGPT"),
         ("qdqbert", "QDQBert"),
         ("vision-encoder-decoder", "Vision Encoder decoder"),
