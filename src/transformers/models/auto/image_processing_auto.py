# coding=utf-8
# Copyright 2022 The HuggingFace Inc. team.
#
# Licensed under the Apache License, Version 2.0 (the "License");
# you may not use this file except in compliance with the License.
# You may obtain a copy of the License at
#
#     http://www.apache.org/licenses/LICENSE-2.0
#
# Unless required by applicable law or agreed to in writing, software
# distributed under the License is distributed on an "AS IS" BASIS,
# WITHOUT WARRANTIES OR CONDITIONS OF ANY KIND, either express or implied.
# See the License for the specific language governing permissions and
# limitations under the License.
""" AutoImageProcessor class."""
import importlib
import json
import os
import warnings
from collections import OrderedDict
from typing import Dict, Optional, Union

# Build the list of all image processors
from ...configuration_utils import PretrainedConfig
from ...dynamic_module_utils import get_class_from_dynamic_module, resolve_trust_remote_code
from ...image_processing_utils import ImageProcessingMixin
from ...utils import CONFIG_NAME, IMAGE_PROCESSOR_NAME, get_file_from_repo, logging
from .auto_factory import _LazyAutoMapping
from .configuration_auto import (
    CONFIG_MAPPING_NAMES,
    AutoConfig,
    model_type_to_module_name,
    replace_list_option_in_docstrings,
)


logger = logging.get_logger(__name__)

IMAGE_PROCESSOR_MAPPING_NAMES = OrderedDict(
    [
        ("align", "EfficientNetImageProcessor"),
        ("beit", "BeitImageProcessor"),
        ("bit", "BitImageProcessor"),
        ("blip", "BlipImageProcessor"),
        ("blip-2", "BlipImageProcessor"),
        ("bridgetower", "BridgeTowerImageProcessor"),
        ("chinese_clip", "ChineseCLIPImageProcessor"),
        ("clip", "CLIPImageProcessor"),
        ("clipseg", "ViTImageProcessor"),
        ("conditional_detr", "ConditionalDetrImageProcessor"),
        ("convnext", "ConvNextImageProcessor"),
        ("convnextv2", "ConvNextImageProcessor"),
        ("cvt", "ConvNextImageProcessor"),
        ("data2vec-vision", "BeitImageProcessor"),
        ("deformable_detr", "DeformableDetrImageProcessor"),
        ("deit", "DeiTImageProcessor"),
        ("deta", "DetaImageProcessor"),
        ("detr", "DetrImageProcessor"),
        ("dinat", "ViTImageProcessor"),
        ("dinov2", "BitImageProcessor"),
        ("donut-swin", "DonutImageProcessor"),
        ("dpt", "DPTImageProcessor"),
        ("efficientformer", "EfficientFormerImageProcessor"),
        ("efficientnet", "EfficientNetImageProcessor"),
        ("flava", "FlavaImageProcessor"),
        ("focalnet", "BitImageProcessor"),
        ("fuyu", "FuyuImageProcessor"),
        ("git", "CLIPImageProcessor"),
        ("glpn", "GLPNImageProcessor"),
        ("groupvit", "CLIPImageProcessor"),
        ("idefics", "IdeficsImageProcessor"),
        ("imagegpt", "ImageGPTImageProcessor"),
        ("instructblip", "BlipImageProcessor"),
        ("kosmos-2", "CLIPImageProcessor"),
        ("layoutlmv2", "LayoutLMv2ImageProcessor"),
        ("layoutlmv3", "LayoutLMv3ImageProcessor"),
        ("levit", "LevitImageProcessor"),
        ("llava", "CLIPImageProcessor"),
        ("mask2former", "Mask2FormerImageProcessor"),
        ("maskformer", "MaskFormerImageProcessor"),
        ("mgp-str", "ViTImageProcessor"),
        ("mobilenet_v1", "MobileNetV1ImageProcessor"),
        ("mobilenet_v2", "MobileNetV2ImageProcessor"),
        ("mobilevit", "MobileViTImageProcessor"),
        ("mobilevit", "MobileViTImageProcessor"),
        ("mobilevitv2", "MobileViTImageProcessor"),
        ("nat", "ViTImageProcessor"),
        ("nougat", "NougatImageProcessor"),
        ("oneformer", "OneFormerImageProcessor"),
        ("owlv2", "Owlv2ImageProcessor"),
        ("owlvit", "OwlViTImageProcessor"),
        ("perceiver", "PerceiverImageProcessor"),
        ("pix2struct", "Pix2StructImageProcessor"),
        ("poolformer", "PoolFormerImageProcessor"),
        ("pvt", "PvtImageProcessor"),
        ("regnet", "ConvNextImageProcessor"),
        ("resnet", "ConvNextImageProcessor"),
        ("sam", "SamImageProcessor"),
        ("segformer", "SegformerImageProcessor"),
<<<<<<< HEAD
        ("seggpt", "SegGptImageProcessor"),
=======
        ("siglip", "SiglipImageProcessor"),
>>>>>>> bc72b4e2
        ("swiftformer", "ViTImageProcessor"),
        ("swin", "ViTImageProcessor"),
        ("swin2sr", "Swin2SRImageProcessor"),
        ("swinv2", "ViTImageProcessor"),
        ("table-transformer", "DetrImageProcessor"),
        ("timesformer", "VideoMAEImageProcessor"),
        ("tvlt", "TvltImageProcessor"),
        ("tvp", "TvpImageProcessor"),
        ("upernet", "SegformerImageProcessor"),
        ("van", "ConvNextImageProcessor"),
        ("videomae", "VideoMAEImageProcessor"),
        ("vilt", "ViltImageProcessor"),
        ("vipllava", "CLIPImageProcessor"),
        ("vit", "ViTImageProcessor"),
        ("vit_hybrid", "ViTHybridImageProcessor"),
        ("vit_mae", "ViTImageProcessor"),
        ("vit_msn", "ViTImageProcessor"),
        ("vitmatte", "VitMatteImageProcessor"),
        ("xclip", "CLIPImageProcessor"),
        ("yolos", "YolosImageProcessor"),
    ]
)

IMAGE_PROCESSOR_MAPPING = _LazyAutoMapping(CONFIG_MAPPING_NAMES, IMAGE_PROCESSOR_MAPPING_NAMES)


def image_processor_class_from_name(class_name: str):
    for module_name, extractors in IMAGE_PROCESSOR_MAPPING_NAMES.items():
        if class_name in extractors:
            module_name = model_type_to_module_name(module_name)

            module = importlib.import_module(f".{module_name}", "transformers.models")
            try:
                return getattr(module, class_name)
            except AttributeError:
                continue

    for _, extractor in IMAGE_PROCESSOR_MAPPING._extra_content.items():
        if getattr(extractor, "__name__", None) == class_name:
            return extractor

    # We did not fine the class, but maybe it's because a dep is missing. In that case, the class will be in the main
    # init and we return the proper dummy to get an appropriate error message.
    main_module = importlib.import_module("transformers")
    if hasattr(main_module, class_name):
        return getattr(main_module, class_name)

    return None


def get_image_processor_config(
    pretrained_model_name_or_path: Union[str, os.PathLike],
    cache_dir: Optional[Union[str, os.PathLike]] = None,
    force_download: bool = False,
    resume_download: bool = False,
    proxies: Optional[Dict[str, str]] = None,
    token: Optional[Union[bool, str]] = None,
    revision: Optional[str] = None,
    local_files_only: bool = False,
    **kwargs,
):
    """
    Loads the image processor configuration from a pretrained model image processor configuration.

    Args:
        pretrained_model_name_or_path (`str` or `os.PathLike`):
            This can be either:

            - a string, the *model id* of a pretrained model configuration hosted inside a model repo on
              huggingface.co. Valid model ids can be located at the root-level, like `bert-base-uncased`, or namespaced
              under a user or organization name, like `dbmdz/bert-base-german-cased`.
            - a path to a *directory* containing a configuration file saved using the
              [`~PreTrainedTokenizer.save_pretrained`] method, e.g., `./my_model_directory/`.

        cache_dir (`str` or `os.PathLike`, *optional*):
            Path to a directory in which a downloaded pretrained model configuration should be cached if the standard
            cache should not be used.
        force_download (`bool`, *optional*, defaults to `False`):
            Whether or not to force to (re-)download the configuration files and override the cached versions if they
            exist.
        resume_download (`bool`, *optional*, defaults to `False`):
            Whether or not to delete incompletely received file. Attempts to resume the download if such a file exists.
        proxies (`Dict[str, str]`, *optional*):
            A dictionary of proxy servers to use by protocol or endpoint, e.g., `{'http': 'foo.bar:3128',
            'http://hostname': 'foo.bar:4012'}.` The proxies are used on each request.
        token (`str` or *bool*, *optional*):
            The token to use as HTTP bearer authorization for remote files. If `True`, will use the token generated
            when running `huggingface-cli login` (stored in `~/.huggingface`).
        revision (`str`, *optional*, defaults to `"main"`):
            The specific model version to use. It can be a branch name, a tag name, or a commit id, since we use a
            git-based system for storing models and other artifacts on huggingface.co, so `revision` can be any
            identifier allowed by git.
        local_files_only (`bool`, *optional*, defaults to `False`):
            If `True`, will only try to load the image processor configuration from local files.

    <Tip>

    Passing `token=True` is required when you want to use a private model.

    </Tip>

    Returns:
        `Dict`: The configuration of the image processor.

    Examples:

    ```python
    # Download configuration from huggingface.co and cache.
    image_processor_config = get_image_processor_config("bert-base-uncased")
    # This model does not have a image processor config so the result will be an empty dict.
    image_processor_config = get_image_processor_config("xlm-roberta-base")

    # Save a pretrained image processor locally and you can reload its config
    from transformers import AutoTokenizer

    image_processor = AutoImageProcessor.from_pretrained("google/vit-base-patch16-224-in21k")
    image_processor.save_pretrained("image-processor-test")
    image_processor_config = get_image_processor_config("image-processor-test")
    ```"""
    use_auth_token = kwargs.pop("use_auth_token", None)
    if use_auth_token is not None:
        warnings.warn(
            "The `use_auth_token` argument is deprecated and will be removed in v5 of Transformers. Please use `token` instead.",
            FutureWarning,
        )
        if token is not None:
            raise ValueError("`token` and `use_auth_token` are both specified. Please set only the argument `token`.")
        token = use_auth_token

    resolved_config_file = get_file_from_repo(
        pretrained_model_name_or_path,
        IMAGE_PROCESSOR_NAME,
        cache_dir=cache_dir,
        force_download=force_download,
        resume_download=resume_download,
        proxies=proxies,
        token=token,
        revision=revision,
        local_files_only=local_files_only,
    )
    if resolved_config_file is None:
        logger.info(
            "Could not locate the image processor configuration file, will try to use the model config instead."
        )
        return {}

    with open(resolved_config_file, encoding="utf-8") as reader:
        return json.load(reader)


class AutoImageProcessor:
    r"""
    This is a generic image processor class that will be instantiated as one of the image processor classes of the
    library when created with the [`AutoImageProcessor.from_pretrained`] class method.

    This class cannot be instantiated directly using `__init__()` (throws an error).
    """

    def __init__(self):
        raise EnvironmentError(
            "AutoImageProcessor is designed to be instantiated "
            "using the `AutoImageProcessor.from_pretrained(pretrained_model_name_or_path)` method."
        )

    @classmethod
    @replace_list_option_in_docstrings(IMAGE_PROCESSOR_MAPPING_NAMES)
    def from_pretrained(cls, pretrained_model_name_or_path, **kwargs):
        r"""
        Instantiate one of the image processor classes of the library from a pretrained model vocabulary.

        The image processor class to instantiate is selected based on the `model_type` property of the config object
        (either passed as an argument or loaded from `pretrained_model_name_or_path` if possible), or when it's
        missing, by falling back to using pattern matching on `pretrained_model_name_or_path`:

        List options

        Params:
            pretrained_model_name_or_path (`str` or `os.PathLike`):
                This can be either:

                - a string, the *model id* of a pretrained image_processor hosted inside a model repo on
                  huggingface.co. Valid model ids can be located at the root-level, like `bert-base-uncased`, or
                  namespaced under a user or organization name, like `dbmdz/bert-base-german-cased`.
                - a path to a *directory* containing a image processor file saved using the
                  [`~image_processing_utils.ImageProcessingMixin.save_pretrained`] method, e.g.,
                  `./my_model_directory/`.
                - a path or url to a saved image processor JSON *file*, e.g.,
                  `./my_model_directory/preprocessor_config.json`.
            cache_dir (`str` or `os.PathLike`, *optional*):
                Path to a directory in which a downloaded pretrained model image processor should be cached if the
                standard cache should not be used.
            force_download (`bool`, *optional*, defaults to `False`):
                Whether or not to force to (re-)download the image processor files and override the cached versions if
                they exist.
            resume_download (`bool`, *optional*, defaults to `False`):
                Whether or not to delete incompletely received file. Attempts to resume the download if such a file
                exists.
            proxies (`Dict[str, str]`, *optional*):
                A dictionary of proxy servers to use by protocol or endpoint, e.g., `{'http': 'foo.bar:3128',
                'http://hostname': 'foo.bar:4012'}.` The proxies are used on each request.
            token (`str` or *bool*, *optional*):
                The token to use as HTTP bearer authorization for remote files. If `True`, will use the token generated
                when running `huggingface-cli login` (stored in `~/.huggingface`).
            revision (`str`, *optional*, defaults to `"main"`):
                The specific model version to use. It can be a branch name, a tag name, or a commit id, since we use a
                git-based system for storing models and other artifacts on huggingface.co, so `revision` can be any
                identifier allowed by git.
            return_unused_kwargs (`bool`, *optional*, defaults to `False`):
                If `False`, then this function returns just the final image processor object. If `True`, then this
                functions returns a `Tuple(image_processor, unused_kwargs)` where *unused_kwargs* is a dictionary
                consisting of the key/value pairs whose keys are not image processor attributes: i.e., the part of
                `kwargs` which has not been used to update `image_processor` and is otherwise ignored.
            trust_remote_code (`bool`, *optional*, defaults to `False`):
                Whether or not to allow for custom models defined on the Hub in their own modeling files. This option
                should only be set to `True` for repositories you trust and in which you have read the code, as it will
                execute code present on the Hub on your local machine.
            kwargs (`Dict[str, Any]`, *optional*):
                The values in kwargs of any keys which are image processor attributes will be used to override the
                loaded values. Behavior concerning key/value pairs whose keys are *not* image processor attributes is
                controlled by the `return_unused_kwargs` keyword parameter.

        <Tip>

        Passing `token=True` is required when you want to use a private model.

        </Tip>

        Examples:

        ```python
        >>> from transformers import AutoImageProcessor

        >>> # Download image processor from huggingface.co and cache.
        >>> image_processor = AutoImageProcessor.from_pretrained("google/vit-base-patch16-224-in21k")

        >>> # If image processor files are in a directory (e.g. image processor was saved using *save_pretrained('./test/saved_model/')*)
        >>> # image_processor = AutoImageProcessor.from_pretrained("./test/saved_model/")
        ```"""
        use_auth_token = kwargs.pop("use_auth_token", None)
        if use_auth_token is not None:
            warnings.warn(
                "The `use_auth_token` argument is deprecated and will be removed in v5 of Transformers. Please use `token` instead.",
                FutureWarning,
            )
            if kwargs.get("token", None) is not None:
                raise ValueError(
                    "`token` and `use_auth_token` are both specified. Please set only the argument `token`."
                )
            kwargs["token"] = use_auth_token

        config = kwargs.pop("config", None)
        trust_remote_code = kwargs.pop("trust_remote_code", None)
        kwargs["_from_auto"] = True

        config_dict, _ = ImageProcessingMixin.get_image_processor_dict(pretrained_model_name_or_path, **kwargs)
        image_processor_class = config_dict.get("image_processor_type", None)
        image_processor_auto_map = None
        if "AutoImageProcessor" in config_dict.get("auto_map", {}):
            image_processor_auto_map = config_dict["auto_map"]["AutoImageProcessor"]

        # If we still don't have the image processor class, check if we're loading from a previous feature extractor config
        # and if so, infer the image processor class from there.
        if image_processor_class is None and image_processor_auto_map is None:
            feature_extractor_class = config_dict.pop("feature_extractor_type", None)
            if feature_extractor_class is not None:
                logger.warning(
                    "Could not find image processor class in the image processor config or the model config. Loading "
                    "based on pattern matching with the model's feature extractor configuration. Please open a "
                    "PR/issue to update `preprocessor_config.json` to use `image_processor_type` instead of "
                    "`feature_extractor_type`. This warning will be removed in v4.40."
                )
                image_processor_class = feature_extractor_class.replace("FeatureExtractor", "ImageProcessor")
            if "AutoFeatureExtractor" in config_dict.get("auto_map", {}):
                feature_extractor_auto_map = config_dict["auto_map"]["AutoFeatureExtractor"]
                image_processor_auto_map = feature_extractor_auto_map.replace("FeatureExtractor", "ImageProcessor")
                logger.warning(
                    "Could not find image processor auto map in the image processor config or the model config. "
                    "Loading based on pattern matching with the model's feature extractor configuration. Please open a "
                    "PR/issue to update `preprocessor_config.json` to use `AutoImageProcessor` instead of "
                    "`AutoFeatureExtractor`. This warning will be removed in v4.40."
                )

        # If we don't find the image processor class in the image processor config, let's try the model config.
        if image_processor_class is None and image_processor_auto_map is None:
            if not isinstance(config, PretrainedConfig):
                config = AutoConfig.from_pretrained(pretrained_model_name_or_path, **kwargs)
            # It could be in `config.image_processor_type``
            image_processor_class = getattr(config, "image_processor_type", None)
            if hasattr(config, "auto_map") and "AutoImageProcessor" in config.auto_map:
                image_processor_auto_map = config.auto_map["AutoImageProcessor"]

        if image_processor_class is not None:
            image_processor_class = image_processor_class_from_name(image_processor_class)

        has_remote_code = image_processor_auto_map is not None
        has_local_code = image_processor_class is not None or type(config) in IMAGE_PROCESSOR_MAPPING
        trust_remote_code = resolve_trust_remote_code(
            trust_remote_code, pretrained_model_name_or_path, has_local_code, has_remote_code
        )

        if has_remote_code and trust_remote_code:
            image_processor_class = get_class_from_dynamic_module(
                image_processor_auto_map, pretrained_model_name_or_path, **kwargs
            )
            _ = kwargs.pop("code_revision", None)
            if os.path.isdir(pretrained_model_name_or_path):
                image_processor_class.register_for_auto_class()
            return image_processor_class.from_dict(config_dict, **kwargs)
        elif image_processor_class is not None:
            return image_processor_class.from_dict(config_dict, **kwargs)
        # Last try: we use the IMAGE_PROCESSOR_MAPPING.
        elif type(config) in IMAGE_PROCESSOR_MAPPING:
            image_processor_class = IMAGE_PROCESSOR_MAPPING[type(config)]
            return image_processor_class.from_dict(config_dict, **kwargs)

        raise ValueError(
            f"Unrecognized image processor in {pretrained_model_name_or_path}. Should have a "
            f"`image_processor_type` key in its {IMAGE_PROCESSOR_NAME} of {CONFIG_NAME}, or one of the following "
            f"`model_type` keys in its {CONFIG_NAME}: {', '.join(c for c in IMAGE_PROCESSOR_MAPPING_NAMES.keys())}"
        )

    @staticmethod
    def register(config_class, image_processor_class, exist_ok=False):
        """
        Register a new image processor for this class.

        Args:
            config_class ([`PretrainedConfig`]):
                The configuration corresponding to the model to register.
            image_processor_class ([`ImageProcessingMixin`]): The image processor to register.
        """
        IMAGE_PROCESSOR_MAPPING.register(config_class, image_processor_class, exist_ok=exist_ok)<|MERGE_RESOLUTION|>--- conflicted
+++ resolved
@@ -97,11 +97,8 @@
         ("resnet", "ConvNextImageProcessor"),
         ("sam", "SamImageProcessor"),
         ("segformer", "SegformerImageProcessor"),
-<<<<<<< HEAD
         ("seggpt", "SegGptImageProcessor"),
-=======
         ("siglip", "SiglipImageProcessor"),
->>>>>>> bc72b4e2
         ("swiftformer", "ViTImageProcessor"),
         ("swin", "ViTImageProcessor"),
         ("swin2sr", "Swin2SRImageProcessor"),
