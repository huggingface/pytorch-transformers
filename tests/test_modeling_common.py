--- conflicted
+++ resolved
@@ -4727,15 +4727,10 @@
             set_config_for_less_flaky_test(config)
             if getattr(config, "sliding_window", 0) is not None and getattr(config, "sliding_window", 0) > 0:
                 self.skipTest(f"{model_class.__name__} with sliding window attention is not supported by this test")
-<<<<<<< HEAD
             model = model_class(config).to(device=torch_device, dtype=torch.float32).eval()
-
+            set_model_for_less_flaky_test(model)
             if "position_ids" not in inspect.signature(model.forward).parameters:
                 continue  # model doesn't accept position ids and probably has special way to model positions
-=======
-            model = model_class(config).to(device=torch_device, dtype=torch.float32)
-            set_model_for_less_flaky_test(model)
->>>>>>> 15bd3e61
 
             (
                 input_ids,
