# coding=utf-8
# Copyright 2018 The Google AI Language Team Authors, Facebook AI Research authors and The HuggingFace Inc. team.
# Copyright (c) 2018, NVIDIA CORPORATION.  All rights reserved.
#
# Licensed under the Apache License, Version 2.0 (the "License");
# you may not use this file except in compliance with the License.
# You may obtain a copy of the License at
#
#     http://www.apache.org/licenses/LICENSE-2.0
#
# Unless required by applicable law or agreed to in writing, software
# distributed under the License is distributed on an "AS IS" BASIS,
# WITHOUT WARRANTIES OR CONDITIONS OF ANY KIND, either express or implied.
# See the License for the specific language governing permissions and
# limitations under the License.
import collections
import copy
import functools
import gc
import importlib.metadata
import inspect
import itertools
import json
import os
import re
import shutil
import tempfile
import warnings
from contextlib import contextmanager
from dataclasses import dataclass
from functools import partial, wraps
from threading import Thread
from typing import Any, Callable, Dict, List, Optional, Set, Tuple, Union
from zipfile import is_zipfile

import torch
from huggingface_hub import split_torch_state_dict_into_shards
from packaging import version
from torch import Tensor, nn
from torch.nn import CrossEntropyLoss, Identity
from torch.utils.checkpoint import checkpoint

from .activations import get_activation
from .configuration_utils import PretrainedConfig
from .dynamic_module_utils import custom_object_save
from .generation import GenerationConfig, GenerationMixin
from .integrations import PeftAdapterMixin, deepspeed_config, is_deepspeed_zero3_enabled
from .pytorch_utils import (  # noqa: F401
    Conv1D,
    apply_chunking_to_forward,
    find_pruneable_heads_and_indices,
    id_tensor_storage,
    is_torch_greater_or_equal_than_1_13,
    prune_conv1d_layer,
    prune_layer,
    prune_linear_layer,
)
from .quantizers import AutoHfQuantizer, HfQuantizer
from .quantizers.quantizers_utils import get_module_from_name
from .safetensors_conversion import auto_conversion
from .utils import (
    ADAPTER_SAFE_WEIGHTS_NAME,
    ADAPTER_WEIGHTS_NAME,
    CONFIG_NAME,
    DUMMY_INPUTS,
    FLAX_WEIGHTS_NAME,
    SAFE_WEIGHTS_INDEX_NAME,
    SAFE_WEIGHTS_NAME,
    TF2_WEIGHTS_NAME,
    TF_WEIGHTS_NAME,
    WEIGHTS_INDEX_NAME,
    WEIGHTS_NAME,
    ContextManagers,
    ModelOutput,
    PushToHubMixin,
    cached_file,
    copy_func,
    download_url,
    extract_commit_hash,
    has_file,
    is_accelerate_available,
    is_bitsandbytes_available,
    is_flash_attn_2_available,
    is_offline_mode,
    is_optimum_available,
    is_peft_available,
    is_remote_url,
    is_safetensors_available,
    is_torch_sdpa_available,
    is_torch_xla_available,
    logging,
    replace_return_docstrings,
    strtobool,
)
from .utils.hub import convert_file_size_to_int, create_and_tag_model_card, get_checkpoint_shard_files
from .utils.import_utils import (
    ENV_VARS_TRUE_VALUES,
    is_sagemaker_mp_enabled,
    is_torch_fx_proxy,
    is_torchdynamo_compiling,
)
from .utils.quantization_config import BitsAndBytesConfig, QuantizationMethod


XLA_USE_BF16 = os.environ.get("XLA_USE_BF16", "0").upper()
XLA_DOWNCAST_BF16 = os.environ.get("XLA_DOWNCAST_BF16", "0").upper()
PARAM_RENAME_WARNING = "A parameter name that contains `{}` will be renamed internally to `{}`. Please use a different name to suppress this warning."


if is_accelerate_available():
    from accelerate import dispatch_model, infer_auto_device_map, init_empty_weights
    from accelerate.hooks import add_hook_to_module
    from accelerate.utils import (
        check_tied_parameters_on_same_device,
        extract_model_from_parallel,
        find_tied_parameters,
        get_balanced_memory,
        get_max_memory,
        load_offloaded_weights,
        offload_weight,
        save_offload_index,
        set_module_tensor_to_device,
    )

    accelerate_version = version.parse(importlib.metadata.version("accelerate"))
    if accelerate_version >= version.parse("0.31"):
        from accelerate.utils.modeling import get_state_dict_from_offload

if is_safetensors_available():
    from safetensors import safe_open
    from safetensors.torch import load_file as safe_load_file
    from safetensors.torch import save_file as safe_save_file

logger = logging.get_logger(__name__)


_init_weights = True


def is_fsdp_enabled():
    return (
        torch.distributed.is_available()
        and torch.distributed.is_initialized()
        and strtobool(os.environ.get("ACCELERATE_USE_FSDP", "False")) == 1
        and strtobool(os.environ.get("FSDP_CPU_RAM_EFFICIENT_LOADING", "False")) == 1
    )


def is_local_dist_rank_0():
    return (
        torch.distributed.is_available()
        and torch.distributed.is_initialized()
        and int(os.environ.get("LOCAL_RANK", -1)) == 0
    )


if is_sagemaker_mp_enabled():
    import smdistributed.modelparallel.torch as smp
    from smdistributed.modelparallel import __version__ as SMP_VERSION

    IS_SAGEMAKER_MP_POST_1_10 = version.parse(SMP_VERSION) >= version.parse("1.10")
else:
    IS_SAGEMAKER_MP_POST_1_10 = False

if is_peft_available():
    from .utils import find_adapter_config_file

TORCH_INIT_FUNCTIONS = {
    "uniform_": nn.init.uniform_,
    "normal_": nn.init.normal_,
    "trunc_normal_": nn.init.trunc_normal_,
    "constant_": nn.init.constant_,
    "xavier_uniform_": nn.init.xavier_uniform_,
    "xavier_normal_": nn.init.xavier_normal_,
    "kaiming_uniform_": nn.init.kaiming_uniform_,
    "kaiming_normal_": nn.init.kaiming_normal_,
    "uniform": nn.init.uniform,
    "normal": nn.init.normal,
    "xavier_uniform": nn.init.xavier_uniform,
    "xavier_normal": nn.init.xavier_normal,
    "kaiming_uniform": nn.init.kaiming_uniform,
    "kaiming_normal": nn.init.kaiming_normal,
}


@contextmanager
def no_init_weights(_enable=True):
    """
    Context manager to globally disable weight initialization to speed up loading large models.

    TODO(Patrick): Delete safety argument `_enable=True` at next major version. .
    """
    global _init_weights
    old_init_weights = _init_weights

    if _enable:
        _init_weights = False

        def _skip_init(*args, **kwargs):
            pass

        # # Save the original initialization functions
        for name, init_func in TORCH_INIT_FUNCTIONS.items():
            setattr(torch.nn.init, name, _skip_init)
    try:
        yield
    finally:
        _init_weights = old_init_weights
        if _enable:
            # # Restore the original initialization functions
            for name, init_func in TORCH_INIT_FUNCTIONS.items():
                setattr(torch.nn.init, name, init_func)


def get_parameter_device(parameter: Union[nn.Module, GenerationMixin, "ModuleUtilsMixin"]):
    try:
        return next(parameter.parameters()).device
    except StopIteration:
        # For nn.DataParallel compatibility in PyTorch 1.5

        def find_tensor_attributes(module: nn.Module) -> List[Tuple[str, Tensor]]:
            tuples = [(k, v) for k, v in module.__dict__.items() if torch.is_tensor(v)]
            return tuples

        gen = parameter._named_members(get_members_fn=find_tensor_attributes)
        first_tuple = next(gen)
        return first_tuple[1].device


def get_first_parameter_dtype(parameter: Union[nn.Module, GenerationMixin, "ModuleUtilsMixin"]):
    """
    Returns the first parameter dtype (can be non-floating) or asserts if none were found.
    """
    try:
        return next(parameter.parameters()).dtype
    except StopIteration:
        # For nn.DataParallel compatibility in PyTorch > 1.5

        def find_tensor_attributes(module: nn.Module) -> List[Tuple[str, Tensor]]:
            tuples = [(k, v) for k, v in module.__dict__.items() if torch.is_tensor(v)]
            return tuples

        gen = parameter._named_members(get_members_fn=find_tensor_attributes)
        first_tuple = next(gen)
        return first_tuple[1].dtype


def get_parameter_dtype(parameter: Union[nn.Module, GenerationMixin, "ModuleUtilsMixin"]):
    """
    Returns the first found floating dtype in parameters if there is one, otherwise returns the last dtype it found.
    """
    last_dtype = None
    for t in parameter.parameters():
        last_dtype = t.dtype
        if t.is_floating_point():
            # Adding fix for https://github.com/pytorch/xla/issues/4152
            # Fixes issue where the model code passes a value that is out of range for XLA_USE_BF16=1
            # and XLA_DOWNCAST_BF16=1 so the conversion would cast it to -inf
            # NOTE: `is_torch_xla_available()` is checked last as it induces a graph break in torch dynamo
            if XLA_USE_BF16 in ENV_VARS_TRUE_VALUES and is_torch_xla_available():
                return torch.bfloat16
            if XLA_DOWNCAST_BF16 in ENV_VARS_TRUE_VALUES and is_torch_xla_available():
                if t.dtype == torch.float:
                    return torch.bfloat16
                if t.dtype == torch.double:
                    return torch.float32
            return t.dtype

    if last_dtype is not None:
        # if no floating dtype was found return whatever the first dtype is
        return last_dtype

    # For nn.DataParallel compatibility in PyTorch > 1.5
    def find_tensor_attributes(module: nn.Module) -> List[Tuple[str, Tensor]]:
        tuples = [(k, v) for k, v in module.__dict__.items() if torch.is_tensor(v)]
        return tuples

    gen = parameter._named_members(get_members_fn=find_tensor_attributes)
    last_tuple = None
    for tuple in gen:
        last_tuple = tuple
        if tuple[1].is_floating_point():
            return tuple[1].dtype

    if last_tuple is not None:
        # fallback to the last dtype
        return last_tuple[1].dtype

    # fallback to buffer dtype
    for t in parameter.buffers():
        last_dtype = t.dtype
        if t.is_floating_point():
            return t.dtype
    return last_dtype


def get_state_dict_float_dtype(state_dict):
    """
    Returns the first found floating dtype in `state_dict` or asserts if none were found.
    """
    for t in state_dict.values():
        if t.is_floating_point():
            return t.dtype

    raise ValueError("couldn't find any floating point dtypes in state_dict")


def get_state_dict_dtype(state_dict):
    """
    Returns the first found floating dtype in `state_dict` if there is one, otherwise returns the first dtype.
    """
    for t in state_dict.values():
        if t.is_floating_point():
            return t.dtype

    # if no floating dtype was found return whatever the first dtype is
    else:
        return next(state_dict.values()).dtype


def dtype_byte_size(dtype):
    """
    Returns the size (in bytes) occupied by one parameter of type `dtype`.

    Example:

    ```py
    >>> dtype_byte_size(torch.float32)
    4
    ```
    """
    if dtype == torch.bool:
        return 1 / 8
    bit_search = re.search(r"[^\d](\d+)_?", str(dtype))
    if bit_search is None:
        raise ValueError(f"`dtype` is not a valid dtype: {dtype}.")
    bit_size = int(bit_search.groups()[0])
    return bit_size // 8


def check_support_param_buffer_assignment(model_to_load, state_dict, start_prefix=""):
    """
    Checks if `model_to_load` supports param buffer assignment (such
    as when loading in empty weights) by first checking
    if the model explicitly disables it, then by ensuring that the state dict keys
    are a subset of the model's parameters.

    Note: We fully disable this if we are using `deepspeed`
    """
    if len([key for key in state_dict if key.startswith(start_prefix)]) == 0:
        return False

    if is_deepspeed_zero3_enabled():
        return False

    # Some models explicitly do not support param buffer assignment
    if not getattr(model_to_load, "_supports_param_buffer_assignment", True):
        logger.debug(
            f"{model_to_load.__class__.__name__} does not support param buffer assignment, loading will be slower"
        )
        return False

    # If the model does, the incoming `state_dict` and the `model_to_load` must be the same dtype
    first_key = list(model_to_load.state_dict().keys())[0]
    if start_prefix + first_key in state_dict:
        return state_dict[start_prefix + first_key].dtype == model_to_load.state_dict()[first_key].dtype

    # For cases when the `state_dict` doesn't contain real weights to the model (`test_model_weights_reload_no_missing_tied_weights`)
    return False


def shard_checkpoint(
    state_dict: Dict[str, torch.Tensor], max_shard_size: Union[int, str] = "10GB", weights_name: str = WEIGHTS_NAME
):
    """
    Splits a model state dictionary in sub-checkpoints so that the final size of each sub-checkpoint does not exceed a
    given size.

    The sub-checkpoints are determined by iterating through the `state_dict` in the order of its keys, so there is no
    optimization made to make each sub-checkpoint as close as possible to the maximum size passed. For example, if the
    limit is 10GB and we have weights of sizes [6GB, 6GB, 2GB, 6GB, 2GB, 2GB] they will get sharded as [6GB], [6+2GB],
    [6+2+2GB] and not [6+2+2GB], [6+2GB], [6GB].

    <Tip warning={true}>

    If one of the model's weight is bigger than `max_shard_size`, it will end up in its own sub-checkpoint which will
    have a size greater than `max_shard_size`.

    </Tip>

    Args:
        state_dict (`Dict[str, torch.Tensor]`): The state dictionary of a model to save.
        max_shard_size (`int` or `str`, *optional*, defaults to `"10GB"`):
            The maximum size of each sub-checkpoint. If expressed as a string, needs to be digits followed by a unit
            (like `"5MB"`).
        weights_name (`str`, *optional*, defaults to `"pytorch_model.bin"`):
            The name of the model save file.
    """
    logger.warning(
        "Note that `shard_checkpoint` is deprecated and will be removed in v4.44. We recommend you using "
        "split_torch_state_dict_into_shards from huggingface_hub library"
    )
    max_shard_size = convert_file_size_to_int(max_shard_size)

    sharded_state_dicts = [{}]
    last_block_size = 0
    total_size = 0
    storage_id_to_block = {}

    for key, weight in state_dict.items():
        # when bnb serialization is used the weights in the state dict can be strings
        # check: https://github.com/huggingface/transformers/pull/24416 for more details
        if isinstance(weight, str):
            continue
        else:
            storage_id = id_tensor_storage(weight)

        # If a `weight` shares the same underlying storage as another tensor, we put `weight` in the same `block`
        if storage_id in storage_id_to_block and weight.device != torch.device("meta"):
            block_id = storage_id_to_block[storage_id]
            sharded_state_dicts[block_id][key] = weight
            continue

        weight_size = weight.numel() * dtype_byte_size(weight.dtype)
        # If this weight is going to tip up over the maximal size, we split, but only if we have put at least one
        # weight in the current shard.
        if last_block_size + weight_size > max_shard_size and len(sharded_state_dicts[-1]) > 0:
            sharded_state_dicts.append({})
            last_block_size = 0

        sharded_state_dicts[-1][key] = weight
        last_block_size += weight_size
        total_size += weight_size
        storage_id_to_block[storage_id] = len(sharded_state_dicts) - 1

    # If we only have one shard, we return it
    if len(sharded_state_dicts) == 1:
        return {weights_name: sharded_state_dicts[0]}, None

    # Otherwise, let's build the index
    weight_map = {}
    shards = {}
    for idx, shard in enumerate(sharded_state_dicts):
        shard_file = weights_name.replace(".bin", f"-{idx+1:05d}-of-{len(sharded_state_dicts):05d}.bin")
        shard_file = shard_file.replace(
            ".safetensors", f"-{idx + 1:05d}-of-{len(sharded_state_dicts):05d}.safetensors"
        )
        shards[shard_file] = shard
        for key in shard.keys():
            weight_map[key] = shard_file

    # Add the metadata
    metadata = {"total_size": total_size}
    index = {"metadata": metadata, "weight_map": weight_map}
    return shards, index


def load_sharded_checkpoint(model, folder, strict=True, prefer_safe=True):
    """
    This is the same as
    [`torch.nn.Module.load_state_dict`](https://pytorch.org/docs/stable/generated/torch.nn.Module.html?highlight=load_state_dict#torch.nn.Module.load_state_dict)
    but for a sharded checkpoint.

    This load is performed efficiently: each checkpoint shard is loaded one by one in RAM and deleted after being
    loaded in the model.

    Args:
        model (`torch.nn.Module`): The model in which to load the checkpoint.
        folder (`str` or `os.PathLike`): A path to a folder containing the sharded checkpoint.
        strict (`bool`, *optional`, defaults to `True`):
            Whether to strictly enforce that the keys in the model state dict match the keys in the sharded checkpoint.
        prefer_safe (`bool`, *optional*, defaults to `False`)
            If both safetensors and PyTorch save files are present in checkpoint and `prefer_safe` is True, the
            safetensors files will be loaded. Otherwise, PyTorch files are always loaded when possible.

    Returns:
        `NamedTuple`: A named tuple with `missing_keys` and `unexpected_keys` fields
            - `missing_keys` is a list of str containing the missing keys
            - `unexpected_keys` is a list of str containing the unexpected keys
    """
    # Load the index
    index_file = os.path.join(folder, WEIGHTS_INDEX_NAME)
    safe_index_file = os.path.join(folder, SAFE_WEIGHTS_INDEX_NAME)

    index_present = os.path.isfile(index_file)
    safe_index_present = os.path.isfile(safe_index_file)

    if not index_present and not (safe_index_present and is_safetensors_available()):
        filenames = (
            (WEIGHTS_INDEX_NAME, SAFE_WEIGHTS_INDEX_NAME) if is_safetensors_available() else (WEIGHTS_INDEX_NAME,)
        )
        raise ValueError(f"Can't find a checkpoint index ({' or '.join(filenames)}) in {folder}.")

    load_safe = False
    if safe_index_present:
        if prefer_safe:
            if is_safetensors_available():
                load_safe = True  # load safe due to preference
            else:
                logger.warning(
                    f"Cannot load sharded checkpoint at {folder} safely since safetensors is not installed!"
                )
        elif not index_present:
            load_safe = True  # load safe since we have no other choice

    load_index = safe_index_file if load_safe else index_file

    with open(load_index, "r", encoding="utf-8") as f:
        index = json.load(f)

    shard_files = list(set(index["weight_map"].values()))

    # If strict=True, error before loading any of the state dicts.
    loaded_keys = index["weight_map"].keys()
    model_keys = model.state_dict().keys()
    missing_keys = [key for key in model_keys if key not in loaded_keys]
    unexpected_keys = [key for key in loaded_keys if key not in model_keys]
    if strict and (len(missing_keys) > 0 or len(unexpected_keys) > 0):
        error_message = f"Error(s) in loading state_dict for {model.__class__.__name__}"
        if len(missing_keys) > 0:
            str_missing_keys = ",".join([f'"{k}"' for k in missing_keys])
            error_message += f"\nMissing key(s): {str_missing_keys}."
        if len(unexpected_keys) > 0:
            str_unexpected_keys = ",".join([f'"{k}"' for k in unexpected_keys])
            error_message += f"\nMissing key(s): {str_unexpected_keys}."
        raise RuntimeError(error_message)

    weights_only_kwarg = {"weights_only": True} if is_torch_greater_or_equal_than_1_13 else {}
    loader = safe_load_file if load_safe else partial(torch.load, map_location="cpu", **weights_only_kwarg)

    for shard_file in shard_files:
        state_dict = loader(os.path.join(folder, shard_file))
        model.load_state_dict(state_dict, strict=False)

        # Make sure memory is freed before we load the next state dict.
        del state_dict
        gc.collect()

    # Return the same thing as PyTorch load_state_dict function.
    return torch.nn.modules.module._IncompatibleKeys(missing_keys, unexpected_keys)


def load_state_dict(checkpoint_file: Union[str, os.PathLike], is_quantized: bool = False):
    """
    Reads a PyTorch checkpoint file, returning properly formatted errors if they arise.
    """
    if checkpoint_file.endswith(".safetensors") and is_safetensors_available():
        # Check format of the archive
        with safe_open(checkpoint_file, framework="pt") as f:
            metadata = f.metadata()
        if metadata.get("format") not in ["pt", "tf", "flax", "mlx"]:
            raise OSError(
                f"The safetensors archive passed at {checkpoint_file} does not contain the valid metadata. Make sure "
                "you save your model with the `save_pretrained` method."
            )
        return safe_load_file(checkpoint_file)
    try:
        if (
            (is_deepspeed_zero3_enabled() and torch.distributed.is_initialized() and torch.distributed.get_rank() > 0)
            or (is_fsdp_enabled() and not is_local_dist_rank_0())
        ) and not is_quantized:
            map_location = "meta"
        else:
            map_location = "cpu"
        extra_args = {}
        # mmap can only be used with files serialized with zipfile-based format.
        if (
            isinstance(checkpoint_file, str)
            and map_location != "meta"
            and version.parse(torch.__version__) >= version.parse("2.1.0")
            and is_zipfile(checkpoint_file)
        ):
            extra_args = {"mmap": True}
        weights_only_kwarg = {"weights_only": True} if is_torch_greater_or_equal_than_1_13 else {}
        return torch.load(
            checkpoint_file,
            map_location=map_location,
            **weights_only_kwarg,
            **extra_args,
        )
    except Exception as e:
        try:
            with open(checkpoint_file) as f:
                if f.read(7) == "version":
                    raise OSError(
                        "You seem to have cloned a repository without having git-lfs installed. Please install "
                        "git-lfs and run `git lfs install` followed by `git lfs pull` in the folder "
                        "you cloned."
                    )
                else:
                    raise ValueError(
                        f"Unable to locate the file {checkpoint_file} which is necessary to load this pretrained "
                        "model. Make sure you have saved the model properly."
                    ) from e
        except (UnicodeDecodeError, ValueError):
            raise OSError(
                f"Unable to load weights from pytorch checkpoint file for '{checkpoint_file}' "
                f"at '{checkpoint_file}'. "
                "If you tried to load a PyTorch model from a TF 2.0 checkpoint, please set from_tf=True."
            )


def set_initialized_submodules(model, state_dict_keys):
    """
    Sets the `_is_hf_initialized` flag in all submodules of a given model when all its weights are in the loaded state
    dict.
    """
    not_initialized_submodules = {}
    for module_name, module in model.named_modules():
        loaded_keys = {k.replace(f"{module_name}.", "") for k in state_dict_keys if k.startswith(f"{module_name}.")}
        if loaded_keys.issuperset(module.state_dict()):
            module._is_hf_initialized = True
        else:
            not_initialized_submodules[module_name] = module
    return not_initialized_submodules


def _end_ptr(tensor: torch.Tensor) -> int:
    # extract the end of the pointer if the tensor is a slice of a bigger tensor
    if tensor.nelement():
        stop = tensor.view(-1)[-1].data_ptr() + tensor.element_size()
    else:
        stop = tensor.data_ptr()
    return stop


def _get_tied_weight_keys(module: nn.Module, prefix=""):
    tied_weight_keys = []
    if getattr(module, "_tied_weights_keys", None) is not None:
        names = [f"{prefix}.{k}" if prefix else k for k in module._tied_weights_keys]
        tied_weight_keys.extend(names)
    if getattr(module, "_dynamic_tied_weights_keys", None) is not None:
        names = [f"{prefix}.{k}" if prefix else k for k in module._dynamic_tied_weights_keys]
        tied_weight_keys.extend(names)
    for name, submodule in module.named_children():
        local_prefix = f"{prefix}.{name}" if prefix else name
        tied_weight_keys.extend(_get_tied_weight_keys(submodule, prefix=local_prefix))
    return tied_weight_keys


def _find_disjoint(tensors: List[Set[str]], state_dict: Dict[str, torch.Tensor]) -> Tuple[List[Set[str]], List[str]]:
    filtered_tensors = []
    for shared in tensors:
        if len(shared) < 2:
            filtered_tensors.append(shared)
            continue

        areas = []
        for name in shared:
            tensor = state_dict[name]
            areas.append((tensor.data_ptr(), _end_ptr(tensor), name))
        areas.sort()

        _, last_stop, last_name = areas[0]
        filtered_tensors.append({last_name})
        for start, stop, name in areas[1:]:
            if start >= last_stop:
                filtered_tensors.append({name})
            else:
                filtered_tensors[-1].add(name)
            last_stop = stop
    disjoint_tensors = []
    shared_tensors = []
    for tensors in filtered_tensors:
        if len(tensors) == 1:
            disjoint_tensors.append(tensors.pop())
        else:
            shared_tensors.append(tensors)
    return shared_tensors, disjoint_tensors


def _find_identical(tensors: List[Set[str]], state_dict: Dict[str, torch.Tensor]) -> Tuple[List[Set[str]], Set[str]]:
    shared_tensors = []
    identical = []
    for shared in tensors:
        if len(shared) < 2:
            continue

        areas = collections.defaultdict(set)
        for name in shared:
            tensor = state_dict[name]
            area = (tensor.device, tensor.data_ptr(), _end_ptr(tensor))
            areas[area].add(name)
        if len(areas) == 1:
            identical.append(shared)
        else:
            shared_tensors.append(shared)
    return shared_tensors, identical


def _load_state_dict_into_model(model_to_load, state_dict, start_prefix, assign_to_params_buffers=False):
    # Convert old format to new format if needed from a PyTorch state_dict
    old_keys = []
    new_keys = []
    for key in state_dict.keys():
        new_key = None
        if "gamma" in key:
            logger.warning(PARAM_RENAME_WARNING.format("gamma", "weight"))
            new_key = key.replace("gamma", "weight")
        if "beta" in key:
            logger.warning(PARAM_RENAME_WARNING.format("beta", "bias"))
            new_key = key.replace("beta", "bias")
        if new_key:
            old_keys.append(key)
            new_keys.append(new_key)
    for old_key, new_key in zip(old_keys, new_keys):
        state_dict[new_key] = state_dict.pop(old_key)

    # copy state_dict so _load_from_state_dict can modify it
    metadata = getattr(state_dict, "_metadata", None)
    state_dict = state_dict.copy()
    if metadata is not None:
        state_dict._metadata = metadata

    error_msgs = []

    # PyTorch's `_load_from_state_dict` does not copy parameters in a module's descendants
    # so we need to apply the function recursively.
    def load(module: nn.Module, state_dict, prefix="", assign_to_params_buffers=False):
        local_metadata = {} if metadata is None else metadata.get(prefix[:-1], {})
        local_metadata["assign_to_params_buffers"] = assign_to_params_buffers

        args = (state_dict, prefix, local_metadata, True, [], [], error_msgs)
        # Parameters of module and children will start with prefix. We can exit early if there are none in this
        # state_dict
        if len([key for key in state_dict if key.startswith(prefix)]) > 0:
            if is_deepspeed_zero3_enabled():
                import deepspeed

                # In sharded models, each shard has only part of the full state_dict, so only gather
                # parameters that are in the current state_dict.
                named_parameters = dict(module.named_parameters(prefix=prefix[:-1], recurse=False))
                params_to_gather = [named_parameters[k] for k in state_dict.keys() if k in named_parameters]
                if len(params_to_gather) > 0:
                    # because zero3 puts placeholders in model params, this context
                    # manager gathers (unpartitions) the params of the current layer, then loads from
                    # the state dict and then re-partitions them again
                    with deepspeed.zero.GatheredParameters(params_to_gather, modifier_rank=0):
                        if torch.distributed.get_rank() == 0:
                            module._load_from_state_dict(*args)
            else:
                module._load_from_state_dict(*args)

        for name, child in module._modules.items():
            if child is not None:
                load(child, state_dict, prefix + name + ".", assign_to_params_buffers)

    load(model_to_load, state_dict, prefix=start_prefix, assign_to_params_buffers=assign_to_params_buffers)
    # Delete `state_dict` so it could be collected by GC earlier. Note that `state_dict` is a copy of the argument, so
    # it's safe to delete it.
    del state_dict

    return error_msgs


def find_submodule_and_param_name(model, long_key, start_prefix):
    """
    A helper util to find the last sub-module and the param/buffer name. If `start_prefix` is supplied it'll be removed
    from the start of the key
    """

    if len(start_prefix) > 0 and long_key.startswith(start_prefix):
        long_key = ".".join(long_key.split(".")[1:])

    split_key = long_key.split(".")
    submodule = model
    while len(split_key) > 1:
        if hasattr(submodule, split_key[0]):
            submodule = getattr(submodule, split_key[0])
            del split_key[0]
        else:
            submodule = None
            break
    if submodule == model:
        submodule = None
    return submodule, split_key[0]


def _move_model_to_meta(model, loaded_state_dict_keys, start_prefix):
    """
    Moves `loaded_state_dict_keys` in model to meta device which frees up the memory taken by those params.

    `start_prefix` is used for models which insert their name into model keys, e.g. `bert` in
    `bert.pooler.dense.weight`

    """

    # dematerialize param storage for keys that are going to be replaced by state_dict, by
    # putting those on the meta device
    for k in loaded_state_dict_keys:
        submodule, param_name = find_submodule_and_param_name(model, k, start_prefix)
        if submodule is not None:
            # selectively switch to the meta device only those params/buffers that will
            # be next replaced from state_dict. This a complex way to do p.to_("meta")
            # since we have no in-place to_ for tensors.
            new_val = getattr(submodule, param_name)
            if isinstance(new_val, torch.nn.Parameter):
                # isinstance returns False for Params on meta device, so switch after the check
                new_val = torch.nn.Parameter(new_val.to("meta"))
            else:
                new_val = new_val.to("meta")
            setattr(submodule, param_name, new_val)


def _load_state_dict_into_meta_model(
    model,
    state_dict,
    loaded_state_dict_keys,  # left for now but could be removed, see below
    start_prefix,
    expected_keys,
    device_map=None,
    offload_folder=None,
    offload_index=None,
    state_dict_folder=None,
    state_dict_index=None,
    dtype=None,
    hf_quantizer=None,
    is_safetensors=False,
    keep_in_fp32_modules=None,
    unexpected_keys=None,  # passing `unexpected` for cleanup from quantization items
):
    """
    This is somewhat similar to `_load_state_dict_into_model`, but deals with a model that has some or all of its
    params on a `meta` device. It replaces the model params with the data from the `state_dict`, while moving the
    params back to the normal device, but only for `loaded_state_dict_keys`.

    `start_prefix` is used for models which insert their name into model keys, e.g. `bert` in
    `bert.pooler.dense.weight`

    """

    # XXX: remaining features to implement to be fully compatible with _load_state_dict_into_model
    # - deepspeed zero 3 support
    # - need to copy metadata if any - see _load_state_dict_into_model
    # - handling error_msgs - mimicking the error handling in module._load_from_state_dict()
    # - Is there a situation where some keys aren't in `loaded_state_dict_keys` and in which case
    #   they won't get loaded.

    error_msgs = []

    old_keys = []
    new_keys = []
    is_quantized = hf_quantizer is not None
    for key in state_dict.keys():
        new_key = None
        if "gamma" in key:
            logger.warning(PARAM_RENAME_WARNING.format("gamma", "weight"))
            new_key = key.replace("gamma", "weight")
        if "beta" in key:
            logger.warning(PARAM_RENAME_WARNING.format("beta", "bias"))
            new_key = key.replace("beta", "bias")
        if new_key:
            old_keys.append(key)
            new_keys.append(new_key)
    for old_key, new_key in zip(old_keys, new_keys):
        state_dict[new_key] = state_dict.pop(old_key)

    is_torch_e4m3fn_available = hasattr(torch, "float8_e4m3fn")

    for param_name, param in state_dict.items():
        # First part of the test is always true as load_state_dict_keys always contains state_dict keys.
        if param_name not in loaded_state_dict_keys or param_name not in expected_keys:
            continue

        if param_name.startswith(start_prefix):
            param_name = param_name[len(start_prefix) :]

        module_name = param_name
        set_module_kwargs = {}

        # We convert floating dtypes to the `dtype` passed except for float8_e4m3fn type. We also want to keep the buffers/params
        # in int/uint/bool and not cast them.
        is_param_float8_e4m3fn = is_torch_e4m3fn_available and param.dtype == torch.float8_e4m3fn
        if dtype is not None and torch.is_floating_point(param) and not is_param_float8_e4m3fn:
            if (
                keep_in_fp32_modules is not None
                and any(
                    module_to_keep_in_fp32 in param_name.split(".") for module_to_keep_in_fp32 in keep_in_fp32_modules
                )
                and dtype == torch.float16
            ):
                param = param.to(torch.float32)

                # For backward compatibility with older versions of `accelerate`
                # TODO: @sgugger replace this check with version check at the next `accelerate` release
                if "dtype" in list(inspect.signature(set_module_tensor_to_device).parameters):
                    set_module_kwargs["dtype"] = torch.float32
            else:
                param = param.to(dtype)

        # For compatibility with PyTorch load_state_dict which converts state dict dtype to existing dtype in model, and which
        # uses `param.copy_(input_param)` that preserves the contiguity of the parameter in the model.
        # Reference: https://github.com/pytorch/pytorch/blob/db79ceb110f6646523019a59bbd7b838f43d4a86/torch/nn/modules/module.py#L2040C29-L2040C29
        old_param = model
        splits = param_name.split(".")
        for split in splits:
            old_param = getattr(old_param, split)
            if old_param is None:
                break
        if old_param is not None:
            if dtype is None:
                param = param.to(old_param.dtype)

            if old_param.is_contiguous():
                param = param.contiguous()

        set_module_kwargs["value"] = param

        if device_map is None:
            param_device = "cpu"
        else:
            # find next higher level module that is defined in device_map:
            # bert.lm_head.weight -> bert.lm_head -> bert -> ''
            while len(module_name) > 0 and module_name not in device_map:
                module_name = ".".join(module_name.split(".")[:-1])
            if module_name == "" and "" not in device_map:
                # TODO: group all errors and raise at the end.
                raise ValueError(f"{param_name} doesn't have any device set.")
            param_device = device_map[module_name]

        if param_device == "disk":
            if not is_safetensors:
                offload_index = offload_weight(param, param_name, offload_folder, offload_index)
        elif param_device == "cpu" and state_dict_index is not None:
            state_dict_index = offload_weight(param, param_name, state_dict_folder, state_dict_index)
        elif (
            not is_quantized
            or (not hf_quantizer.requires_parameters_quantization)
            or (
                not hf_quantizer.check_quantized_param(
                    model, param, param_name, state_dict, param_device=param_device, device_map=device_map
                )
            )
        ):
            # For backward compatibility with older versions of `accelerate` and for non-quantized params
            set_module_tensor_to_device(model, param_name, param_device, **set_module_kwargs)
        else:
            hf_quantizer.create_quantized_param(model, param, param_name, param_device, state_dict, unexpected_keys)
            # For quantized modules with FSDP/DeepSpeed Stage 3, we need to quantize the parameter on the GPU
            # and then cast it to CPU to avoid excessive memory usage on each GPU
            # in comparison to the sharded model across GPUs.
            if is_fsdp_enabled() or is_deepspeed_zero3_enabled():
                module, tensor_name = get_module_from_name(model, param_name)
                value = getattr(module, tensor_name)
                value = type(value)(value.data.to("cpu"), **value.__dict__)
                setattr(module, tensor_name, value)
            # TODO: consider removing used param_parts from state_dict before return

    return error_msgs, offload_index, state_dict_index


def _add_variant(weights_name: str, variant: Optional[str] = None) -> str:
    if variant is not None:
        splits = weights_name.split(".")
        splits = splits[:-1] + [variant] + splits[-1:]
        weights_name = ".".join(splits)

    return weights_name


class ModuleUtilsMixin:
    """
    A few utilities for `torch.nn.Modules`, to be used as a mixin.
    """

    @staticmethod
    def _hook_rss_memory_pre_forward(module, *args, **kwargs):
        try:
            import psutil
        except ImportError:
            raise ImportError("You need to install psutil (pip install psutil) to use memory tracing.")

        process = psutil.Process(os.getpid())
        mem = process.memory_info()
        module.mem_rss_pre_forward = mem.rss
        return None

    @staticmethod
    def _hook_rss_memory_post_forward(module, *args, **kwargs):
        try:
            import psutil
        except ImportError:
            raise ImportError("You need to install psutil (pip install psutil) to use memory tracing.")

        process = psutil.Process(os.getpid())
        mem = process.memory_info()
        module.mem_rss_post_forward = mem.rss
        mem_rss_diff = module.mem_rss_post_forward - module.mem_rss_pre_forward
        module.mem_rss_diff = mem_rss_diff + (module.mem_rss_diff if hasattr(module, "mem_rss_diff") else 0)
        return None

    def add_memory_hooks(self):
        """
        Add a memory hook before and after each sub-module forward pass to record increase in memory consumption.

        Increase in memory consumption is stored in a `mem_rss_diff` attribute for each module and can be reset to zero
        with `model.reset_memory_hooks_state()`.
        """
        for module in self.modules():
            module.register_forward_pre_hook(self._hook_rss_memory_pre_forward)
            module.register_forward_hook(self._hook_rss_memory_post_forward)
        self.reset_memory_hooks_state()

    def reset_memory_hooks_state(self):
        """
        Reset the `mem_rss_diff` attribute of each module (see [`~modeling_utils.ModuleUtilsMixin.add_memory_hooks`]).
        """
        for module in self.modules():
            module.mem_rss_diff = 0
            module.mem_rss_post_forward = 0
            module.mem_rss_pre_forward = 0

    @property
    def device(self) -> torch.device:
        """
        `torch.device`: The device on which the module is (assuming that all the module parameters are on the same
        device).
        """
        return get_parameter_device(self)

    @property
    def dtype(self) -> torch.dtype:
        """
        `torch.dtype`: The dtype of the module (assuming that all the module parameters have the same dtype).
        """
        return get_parameter_dtype(self)

    def invert_attention_mask(self, encoder_attention_mask: Tensor) -> Tensor:
        """
        Invert an attention mask (e.g., switches 0. and 1.).

        Args:
            encoder_attention_mask (`torch.Tensor`): An attention mask.

        Returns:
            `torch.Tensor`: The inverted attention mask.
        """
        if encoder_attention_mask.dim() == 3:
            encoder_extended_attention_mask = encoder_attention_mask[:, None, :, :]
        if encoder_attention_mask.dim() == 2:
            encoder_extended_attention_mask = encoder_attention_mask[:, None, None, :]
        # T5 has a mask that can compare sequence ids, we can simulate this here with this transposition
        # Cf. https://github.com/tensorflow/mesh/blob/8d2465e9bc93129b913b5ccc6a59aa97abd96ec6/mesh_tensorflow
        # /transformer/transformer_layers.py#L270
        # encoder_extended_attention_mask = (encoder_extended_attention_mask ==
        # encoder_extended_attention_mask.transpose(-1, -2))
        encoder_extended_attention_mask = encoder_extended_attention_mask.to(dtype=self.dtype)  # fp16 compatibility
        encoder_extended_attention_mask = (1.0 - encoder_extended_attention_mask) * torch.finfo(self.dtype).min

        return encoder_extended_attention_mask

    @staticmethod
    def create_extended_attention_mask_for_decoder(input_shape, attention_mask, device=None):
        if device is not None:
            warnings.warn(
                "The `device` argument is deprecated and will be removed in v5 of Transformers.", FutureWarning
            )
        else:
            device = attention_mask.device
        batch_size, seq_length = input_shape
        seq_ids = torch.arange(seq_length, device=device)
        causal_mask = seq_ids[None, None, :].repeat(batch_size, seq_length, 1) <= seq_ids[None, :, None]
        # in case past_key_values are used we need to add a prefix ones mask to the causal mask
        # causal and attention masks must have same type with pytorch version < 1.3
        causal_mask = causal_mask.to(attention_mask.dtype)

        if causal_mask.shape[1] < attention_mask.shape[1]:
            prefix_seq_len = attention_mask.shape[1] - causal_mask.shape[1]
            causal_mask = torch.cat(
                [
                    torch.ones((batch_size, seq_length, prefix_seq_len), device=device, dtype=causal_mask.dtype),
                    causal_mask,
                ],
                axis=-1,
            )

        extended_attention_mask = causal_mask[:, None, :, :] * attention_mask[:, None, None, :]
        return extended_attention_mask

    def get_extended_attention_mask(
        self, attention_mask: Tensor, input_shape: Tuple[int], device: torch.device = None, dtype: torch.float = None
    ) -> Tensor:
        """
        Makes broadcastable attention and causal masks so that future and masked tokens are ignored.

        Arguments:
            attention_mask (`torch.Tensor`):
                Mask with ones indicating tokens to attend to, zeros for tokens to ignore.
            input_shape (`Tuple[int]`):
                The shape of the input to the model.

        Returns:
            `torch.Tensor` The extended attention mask, with a the same dtype as `attention_mask.dtype`.
        """
        if dtype is None:
            dtype = self.dtype

        if not (attention_mask.dim() == 2 and self.config.is_decoder):
            # show warning only if it won't be shown in `create_extended_attention_mask_for_decoder`
            if device is not None:
                warnings.warn(
                    "The `device` argument is deprecated and will be removed in v5 of Transformers.", FutureWarning
                )
        # We can provide a self-attention mask of dimensions [batch_size, from_seq_length, to_seq_length]
        # ourselves in which case we just need to make it broadcastable to all heads.
        if attention_mask.dim() == 3:
            extended_attention_mask = attention_mask[:, None, :, :]
        elif attention_mask.dim() == 2:
            # Provided a padding mask of dimensions [batch_size, seq_length]
            # - if the model is a decoder, apply a causal mask in addition to the padding mask
            # - if the model is an encoder, make the mask broadcastable to [batch_size, num_heads, seq_length, seq_length]
            if self.config.is_decoder:
                extended_attention_mask = ModuleUtilsMixin.create_extended_attention_mask_for_decoder(
                    input_shape, attention_mask, device
                )
            else:
                extended_attention_mask = attention_mask[:, None, None, :]
        else:
            raise ValueError(
                f"Wrong shape for input_ids (shape {input_shape}) or attention_mask (shape {attention_mask.shape})"
            )

        # Since attention_mask is 1.0 for positions we want to attend and 0.0 for
        # masked positions, this operation will create a tensor which is 0.0 for
        # positions we want to attend and the dtype's smallest value for masked positions.
        # Since we are adding it to the raw scores before the softmax, this is
        # effectively the same as removing these entirely.
        extended_attention_mask = extended_attention_mask.to(dtype=dtype)  # fp16 compatibility
        extended_attention_mask = (1.0 - extended_attention_mask) * torch.finfo(dtype).min
        return extended_attention_mask

    def get_head_mask(
        self, head_mask: Optional[Tensor], num_hidden_layers: int, is_attention_chunked: bool = False
    ) -> Tensor:
        """
        Prepare the head mask if needed.

        Args:
            head_mask (`torch.Tensor` with shape `[num_heads]` or `[num_hidden_layers x num_heads]`, *optional*):
                The mask indicating if we should keep the heads or not (1.0 for keep, 0.0 for discard).
            num_hidden_layers (`int`):
                The number of hidden layers in the model.
            is_attention_chunked (`bool`, *optional*, defaults to `False`):
                Whether or not the attentions scores are computed by chunks or not.

        Returns:
            `torch.Tensor` with shape `[num_hidden_layers x batch x num_heads x seq_length x seq_length]` or list with
            `[None]` for each layer.
        """
        if head_mask is not None:
            head_mask = self._convert_head_mask_to_5d(head_mask, num_hidden_layers)
            if is_attention_chunked is True:
                head_mask = head_mask.unsqueeze(-1)
        else:
            head_mask = [None] * num_hidden_layers

        return head_mask

    def _convert_head_mask_to_5d(self, head_mask, num_hidden_layers):
        """-> [num_hidden_layers x batch x num_heads x seq_length x seq_length]"""
        if head_mask.dim() == 1:
            head_mask = head_mask.unsqueeze(0).unsqueeze(0).unsqueeze(-1).unsqueeze(-1)
            head_mask = head_mask.expand(num_hidden_layers, -1, -1, -1, -1)
        elif head_mask.dim() == 2:
            head_mask = head_mask.unsqueeze(1).unsqueeze(-1).unsqueeze(-1)  # We can specify head_mask for each layer
        assert head_mask.dim() == 5, f"head_mask.dim != 5, instead {head_mask.dim()}"
        head_mask = head_mask.to(dtype=self.dtype)  # switch to float if need + fp16 compatibility
        return head_mask

    def num_parameters(self, only_trainable: bool = False, exclude_embeddings: bool = False) -> int:
        """
        Get number of (optionally, trainable or non-embeddings) parameters in the module.

        Args:
            only_trainable (`bool`, *optional*, defaults to `False`):
                Whether or not to return only the number of trainable parameters

            exclude_embeddings (`bool`, *optional*, defaults to `False`):
                Whether or not to return only the number of non-embeddings parameters

        Returns:
            `int`: The number of parameters.
        """

        if exclude_embeddings:
            embedding_param_names = [
                f"{name}.weight" for name, module_type in self.named_modules() if isinstance(module_type, nn.Embedding)
            ]
            total_parameters = [
                parameter for name, parameter in self.named_parameters() if name not in embedding_param_names
            ]
        else:
            total_parameters = list(self.parameters())

        total_numel = []
        is_loaded_in_4bit = getattr(self, "is_loaded_in_4bit", False)

        if is_loaded_in_4bit:
            if is_bitsandbytes_available():
                import bitsandbytes as bnb
            else:
                raise ValueError(
                    "bitsandbytes is not installed but it seems that the model has been loaded in 4bit precision, something went wrong"
                    " make sure to install bitsandbytes with `pip install bitsandbytes`. You also need a GPU. "
                )

        for param in total_parameters:
            if param.requires_grad or not only_trainable:
                # For 4bit models, we need to multiply the number of parameters by 2 as half of the parameters are
                # used for the 4bit quantization (uint8 tensors are stored)
                if is_loaded_in_4bit and isinstance(param, bnb.nn.Params4bit):
                    if hasattr(param, "element_size"):
                        num_bytes = param.element_size()
                    elif hasattr(param, "quant_storage"):
                        num_bytes = param.quant_storage.itemsize
                    else:
                        num_bytes = 1
                    total_numel.append(param.numel() * 2 * num_bytes)
                else:
                    total_numel.append(param.numel())

        return sum(total_numel)

    def estimate_tokens(self, input_dict: Dict[str, Union[torch.Tensor, Any]]) -> int:
        """
        Helper function to estimate the total number of tokens from the model inputs.

        Args:
            inputs (`dict`): The model inputs.

        Returns:
            `int`: The total number of tokens.
        """
        if not hasattr(self, "warnings_issued"):
            self.warnings_issued = {}
        if self.main_input_name in input_dict:
            return input_dict[self.main_input_name].numel()
        elif "estimate_tokens" not in self.warnings_issued:
            logger.warning(
                "Could not estimate the number of tokens of the input, floating-point operations will not be computed"
            )
            self.warnings_issued["estimate_tokens"] = True
        return 0

    def floating_point_ops(
        self, input_dict: Dict[str, Union[torch.Tensor, Any]], exclude_embeddings: bool = True
    ) -> int:
        """
        Get number of (optionally, non-embeddings) floating-point operations for the forward and backward passes of a
        batch with this transformer model. Default approximation neglects the quadratic dependency on the number of
        tokens (valid if `12 * d_model << sequence_length`) as laid out in [this
        paper](https://arxiv.org/pdf/2001.08361.pdf) section 2.1. Should be overridden for transformers with parameter
        re-use e.g. Albert or Universal Transformers, or if doing long-range modeling with very high sequence lengths.

        Args:
            batch_size (`int`):
                The batch size for the forward pass.

            sequence_length (`int`):
                The number of tokens in each line of the batch.

            exclude_embeddings (`bool`, *optional*, defaults to `True`):
                Whether or not to count embedding and softmax operations.

        Returns:
            `int`: The number of floating-point operations.
        """

        return 6 * self.estimate_tokens(input_dict) * self.num_parameters(exclude_embeddings=exclude_embeddings)


class PreTrainedModel(nn.Module, ModuleUtilsMixin, GenerationMixin, PushToHubMixin, PeftAdapterMixin):
    r"""
    Base class for all models.

    [`PreTrainedModel`] takes care of storing the configuration of the models and handles methods for loading,
    downloading and saving models as well as a few methods common to all models to:

        - resize the input embeddings,
        - prune heads in the self-attention heads.

    Class attributes (overridden by derived classes):

        - **config_class** ([`PretrainedConfig`]) -- A subclass of [`PretrainedConfig`] to use as configuration class
          for this model architecture.
        - **load_tf_weights** (`Callable`) -- A python *method* for loading a TensorFlow checkpoint in a PyTorch model,
          taking as arguments:

            - **model** ([`PreTrainedModel`]) -- An instance of the model on which to load the TensorFlow checkpoint.
            - **config** ([`PreTrainedConfig`]) -- An instance of the configuration associated to the model.
            - **path** (`str`) -- A path to the TensorFlow checkpoint.

        - **base_model_prefix** (`str`) -- A string indicating the attribute associated to the base model in derived
          classes of the same architecture adding modules on top of the base model.
        - **is_parallelizable** (`bool`) -- A flag indicating whether this model supports model parallelization.
        - **main_input_name** (`str`) -- The name of the principal input to the model (often `input_ids` for NLP
          models, `pixel_values` for vision models and `input_values` for speech models).
    """

    config_class = None
    base_model_prefix = ""
    main_input_name = "input_ids"
    model_tags = None

    _auto_class = None
    _no_split_modules = None
    _skip_keys_device_placement = None
    _keep_in_fp32_modules = None

    # a list of `re` patterns of `state_dict` keys that should be removed from the list of missing
    # keys we find (keys inside the model but not in the checkpoint) and avoid unnecessary warnings.
    _keys_to_ignore_on_load_missing = None
    # a list of `re` patterns of `state_dict` keys that should be removed from the list of
    # unexpected keys we find (keys inside the checkpoint but not the model) and avoid unnecessary
    # warnings.
    _keys_to_ignore_on_load_unexpected = None
    # a list of `state_dict` keys to ignore when saving the model (useful for keys that aren't
    # trained, but which are either deterministic or tied variables)
    _keys_to_ignore_on_save = None
    # a list of `state_dict` keys that are potentially tied to another key in the state_dict.
    _tied_weights_keys = None

    is_parallelizable = False
    supports_gradient_checkpointing = False
    _is_stateful = False

    # Flash Attention 2 support
    _supports_flash_attn_2 = False

    # SDPA support
    _supports_sdpa = False

    # Has support for a `Cache` instance as `past_key_values`? Does it support a `StaticCache`?
    _supports_cache_class = False
    _supports_static_cache = False

    # Has support for a `QuantoQuantizedCache` instance as `past_key_values`
    _supports_quantized_cache = False

    @property
    def dummy_inputs(self) -> Dict[str, torch.Tensor]:
        """
        `Dict[str, torch.Tensor]`: Dummy inputs to do a forward pass in the network.
        """
        return {"input_ids": torch.tensor(DUMMY_INPUTS)}

    @property
    def framework(self) -> str:
        """
        :str: Identifies that this is a PyTorch model.
        """
        return "pt"

    def __init__(self, config: PretrainedConfig, *inputs, **kwargs):
        super().__init__()
        if not isinstance(config, PretrainedConfig):
            raise ValueError(
                f"Parameter config in `{self.__class__.__name__}(config)` should be an instance of class "
                "`PretrainedConfig`. To create a model from a pretrained model use "
                f"`model = {self.__class__.__name__}.from_pretrained(PRETRAINED_MODEL_NAME)`"
            )
        # Save config and origin of the pretrained weights if given in model
        config = self._autoset_attn_implementation(
            config, torch_dtype=torch.get_default_dtype(), check_device_map=False
        )
        self.config = config

        self.name_or_path = config.name_or_path
        self.warnings_issued = {}
        self.generation_config = GenerationConfig.from_model_config(config) if self.can_generate() else None
        # Overwrite the class attribute to make it an instance attribute, so models like
        # `InstructBlipForConditionalGeneration` can dynamically update it without modifying the class attribute
        # when a different component (e.g. language_model) is used.
        self._keep_in_fp32_modules = copy.copy(self.__class__._keep_in_fp32_modules)

    def post_init(self):
        """
        A method executed at the end of each Transformer model initialization, to execute code that needs the model's
        modules properly initialized (such as weight initialization).
        """
        self.init_weights()
        self._backward_compatibility_gradient_checkpointing()

    def dequantize(self):
        """
        Potentially dequantize the model in case it has been quantized by a quantization method that support
        dequantization.
        """
        hf_quantizer = getattr(self, "hf_quantizer", None)

        if hf_quantizer is None:
            raise ValueError("You need to first quantize your model in order to dequantize it")

        return hf_quantizer.dequantize(self)

    def _backward_compatibility_gradient_checkpointing(self):
        if self.supports_gradient_checkpointing and getattr(self.config, "gradient_checkpointing", False):
            self.gradient_checkpointing_enable()
            # Remove the attribute now that is has been consumed, so it's no saved in the config.
            delattr(self.config, "gradient_checkpointing")

    def add_model_tags(self, tags: Union[List[str], str]) -> None:
        r"""
        Add custom tags into the model that gets pushed to the Hugging Face Hub. Will
        not overwrite existing tags in the model.

        Args:
            tags (`Union[List[str], str]`):
                The desired tags to inject in the model

        Examples:

        ```python
        from transformers import AutoModel

        model = AutoModel.from_pretrained("google-bert/bert-base-cased")

        model.add_model_tags(["custom", "custom-bert"])

        # Push the model to your namespace with the name "my-custom-bert".
        model.push_to_hub("my-custom-bert")
        ```
        """
        if isinstance(tags, str):
            tags = [tags]

        if self.model_tags is None:
            self.model_tags = []

        for tag in tags:
            if tag not in self.model_tags:
                self.model_tags.append(tag)

    @classmethod
    def _from_config(cls, config, **kwargs):
        """
        All context managers that the model should be initialized under go here.

        Args:
            torch_dtype (`torch.dtype`, *optional*):
                Override the default `torch.dtype` and load the model under this dtype.
        """
        torch_dtype = kwargs.pop("torch_dtype", None)
        use_flash_attention_2 = kwargs.pop("use_flash_attention_2", False)

        # override default dtype if needed
        dtype_orig = None
        if torch_dtype is not None:
            dtype_orig = cls._set_default_torch_dtype(torch_dtype)

        config = copy.deepcopy(config)  # We do not want to modify the config inplace in _from_config.
        config._attn_implementation = kwargs.pop("attn_implementation", None)
        config = cls._autoset_attn_implementation(
            config,
            use_flash_attention_2=use_flash_attention_2,
            check_device_map=False,
            torch_dtype=torch_dtype,
        )

        if is_deepspeed_zero3_enabled():
            import deepspeed

            logger.info("Detected DeepSpeed ZeRO-3: activating zero.init() for this model")
            # this immediately partitions the model across all gpus, to avoid the overhead in time
            # and memory copying it on CPU or each GPU first
            with deepspeed.zero.Init(config_dict_or_path=deepspeed_config()):
                model = cls(config, **kwargs)
        else:
            model = cls(config, **kwargs)

        # restore default dtype if it was modified
        if dtype_orig is not None:
            torch.set_default_dtype(dtype_orig)

        return model

    @classmethod
    def _autoset_attn_implementation(
        cls,
        config,
        use_flash_attention_2: bool = False,
        torch_dtype: Optional[torch.dtype] = None,
        device_map: Optional[Union[str, Dict[str, int]]] = None,
        check_device_map: bool = True,
    ):
        """
        Automatically checks and dispatches to a default attention implementation. In order of priority:
            1. An implementation specified in `config._attn_implementation` (due for example to the argument attn_implementation="sdpa" in from_pretrained).
            2. DEPRECATED: if use_flash_attention_2 is set to `True` and `flash_attn` is available, flash attention. (`LlamaFlashAttention` for example)
            3. SDPA implementation, if available and supported by the model type. (`LlamaSdpaAttention` for example)
            4. The default model's implementation otherwise (`LlamaAttention` for example) .
        """
        # Here we use config._attn_implementation_internal to check whether the attention implementation was explicitely set by the user.
        # The property `PretrainedConfig._attn_implementation` is never `None`, for backward compatibility (always fall back on "eager").
        # The `hasattr` here is used as some Transformers tests for some reason do not call PretrainedConfig __init__ (e.g. test_no_super_init_config_and_model)
        requested_attn_implementation = None
        if hasattr(config, "_attn_implementation_internal") and config._attn_implementation_internal is not None:
            if config._attn_implementation != "flash_attention_2" and use_flash_attention_2:
                raise ValueError(
                    f'Both attn_implementation="{config._attn_implementation}" and `use_flash_attention_2=True` were used when loading the model, which are not compatible.'
                    ' We recommend to just use `attn_implementation="flash_attention_2"` when loading the model.'
                )

            if config._attn_implementation not in ["eager", "sdpa", "flash_attention_2"]:
                message = f'Specified `attn_implementation="{config._attn_implementation}"` is not supported. The only possible arguments are `attn_implementation="eager"` (manual attention implementation)'
                if cls._supports_flash_attn_2:
                    message += ', `"attn_implementation=flash_attention_2"` (implementation using flash attention 2)'
                if cls._supports_sdpa:
                    message += ', `"attn_implementation=sdpa"` (implementation using torch.nn.functional.scaled_dot_product_attention)'
                raise ValueError(message + ".")

            # If a config is passed with a preset attn_implementation, we skip the automatic dispatch and use the user-provided config, with hard checks that the requested attention implementation is available.
            requested_attn_implementation = config._attn_implementation_internal

        if use_flash_attention_2:
            logger.warning_once(
                'The model was loaded with use_flash_attention_2=True, which is deprecated and may be removed in a future release. Please use `attn_implementation="flash_attention_2"` instead.'
            )
            config._attn_implementation = "flash_attention_2"

        if config._attn_implementation == "flash_attention_2":
            cls._check_and_enable_flash_attn_2(
                config,
                torch_dtype=torch_dtype,
                device_map=device_map,
                hard_check_only=False,
                check_device_map=check_device_map,
            )
        elif requested_attn_implementation in [None, "sdpa"] and not is_torch_xla_available():
            # use_flash_attention_2 takes priority over SDPA, hence SDPA treated in this elif.
            config = cls._check_and_enable_sdpa(
                config,
                hard_check_only=False if requested_attn_implementation is None else True,
            )

            if (
                torch.version.hip is not None
                and config._attn_implementation == "sdpa"
                and torch.cuda.device_count() > 1
            ):
                logger.warning_once(
                    "Using the `SDPA` attention implementation on multi-gpu setup with ROCM may lead to performance issues due to the FA backend. Disabling it to use alternative backends."
                )
                torch.backends.cuda.enable_flash_sdp(False)
        else:
            config._attn_implementation = "eager"

        return config

    @classmethod
    def _set_default_torch_dtype(cls, dtype: torch.dtype) -> torch.dtype:
        """
        Change the default dtype and return the previous one. This is needed when wanting to instantiate the model
        under specific dtype.

        Args:
            dtype (`torch.dtype`):
                a floating dtype to set to.

        Returns:
            `torch.dtype`: the original `dtype` that can be used to restore `torch.set_default_dtype(dtype)` if it was
            modified. If it wasn't, returns `None`.

        Note `set_default_dtype` currently only works with floating-point types and asserts if for example,
        `torch.int64` is passed. So if a non-float `dtype` is passed this functions will throw an exception.
        """
        if not dtype.is_floating_point:
            raise ValueError(
                f"Can't instantiate {cls.__name__} model under dtype={dtype} since it is not a floating point dtype"
            )

        logger.info(f"Instantiating {cls.__name__} model under default dtype {dtype}.")
        dtype_orig = torch.get_default_dtype()
        torch.set_default_dtype(dtype)
        return dtype_orig

    @property
    def base_model(self) -> nn.Module:
        """
        `torch.nn.Module`: The main body of the model.
        """
        return getattr(self, self.base_model_prefix, self)

    @classmethod
    def can_generate(cls) -> bool:
        """
        Returns whether this model can generate sequences with `.generate()`.

        Returns:
            `bool`: Whether this model can generate sequences with `.generate()`.
        """
        # Detects whether `prepare_inputs_for_generation` has been overwritten, which is a requirement for generation.
        # Alternativelly, the model can also have a custom `generate` function.
        if "GenerationMixin" in str(cls.prepare_inputs_for_generation) and "GenerationMixin" in str(cls.generate):
            return False
        return True

    @classmethod
    def _check_and_enable_flash_attn_2(
        cls,
        config,
        torch_dtype: Optional[torch.dtype] = None,
        device_map: Optional[Union[str, Dict[str, int]]] = None,
        check_device_map: bool = True,
        hard_check_only: bool = False,
    ) -> PretrainedConfig:
        """
        Checks the availability of Flash Attention 2 and compatibility with the current model.

        If all checks pass and `hard_check_only` is False, the method will set the config attribute `attn_implementation` to "flash_attention_2" so that the model can initialize the correct attention module.
        """
        if not cls._supports_flash_attn_2:
            raise ValueError(
                f"{cls.__name__} does not support Flash Attention 2.0 yet. Please request to add support where"
                f" the model is hosted, on its model hub page: https://huggingface.co/{config._name_or_path}/discussions/new"
                " or in the Transformers GitHub repo: https://github.com/huggingface/transformers/issues/new"
            )

        if not is_flash_attn_2_available():
            preface = "FlashAttention2 has been toggled on, but it cannot be used due to the following error:"
            install_message = "Please refer to the documentation of https://huggingface.co/docs/transformers/perf_infer_gpu_one#flashattention-2 to install Flash Attention 2."

            if importlib.util.find_spec("flash_attn") is None:
                raise ImportError(f"{preface} the package flash_attn seems to be not installed. {install_message}")

            flash_attention_version = version.parse(importlib.metadata.version("flash_attn"))
            if torch.version.cuda:
                if flash_attention_version < version.parse("2.1.0"):
                    raise ImportError(
                        f"{preface} you need flash_attn package version to be greater or equal than 2.1.0. Detected version {flash_attention_version}. {install_message}"
                    )
                else:
                    raise ImportError(f"{preface} Flash Attention 2 is not available. {install_message}")
            elif torch.version.hip:
                if flash_attention_version < version.parse("2.0.4"):
                    raise ImportError(
                        f"{preface} you need flash_attn package version to be greater or equal than 2.0.4. Make sure to have that version installed - detected version {flash_attention_version}. {install_message}"
                    )
                else:
                    raise ImportError(f"{preface} Flash Attention 2 is not available. {install_message}")

        _is_bettertransformer = getattr(cls, "use_bettertransformer", False)

        if _is_bettertransformer:
            raise ValueError(
                "Flash Attention 2 and BetterTransformer API are not compatible. Please make sure to disable BetterTransformers by doing model.reverse_bettertransformer()"
            )

        if torch_dtype is None:
            logger.warning_once(
                "You are attempting to use Flash Attention 2.0 without specifying a torch dtype. This might lead to unexpected behaviour"
            )
        elif torch_dtype is not None and torch_dtype not in [torch.float16, torch.bfloat16]:
            logger.warning_once(
                "Flash Attention 2.0 only supports torch.float16 and torch.bfloat16 dtypes, but"
                f" the current dype in {cls.__name__} is {torch_dtype}. You should run training or inference using Automatic Mixed-Precision via the `with torch.autocast(device_type='torch_device'):` decorator,"
                ' or load the model with the `torch_dtype` argument. Example: `model = AutoModel.from_pretrained("openai/whisper-tiny", attn_implementation="flash_attention_2", torch_dtype=torch.float16)`'
            )

        # The check `torch.empty(0).device.type != "cuda"` is needed as the model may be initialized after `torch.set_default_device` has been called,
        # or the model may be initialized under the context manager `with torch.device("cuda"):`.
        if check_device_map and device_map is None and torch.empty(0).device.type != "cuda":
            if torch.cuda.is_available():
                logger.warning_once(
                    "You are attempting to use Flash Attention 2.0 with a model not initialized on GPU. Make sure to move the model to GPU"
                    " after initializing it on CPU with `model.to('cuda')`."
                )
            else:
                raise ValueError(
                    "You are attempting to use Flash Attention 2.0 with a model not initialized on GPU and with no GPU available. "
                    "This is not supported yet. Please make sure to have access to a GPU and either initialise the model on a GPU by passing a device_map "
                    "or initialising the model on CPU and then moving it to GPU."
                )
        elif (
            check_device_map
            and device_map is not None
            and isinstance(device_map, dict)
            and ("cpu" in device_map.values() or "disk" in device_map.values())
        ):
            raise ValueError(
                "You are attempting to use Flash Attention 2.0 with a model dispatched on CPU or disk. This is not supported. Please make sure to "
                "initialise the model on a GPU by passing a device_map that contains only GPU devices as keys."
            )
        if not hard_check_only:
            config._attn_implementation = "flash_attention_2"
        return config

    @classmethod
    def _check_and_enable_sdpa(cls, config, hard_check_only: bool = False) -> PretrainedConfig:
        """
        Checks the availability of SDPA for a given model.

        If all checks pass and `hard_check_only` is False, the method will set the config attribute `_attn_implementation` to "flash_attention_2" so that the model can initialize the correct attention module.
        """
        if hard_check_only:
            if not cls._supports_sdpa:
                raise ValueError(
                    f"{cls.__name__} does not support an attention implementation through torch.nn.functional.scaled_dot_product_attention yet."
                    " Please request the support for this architecture: https://github.com/huggingface/transformers/issues/28005. If you believe"
                    ' this error is a bug, please open an issue in Transformers GitHub repository and load your model with the argument `attn_implementation="eager"` meanwhile. Example: `model = AutoModel.from_pretrained("openai/whisper-tiny", attn_implementation="eager")`'
                )
            if not is_torch_sdpa_available():
                raise ImportError(
                    "PyTorch SDPA requirements in Transformers are not met. Please install torch>=2.1.1."
                )

        if not is_torch_sdpa_available() or not cls._supports_sdpa:
            return config

        _is_bettertransformer = getattr(cls, "use_bettertransformer", False)
        if _is_bettertransformer:
            return config

        if not hard_check_only:
            config._attn_implementation = "sdpa"
        return config

    def enable_input_require_grads(self):
        """
        Enables the gradients for the input embeddings. This is useful for fine-tuning adapter weights while keeping
        the model weights fixed.
        """

        def make_inputs_require_grads(module, input, output):
            output.requires_grad_(True)

        self._require_grads_hook = self.get_input_embeddings().register_forward_hook(make_inputs_require_grads)

    def disable_input_require_grads(self):
        """
        Removes the `_require_grads_hook`.
        """
        self._require_grads_hook.remove()

    def get_input_embeddings(self) -> nn.Module:
        """
        Returns the model's input embeddings.

        Returns:
            `nn.Module`: A torch module mapping vocabulary to hidden states.
        """
        base_model = getattr(self, self.base_model_prefix, self)
        if base_model is not self:
            return base_model.get_input_embeddings()
        else:
            raise NotImplementedError

    def set_input_embeddings(self, value: nn.Module):
        """
        Set model's input embeddings.

        Args:
            value (`nn.Module`): A module mapping vocabulary to hidden states.
        """
        base_model = getattr(self, self.base_model_prefix, self)
        if base_model is not self:
            base_model.set_input_embeddings(value)
        else:
            raise NotImplementedError

    def get_output_embeddings(self) -> nn.Module:
        """
        Returns the model's output embeddings.

        Returns:
            `nn.Module`: A torch module mapping hidden states to vocabulary.
        """
        return None  # Overwrite for models with output embeddings

    def _init_weights(self, module):
        """
        Initialize the weights. This method should be overridden by derived class and is
        the only initialization method that will be called when loading a checkpoint
        using `from_pretrained`. Any attempt to initialize outside of this function
        will be useless as the torch.nn.init function are all replaced with skip.
        """
        pass

    def _initialize_weights(self, module):
        """
        Initialize the weights if they are not already initialized.
        """
        if getattr(module, "_is_hf_initialized", False):
            return
        self._init_weights(module)
        module._is_hf_initialized = True

    def tie_weights(self):
        """
        Tie the weights between the input embeddings and the output embeddings.

        If the `torchscript` flag is set in the configuration, can't handle parameter sharing so we are cloning the
        weights instead.
        """
        if getattr(self.config, "tie_word_embeddings", True):
            output_embeddings = self.get_output_embeddings()
            if output_embeddings is not None:
                self._tie_or_clone_weights(output_embeddings, self.get_input_embeddings())

        if getattr(self.config, "is_encoder_decoder", False) and getattr(self.config, "tie_encoder_decoder", False):
            if hasattr(self, self.base_model_prefix):
                self = getattr(self, self.base_model_prefix)
            tied_weights = self._tie_encoder_decoder_weights(
                self.encoder, self.decoder, self.base_model_prefix, "encoder"
            )
            # Setting a dynamic variable instead of `_tied_weights_keys` because it's a class
            # attributed not an instance member, therefore modifying it will modify the entire class
            # Leading to issues on subsequent calls by different tests or subsequent calls.
            self._dynamic_tied_weights_keys = tied_weights

        for module in self.modules():
            if hasattr(module, "_tie_weights"):
                module._tie_weights()

    @staticmethod
    def _tie_encoder_decoder_weights(
        encoder: nn.Module, decoder: nn.Module, base_model_prefix: str, base_encoder_name: str
    ):
        uninitialized_encoder_weights: List[str] = []
        tied_weights: List[str] = []
        if decoder.__class__ != encoder.__class__:
            logger.info(
                f"{decoder.__class__} and {encoder.__class__} are not equal. In this case make sure that all encoder"
                " weights are correctly initialized."
            )

        def tie_encoder_to_decoder_recursively(
            decoder_pointer: nn.Module,
            encoder_pointer: nn.Module,
            module_name: str,
            base_encoder_name: str,
            uninitialized_encoder_weights: List[str],
            depth=0,
            total_decoder_name="",
            total_encoder_name="",
        ):
            assert isinstance(decoder_pointer, nn.Module) and isinstance(
                encoder_pointer, nn.Module
            ), f"{decoder_pointer} and {encoder_pointer} have to be of type nn.Module"
            if hasattr(decoder_pointer, "weight"):
                assert hasattr(encoder_pointer, "weight")
                encoder_pointer.weight = decoder_pointer.weight
                tied_weights.append(f"{base_encoder_name}{total_encoder_name}.weight")
                if hasattr(decoder_pointer, "bias"):
                    assert hasattr(encoder_pointer, "bias")
                    tied_weights.append(f"{base_encoder_name}{total_encoder_name}.bias")
                    encoder_pointer.bias = decoder_pointer.bias
                return

            encoder_modules = encoder_pointer._modules
            decoder_modules = decoder_pointer._modules
            if len(decoder_modules) > 0:
                assert (
                    len(encoder_modules) > 0
                ), f"Encoder module {encoder_pointer} does not match decoder module {decoder_pointer}"

                all_encoder_weights = {module_name + "/" + sub_name for sub_name in encoder_modules.keys()}
                encoder_layer_pos = 0
                for name, module in decoder_modules.items():
                    if name.isdigit():
                        encoder_name = str(int(name) + encoder_layer_pos)
                        decoder_name = name
                        if not isinstance(decoder_modules[decoder_name], type(encoder_modules[encoder_name])) and len(
                            encoder_modules
                        ) != len(decoder_modules):
                            # this can happen if the name corresponds to the position in a list module list of layers
                            # in this case the decoder has added a cross-attention that the encoder does not have
                            # thus skip this step and subtract one layer pos from encoder
                            encoder_layer_pos -= 1
                            continue
                    elif name not in encoder_modules:
                        continue
                    elif depth > 500:
                        raise ValueError(
                            "Max depth of recursive function `tie_encoder_to_decoder` reached. It seems that there is"
                            " a circular dependency between two or more `nn.Modules` of your model."
                        )
                    else:
                        decoder_name = encoder_name = name
                    tie_encoder_to_decoder_recursively(
                        decoder_modules[decoder_name],
                        encoder_modules[encoder_name],
                        module_name + "/" + name,
                        base_encoder_name,
                        uninitialized_encoder_weights,
                        depth=depth + 1,
                        total_encoder_name=f"{total_encoder_name}.{encoder_name}",
                        total_decoder_name=f"{total_decoder_name}.{decoder_name}",
                    )
                    all_encoder_weights.remove(module_name + "/" + encoder_name)

                uninitialized_encoder_weights += list(all_encoder_weights)

        # tie weights recursively
        tie_encoder_to_decoder_recursively(
            decoder, encoder, base_model_prefix, base_encoder_name, uninitialized_encoder_weights
        )

        if len(uninitialized_encoder_weights) > 0:
            logger.warning(
                f"The following encoder weights were not tied to the decoder {uninitialized_encoder_weights}"
            )
        return tied_weights

    def _tie_or_clone_weights(self, output_embeddings, input_embeddings):
        """Tie or clone module weights depending of whether we are using TorchScript or not"""
        if self.config.torchscript:
            output_embeddings.weight = nn.Parameter(input_embeddings.weight.clone())
        else:
            output_embeddings.weight = input_embeddings.weight

        if getattr(output_embeddings, "bias", None) is not None:
            output_embeddings.bias.data = nn.functional.pad(
                output_embeddings.bias.data,
                (
                    0,
                    output_embeddings.weight.shape[0] - output_embeddings.bias.shape[0],
                ),
                "constant",
                0,
            )
        if hasattr(output_embeddings, "out_features") and hasattr(input_embeddings, "num_embeddings"):
            output_embeddings.out_features = input_embeddings.num_embeddings

    def _get_no_split_modules(self, device_map: str):
        """
        Get the modules of the model that should not be spit when using device_map. We iterate through the modules to
        get the underlying `_no_split_modules`.

        Args:
            device_map (`str`):
                The device map value. Options are ["auto", "balanced", "balanced_low_0", "sequential"]

        Returns:
            `List[str]`: List of modules that should not be split
        """
        _no_split_modules = set()
        modules_to_check = [self]
        while len(modules_to_check) > 0:
            module = modules_to_check.pop(-1)
            # if the module does not appear in _no_split_modules, we also check the children
            if module.__class__.__name__ not in _no_split_modules:
                if isinstance(module, PreTrainedModel):
                    if module._no_split_modules is None:
                        raise ValueError(
                            f"{module.__class__.__name__} does not support `device_map='{device_map}'`. To implement support, the model "
                            "class needs to implement the `_no_split_modules` attribute."
                        )
                    else:
                        _no_split_modules = _no_split_modules | set(module._no_split_modules)
                modules_to_check += list(module.children())
        return list(_no_split_modules)

    def resize_token_embeddings(
        self, new_num_tokens: Optional[int] = None, pad_to_multiple_of: Optional[int] = None
    ) -> nn.Embedding:
        """
        Resizes input token embeddings matrix of the model if `new_num_tokens != config.vocab_size`.

        Takes care of tying weights embeddings afterwards if the model class has a `tie_weights()` method.

        Arguments:
            new_num_tokens (`int`, *optional*):
                The new number of tokens in the embedding matrix. Increasing the size will add newly initialized
                vectors at the end. Reducing the size will remove vectors from the end. If not provided or `None`, just
                returns a pointer to the input tokens `torch.nn.Embedding` module of the model without doing anything.
            pad_to_multiple_of (`int`, *optional*):
                If set will pad the embedding matrix to a multiple of the provided value.If `new_num_tokens` is set to
                `None` will just pad the embedding to a multiple of `pad_to_multiple_of`.

                This is especially useful to enable the use of Tensor Cores on NVIDIA hardware with compute capability
                `>= 7.5` (Volta), or on TPUs which benefit from having sequence lengths be a multiple of 128. For more
                details about this, or help on choosing the correct value for resizing, refer to this guide:
                https://docs.nvidia.com/deeplearning/performance/dl-performance-matrix-multiplication/index.html#requirements-tc

        Return:
            `torch.nn.Embedding`: Pointer to the input tokens Embeddings Module of the model.
        """
        model_embeds = self._resize_token_embeddings(new_num_tokens, pad_to_multiple_of)
        if new_num_tokens is None and pad_to_multiple_of is None:
            return model_embeds

        # Since we are basically resuing the same old embeddings with new weight values, gathering is required
        is_quantized = hasattr(self, "hf_quantizer") and self.hf_quantizer is not None
        if is_deepspeed_zero3_enabled() and not is_quantized:
            import deepspeed

            with deepspeed.zero.GatheredParameters(model_embeds.weight, modifier_rank=None):
                vocab_size = model_embeds.weight.shape[0]
        else:
            vocab_size = model_embeds.weight.shape[0]

        # Update base model and current model config
        if hasattr(self.config, "text_config"):
            self.config.text_config.vocab_size = vocab_size
        else:
            self.config.vocab_size = vocab_size
        self.vocab_size = vocab_size

        # Tie weights again if needed
        self.tie_weights()

        return model_embeds

    def _resize_token_embeddings(self, new_num_tokens, pad_to_multiple_of=None):
        old_embeddings = self.get_input_embeddings()
        new_embeddings = self._get_resized_embeddings(old_embeddings, new_num_tokens, pad_to_multiple_of)
        if hasattr(old_embeddings, "_hf_hook"):
            hook = old_embeddings._hf_hook
            add_hook_to_module(new_embeddings, hook)
        old_embeddings_requires_grad = old_embeddings.weight.requires_grad
        new_embeddings.requires_grad_(old_embeddings_requires_grad)
        self.set_input_embeddings(new_embeddings)
        is_quantized = hasattr(self, "hf_quantizer") and self.hf_quantizer is not None

        # Update new_num_tokens with the actual size of new_embeddings
        if pad_to_multiple_of is not None:
            if is_deepspeed_zero3_enabled() and not is_quantized:
                import deepspeed

                with deepspeed.zero.GatheredParameters(new_embeddings.weight, modifier_rank=None):
                    new_num_tokens = new_embeddings.weight.shape[0]
            else:
                new_num_tokens = new_embeddings.weight.shape[0]

        # if word embeddings are not tied, make sure that lm head is resized as well
        if self.get_output_embeddings() is not None and not self.config.tie_word_embeddings:
            old_lm_head = self.get_output_embeddings()
            if isinstance(old_lm_head, torch.nn.Embedding):
                new_lm_head = self._get_resized_embeddings(old_lm_head, new_num_tokens)
            else:
                new_lm_head = self._get_resized_lm_head(old_lm_head, new_num_tokens)
            if hasattr(old_lm_head, "_hf_hook"):
                hook = old_lm_head._hf_hook
                add_hook_to_module(new_lm_head, hook)
            old_lm_head_requires_grad = old_lm_head.weight.requires_grad
            new_lm_head.requires_grad_(old_lm_head_requires_grad)
            self.set_output_embeddings(new_lm_head)

        return self.get_input_embeddings()

    def _get_resized_embeddings(
        self,
        old_embeddings: nn.Embedding,
        new_num_tokens: Optional[int] = None,
        pad_to_multiple_of: Optional[int] = None,
    ) -> nn.Embedding:
        """
        Build a resized Embedding Module from a provided token Embedding Module. Increasing the size will add newly
        initialized vectors at the end. Reducing the size will remove vectors from the end

        Args:
            old_embeddings (`torch.nn.Embedding`):
                Old embeddings to be resized.
            new_num_tokens (`int`, *optional*):
                New number of tokens in the embedding matrix.

                Increasing the size will add newly initialized vectors at the end. Reducing the size will remove
                vectors from the end. If not provided or `None`, just returns a pointer to the input tokens
                `torch.nn.Embedding` module of the model without doing anything.
            pad_to_multiple_of (`int`, *optional*):
                If set will pad the embedding matrix to a multiple of the provided value. If `new_num_tokens` is set to
                `None` will just pad the embedding to a multiple of `pad_to_multiple_of`.

                This is especially useful to enable the use of Tensor Cores on NVIDIA hardware with compute capability
                `>= 7.5` (Volta), or on TPUs which benefit from having sequence lengths be a multiple of 128. For more
                details about this, or help on choosing the correct value for resizing, refer to this guide:
                https://docs.nvidia.com/deeplearning/performance/dl-performance-matrix-multiplication/index.html#requirements-tc


        Return:
            `torch.nn.Embedding`: Pointer to the resized Embedding Module or the old Embedding Module if
            `new_num_tokens` is `None`
        """

        if pad_to_multiple_of is not None:
            if not isinstance(pad_to_multiple_of, int):
                raise ValueError(
                    f"Asking to pad the embedding matrix to a multiple of `{pad_to_multiple_of}`, which is not and integer. Please make sure to pass an integer"
                )
            if new_num_tokens is None:
                new_num_tokens = old_embeddings.weight.shape[0]
            new_num_tokens = ((new_num_tokens + pad_to_multiple_of - 1) // pad_to_multiple_of) * pad_to_multiple_of
        else:
            logger.info(
                "You are resizing the embedding layer without providing a `pad_to_multiple_of` parameter. This means that the new embedding"
                f" dimension will be {new_num_tokens}. This might induce some performance reduction as *Tensor Cores* will not be available."
                " For more details about this, or help on choosing the correct value for resizing, refer to this guide:"
                " https://docs.nvidia.com/deeplearning/performance/dl-performance-matrix-multiplication/index.html#requirements-tc"
            )

        if new_num_tokens is None:
            return old_embeddings

        is_quantized = hasattr(self, "hf_quantizer") and self.hf_quantizer is not None
        if is_deepspeed_zero3_enabled() and not is_quantized:
            import deepspeed

            with deepspeed.zero.GatheredParameters(old_embeddings.weight, modifier_rank=None):
                old_num_tokens, old_embedding_dim = old_embeddings.weight.size()
        else:
            old_num_tokens, old_embedding_dim = old_embeddings.weight.size()

        if old_num_tokens == new_num_tokens and not is_deepspeed_zero3_enabled():
            return old_embeddings

        if not isinstance(old_embeddings, nn.Embedding):
            raise TypeError(
                f"Old embeddings are of type {type(old_embeddings)}, which is not an instance of {nn.Embedding}. You"
                " should either use a different resize function or make sure that `old_embeddings` are an instance of"
                f" {nn.Embedding}."
            )

        # Build new embeddings

        # When using DeepSpeed ZeRO-3, we shouldn't create new embeddings with DeepSpeed init
        # because the shape of the new embedding layer is used across various modeling files
        # as well as to update config vocab size. Shape will be 0 when using DeepSpeed init leading
        # to errors when training.
        new_embeddings = nn.Embedding(
            new_num_tokens,
            old_embedding_dim,
            device=old_embeddings.weight.device,
            dtype=old_embeddings.weight.dtype,
        )

        # initialize all new embeddings (in particular added tokens)
        self._init_weights(new_embeddings)

        # Copy token embeddings from the previous weights

        # numbers of tokens to copy
        n = min(old_num_tokens, new_num_tokens)

        if is_deepspeed_zero3_enabled() and not is_quantized:
            import deepspeed

            params = [old_embeddings.weight, new_embeddings.weight]
            with deepspeed.zero.GatheredParameters(params, modifier_rank=0):
                new_embeddings.weight.data[:n, :] = old_embeddings.weight.data[:n, :]
        else:
            new_embeddings.weight.data[:n, :] = old_embeddings.weight.data[:n, :]

        # Replace weights in old_embeddings and return to maintain the same embedding type.
        # This ensures correct functionality when a Custom Embedding class is passed as input.
        # The input and output embedding types remain consistent. (c.f. https://github.com/huggingface/transformers/pull/31979)
        if is_deepspeed_zero3_enabled() and not is_quantized:
            import deepspeed
<<<<<<< HEAD

            params = [old_embeddings.weight, new_embeddings.weight]
            with deepspeed.zero.GatheredParameters(params, modifier_rank=0):
                old_embeddings.weight = new_embeddings.weight
                old_embeddings.num_embeddings = new_embeddings.weight.data.shape[0]

=======

            params = [old_embeddings.weight, new_embeddings.weight]
            with deepspeed.zero.GatheredParameters(params, modifier_rank=0):
                old_embeddings.weight.data = new_embeddings.weight.data
                old_embeddings.num_embeddings = new_embeddings.weight.data.shape[0]

>>>>>>> 85a1269e
                # If the new number of tokens is smaller than the original `padding_idx`, the `padding_idx`
                # will be set to `None` in the resized embeddings.
                if old_embeddings.padding_idx is not None and (new_num_tokens - 1) < old_embeddings.padding_idx:
                    old_embeddings.padding_idx = None
        else:
            old_embeddings.weight.data = new_embeddings.weight.data
            old_embeddings.num_embeddings = new_embeddings.weight.data.shape[0]
            if old_embeddings.padding_idx is not None and (new_num_tokens - 1) < old_embeddings.padding_idx:
                old_embeddings.padding_idx = None

        return old_embeddings

    def _get_resized_lm_head(
        self, old_lm_head: nn.Linear, new_num_tokens: Optional[int] = None, transposed: Optional[bool] = False
    ) -> nn.Linear:
        """
        Build a resized Linear Module from a provided old Linear Module. Increasing the size will add newly initialized
        vectors at the end. Reducing the size will remove vectors from the end

        Args:
            old_lm_head (`torch.nn.Linear`):
                Old lm head liner layer to be resized.
            new_num_tokens (`int`, *optional*):
                New number of tokens in the linear matrix.

                Increasing the size will add newly initialized vectors at the end. Reducing the size will remove
                vectors from the end. If not provided or `None`, just returns a pointer to the input tokens
                `torch.nn.Linear` module of the model without doing anything. transposed (`bool`, *optional*, defaults
                to `False`): Whether `old_lm_head` is transposed or not. If True `old_lm_head.size()` is `lm_head_dim,
                vocab_size` else `vocab_size, lm_head_dim`.

        Return:
            `torch.nn.Linear`: Pointer to the resized Linear Module or the old Linear Module if `new_num_tokens` is
            `None`
        """
        if new_num_tokens is None:
            return old_lm_head

        is_quantized = hasattr(self, "hf_quantizer") and self.hf_quantizer is not None
        if is_deepspeed_zero3_enabled() and not is_quantized:
            import deepspeed

            with deepspeed.zero.GatheredParameters(old_lm_head.weight, modifier_rank=None):
                old_num_tokens, old_lm_head_dim = (
                    old_lm_head.weight.size() if not transposed else old_lm_head.weight.t().size()
                )
        else:
            old_num_tokens, old_lm_head_dim = (
                old_lm_head.weight.size() if not transposed else old_lm_head.weight.t().size()
            )

        if old_num_tokens == new_num_tokens and not is_deepspeed_zero3_enabled():
            return old_lm_head

        if not isinstance(old_lm_head, nn.Linear):
            raise TypeError(
                f"Old language model head is of type {type(old_lm_head)}, which is not an instance of {nn.Linear}. You"
                " should either use a different resize function or make sure that `old_lm_head` are an instance of"
                f" {nn.Linear}."
            )

        # Build new lm head
        new_lm_head_shape = (old_lm_head_dim, new_num_tokens) if not transposed else (new_num_tokens, old_lm_head_dim)
        has_new_lm_head_bias = old_lm_head.bias is not None

        # When using DeepSpeed ZeRO-3, we shouldn't create new embeddings with DeepSpeed init
        # because the shape of the new embedding layer is used across various modeling files
        # as well as to update config vocab size. Shape will be 0 when using DeepSpeed init leading
        # to errors when training.
        new_lm_head = nn.Linear(
            *new_lm_head_shape,
            bias=has_new_lm_head_bias,
            device=old_lm_head.weight.device,
            dtype=old_lm_head.weight.dtype,
        )

        # initialize new lm head (in particular added tokens)
        self._init_weights(new_lm_head)

        num_tokens_to_copy = min(old_num_tokens, new_num_tokens)

        if is_deepspeed_zero3_enabled() and not is_quantized:
            import deepspeed

            params = [old_lm_head.weight, old_lm_head.bias, new_lm_head.weight, new_lm_head.bias]
            with deepspeed.zero.GatheredParameters(params, modifier_rank=0):
                self._copy_lm_head_original_to_resized(
                    new_lm_head, old_lm_head, num_tokens_to_copy, transposed, has_new_lm_head_bias
                )
        else:
            self._copy_lm_head_original_to_resized(
                new_lm_head, old_lm_head, num_tokens_to_copy, transposed, has_new_lm_head_bias
            )

        return new_lm_head

    def _copy_lm_head_original_to_resized(
        self, new_lm_head, old_lm_head, num_tokens_to_copy, transposed, has_new_lm_head_bias
    ):
        # Copy old lm head weights to new lm head
        if not transposed:
            new_lm_head.weight.data[:num_tokens_to_copy, :] = old_lm_head.weight.data[:num_tokens_to_copy, :]
        else:
            new_lm_head.weight.data[:, :num_tokens_to_copy] = old_lm_head.weight.data[:, :num_tokens_to_copy]

        # Copy bias weights to new lm head
        if has_new_lm_head_bias:
            new_lm_head.bias.data[:num_tokens_to_copy] = old_lm_head.bias.data[:num_tokens_to_copy]

    def resize_position_embeddings(self, new_num_position_embeddings: int):
        raise NotImplementedError(
            f"`resize_position_embeddings` is not implemented for {self.__class__}`. To implement it, you should "
            f"overwrite this method in the class {self.__class__} in `modeling_{self.__class__.__module__}.py`"
        )

    def get_position_embeddings(self) -> Union[nn.Embedding, Tuple[nn.Embedding]]:
        raise NotImplementedError(
            f"`get_position_embeddings` is not implemented for {self.__class__}`. To implement it, you should "
            f"overwrite this method in the class {self.__class__} in `modeling_{self.__class__.__module__}.py`"
        )

    def init_weights(self):
        """
        If needed prunes and maybe initializes weights. If using a custom `PreTrainedModel`, you need to implement any
        initialization logic in `_init_weights`.
        """
        # Prune heads if needed
        if self.config.pruned_heads:
            self.prune_heads(self.config.pruned_heads)

        if _init_weights:
            # Initialize weights
            self.apply(self._initialize_weights)

            # Tie weights should be skipped when not initializing all weights
            # since from_pretrained(...) calls tie weights anyways
            self.tie_weights()

    def prune_heads(self, heads_to_prune: Dict[int, List[int]]):
        """
        Prunes heads of the base model.

        Arguments:
            heads_to_prune (`Dict[int, List[int]]`):
                Dictionary with keys being selected layer indices (`int`) and associated values being the list of heads
                to prune in said layer (list of `int`). For instance {1: [0, 2], 2: [2, 3]} will prune heads 0 and 2 on
                layer 1 and heads 2 and 3 on layer 2.
        """
        # save new sets of pruned heads as union of previously stored pruned heads and newly pruned heads
        for layer, heads in heads_to_prune.items():
            union_heads = set(self.config.pruned_heads.get(layer, [])) | set(heads)
            self.config.pruned_heads[layer] = list(union_heads)  # Unfortunately we have to store it as list for JSON

        self.base_model._prune_heads(heads_to_prune)

    def gradient_checkpointing_enable(self, gradient_checkpointing_kwargs=None):
        """
        Activates gradient checkpointing for the current model.

        Note that in other frameworks this feature can be referred to as "activation checkpointing" or "checkpoint
        activations".

        We pass the `__call__` method of the modules instead of `forward` because `__call__` attaches all the hooks of
        the module. https://discuss.pytorch.org/t/any-different-between-model-input-and-model-forward-input/3690/2

        Args:
            gradient_checkpointing_kwargs (dict, *optional*):
                Additional keyword arguments passed along to the `torch.utils.checkpoint.checkpoint` function.
        """
        if not self.supports_gradient_checkpointing:
            raise ValueError(f"{self.__class__.__name__} does not support gradient checkpointing.")

        if gradient_checkpointing_kwargs is None:
            gradient_checkpointing_kwargs = {"use_reentrant": True}

        gradient_checkpointing_func = functools.partial(checkpoint, **gradient_checkpointing_kwargs)

        # For old GC format (transformers < 4.35.0) for models that live on the Hub
        # we will fall back to the overwritten `_set_gradient_checkpointing` method
        _is_using_old_format = "value" in inspect.signature(self._set_gradient_checkpointing).parameters

        if not _is_using_old_format:
            self._set_gradient_checkpointing(enable=True, gradient_checkpointing_func=gradient_checkpointing_func)
        else:
            self.apply(partial(self._set_gradient_checkpointing, value=True))
            logger.warning(
                "You are using an old version of the checkpointing format that is deprecated (We will also silently ignore `gradient_checkpointing_kwargs` in case you passed it)."
                "Please update to the new format on your modeling file. To use the new format, you need to completely remove the definition of the method `_set_gradient_checkpointing` in your model."
            )

        if getattr(self, "_hf_peft_config_loaded", False):
            # When using PEFT + gradient checkpointing + Trainer we need to make sure the input has requires_grad=True
            # we do it also on PEFT: https://github.com/huggingface/peft/blob/85013987aa82aa1af3da1236b6902556ce3e483e/src/peft/peft_model.py#L334
            # When training with PEFT, only LoRA layers will have requires grad set to True, but the output of frozen layers need to propagate
            # the gradients to make sure the gradient flows.
            self.enable_input_require_grads()

    def _set_gradient_checkpointing(self, enable: bool = True, gradient_checkpointing_func: Callable = checkpoint):
        is_gradient_checkpointing_set = False

        # Apply it on the top-level module in case the top-level modules supports it
        # for example, LongT5Stack inherits from `PreTrainedModel`.
        if hasattr(self, "gradient_checkpointing"):
            self._gradient_checkpointing_func = gradient_checkpointing_func
            self.gradient_checkpointing = enable
            is_gradient_checkpointing_set = True

        for module in self.modules():
            if hasattr(module, "gradient_checkpointing"):
                module._gradient_checkpointing_func = gradient_checkpointing_func
                module.gradient_checkpointing = enable
                is_gradient_checkpointing_set = True

        if not is_gradient_checkpointing_set:
            raise ValueError(
                f"{self.__class__.__name__} is not compatible with gradient checkpointing. Make sure all the architecture support it by setting a boolean attribute"
                " `gradient_checkpointing` to modules of the model that uses checkpointing."
            )

    def gradient_checkpointing_disable(self):
        """
        Deactivates gradient checkpointing for the current model.

        Note that in other frameworks this feature can be referred to as "activation checkpointing" or "checkpoint
        activations".
        """
        if self.supports_gradient_checkpointing:
            # For old GC format (transformers < 4.35.0) for models that live on the Hub
            # we will fall back to the overwritten `_set_gradient_checkpointing` methid
            _is_using_old_format = "value" in inspect.signature(self._set_gradient_checkpointing).parameters
            if not _is_using_old_format:
                self._set_gradient_checkpointing(enable=False)
            else:
                logger.warning(
                    "You are using an old version of the checkpointing format that is deprecated (We will also silently ignore `gradient_checkpointing_kwargs` in case you passed it)."
                    "Please update to the new format on your modeling file. To use the new format, you need to completely remove the definition of the method `_set_gradient_checkpointing` in your model."
                )
                self.apply(partial(self._set_gradient_checkpointing, value=False))

        if getattr(self, "_hf_peft_config_loaded", False):
            self.disable_input_require_grads()

    @property
    def is_gradient_checkpointing(self) -> bool:
        """
        Whether gradient checkpointing is activated for this model or not.

        Note that in other frameworks this feature can be referred to as "activation checkpointing" or "checkpoint
        activations".
        """
        return any(hasattr(m, "gradient_checkpointing") and m.gradient_checkpointing for m in self.modules())

    def save_pretrained(
        self,
        save_directory: Union[str, os.PathLike],
        is_main_process: bool = True,
        state_dict: Optional[dict] = None,
        save_function: Callable = torch.save,
        push_to_hub: bool = False,
        max_shard_size: Union[int, str] = "5GB",
        safe_serialization: bool = True,
        variant: Optional[str] = None,
        token: Optional[Union[str, bool]] = None,
        save_peft_format: bool = True,
        **kwargs,
    ):
        """
        Save a model and its configuration file to a directory, so that it can be re-loaded using the
        [`~PreTrainedModel.from_pretrained`] class method.

        Arguments:
            save_directory (`str` or `os.PathLike`):
                Directory to which to save. Will be created if it doesn't exist.
            is_main_process (`bool`, *optional*, defaults to `True`):
                Whether the process calling this is the main process or not. Useful when in distributed training like
                TPUs and need to call this function on all processes. In this case, set `is_main_process=True` only on
                the main process to avoid race conditions.
            state_dict (nested dictionary of `torch.Tensor`):
                The state dictionary of the model to save. Will default to `self.state_dict()`, but can be used to only
                save parts of the model or if special precautions need to be taken when recovering the state dictionary
                of a model (like when using model parallelism).
            save_function (`Callable`):
                The function to use to save the state dictionary. Useful on distributed training like TPUs when one
                need to replace `torch.save` by another method.
            push_to_hub (`bool`, *optional*, defaults to `False`):
                Whether or not to push your model to the Hugging Face model hub after saving it. You can specify the
                repository you want to push to with `repo_id` (will default to the name of `save_directory` in your
                namespace).
            max_shard_size (`int` or `str`, *optional*, defaults to `"5GB"`):
                The maximum size for a checkpoint before being sharded. Checkpoints shard will then be each of size
                lower than this size. If expressed as a string, needs to be digits followed by a unit (like `"5MB"`).
                We default it to 5GB in order for models to be able to run easily on free-tier google colab instances
                without CPU OOM issues.

                <Tip warning={true}>

                If a single weight of the model is bigger than `max_shard_size`, it will be in its own checkpoint shard
                which will be bigger than `max_shard_size`.

                </Tip>

            safe_serialization (`bool`, *optional*, defaults to `True`):
                Whether to save the model using `safetensors` or the traditional PyTorch way (that uses `pickle`).
            variant (`str`, *optional*):
                If specified, weights are saved in the format pytorch_model.<variant>.bin.
            token (`str` or `bool`, *optional*):
                The token to use as HTTP bearer authorization for remote files. If `True`, or not specified, will use
                the token generated when running `huggingface-cli login` (stored in `~/.huggingface`).
            save_peft_format (`bool`, *optional*, defaults to `True`):
                For backward compatibility with PEFT library, in case adapter weights are attached to the model, all
                keys of the state dict of adapters needs to be pre-pended with `base_model.model`. Advanced users can
                disable this behaviours by setting `save_peft_format` to `False`.
            kwargs (`Dict[str, Any]`, *optional*):
                Additional key word arguments passed along to the [`~utils.PushToHubMixin.push_to_hub`] method.
        """
        use_auth_token = kwargs.pop("use_auth_token", None)
        ignore_metadata_errors = kwargs.pop("ignore_metadata_errors", False)

        if use_auth_token is not None:
            warnings.warn(
                "The `use_auth_token` argument is deprecated and will be removed in v5 of Transformers. Please use `token` instead.",
                FutureWarning,
            )
            if token is not None:
                raise ValueError(
                    "`token` and `use_auth_token` are both specified. Please set only the argument `token`."
                )
            token = use_auth_token

        if token is not None:
            kwargs["token"] = token

        _hf_peft_config_loaded = getattr(self, "_hf_peft_config_loaded", False)

        hf_quantizer = getattr(self, "hf_quantizer", None)
        quantization_serializable = (
            hf_quantizer is not None and isinstance(hf_quantizer, HfQuantizer) and hf_quantizer.is_serializable
        )

        if hf_quantizer is not None and not _hf_peft_config_loaded and not quantization_serializable:
            raise ValueError(
                f"The model is quantized with {hf_quantizer.quantization_config.quant_method} and is not serializable - check out the warnings from"
                " the logger on the traceback to understand the reason why the quantized model is not serializable."
            )

        if "save_config" in kwargs:
            warnings.warn(
                "`save_config` is deprecated and will be removed in v5 of Transformers. Use `is_main_process` instead."
            )
            is_main_process = kwargs.pop("save_config")
        if safe_serialization and not is_safetensors_available():
            raise ImportError("`safe_serialization` requires the `safetensors library: `pip install safetensors`.")

        if os.path.isfile(save_directory):
            logger.error(f"Provided path ({save_directory}) should be a directory, not a file")
            return

        os.makedirs(save_directory, exist_ok=True)

        if push_to_hub:
            commit_message = kwargs.pop("commit_message", None)
            repo_id = kwargs.pop("repo_id", save_directory.split(os.path.sep)[-1])
            repo_id = self._create_repo(repo_id, **kwargs)
            files_timestamps = self._get_files_timestamps(save_directory)

        # Only save the model itself if we are using distributed training
        model_to_save = unwrap_model(self)

        # save the string version of dtype to the config, e.g. convert torch.float32 => "float32"
        # we currently don't use this setting automatically, but may start to use with v5
        dtype = get_parameter_dtype(model_to_save)
        model_to_save.config.torch_dtype = str(dtype).split(".")[1]

        # Attach architecture to the config
        model_to_save.config.architectures = [model_to_save.__class__.__name__]

        # If we have a custom model, we copy the file defining it in the folder and set the attributes so it can be
        # loaded from the Hub.
        if self._auto_class is not None:
            custom_object_save(self, save_directory, config=self.config)

        # Save the config
        if is_main_process:
            if not _hf_peft_config_loaded:
                model_to_save.config.save_pretrained(save_directory)
            if self.can_generate():
                # generation config built from the model config + the model config holds generation kwargs -> generate
                # may revert to legacy behavior if the two don't match
                if (
                    model_to_save.generation_config._from_model_config
                    and model_to_save.config._has_non_default_generation_parameters()
                ):
                    new_generation_config = GenerationConfig.from_model_config(model_to_save.config)
                    if new_generation_config != model_to_save.generation_config:
                        logger.warning(
                            "Your generation config was originally created from the model config, but the model "
                            "config has changed since then. Unless you pass the `generation_config` argument to this "
                            "model's `generate` calls, they will revert to the legacy behavior where the base "
                            "`generate` parameterization is loaded from the model config instead. "
                            "To avoid this behavior and this warning, we recommend you to overwrite the generation "
                            "config model attribute before calling the model's `save_pretrained`, preferably also "
                            "removing any generation kwargs from the model config. This warning will be raised to an "
                            "exception in v4.41."
                        )
                model_to_save.generation_config.save_pretrained(save_directory)

            if _hf_peft_config_loaded:
                logger.info(
                    "Detected adapters on the model, saving the model in the PEFT format, only adapter weights will be saved."
                )
                state_dict = model_to_save.get_adapter_state_dict()

                if save_peft_format:
                    logger.info(
                        "To match the expected format of the PEFT library, all keys of the state dict of adapters will be pre-pended with `base_model.model`."
                    )
                    peft_state_dict = {}
                    for key, value in state_dict.items():
                        peft_state_dict[f"base_model.model.{key}"] = value
                    state_dict = peft_state_dict

                active_adapter = self.active_adapters()

                if len(active_adapter) > 1:
                    raise ValueError(
                        "Multiple active adapters detected, saving multiple active adapters is not supported yet. You can save adapters separately one by one "
                        "by iteratively calling `model.set_adapter(adapter_name)` then `model.save_pretrained(...)`"
                    )
                active_adapter = active_adapter[0]

                current_peft_config = self.peft_config[active_adapter]
                current_peft_config.save_pretrained(save_directory)

        # for offloaded modules
        module_map = {}

        # Save the model
        if state_dict is None:
            # if any model parameters are offloaded, make module map
            if (
                hasattr(self, "hf_device_map")
                and len(set(self.hf_device_map.values())) > 1
                and ("cpu" in self.hf_device_map.values() or "disk" in self.hf_device_map.values())
            ):
                warnings.warn(
                    "Attempting to save a model with offloaded modules. Ensure that unallocated cpu memory exceeds the `shard_size` (5GB default)"
                )
                for name, module in model_to_save.named_modules():
                    if name == "":
                        continue
                    module_state_dict = module.state_dict()

                    for key in module_state_dict:
                        module_map[name + f".{key}"] = module
            state_dict = model_to_save.state_dict()

        # Translate state_dict from smp to hf if saving with smp >= 1.10
        if IS_SAGEMAKER_MP_POST_1_10:
            for smp_to_hf, _ in smp.state.module_manager.translate_functions:
                state_dict = smp_to_hf(state_dict)

        # Handle the case where some state_dict keys shouldn't be saved
        if self._keys_to_ignore_on_save is not None:
            for ignore_key in self._keys_to_ignore_on_save:
                if ignore_key in state_dict.keys():
                    del state_dict[ignore_key]
        if safe_serialization:
            # Safetensors does not allow tensor aliasing.
            # We're going to remove aliases before saving
            ptrs = collections.defaultdict(list)
            for name, tensor in state_dict.items():
                # Sometimes in the state_dict we have non-tensor objects.
                # e.g. in bitsandbytes we have some `str` objects in the state_dict
                if isinstance(tensor, torch.Tensor):
                    ptrs[id_tensor_storage(tensor)].append(name)
                else:
                    # In the non-tensor case, fall back to the pointer of the object itself
                    ptrs[id(tensor)].append(name)

            # These are all the pointers of shared tensors
            if hasattr(self, "hf_device_map"):
                # if the model has offloaded parameters, we must check using find_tied_parameters()
                tied_params = find_tied_parameters(self)
                if tied_params:
                    tied_names = tied_params[0]
                    shared_ptrs = {
                        ptr: names for ptr, names in ptrs.items() if any(name in tied_names for name in names)
                    }
                else:
                    shared_ptrs = {}
            else:
                shared_ptrs = {ptr: names for ptr, names in ptrs.items() if len(names) > 1}

            # Recursively descend to find tied weight keys
            _tied_weights_keys = _get_tied_weight_keys(self)
            error_names = []
            to_delete_names = set()
            for names in shared_ptrs.values():
                # Removing the keys which are declared as known duplicates on
                # load. This allows to make sure the name which is kept is consistent.
                if _tied_weights_keys is not None:
                    found = 0
                    for name in sorted(names):
                        matches_pattern = any(re.search(pat, name) for pat in _tied_weights_keys)
                        if matches_pattern and name in state_dict:
                            found += 1
                            if found < len(names):
                                to_delete_names.add(name)
            # We are entering a place where the weights and the transformers configuration do NOT match.
            shared_names, disjoint_names = _find_disjoint(shared_ptrs.values(), state_dict)
            # Those are actually tensor sharing but disjoint from each other, we can safely clone them
            # Reloaded won't have the same property, but it shouldn't matter in any meaningful way.
            for name in disjoint_names:
                state_dict[name] = state_dict[name].clone()

            # When not all duplicates have been cleaned, still remove those keys, but put a clear warning.
            # If the link between tensors was done at runtime then `from_pretrained` will not get
            # the key back leading to random tensor. A proper warning will be shown
            # during reload (if applicable), but since the file is not necessarily compatible with
            # the config, better show a proper warning.
            shared_names, identical_names = _find_identical(shared_names, state_dict)
            # delete tensors that have identical storage
            for inames in identical_names:
                known = inames.intersection(to_delete_names)
                for name in known:
                    del state_dict[name]
                unknown = inames.difference(to_delete_names)
                if len(unknown) > 1:
                    error_names.append(unknown)

            if shared_names:
                error_names.append(set(shared_names))

            if len(error_names) > 0:
                raise RuntimeError(
                    f"The weights trying to be saved contained shared tensors {error_names} that are mismatching the transformers base configuration. Try saving using `safe_serialization=False` or remove this tensor sharing.",
                )

        # Shard the model if it is too big.
        if not _hf_peft_config_loaded:
            weights_name = SAFE_WEIGHTS_NAME if safe_serialization else WEIGHTS_NAME
            weights_name = _add_variant(weights_name, variant)
        else:
            weights_name = ADAPTER_SAFE_WEIGHTS_NAME if safe_serialization else ADAPTER_WEIGHTS_NAME

        filename_pattern = weights_name.replace(".bin", "{suffix}.bin").replace(".safetensors", "{suffix}.safetensors")
        state_dict_split = split_torch_state_dict_into_shards(
            state_dict, filename_pattern=filename_pattern, max_shard_size=max_shard_size
        )
        # Save index if sharded
        index = None
        if state_dict_split.is_sharded:
            index = {
                "metadata": state_dict_split.metadata,
                "weight_map": state_dict_split.tensor_to_filename,
            }

        # Clean the folder from a previous save
        for filename in os.listdir(save_directory):
            full_filename = os.path.join(save_directory, filename)
            # If we have a shard file that is not going to be replaced, we delete it, but only from the main process
            # in distributed settings to avoid race conditions.
            weights_no_suffix = weights_name.replace(".bin", "").replace(".safetensors", "")

            # make sure that file to be deleted matches format of sharded file, e.g. pytorch_model-00001-of-00005
            filename_no_suffix = filename.replace(".bin", "").replace(".safetensors", "")
            reg = re.compile(r"(.*?)-\d{5}-of-\d{5}")

            if (
                filename.startswith(weights_no_suffix)
                and os.path.isfile(full_filename)
                and filename not in state_dict_split.filename_to_tensors.keys()
                and is_main_process
                and reg.fullmatch(filename_no_suffix) is not None
            ):
                os.remove(full_filename)
        # Save the model
        filename_to_tensors = state_dict_split.filename_to_tensors.items()
        if module_map:
            filename_to_tensors = logging.tqdm(filename_to_tensors, desc="Saving checkpoint shards")
        for shard_file, tensors in filename_to_tensors:
            shard = {tensor: state_dict[tensor] for tensor in tensors}
            # remake shard with onloaded parameters if necessary
            if module_map:
                if accelerate_version < version.parse("0.31"):
                    raise ImportError(
                        f"You need accelerate version to be greater or equal than 0.31 to save models with offloaded parameters. Detected version {accelerate_version}. "
                        f"Please upgrade accelerate with `pip install -U accelerate`"
                    )
                # init state_dict for this shard
                shard_state_dict = {name: "" for name in shard}
                for module_name in shard:
                    module = module_map[module_name]
                    # update state dict with onloaded parameters
                    shard_state_dict = get_state_dict_from_offload(module, module_name, shard_state_dict)

                # assign shard to be the completed state dict
                shard = shard_state_dict
                del shard_state_dict
                gc.collect()

            if safe_serialization:
                # At some point we will need to deal better with save_function (used for TPU and other distributed
                # joyfulness), but for now this enough.
                safe_save_file(shard, os.path.join(save_directory, shard_file), metadata={"format": "pt"})
            else:
                save_function(shard, os.path.join(save_directory, shard_file))

        if index is None:
            path_to_weights = os.path.join(save_directory, weights_name)
            logger.info(f"Model weights saved in {path_to_weights}")
        else:
            save_index_file = SAFE_WEIGHTS_INDEX_NAME if safe_serialization else WEIGHTS_INDEX_NAME
            save_index_file = os.path.join(save_directory, _add_variant(save_index_file, variant))
            # Save the index as well
            with open(save_index_file, "w", encoding="utf-8") as f:
                content = json.dumps(index, indent=2, sort_keys=True) + "\n"
                f.write(content)
            logger.info(
                f"The model is bigger than the maximum size per checkpoint ({max_shard_size}) and is going to be "
                f"split in {len(state_dict_split.filename_to_tensors)} checkpoint shards. You can find where each parameters has been saved in the "
                f"index located at {save_index_file}."
            )

        if push_to_hub:
            # Eventually create an empty model card
            model_card = create_and_tag_model_card(
                repo_id, self.model_tags, token=token, ignore_metadata_errors=ignore_metadata_errors
            )

            # Update model card if needed:
            model_card.save(os.path.join(save_directory, "README.md"))

            self._upload_modified_files(
                save_directory,
                repo_id,
                files_timestamps,
                commit_message=commit_message,
                token=token,
            )

    @wraps(PushToHubMixin.push_to_hub)
    def push_to_hub(self, *args, **kwargs):
        tags = self.model_tags if self.model_tags is not None else []

        tags_kwargs = kwargs.get("tags", [])
        if isinstance(tags_kwargs, str):
            tags_kwargs = [tags_kwargs]

        for tag in tags_kwargs:
            if tag not in tags:
                tags.append(tag)

        if tags:
            kwargs["tags"] = tags
        return super().push_to_hub(*args, **kwargs)

    def get_memory_footprint(self, return_buffers=True):
        r"""
        Get the memory footprint of a model. This will return the memory footprint of the current model in bytes.
        Useful to benchmark the memory footprint of the current model and design some tests. Solution inspired from the
        PyTorch discussions: https://discuss.pytorch.org/t/gpu-memory-that-model-uses/56822/2

        Arguments:
            return_buffers (`bool`, *optional*, defaults to `True`):
                Whether to return the size of the buffer tensors in the computation of the memory footprint. Buffers
                are tensors that do not require gradients and not registered as parameters. E.g. mean and std in batch
                norm layers. Please see: https://discuss.pytorch.org/t/what-pytorch-means-by-buffers/120266/2
        """
        mem = sum([param.nelement() * param.element_size() for param in self.parameters()])
        if return_buffers:
            mem_bufs = sum([buf.nelement() * buf.element_size() for buf in self.buffers()])
            mem = mem + mem_bufs
        return mem

    @wraps(torch.nn.Module.cuda)
    def cuda(self, *args, **kwargs):
        if getattr(self, "quantization_method", None) == QuantizationMethod.HQQ:
            raise ValueError("`.cuda` is not supported for HQQ-quantized models.")
        # Checks if the model has been loaded in 8-bit
        if getattr(self, "quantization_method", None) == QuantizationMethod.BITS_AND_BYTES:
            raise ValueError(
                "Calling `cuda()` is not supported for `4-bit` or `8-bit` quantized models. Please use the model as it is, since the"
                " model has already been set to the correct devices and casted to the correct `dtype`."
            )
        else:
            return super().cuda(*args, **kwargs)

    @wraps(torch.nn.Module.to)
    def to(self, *args, **kwargs):
        if getattr(self, "quantization_method", None) == QuantizationMethod.HQQ:
            raise ValueError("`.to` is not supported for HQQ-quantized models.")
        # Checks if the model has been loaded in 8-bit
        if getattr(self, "quantization_method", None) == QuantizationMethod.BITS_AND_BYTES:
            raise ValueError(
                "`.to` is not supported for `4-bit` or `8-bit` bitsandbytes models. Please use the model as it is, since the"
                " model has already been set to the correct devices and casted to the correct `dtype`."
            )
        elif getattr(self, "quantization_method", None) == QuantizationMethod.GPTQ:
            # For GPTQ models, we prevent users from casting the model to another dytpe to restrict unwanted behaviours.
            # the correct API should be to load the model with the desired dtype directly through `from_pretrained`.
            dtype_present_in_args = False

            if "dtype" not in kwargs:
                for arg in args:
                    if isinstance(arg, torch.dtype):
                        dtype_present_in_args = True
                        break
            else:
                dtype_present_in_args = True

            if dtype_present_in_args:
                raise ValueError(
                    "You cannot cast a GPTQ model in a new `dtype`. Make sure to load the model using `from_pretrained` using the desired"
                    " `dtype` by passing the correct `torch_dtype` argument."
                )
        return super().to(*args, **kwargs)

    def half(self, *args):
        # Checks if the model is quantized
        if getattr(self, "is_quantized", False):
            raise ValueError(
                "`.half()` is not supported for quantized model. Please use the model as it is, since the"
                " model has already been casted to the correct `dtype`."
            )
        else:
            return super().half(*args)

    def float(self, *args):
        # Checks if the model is quantized
        if getattr(self, "is_quantized", False):
            raise ValueError(
                "`.float()` is not supported for quantized model. Please use the model as it is, since the"
                " model has already been casted to the correct `dtype`."
            )
        else:
            return super().float(*args)

    @classmethod
    def from_pretrained(
        cls,
        pretrained_model_name_or_path: Optional[Union[str, os.PathLike]],
        *model_args,
        config: Optional[Union[PretrainedConfig, str, os.PathLike]] = None,
        cache_dir: Optional[Union[str, os.PathLike]] = None,
        ignore_mismatched_sizes: bool = False,
        force_download: bool = False,
        local_files_only: bool = False,
        token: Optional[Union[str, bool]] = None,
        revision: str = "main",
        use_safetensors: bool = None,
        **kwargs,
    ) -> "PreTrainedModel":
        r"""
        Instantiate a pretrained pytorch model from a pre-trained model configuration.

        The model is set in evaluation mode by default using `model.eval()` (Dropout modules are deactivated). To train
        the model, you should first set it back in training mode with `model.train()`.

        The warning *Weights from XXX not initialized from pretrained model* means that the weights of XXX do not come
        pretrained with the rest of the model. It is up to you to train those weights with a downstream fine-tuning
        task.

        The warning *Weights from XXX not used in YYY* means that the layer XXX is not used by YYY, therefore those
        weights are discarded.

        If model weights are the same precision as the base model (and is a supported model), weights will be lazily loaded
        in using the `meta` device and brought into memory once an input is passed through that layer regardless of
        `low_cpu_mem_usage`.

        Parameters:
            pretrained_model_name_or_path (`str` or `os.PathLike`, *optional*):
                Can be either:

                    - A string, the *model id* of a pretrained model hosted inside a model repo on huggingface.co.
                    - A path to a *directory* containing model weights saved using
                      [`~PreTrainedModel.save_pretrained`], e.g., `./my_model_directory/`.
                    - A path or url to a *tensorflow index checkpoint file* (e.g, `./tf_model/model.ckpt.index`). In
                      this case, `from_tf` should be set to `True` and a configuration object should be provided as
                      `config` argument. This loading path is slower than converting the TensorFlow checkpoint in a
                      PyTorch model using the provided conversion scripts and loading the PyTorch model afterwards.
                    - A path or url to a model folder containing a *flax checkpoint file* in *.msgpack* format (e.g,
                      `./flax_model/` containing `flax_model.msgpack`). In this case, `from_flax` should be set to
                      `True`.
                    - `None` if you are both providing the configuration and state dictionary (resp. with keyword
                      arguments `config` and `state_dict`).
            model_args (sequence of positional arguments, *optional*):
                All remaining positional arguments will be passed to the underlying model's `__init__` method.
            config (`Union[PretrainedConfig, str, os.PathLike]`, *optional*):
                Can be either:

                    - an instance of a class derived from [`PretrainedConfig`],
                    - a string or path valid as input to [`~PretrainedConfig.from_pretrained`].

                Configuration for the model to use instead of an automatically loaded configuration. Configuration can
                be automatically loaded when:

                    - The model is a model provided by the library (loaded with the *model id* string of a pretrained
                      model).
                    - The model was saved using [`~PreTrainedModel.save_pretrained`] and is reloaded by supplying the
                      save directory.
                    - The model is loaded by supplying a local directory as `pretrained_model_name_or_path` and a
                      configuration JSON file named *config.json* is found in the directory.
            state_dict (`Dict[str, torch.Tensor]`, *optional*):
                A state dictionary to use instead of a state dictionary loaded from saved weights file.

                This option can be used if you want to create a model from a pretrained configuration but load your own
                weights. In this case though, you should check if using [`~PreTrainedModel.save_pretrained`] and
                [`~PreTrainedModel.from_pretrained`] is not a simpler option.
            cache_dir (`Union[str, os.PathLike]`, *optional*):
                Path to a directory in which a downloaded pretrained model configuration should be cached if the
                standard cache should not be used.
            from_tf (`bool`, *optional*, defaults to `False`):
                Load the model weights from a TensorFlow checkpoint save file (see docstring of
                `pretrained_model_name_or_path` argument).
            from_flax (`bool`, *optional*, defaults to `False`):
                Load the model weights from a Flax checkpoint save file (see docstring of
                `pretrained_model_name_or_path` argument).
            ignore_mismatched_sizes (`bool`, *optional*, defaults to `False`):
                Whether or not to raise an error if some of the weights from the checkpoint do not have the same size
                as the weights of the model (if for instance, you are instantiating a model with 10 labels from a
                checkpoint with 3 labels).
            force_download (`bool`, *optional*, defaults to `False`):
                Whether or not to force the (re-)download of the model weights and configuration files, overriding the
                cached versions if they exist.
            resume_download:
                Deprecated and ignored. All downloads are now resumed by default when possible.
                Will be removed in v5 of Transformers.
            proxies (`Dict[str, str]`, *optional*):
                A dictionary of proxy servers to use by protocol or endpoint, e.g., `{'http': 'foo.bar:3128',
                'http://hostname': 'foo.bar:4012'}`. The proxies are used on each request.
            output_loading_info(`bool`, *optional*, defaults to `False`):
                Whether ot not to also return a dictionary containing missing keys, unexpected keys and error messages.
            local_files_only(`bool`, *optional*, defaults to `False`):
                Whether or not to only look at local files (i.e., do not try to download the model).
            token (`str` or `bool`, *optional*):
                The token to use as HTTP bearer authorization for remote files. If `True`, or not specified, will use
                the token generated when running `huggingface-cli login` (stored in `~/.huggingface`).
            revision (`str`, *optional*, defaults to `"main"`):
                The specific model version to use. It can be a branch name, a tag name, or a commit id, since we use a
                git-based system for storing models and other artifacts on huggingface.co, so `revision` can be any
                identifier allowed by git.

                <Tip>

                To test a pull request you made on the Hub, you can pass `revision="refs/pr/<pr_number>".

                </Tip>

            mirror (`str`, *optional*):
                Mirror source to accelerate downloads in China. If you are from China and have an accessibility
                problem, you can set this option to resolve it. Note that we do not guarantee the timeliness or safety.
                Please refer to the mirror site for more information.
            _fast_init(`bool`, *optional*, defaults to `True`):
                Whether or not to disable fast initialization.

                <Tip warning={true}>

                One should only disable *_fast_init* to ensure backwards compatibility with `transformers.__version__ <
                4.6.0` for seeded model initialization. This argument will be removed at the next major version. See
                [pull request 11471](https://github.com/huggingface/transformers/pull/11471) for more information.

                </Tip>
            attn_implementation (`str`, *optional*):
                The attention implementation to use in the model (if relevant). Can be any of `"eager"` (manual implementation of the attention), `"sdpa"` (using [`F.scaled_dot_product_attention`](https://pytorch.org/docs/master/generated/torch.nn.functional.scaled_dot_product_attention.html)), or `"flash_attention_2"` (using [Dao-AILab/flash-attention](https://github.com/Dao-AILab/flash-attention)). By default, if available, SDPA will be used for torch>=2.1.1. The default is otherwise the manual `"eager"` implementation.

            > Parameters for big model inference

            low_cpu_mem_usage(`bool`, *optional*):
                Tries to not use more than 1x model size in CPU memory (including peak memory) while loading the model.
                Generally should be combined with a `device_map` (such as `"auto"`) for best results.
                This is an experimental feature and a subject to change at any moment.
                </Tip>
                    If the model weights are in the same precision as the model loaded in, `low_cpu_mem_usage` (without
                    `device_map`) is redundant and will not provide any benefit in regards to CPU memory usage. However,
                    this should still be enabled if you are passing in a `device_map`.
                </Tip>
            torch_dtype (`str` or `torch.dtype`, *optional*):
                Override the default `torch.dtype` and load the model under a specific `dtype`. The different options
                are:

                1. `torch.float16` or `torch.bfloat16` or `torch.float`: load in a specified
                  `dtype`, ignoring the model's `config.torch_dtype` if one exists. If not specified
                  - the model will get loaded in `torch.float` (fp32).

                2. `"auto"` - A `torch_dtype` entry in the `config.json` file of the model will be
                  attempted to be used. If this entry isn't found then next check the `dtype` of the first weight in
                  the checkpoint that's of a floating point type and use that as `dtype`. This will load the model
                  using the `dtype` it was saved in at the end of the training. It can't be used as an indicator of how
                  the model was trained. Since it could be trained in one of half precision dtypes, but saved in fp32.

                3. A string that is a valid `torch.dtype`. E.g. "float32" loads the model in `torch.float32`, "float16" loads in `torch.float16` etc.

                <Tip>

                For some models the `dtype` they were trained in is unknown - you may try to check the model's paper or
                reach out to the authors and ask them to add this information to the model's card and to insert the
                `torch_dtype` entry in `config.json` on the hub.

                </Tip>

            device_map (`str` or `Dict[str, Union[int, str, torch.device]]` or `int` or `torch.device`, *optional*):
                A map that specifies where each submodule should go. It doesn't need to be refined to each
                parameter/buffer name, once a given module name is inside, every submodule of it will be sent to the
                same device. If we only pass the device (*e.g.*, `"cpu"`, `"cuda:1"`, `"mps"`, or a GPU ordinal rank
                like `1`) on which the model will be allocated, the device map will map the entire model to this
                device. Passing `device_map = 0` means put the whole model on GPU 0.

                To have Accelerate compute the most optimized `device_map` automatically, set `device_map="auto"`. For
                more information about each option see [designing a device
                map](https://hf.co/docs/accelerate/main/en/usage_guides/big_modeling#designing-a-device-map).
            max_memory (`Dict`, *optional*):
                A dictionary device identifier to maximum memory. Will default to the maximum memory available for each
                GPU and the available CPU RAM if unset.
            offload_folder (`str` or `os.PathLike`, *optional*):
                If the `device_map` contains any value `"disk"`, the folder where we will offload weights.
            offload_state_dict (`bool`, *optional*):
                If `True`, will temporarily offload the CPU state dict to the hard drive to avoid getting out of CPU
                RAM if the weight of the CPU state dict + the biggest shard of the checkpoint does not fit. Defaults to
                `True` when there is some disk offload.
            offload_buffers (`bool`, *optional*):
                Whether or not to offload the buffers with the model parameters.
            quantization_config (`Union[QuantizationConfigMixin,Dict]`, *optional*):
                A dictionary of configuration parameters or a QuantizationConfigMixin object for quantization (e.g
                bitsandbytes, gptq). There may be other quantization-related kwargs, including `load_in_4bit` and
                `load_in_8bit`, which are parsed by QuantizationConfigParser. Supported only for bitsandbytes
                quantizations and not preferred. consider inserting all such arguments into quantization_config
                instead.
            subfolder (`str`, *optional*, defaults to `""`):
                In case the relevant files are located inside a subfolder of the model repo on huggingface.co, you can
                specify the folder name here.
            variant (`str`, *optional*):
                If specified load weights from `variant` filename, *e.g.* pytorch_model.<variant>.bin. `variant` is
                ignored when using `from_tf` or `from_flax`.
            use_safetensors (`bool`, *optional*, defaults to `None`):
                Whether or not to use `safetensors` checkpoints. Defaults to `None`. If not specified and `safetensors`
                is not installed, it will be set to `False`.

            kwargs (remaining dictionary of keyword arguments, *optional*):
                Can be used to update the configuration object (after it being loaded) and initiate the model (e.g.,
                `output_attentions=True`). Behaves differently depending on whether a `config` is provided or
                automatically loaded:

                    - If a configuration is provided with `config`, `**kwargs` will be directly passed to the
                      underlying model's `__init__` method (we assume all relevant updates to the configuration have
                      already been done)
                    - If a configuration is not provided, `kwargs` will be first passed to the configuration class
                      initialization function ([`~PretrainedConfig.from_pretrained`]). Each key of `kwargs` that
                      corresponds to a configuration attribute will be used to override said attribute with the
                      supplied `kwargs` value. Remaining keys that do not correspond to any configuration attribute
                      will be passed to the underlying model's `__init__` function.

        <Tip>

        Activate the special ["offline-mode"](https://huggingface.co/transformers/installation.html#offline-mode) to
        use this method in a firewalled environment.

        </Tip>

        Examples:

        ```python
        >>> from transformers import BertConfig, BertModel

        >>> # Download model and configuration from huggingface.co and cache.
        >>> model = BertModel.from_pretrained("google-bert/bert-base-uncased")
        >>> # Model was saved using *save_pretrained('./test/saved_model/')* (for example purposes, not runnable).
        >>> model = BertModel.from_pretrained("./test/saved_model/")
        >>> # Update configuration during loading.
        >>> model = BertModel.from_pretrained("google-bert/bert-base-uncased", output_attentions=True)
        >>> assert model.config.output_attentions == True
        >>> # Loading from a TF checkpoint file instead of a PyTorch model (slower, for example purposes, not runnable).
        >>> config = BertConfig.from_json_file("./tf_model/my_tf_model_config.json")
        >>> model = BertModel.from_pretrained("./tf_model/my_tf_checkpoint.ckpt.index", from_tf=True, config=config)
        >>> # Loading from a Flax checkpoint file instead of a PyTorch model (slower)
        >>> model = BertModel.from_pretrained("google-bert/bert-base-uncased", from_flax=True)
        ```

        * `low_cpu_mem_usage` algorithm:

        This is an experimental function that loads the model using ~1x model size CPU memory

        Here is how it works:

        1. save which state_dict keys we have
        2. drop state_dict before the model is created, since the latter takes 1x model size CPU memory
        3. after the model has been instantiated switch to the meta device all params/buffers that
        are going to be replaced from the loaded state_dict
        4. load state_dict 2nd time
        5. replace the params/buffers from the state_dict

        Currently, it can't handle deepspeed ZeRO stage 3 and ignores loading errors

        """
        state_dict = kwargs.pop("state_dict", None)
        from_tf = kwargs.pop("from_tf", False)
        from_flax = kwargs.pop("from_flax", False)
        resume_download = kwargs.pop("resume_download", None)
        proxies = kwargs.pop("proxies", None)
        output_loading_info = kwargs.pop("output_loading_info", False)
        use_auth_token = kwargs.pop("use_auth_token", None)
        trust_remote_code = kwargs.pop("trust_remote_code", None)
        _ = kwargs.pop("mirror", None)
        from_pipeline = kwargs.pop("_from_pipeline", None)
        from_auto_class = kwargs.pop("_from_auto", False)
        _fast_init = kwargs.pop("_fast_init", True)
        torch_dtype = kwargs.pop("torch_dtype", None)
        low_cpu_mem_usage = kwargs.pop("low_cpu_mem_usage", None)
        device_map = kwargs.pop("device_map", None)
        max_memory = kwargs.pop("max_memory", None)
        offload_folder = kwargs.pop("offload_folder", None)
        offload_state_dict = kwargs.pop("offload_state_dict", False)
        offload_buffers = kwargs.pop("offload_buffers", False)
        load_in_8bit = kwargs.pop("load_in_8bit", False)
        load_in_4bit = kwargs.pop("load_in_4bit", False)
        quantization_config = kwargs.pop("quantization_config", None)
        subfolder = kwargs.pop("subfolder", "")
        commit_hash = kwargs.pop("_commit_hash", None)
        variant = kwargs.pop("variant", None)
        adapter_kwargs = kwargs.pop("adapter_kwargs", {})
        adapter_name = kwargs.pop("adapter_name", "default")
        use_flash_attention_2 = kwargs.pop("use_flash_attention_2", False)

        gguf_file = kwargs.pop("gguf_file", None)
        # Cache path to the GGUF file
        gguf_path = None

        if is_fsdp_enabled():
            low_cpu_mem_usage = True

        if use_auth_token is not None:
            warnings.warn(
                "The `use_auth_token` argument is deprecated and will be removed in v5 of Transformers. Please use `token` instead.",
                FutureWarning,
            )
            if token is not None:
                raise ValueError(
                    "`token` and `use_auth_token` are both specified. Please set only the argument `token`."
                )
            token = use_auth_token

        if token is not None and adapter_kwargs is not None and "token" not in adapter_kwargs:
            adapter_kwargs["token"] = token

        if use_safetensors is None and not is_safetensors_available():
            use_safetensors = False
        if trust_remote_code is True:
            logger.warning(
                "The argument `trust_remote_code` is to be used with Auto classes. It has no effect here and is"
                " ignored."
            )

        if gguf_file is not None and not is_accelerate_available():
            raise ValueError("accelerate is required when loading a GGUF file `pip install accelerate`.")

        if commit_hash is None:
            if not isinstance(config, PretrainedConfig):
                # We make a call to the config file first (which may be absent) to get the commit hash as soon as possible
                resolved_config_file = cached_file(
                    pretrained_model_name_or_path,
                    CONFIG_NAME,
                    cache_dir=cache_dir,
                    force_download=force_download,
                    resume_download=resume_download,
                    proxies=proxies,
                    local_files_only=local_files_only,
                    token=token,
                    revision=revision,
                    subfolder=subfolder,
                    _raise_exceptions_for_gated_repo=False,
                    _raise_exceptions_for_missing_entries=False,
                    _raise_exceptions_for_connection_errors=False,
                )
                commit_hash = extract_commit_hash(resolved_config_file, commit_hash)
            else:
                commit_hash = getattr(config, "_commit_hash", None)

        if is_peft_available():
            _adapter_model_path = adapter_kwargs.pop("_adapter_model_path", None)

            if _adapter_model_path is None:
                _adapter_model_path = find_adapter_config_file(
                    pretrained_model_name_or_path,
                    cache_dir=cache_dir,
                    force_download=force_download,
                    resume_download=resume_download,
                    proxies=proxies,
                    local_files_only=local_files_only,
                    _commit_hash=commit_hash,
                    **adapter_kwargs,
                )
            if _adapter_model_path is not None and os.path.isfile(_adapter_model_path):
                with open(_adapter_model_path, "r", encoding="utf-8") as f:
                    _adapter_model_path = pretrained_model_name_or_path
                    pretrained_model_name_or_path = json.load(f)["base_model_name_or_path"]
        else:
            _adapter_model_path = None

        # change device_map into a map if we passed an int, a str or a torch.device
        if isinstance(device_map, torch.device):
            device_map = {"": device_map}
        elif isinstance(device_map, str) and device_map not in ["auto", "balanced", "balanced_low_0", "sequential"]:
            try:
                device_map = {"": torch.device(device_map)}
            except RuntimeError:
                raise ValueError(
                    "When passing device_map as a string, the value needs to be a device name (e.g. cpu, cuda:0) or "
                    f"'auto', 'balanced', 'balanced_low_0', 'sequential' but found {device_map}."
                )
        elif isinstance(device_map, int):
            if device_map < 0:
                raise ValueError(
                    "You can't pass device_map as a negative int. If you want to put the model on the cpu, pass device_map = 'cpu' "
                )
            else:
                device_map = {"": device_map}

        if device_map is not None:
            if low_cpu_mem_usage is None:
                low_cpu_mem_usage = True
            elif not low_cpu_mem_usage:
                raise ValueError("Passing along a `device_map` requires `low_cpu_mem_usage=True`")

        if low_cpu_mem_usage:
            if is_deepspeed_zero3_enabled():
                raise ValueError(
                    "DeepSpeed Zero-3 is not compatible with `low_cpu_mem_usage=True` or with passing a `device_map`."
                )
            elif not is_accelerate_available():
                raise ImportError(
                    "Using `low_cpu_mem_usage=True` or a `device_map` requires Accelerate: `pip install accelerate`"
                )

        # handling bnb config from kwargs, remove after `load_in_{4/8}bit` deprecation.
        if load_in_4bit or load_in_8bit:
            if quantization_config is not None:
                raise ValueError(
                    "You can't pass `load_in_4bit`or `load_in_8bit` as a kwarg when passing "
                    "`quantization_config` argument at the same time."
                )

            # preparing BitsAndBytesConfig from kwargs
            config_dict = {k: v for k, v in kwargs.items() if k in inspect.signature(BitsAndBytesConfig).parameters}
            config_dict = {**config_dict, "load_in_4bit": load_in_4bit, "load_in_8bit": load_in_8bit}
            quantization_config, kwargs = BitsAndBytesConfig.from_dict(
                config_dict=config_dict, return_unused_kwargs=True, **kwargs
            )
            logger.warning(
                "The `load_in_4bit` and `load_in_8bit` arguments are deprecated and will be removed in the future versions. "
                "Please, pass a `BitsAndBytesConfig` object in `quantization_config` argument instead."
            )

        from_pt = not (from_tf | from_flax)

        user_agent = {"file_type": "model", "framework": "pytorch", "from_auto_class": from_auto_class}
        if from_pipeline is not None:
            user_agent["using_pipeline"] = from_pipeline

        if is_offline_mode() and not local_files_only:
            logger.info("Offline mode: forcing local_files_only=True")
            local_files_only = True

        # Load config if we don't provide a configuration
        if not isinstance(config, PretrainedConfig):
            config_path = config if config is not None else pretrained_model_name_or_path
            config, model_kwargs = cls.config_class.from_pretrained(
                config_path,
                cache_dir=cache_dir,
                return_unused_kwargs=True,
                force_download=force_download,
                resume_download=resume_download,
                proxies=proxies,
                local_files_only=local_files_only,
                token=token,
                revision=revision,
                subfolder=subfolder,
                _from_auto=from_auto_class,
                _from_pipeline=from_pipeline,
                **kwargs,
            )
        else:
            # In case one passes a config to `from_pretrained` + "attn_implementation"
            # override the `_attn_implementation` attribute to `attn_implementation` of the kwargs
            # Please see: https://github.com/huggingface/transformers/issues/28038

            # Overwrite `config._attn_implementation` by the one from the kwargs --> in auto-factory
            # we pop attn_implementation from the kwargs but this handles the case where users
            # passes manually the config to `from_pretrained`.
            config = copy.deepcopy(config)

            kwarg_attn_imp = kwargs.pop("attn_implementation", None)
            if kwarg_attn_imp is not None:
                config._attn_implementation = kwarg_attn_imp

            model_kwargs = kwargs

        pre_quantized = getattr(config, "quantization_config", None) is not None
        if pre_quantized or quantization_config is not None:
            if pre_quantized:
                config.quantization_config = AutoHfQuantizer.merge_quantization_configs(
                    config.quantization_config, quantization_config
                )
            else:
                config.quantization_config = quantization_config
            hf_quantizer = AutoHfQuantizer.from_config(config.quantization_config, pre_quantized=pre_quantized)
        else:
            hf_quantizer = None

        if hf_quantizer is not None:
            hf_quantizer.validate_environment(
                torch_dtype=torch_dtype, from_tf=from_tf, from_flax=from_flax, device_map=device_map
            )
            torch_dtype = hf_quantizer.update_torch_dtype(torch_dtype)
            device_map = hf_quantizer.update_device_map(device_map)

            # In order to ensure popular quantization methods are supported. Can be disable with `disable_telemetry`
            user_agent["quant"] = hf_quantizer.quantization_config.quant_method.value

            # Force-set to `True` for more mem efficiency
            if low_cpu_mem_usage is None:
                low_cpu_mem_usage = True
                logger.warning("`low_cpu_mem_usage` was None, now set to True since model is quantized.")
        is_quantized = hf_quantizer is not None

        # This variable will flag if we're loading a sharded checkpoint. In this case the archive file is just the
        # index of the files.
        is_sharded = False
        sharded_metadata = None
        # Load model
        loading_info = None

        # Keep in fp32 modules
        keep_in_fp32_modules = None
        use_keep_in_fp32_modules = False

        if gguf_file is not None and hf_quantizer is not None:
            raise ValueError(
                "You cannot combine Quantization and loading a model from a GGUF file, try again by making sure you did not passed a `quantization_config` or that you did not load a quantized model from the Hub."
            )

        if pretrained_model_name_or_path is not None and gguf_file is None:
            pretrained_model_name_or_path = str(pretrained_model_name_or_path)
            is_local = os.path.isdir(pretrained_model_name_or_path)
            if is_local:
                if from_tf and os.path.isfile(
                    os.path.join(pretrained_model_name_or_path, subfolder, TF_WEIGHTS_NAME + ".index")
                ):
                    # Load from a TF 1.0 checkpoint in priority if from_tf
                    archive_file = os.path.join(pretrained_model_name_or_path, subfolder, TF_WEIGHTS_NAME + ".index")
                elif from_tf and os.path.isfile(
                    os.path.join(pretrained_model_name_or_path, subfolder, TF2_WEIGHTS_NAME)
                ):
                    # Load from a TF 2.0 checkpoint in priority if from_tf
                    archive_file = os.path.join(pretrained_model_name_or_path, subfolder, TF2_WEIGHTS_NAME)
                elif from_flax and os.path.isfile(
                    os.path.join(pretrained_model_name_or_path, subfolder, FLAX_WEIGHTS_NAME)
                ):
                    # Load from a Flax checkpoint in priority if from_flax
                    archive_file = os.path.join(pretrained_model_name_or_path, subfolder, FLAX_WEIGHTS_NAME)
                elif use_safetensors is not False and os.path.isfile(
                    os.path.join(pretrained_model_name_or_path, subfolder, _add_variant(SAFE_WEIGHTS_NAME, variant))
                ):
                    # Load from a safetensors checkpoint
                    archive_file = os.path.join(
                        pretrained_model_name_or_path, subfolder, _add_variant(SAFE_WEIGHTS_NAME, variant)
                    )
                elif use_safetensors is not False and os.path.isfile(
                    os.path.join(
                        pretrained_model_name_or_path, subfolder, _add_variant(SAFE_WEIGHTS_INDEX_NAME, variant)
                    )
                ):
                    # Load from a sharded safetensors checkpoint
                    archive_file = os.path.join(
                        pretrained_model_name_or_path, subfolder, _add_variant(SAFE_WEIGHTS_INDEX_NAME, variant)
                    )
                    is_sharded = True
                elif not use_safetensors and os.path.isfile(
                    os.path.join(pretrained_model_name_or_path, subfolder, _add_variant(WEIGHTS_NAME, variant))
                ):
                    # Load from a PyTorch checkpoint
                    archive_file = os.path.join(
                        pretrained_model_name_or_path, subfolder, _add_variant(WEIGHTS_NAME, variant)
                    )
                elif not use_safetensors and os.path.isfile(
                    os.path.join(pretrained_model_name_or_path, subfolder, _add_variant(WEIGHTS_INDEX_NAME, variant))
                ):
                    # Load from a sharded PyTorch checkpoint
                    archive_file = os.path.join(
                        pretrained_model_name_or_path, subfolder, _add_variant(WEIGHTS_INDEX_NAME, variant)
                    )
                    is_sharded = True
                # At this stage we don't have a weight file so we will raise an error.
                elif not use_safetensors and (
                    os.path.isfile(os.path.join(pretrained_model_name_or_path, subfolder, TF_WEIGHTS_NAME + ".index"))
                    or os.path.isfile(os.path.join(pretrained_model_name_or_path, subfolder, TF2_WEIGHTS_NAME))
                ):
                    raise EnvironmentError(
                        f"Error no file named {_add_variant(WEIGHTS_NAME, variant)} found in directory"
                        f" {pretrained_model_name_or_path} but there is a file for TensorFlow weights. Use"
                        " `from_tf=True` to load this model from those weights."
                    )
                elif not use_safetensors and os.path.isfile(
                    os.path.join(pretrained_model_name_or_path, subfolder, FLAX_WEIGHTS_NAME)
                ):
                    raise EnvironmentError(
                        f"Error no file named {_add_variant(WEIGHTS_NAME, variant)} found in directory"
                        f" {pretrained_model_name_or_path} but there is a file for Flax weights. Use `from_flax=True`"
                        " to load this model from those weights."
                    )
                elif use_safetensors:
                    raise EnvironmentError(
                        f"Error no file named {_add_variant(SAFE_WEIGHTS_NAME, variant)} found in directory"
                        f" {pretrained_model_name_or_path}."
                    )
                else:
                    raise EnvironmentError(
                        f"Error no file named {_add_variant(WEIGHTS_NAME, variant)}, {_add_variant(SAFE_WEIGHTS_NAME, variant)},"
                        f" {TF2_WEIGHTS_NAME}, {TF_WEIGHTS_NAME + '.index'} or {FLAX_WEIGHTS_NAME} found in directory"
                        f" {pretrained_model_name_or_path}."
                    )
            elif os.path.isfile(os.path.join(subfolder, pretrained_model_name_or_path)):
                archive_file = pretrained_model_name_or_path
                is_local = True
            elif os.path.isfile(os.path.join(subfolder, pretrained_model_name_or_path + ".index")):
                if not from_tf:
                    raise ValueError(
                        f"We found a TensorFlow checkpoint at {pretrained_model_name_or_path + '.index'}, please set "
                        "from_tf to True to load from this checkpoint."
                    )
                archive_file = os.path.join(subfolder, pretrained_model_name_or_path + ".index")
                is_local = True
            elif is_remote_url(pretrained_model_name_or_path):
                filename = pretrained_model_name_or_path
                resolved_archive_file = download_url(pretrained_model_name_or_path)
            else:
                # set correct filename
                if from_tf:
                    filename = TF2_WEIGHTS_NAME
                elif from_flax:
                    filename = FLAX_WEIGHTS_NAME
                elif use_safetensors is not False:
                    filename = _add_variant(SAFE_WEIGHTS_NAME, variant)
                else:
                    filename = _add_variant(WEIGHTS_NAME, variant)

                try:
                    # Load from URL or cache if already cached
                    cached_file_kwargs = {
                        "cache_dir": cache_dir,
                        "force_download": force_download,
                        "proxies": proxies,
                        "resume_download": resume_download,
                        "local_files_only": local_files_only,
                        "token": token,
                        "user_agent": user_agent,
                        "revision": revision,
                        "subfolder": subfolder,
                        "_raise_exceptions_for_gated_repo": False,
                        "_raise_exceptions_for_missing_entries": False,
                        "_commit_hash": commit_hash,
                    }
                    resolved_archive_file = cached_file(pretrained_model_name_or_path, filename, **cached_file_kwargs)

                    # Since we set _raise_exceptions_for_missing_entries=False, we don't get an exception but a None
                    # result when internet is up, the repo and revision exist, but the file does not.
                    if resolved_archive_file is None and filename == _add_variant(SAFE_WEIGHTS_NAME, variant):
                        # Maybe the checkpoint is sharded, we try to grab the index name in this case.
                        resolved_archive_file = cached_file(
                            pretrained_model_name_or_path,
                            _add_variant(SAFE_WEIGHTS_INDEX_NAME, variant),
                            **cached_file_kwargs,
                        )
                        if resolved_archive_file is not None:
                            is_sharded = True
                        elif use_safetensors:
                            if revision == "main":
                                resolved_archive_file, revision, is_sharded = auto_conversion(
                                    pretrained_model_name_or_path, **cached_file_kwargs
                                )
                            cached_file_kwargs["revision"] = revision
                            if resolved_archive_file is None:
                                raise EnvironmentError(
                                    f"{pretrained_model_name_or_path} does not appear to have a file named"
                                    f" {_add_variant(SAFE_WEIGHTS_NAME, variant)} or {_add_variant(SAFE_WEIGHTS_INDEX_NAME, variant)} "
                                    "and thus cannot be loaded with `safetensors`. Please make sure that the model has "
                                    "been saved with `safe_serialization=True` or do not set `use_safetensors=True`."
                                )
                        else:
                            # This repo has no safetensors file of any kind, we switch to PyTorch.
                            filename = _add_variant(WEIGHTS_NAME, variant)
                            resolved_archive_file = cached_file(
                                pretrained_model_name_or_path, filename, **cached_file_kwargs
                            )
                    if resolved_archive_file is None and filename == _add_variant(WEIGHTS_NAME, variant):
                        # Maybe the checkpoint is sharded, we try to grab the index name in this case.
                        resolved_archive_file = cached_file(
                            pretrained_model_name_or_path,
                            _add_variant(WEIGHTS_INDEX_NAME, variant),
                            **cached_file_kwargs,
                        )
                        if resolved_archive_file is not None:
                            is_sharded = True
                    if not local_files_only and not is_offline_mode():
                        if resolved_archive_file is not None:
                            if filename in [WEIGHTS_NAME, WEIGHTS_INDEX_NAME]:
                                # If the PyTorch file was found, check if there is a safetensors file on the repository
                                # If there is no safetensors file on the repositories, start an auto conversion
                                safe_weights_name = SAFE_WEIGHTS_INDEX_NAME if is_sharded else SAFE_WEIGHTS_NAME
                                has_file_kwargs = {
                                    "revision": revision,
                                    "proxies": proxies,
                                    "token": token,
                                    "cache_dir": cache_dir,
                                    "local_files_only": local_files_only,
                                }
                                cached_file_kwargs = {
                                    "cache_dir": cache_dir,
                                    "force_download": force_download,
                                    "resume_download": resume_download,
                                    "local_files_only": local_files_only,
                                    "user_agent": user_agent,
                                    "subfolder": subfolder,
                                    "_raise_exceptions_for_gated_repo": False,
                                    "_raise_exceptions_for_missing_entries": False,
                                    "_commit_hash": commit_hash,
                                    **has_file_kwargs,
                                }
                                if not has_file(pretrained_model_name_or_path, safe_weights_name, **has_file_kwargs):
                                    Thread(
                                        target=auto_conversion,
                                        args=(pretrained_model_name_or_path,),
                                        kwargs={"ignore_errors_during_conversion": True, **cached_file_kwargs},
                                        name="Thread-autoconversion",
                                    ).start()
                        else:
                            # Otherwise, no PyTorch file was found, maybe there is a TF or Flax model file.
                            # We try those to give a helpful error message.
                            has_file_kwargs = {
                                "revision": revision,
                                "proxies": proxies,
                                "token": token,
                                "cache_dir": cache_dir,
                                "local_files_only": local_files_only,
                            }
                            if has_file(pretrained_model_name_or_path, TF2_WEIGHTS_NAME, **has_file_kwargs):
                                raise EnvironmentError(
                                    f"{pretrained_model_name_or_path} does not appear to have a file named"
                                    f" {_add_variant(WEIGHTS_NAME, variant)} but there is a file for TensorFlow weights."
                                    " Use `from_tf=True` to load this model from those weights."
                                )
                            elif has_file(pretrained_model_name_or_path, FLAX_WEIGHTS_NAME, **has_file_kwargs):
                                raise EnvironmentError(
                                    f"{pretrained_model_name_or_path} does not appear to have a file named"
                                    f" {_add_variant(WEIGHTS_NAME, variant)} but there is a file for Flax weights. Use"
                                    " `from_flax=True` to load this model from those weights."
                                )
                            elif variant is not None and has_file(
                                pretrained_model_name_or_path, WEIGHTS_NAME, **has_file_kwargs
                            ):
                                raise EnvironmentError(
                                    f"{pretrained_model_name_or_path} does not appear to have a file named"
                                    f" {_add_variant(WEIGHTS_NAME, variant)} but there is a file without the variant"
                                    f" {variant}. Use `variant=None` to load this model from those weights."
                                )
                            else:
                                raise EnvironmentError(
                                    f"{pretrained_model_name_or_path} does not appear to have a file named"
                                    f" {_add_variant(WEIGHTS_NAME, variant)}, {_add_variant(SAFE_WEIGHTS_NAME, variant)},"
                                    f" {TF2_WEIGHTS_NAME}, {TF_WEIGHTS_NAME} or {FLAX_WEIGHTS_NAME}."
                                )

                except EnvironmentError:
                    # Raise any environment error raise by `cached_file`. It will have a helpful error message adapted
                    # to the original exception.
                    raise
                except Exception as e:
                    # For any other exception, we throw a generic error.
                    raise EnvironmentError(
                        f"Can't load the model for '{pretrained_model_name_or_path}'. If you were trying to load it"
                        " from 'https://huggingface.co/models', make sure you don't have a local directory with the"
                        f" same name. Otherwise, make sure '{pretrained_model_name_or_path}' is the correct path to a"
                        f" directory containing a file named {_add_variant(WEIGHTS_NAME, variant)},"
                        f" {TF2_WEIGHTS_NAME}, {TF_WEIGHTS_NAME} or {FLAX_WEIGHTS_NAME}."
                    ) from e

            if is_local:
                logger.info(f"loading weights file {archive_file}")
                resolved_archive_file = archive_file
            else:
                logger.info(f"loading weights file {filename} from cache at {resolved_archive_file}")
        elif gguf_file:
            from .modeling_gguf_pytorch_utils import load_gguf_checkpoint

            # Case 1: the GGUF file is present locally
            if os.path.isfile(gguf_file):
                gguf_path = gguf_file
            # Case 2: The GGUF path is a location on the Hub
            # Load from URL or cache if already cached
            else:
                cached_file_kwargs = {
                    "cache_dir": cache_dir,
                    "force_download": force_download,
                    "proxies": proxies,
                    "resume_download": resume_download,
                    "local_files_only": local_files_only,
                    "token": token,
                    "user_agent": user_agent,
                    "revision": revision,
                    "subfolder": subfolder,
                    "_raise_exceptions_for_gated_repo": False,
                    "_raise_exceptions_for_missing_entries": False,
                    "_commit_hash": commit_hash,
                }

                gguf_path = cached_file(pretrained_model_name_or_path, gguf_file, **cached_file_kwargs)

            state_dict = load_gguf_checkpoint(gguf_path, return_tensors=True)["tensors"]

            resolved_archive_file = None
            is_sharded = False
        else:
            resolved_archive_file = None

        # We'll need to download and cache each checkpoint shard if the checkpoint is sharded.
        if is_sharded:
            # resolved_archive_file becomes a list of files that point to the different checkpoint shards in this case.
            resolved_archive_file, sharded_metadata = get_checkpoint_shard_files(
                pretrained_model_name_or_path,
                resolved_archive_file,
                cache_dir=cache_dir,
                force_download=force_download,
                proxies=proxies,
                resume_download=resume_download,
                local_files_only=local_files_only,
                token=token,
                user_agent=user_agent,
                revision=revision,
                subfolder=subfolder,
                _commit_hash=commit_hash,
            )

        if (
            is_safetensors_available()
            and isinstance(resolved_archive_file, str)
            and resolved_archive_file.endswith(".safetensors")
        ):
            with safe_open(resolved_archive_file, framework="pt") as f:
                metadata = f.metadata()

            if metadata.get("format") == "pt":
                pass
            elif metadata.get("format") == "tf":
                from_tf = True
                logger.info("A TensorFlow safetensors file is being loaded in a PyTorch model.")
            elif metadata.get("format") == "flax":
                from_flax = True
                logger.info("A Flax safetensors file is being loaded in a PyTorch model.")
            elif metadata.get("format") == "mlx":
                # This is a mlx file, we assume weights are compatible with pt
                pass
            else:
                raise ValueError(
                    f"Incompatible safetensors file. File metadata is not ['pt', 'tf', 'flax', 'mlx'] but {metadata.get('format')}"
                )

        from_pt = not (from_tf | from_flax)

        # load pt weights early so that we know which dtype to init the model under
        if from_pt:
            if not is_sharded and state_dict is None:
                # Time to load the checkpoint
                state_dict = load_state_dict(resolved_archive_file)

            # set dtype to instantiate the model under:
            # 1. If torch_dtype is not None, we use that dtype
            # 2. If torch_dtype is "auto", we auto-detect dtype from the loaded state_dict, by checking its first
            #    weights entry that is of a floating type - we assume all floating dtype weights are of the same dtype
            # we also may have config.torch_dtype available, but we won't rely on it till v5
            dtype_orig = None

            if torch_dtype is not None:
                if isinstance(torch_dtype, str):
                    if torch_dtype == "auto":
                        if hasattr(config, "torch_dtype") and config.torch_dtype is not None:
                            torch_dtype = config.torch_dtype
                            logger.info(f"Will use torch_dtype={torch_dtype} as defined in model's config object")
                        else:
                            if is_sharded and "dtype" in sharded_metadata:
                                torch_dtype = sharded_metadata["dtype"]
                            elif not is_sharded:
                                torch_dtype = get_state_dict_dtype(state_dict)
                            else:
                                one_state_dict = load_state_dict(resolved_archive_file[0])
                                torch_dtype = get_state_dict_dtype(one_state_dict)
                                del one_state_dict  # free CPU memory
                            logger.info(
                                "Since the `torch_dtype` attribute can't be found in model's config object, "
                                "will use torch_dtype={torch_dtype} as derived from model's weights"
                            )
                    elif hasattr(torch, torch_dtype):
                        torch_dtype = getattr(torch, torch_dtype)
                    else:
                        raise ValueError(
                            f'`torch_dtype` can be one of: `torch.dtype`, `"auto"` or a string of a valid `torch.dtype`, but received {torch_dtype}'
                        )
                dtype_orig = cls._set_default_torch_dtype(torch_dtype)

            # Check if `_keep_in_fp32_modules` is not None
            use_keep_in_fp32_modules = (cls._keep_in_fp32_modules is not None) and (
                (torch_dtype == torch.float16) or hasattr(hf_quantizer, "use_keep_in_fp32_modules")
            )

            if is_sharded:
                loaded_state_dict_keys = sharded_metadata["all_checkpoint_keys"]
            else:
                loaded_state_dict_keys = list(state_dict.keys())

            if gguf_path is None and (low_cpu_mem_usage or (use_keep_in_fp32_modules and is_accelerate_available())):
                # In case some weights need to be kept in float32 and accelerate is not installed,
                # we later on want to take the path where state_dict is not None, that is the one
                # that do not require accelerate.
                state_dict = None

        config.name_or_path = pretrained_model_name_or_path

        # Instantiate model.
        init_contexts = [no_init_weights(_enable=_fast_init)]

        if is_deepspeed_zero3_enabled() and not is_quantized:
            import deepspeed

            logger.info("Detected DeepSpeed ZeRO-3: activating zero.init() for this model")
            init_contexts = [deepspeed.zero.Init(config_dict_or_path=deepspeed_config())] + init_contexts
        elif low_cpu_mem_usage:
            init_contexts.append(init_empty_weights())

        config = copy.deepcopy(config)  # We do not want to modify the config inplace in from_pretrained.
        config = cls._autoset_attn_implementation(
            config, use_flash_attention_2=use_flash_attention_2, torch_dtype=torch_dtype, device_map=device_map
        )

        with ContextManagers(init_contexts):
            # Let's make sure we don't run the init function of buffer modules
            model = cls(config, *model_args, **model_kwargs)

        # make sure we use the model's config since the __init__ call might have copied it
        config = model.config

        # Check first if we are `from_pt`
        if use_keep_in_fp32_modules:
            if is_accelerate_available() and not is_deepspeed_zero3_enabled():
                low_cpu_mem_usage = True
            keep_in_fp32_modules = model._keep_in_fp32_modules
        else:
            keep_in_fp32_modules = []

        if hf_quantizer is not None:
            hf_quantizer.preprocess_model(
                model=model, device_map=device_map, keep_in_fp32_modules=keep_in_fp32_modules
            )

            # We store the original dtype for quantized models as we cannot easily retrieve it
            # once the weights have been quantized
            # Note that once you have loaded a quantized model, you can't change its dtype so this will
            # remain a single source of truth
            config._pre_quantization_dtype = torch_dtype

        if isinstance(device_map, str):
            special_dtypes = {}

            if hf_quantizer is not None:
                special_dtypes.update(hf_quantizer.get_special_dtypes_update(model, torch_dtype))

            special_dtypes.update(
                {
                    name: torch.float32
                    for name, _ in model.named_parameters()
                    if any(m in name for m in keep_in_fp32_modules)
                }
            )

            target_dtype = torch_dtype

            if hf_quantizer is not None:
                target_dtype = hf_quantizer.adjust_target_dtype(target_dtype)

            no_split_modules = model._get_no_split_modules(device_map)
            if device_map not in ["auto", "balanced", "balanced_low_0", "sequential"]:
                raise ValueError(
                    "If passing a string for `device_map`, please choose 'auto', 'balanced', 'balanced_low_0' or "
                    "'sequential'."
                )

            device_map_kwargs = {"no_split_module_classes": no_split_modules}
            if "special_dtypes" in inspect.signature(infer_auto_device_map).parameters:
                device_map_kwargs["special_dtypes"] = special_dtypes
            elif len(special_dtypes) > 0:
                logger.warning(
                    "This model has some weights that should be kept in higher precision, you need to upgrade "
                    "`accelerate` to properly deal with them (`pip install --upgrade accelerate`)."
                )
            if device_map != "sequential":
                max_memory = get_balanced_memory(
                    model,
                    dtype=target_dtype,
                    low_zero=(device_map == "balanced_low_0"),
                    max_memory=max_memory,
                    **device_map_kwargs,
                )
            else:
                max_memory = get_max_memory(max_memory)
            if hf_quantizer is not None:
                max_memory = hf_quantizer.adjust_max_memory(max_memory)
            device_map_kwargs["max_memory"] = max_memory

            # Make sure tied weights are tied before creating the device map.
            model.tie_weights()
            device_map = infer_auto_device_map(model, dtype=target_dtype, **device_map_kwargs)

            if hf_quantizer is not None:
                hf_quantizer.validate_environment(device_map=device_map)

        elif device_map is not None:
            model.tie_weights()
            tied_params = find_tied_parameters(model)
            # check if we don't have tied param in different devices
            check_tied_parameters_on_same_device(tied_params, device_map)

        if from_tf:
            if resolved_archive_file.endswith(".index"):
                # Load from a TensorFlow 1.X checkpoint - provided by original authors
                model = cls.load_tf_weights(model, config, resolved_archive_file[:-6])  # Remove the '.index'
            else:
                # Load from our TensorFlow 2.0 checkpoints
                try:
                    from .modeling_tf_pytorch_utils import load_tf2_checkpoint_in_pytorch_model

                    model, loading_info = load_tf2_checkpoint_in_pytorch_model(
                        model, resolved_archive_file, allow_missing_keys=True, output_loading_info=True
                    )
                except ImportError:
                    logger.error(
                        "Loading a TensorFlow model in PyTorch, requires both PyTorch and TensorFlow to be installed."
                        " Please see https://pytorch.org/ and https://www.tensorflow.org/install/ for installation"
                        " instructions."
                    )
                    raise
        elif from_flax:
            try:
                from .modeling_flax_pytorch_utils import load_flax_checkpoint_in_pytorch_model

                model = load_flax_checkpoint_in_pytorch_model(model, resolved_archive_file)
            except ImportError:
                logger.error(
                    "Loading a Flax model in PyTorch, requires both PyTorch and Flax to be installed. Please see"
                    " https://pytorch.org/ and https://flax.readthedocs.io/en/latest/installation.html for"
                    " installation instructions."
                )
                raise
        elif from_pt:
            # restore default dtype
            if dtype_orig is not None:
                torch.set_default_dtype(dtype_orig)

            (
                model,
                missing_keys,
                unexpected_keys,
                mismatched_keys,
                offload_index,
                error_msgs,
            ) = cls._load_pretrained_model(
                model,
                state_dict,
                loaded_state_dict_keys,  # XXX: rename?
                resolved_archive_file,
                pretrained_model_name_or_path,
                ignore_mismatched_sizes=ignore_mismatched_sizes,
                sharded_metadata=sharded_metadata,
                _fast_init=_fast_init,
                low_cpu_mem_usage=low_cpu_mem_usage,
                device_map=device_map,
                offload_folder=offload_folder,
                offload_state_dict=offload_state_dict,
                dtype=torch_dtype,
                hf_quantizer=hf_quantizer,
                keep_in_fp32_modules=keep_in_fp32_modules,
                gguf_path=gguf_path,
            )

        # make sure token embedding weights are still tied if needed
        model.tie_weights()

        # Set model in evaluation mode to deactivate DropOut modules by default
        model.eval()

        # If it is a model with generation capabilities, attempt to load the generation config
        if model.can_generate() and pretrained_model_name_or_path is not None:
            try:
                model.generation_config = GenerationConfig.from_pretrained(
                    pretrained_model_name_or_path,
                    cache_dir=cache_dir,
                    force_download=force_download,
                    resume_download=resume_download,
                    proxies=proxies,
                    local_files_only=local_files_only,
                    token=token,
                    revision=revision,
                    subfolder=subfolder,
                    _from_auto=from_auto_class,
                    _from_pipeline=from_pipeline,
                    **kwargs,
                )
            except OSError:
                logger.info(
                    "Generation config file not found, using a generation config created from the model config."
                )
                pass

        # Dispatch model with hooks on all devices if necessary
        if device_map is not None:
            device_map_kwargs = {
                "device_map": device_map,
                "offload_dir": offload_folder,
                "offload_index": offload_index,
                "offload_buffers": offload_buffers,
            }
            if "skip_keys" in inspect.signature(dispatch_model).parameters:
                device_map_kwargs["skip_keys"] = model._skip_keys_device_placement
            # For HQQ method we force-set the hooks for single GPU envs
            if (
                "force_hooks" in inspect.signature(dispatch_model).parameters
                and hf_quantizer is not None
                and hf_quantizer.quantization_config.quant_method == QuantizationMethod.HQQ
            ):
                device_map_kwargs["force_hooks"] = True
            if (
                hf_quantizer is not None
                and hf_quantizer.quantization_config.quant_method == QuantizationMethod.FBGEMM_FP8
                and isinstance(device_map, dict)
                and ("cpu" in device_map.values() or "disk" in device_map.values())
            ):
                device_map_kwargs["offload_buffers"] = True

            if not is_fsdp_enabled() and not is_deepspeed_zero3_enabled():
                dispatch_model(model, **device_map_kwargs)

        if hf_quantizer is not None:
            hf_quantizer.postprocess_model(model)
            model.hf_quantizer = hf_quantizer

        if _adapter_model_path is not None:
            model.load_adapter(
                _adapter_model_path,
                adapter_name=adapter_name,
                token=token,
                adapter_kwargs=adapter_kwargs,
            )

        if output_loading_info:
            if loading_info is None:
                loading_info = {
                    "missing_keys": missing_keys,
                    "unexpected_keys": unexpected_keys,
                    "mismatched_keys": mismatched_keys,
                    "error_msgs": error_msgs,
                }
            return model, loading_info

        return model

    @classmethod
    def _load_pretrained_model(
        cls,
        model,
        state_dict,
        loaded_keys,
        resolved_archive_file,
        pretrained_model_name_or_path,
        ignore_mismatched_sizes=False,
        sharded_metadata=None,
        _fast_init=True,
        low_cpu_mem_usage=False,
        device_map=None,
        offload_folder=None,
        offload_state_dict=None,
        dtype=None,
        hf_quantizer=None,
        keep_in_fp32_modules=None,
        gguf_path=None,
    ):
        is_safetensors = False
        is_quantized = hf_quantizer is not None
        state_dict_folder = None
        state_dict_index = None

        if device_map is not None and "disk" in device_map.values():
            archive_file = (
                resolved_archive_file[0] if isinstance(resolved_archive_file, (list, tuple)) else resolved_archive_file
            )
            is_safetensors = archive_file.endswith(".safetensors")
            if offload_folder is None and not is_safetensors:
                raise ValueError(
                    "The current `device_map` had weights offloaded to the disk. Please provide an `offload_folder`"
                    " for them. Alternatively, make sure you have `safetensors` installed if the model you are using"
                    " offers the weights in this format."
                )
            if offload_folder is not None:
                os.makedirs(offload_folder, exist_ok=True)
            if offload_state_dict is None:
                offload_state_dict = True

        is_sharded_safetensors = is_safetensors and sharded_metadata is not None

        # tie the model weights before retrieving the state_dict
        model.tie_weights()

        # Retrieve missing & unexpected_keys
        model_state_dict = model.state_dict()
        expected_keys = list(model_state_dict.keys())
        prefix = model.base_model_prefix

        def _fix_key(key):
            if "beta" in key:
                return key.replace("beta", "bias")
            if "gamma" in key:
                return key.replace("gamma", "weight")
            return key

        original_loaded_keys = loaded_keys
        loaded_keys = [_fix_key(key) for key in loaded_keys]

        if len(prefix) > 0:
            has_prefix_module = any(s.startswith(prefix) for s in loaded_keys)
            expects_prefix_module = any(s.startswith(prefix) for s in expected_keys)
        else:
            has_prefix_module = False
            expects_prefix_module = False

        # key re-naming operations are never done on the keys
        # that are loaded, but always on the keys of the newly initialized model
        remove_prefix_from_model = not has_prefix_module and expects_prefix_module
        add_prefix_to_model = has_prefix_module and not expects_prefix_module

        if remove_prefix_from_model:
            _prefix = f"{prefix}."
            expected_keys_not_prefixed = [s for s in expected_keys if not s.startswith(_prefix)]
            expected_keys = [s[len(_prefix) :] if s.startswith(_prefix) else s for s in expected_keys]
        elif add_prefix_to_model:
            expected_keys = [".".join([prefix, s]) for s in expected_keys]

        missing_keys = sorted(set(expected_keys) - set(loaded_keys))
        unexpected_keys = set(loaded_keys) - set(expected_keys)

        # Remove nonpersistent buffers from unexpected keys: they are not in the state dict but will be in the model
        # buffers
        model_buffers = {n for n, _ in model.named_buffers()}
        if remove_prefix_from_model:
            model_buffers = {key[len(_prefix) :] if key.startswith(_prefix) else key for key in model_buffers}
        elif add_prefix_to_model:
            model_buffers = {".".join([prefix, key]) for key in model_buffers}
        unexpected_keys = sorted(unexpected_keys - model_buffers)

        model.tie_weights()
        if device_map is None and not is_fsdp_enabled() and not is_deepspeed_zero3_enabled():
            ptrs = collections.defaultdict(list)
            for name, tensor in model.state_dict().items():
                id_tensor = id_tensor_storage(tensor)
                ptrs[id_tensor].append(name)

            # These are all the pointers of shared tensors.
            tied_params = [names for _, names in ptrs.items() if len(names) > 1]
        else:
            # id function doesn't work for meta tensor so we need this function
            tied_params = find_tied_parameters(model)

        for group in tied_params:
            if remove_prefix_from_model:
                group = [key[len(_prefix) :] if key.startswith(_prefix) else key for key in group]
            elif add_prefix_to_model:
                group = [".".join([prefix, key]) for key in group]
            missing_in_group = [k for k in missing_keys if k in group]
            if len(missing_in_group) > 0 and len(missing_in_group) < len(group):
                missing_keys = [k for k in missing_keys if k not in missing_in_group]

        # Some models may have keys that are not in the state by design, removing them before needlessly warning
        # the user.
        if cls._keys_to_ignore_on_load_missing is not None:
            for pat in cls._keys_to_ignore_on_load_missing:
                missing_keys = [k for k in missing_keys if re.search(pat, k) is None]

        if cls._keys_to_ignore_on_load_unexpected is not None:
            for pat in cls._keys_to_ignore_on_load_unexpected:
                unexpected_keys = [k for k in unexpected_keys if re.search(pat, k) is None]
        if hf_quantizer is not None:
            missing_keys = hf_quantizer.update_missing_keys(model, missing_keys, prefix)

        # retrieve weights on meta device and put them back on CPU.
        # This is not ideal in terms of memory, but if we don't do that not, we can't initialize them in the next step
        if low_cpu_mem_usage:
            for key in missing_keys:
                if key in list(model_state_dict.keys()):
                    key = key
                elif f"{prefix}.{key}" in list(model_state_dict.keys()):
                    key = f"{prefix}.{key}"
                elif key.startswith(prefix) and ".".join(key.split(".")[1:]) in list(model_state_dict.keys()):
                    key = ".".join(key.split(".")[1:])
                param = model_state_dict[key]

                # upcast in fp32 if any
                target_dtype = dtype
                if (
                    keep_in_fp32_modules is not None
                    and dtype == torch.float16
                    and any(
                        module_to_keep_in_fp32 in key.split(".") for module_to_keep_in_fp32 in keep_in_fp32_modules
                    )
                ):
                    target_dtype = torch.float32

                if param.device == torch.device("meta"):
                    value = torch.empty(*param.size(), dtype=target_dtype)
                    if (
                        not is_quantized
                        or getattr(hf_quantizer, "requires_parameters_quantization", False)
                        or not hf_quantizer.check_quantized_param(
                            model, param_value=value, param_name=key, state_dict={}
                        )
                    ):
                        set_module_tensor_to_device(model, key, "cpu", value)
                    else:
                        hf_quantizer.create_quantized_param(model, value, key, "cpu", state_dict, unexpected_keys)

        # retrieve uninitialized modules and initialize before maybe overriding that with the pretrained weights.
        if _fast_init:
            if not ignore_mismatched_sizes:
                if remove_prefix_from_model:
                    _loaded_keys = [f"{prefix}.{k}" for k in loaded_keys]
                elif add_prefix_to_model:
                    _loaded_keys = [k[len(prefix) + 1 :] for k in loaded_keys]
                else:
                    _loaded_keys = loaded_keys
                not_initialized_submodules = set_initialized_submodules(model, _loaded_keys)
                # If we're about to tie the output embeds to the input embeds we don't need to init them
                if hasattr(model.config, "tie_word_embeddings") and model.config.tie_word_embeddings:
                    output_embeddings = model.get_output_embeddings()
                    if output_embeddings is not None:
                        # Still need to initialize if there is a bias term since biases are not tied.
                        if not hasattr(output_embeddings, "bias") or output_embeddings.bias is None:
                            output_embeddings._is_hf_initialized = True
            else:
                not_initialized_submodules = dict(model.named_modules())
            # This will only initialize submodules that are not marked as initialized by the line above.
            if is_deepspeed_zero3_enabled() and not is_quantized:
                import deepspeed

                not_initialized_parameters = list(
                    set(
                        itertools.chain.from_iterable(
                            submodule.parameters(recurse=False) for submodule in not_initialized_submodules.values()
                        )
                    )
                )
                with deepspeed.zero.GatheredParameters(not_initialized_parameters, modifier_rank=0):
                    model.apply(model._initialize_weights)
            else:
                model.apply(model._initialize_weights)

        # Set some modules to fp32 if any
        if keep_in_fp32_modules is not None:
            for name, param in model.named_parameters():
                if any(module_to_keep_in_fp32 in name.split(".") for module_to_keep_in_fp32 in keep_in_fp32_modules):
                    # param = param.to(torch.float32) does not work here as only in the local scope.
                    param.data = param.data.to(torch.float32)

        # Make sure we are able to load base models as well as derived models (with heads)
        start_prefix = ""
        model_to_load = model
        if len(cls.base_model_prefix) > 0 and not hasattr(model, cls.base_model_prefix) and has_prefix_module:
            start_prefix = cls.base_model_prefix + "."
        if len(cls.base_model_prefix) > 0 and hasattr(model, cls.base_model_prefix) and not has_prefix_module:
            model_to_load = getattr(model, cls.base_model_prefix)
            base_model_expected_keys = list(model_to_load.state_dict().keys())
            if any(key in expected_keys_not_prefixed and key not in base_model_expected_keys for key in loaded_keys):
                raise ValueError(
                    "The state dictionary of the model you are trying to load is corrupted. Are you sure it was "
                    "properly saved?"
                )
            if device_map is not None:
                device_map = {k.replace(f"{cls.base_model_prefix}.", ""): v for k, v in device_map.items()}

        def _find_mismatched_keys(
            state_dict,
            model_state_dict,
            loaded_keys,
            add_prefix_to_model,
            remove_prefix_from_model,
            ignore_mismatched_sizes,
        ):
            mismatched_keys = []
            if ignore_mismatched_sizes:
                for checkpoint_key in loaded_keys:
                    # If the checkpoint is sharded, we may not have the key here.
                    if checkpoint_key not in state_dict:
                        continue
                    model_key = checkpoint_key
                    if remove_prefix_from_model:
                        # The model key starts with `prefix` but `checkpoint_key` doesn't so we add it.
                        model_key = f"{prefix}.{checkpoint_key}"
                    elif add_prefix_to_model:
                        # The model key doesn't start with `prefix` but `checkpoint_key` does so we remove it.
                        model_key = ".".join(checkpoint_key.split(".")[1:])

                    if (
                        model_key in model_state_dict
                        and state_dict[checkpoint_key].shape != model_state_dict[model_key].shape
                    ):
                        if (
                            state_dict[checkpoint_key].shape[-1] == 1
                            and state_dict[checkpoint_key].numel() * 2 == model_state_dict[model_key].numel()
                        ):
                            # This skips size mismatches for 4-bit weights. Two 4-bit values share an 8-bit container, causing size differences.
                            # Without matching with module type or paramter type it seems like a practical way to detect valid 4bit weights.
                            pass
                        else:
                            mismatched_keys.append(
                                (checkpoint_key, state_dict[checkpoint_key].shape, model_state_dict[model_key].shape)
                            )
                            del state_dict[checkpoint_key]
            return mismatched_keys

        if resolved_archive_file is not None:
            folder = os.path.sep.join(resolved_archive_file[0].split(os.path.sep)[:-1])
        else:
            folder = None
        if device_map is not None and is_safetensors:
            param_device_map = expand_device_map(device_map, original_loaded_keys, start_prefix)
            str_dtype = str(dtype).replace("torch.", "") if dtype is not None else "float32"
            if sharded_metadata is None:
                archive_file = (
                    resolved_archive_file[0]
                    if isinstance(resolved_archive_file, (list, tuple))
                    else resolved_archive_file
                )
                weight_map = {p: archive_file for p in original_loaded_keys}
            else:
                weight_map = {p: os.path.join(folder, f) for p, f in sharded_metadata["weight_map"].items()}
            offload_index = {
                p[len(start_prefix) :]: {"safetensors_file": f, "weight_name": p, "dtype": str_dtype}
                for p, f in weight_map.items()
                if p.startswith(start_prefix) and param_device_map[p[len(start_prefix) :]] == "disk"
            }
        else:
            offload_index = None

        if state_dict is not None:
            # Whole checkpoint
            mismatched_keys = _find_mismatched_keys(
                state_dict,
                model_state_dict,
                original_loaded_keys,
                add_prefix_to_model,
                remove_prefix_from_model,
                ignore_mismatched_sizes,
            )

            # For GGUF models `state_dict` is never set to None as the state dict is always small
            if gguf_path:
                error_msgs, offload_index, state_dict_index = _load_state_dict_into_meta_model(
                    model_to_load,
                    state_dict,
                    loaded_keys,
                    start_prefix,
                    expected_keys,
                    device_map=device_map,
                    offload_folder=offload_folder,
                    offload_index=offload_index,
                    state_dict_folder=state_dict_folder,
                    state_dict_index=state_dict_index,
                    dtype=dtype,
                    hf_quantizer=hf_quantizer,
                    is_safetensors=is_safetensors,
                    keep_in_fp32_modules=keep_in_fp32_modules,
                    unexpected_keys=unexpected_keys,
                )
            else:
                # Sharded checkpoint or whole but low_cpu_mem_usage==True
                assign_to_params_buffers = check_support_param_buffer_assignment(
                    model_to_load, state_dict, start_prefix
                )
                error_msgs = _load_state_dict_into_model(
                    model_to_load, state_dict, start_prefix, assign_to_params_buffers
                )

        else:
            # This should always be a list but, just to be sure.
            if not isinstance(resolved_archive_file, list):
                resolved_archive_file = [resolved_archive_file]

            error_msgs = []
            mismatched_keys = []
            if not is_safetensors:
                offload_index = {} if device_map is not None and "disk" in device_map.values() else None
            if offload_state_dict:
                state_dict_folder = tempfile.mkdtemp()
                state_dict_index = {}
            else:
                state_dict_folder = None
                state_dict_index = None

            if is_sharded_safetensors:
                disk_only_shard_files = get_disk_only_shard_files(
                    device_map, sharded_metadata=sharded_metadata, start_prefix=start_prefix
                )
                disk_only_shard_files = [os.path.join(folder, f) for f in disk_only_shard_files]
            else:
                disk_only_shard_files = []

            if len(resolved_archive_file) > 1:
                resolved_archive_file = logging.tqdm(resolved_archive_file, desc="Loading checkpoint shards")
            assign_to_params_buffers = None
            for shard_file in resolved_archive_file:
                # Skip the load for shards that only contain disk-offloaded weights when using safetensors for the offload.
                if shard_file in disk_only_shard_files:
                    continue
                state_dict = load_state_dict(shard_file, is_quantized=is_quantized)

                # Mistmatched keys contains tuples key/shape1/shape2 of weights in the checkpoint that have a shape not
                # matching the weights in the model.
                mismatched_keys += _find_mismatched_keys(
                    state_dict,
                    model_state_dict,
                    original_loaded_keys,
                    add_prefix_to_model,
                    remove_prefix_from_model,
                    ignore_mismatched_sizes,
                )
                if low_cpu_mem_usage:
                    if is_fsdp_enabled() and not is_local_dist_rank_0() and not is_quantized:
                        for key, param in model_to_load.state_dict().items():
                            if param.device == torch.device("meta"):
                                set_module_tensor_to_device(
                                    model_to_load, key, "cpu", torch.empty(*param.size(), dtype=dtype)
                                )
                    else:
                        new_error_msgs, offload_index, state_dict_index = _load_state_dict_into_meta_model(
                            model_to_load,
                            state_dict,
                            loaded_keys,
                            start_prefix,
                            expected_keys,
                            device_map=device_map,
                            offload_folder=offload_folder,
                            offload_index=offload_index,
                            state_dict_folder=state_dict_folder,
                            state_dict_index=state_dict_index,
                            dtype=dtype,
                            hf_quantizer=hf_quantizer,
                            is_safetensors=is_safetensors,
                            keep_in_fp32_modules=keep_in_fp32_modules,
                            unexpected_keys=unexpected_keys,
                        )
                        error_msgs += new_error_msgs
                else:
                    # Sharded checkpoint or whole but low_cpu_mem_usage==True
                    if assign_to_params_buffers is None:
                        assign_to_params_buffers = check_support_param_buffer_assignment(
                            model_to_load, state_dict, start_prefix
                        )
                    error_msgs += _load_state_dict_into_model(
                        model_to_load, state_dict, start_prefix, assign_to_params_buffers
                    )

                # force memory release
                del state_dict
                gc.collect()

            if offload_index is not None and len(offload_index) > 0:
                if model != model_to_load:
                    # We need to add the prefix of the base model
                    prefix = cls.base_model_prefix
                    if not is_safetensors:
                        for weight_name in offload_index:
                            shutil.move(
                                os.path.join(offload_folder, f"{weight_name}.dat"),
                                os.path.join(offload_folder, f"{prefix}.{weight_name}.dat"),
                            )
                    offload_index = {f"{prefix}.{key}": value for key, value in offload_index.items()}
                if not is_safetensors:
                    save_offload_index(offload_index, offload_folder)
                    offload_index = None

            if offload_state_dict:
                # Load back temporarily offloaded state dict
                load_offloaded_weights(model_to_load, state_dict_index, state_dict_folder)
                shutil.rmtree(state_dict_folder)

        if len(error_msgs) > 0:
            error_msg = "\n\t".join(error_msgs)
            if "size mismatch" in error_msg:
                error_msg += (
                    "\n\tYou may consider adding `ignore_mismatched_sizes=True` in the model `from_pretrained` method."
                )
            raise RuntimeError(f"Error(s) in loading state_dict for {model.__class__.__name__}:\n\t{error_msg}")

        if len(unexpected_keys) > 0:
            archs = [] if model.config.architectures is None else model.config.architectures
            warner = logger.warning if model.__class__.__name__ in archs else logger.info
            warner(
                f"Some weights of the model checkpoint at {pretrained_model_name_or_path} were not used when"
                f" initializing {model.__class__.__name__}: {unexpected_keys}\n- This IS expected if you are"
                f" initializing {model.__class__.__name__} from the checkpoint of a model trained on another task or"
                " with another architecture (e.g. initializing a BertForSequenceClassification model from a"
                " BertForPreTraining model).\n- This IS NOT expected if you are initializing"
                f" {model.__class__.__name__} from the checkpoint of a model that you expect to be exactly identical"
                " (initializing a BertForSequenceClassification model from a BertForSequenceClassification model)."
            )
        else:
            logger.info(f"All model checkpoint weights were used when initializing {model.__class__.__name__}.\n")
        if len(missing_keys) > 0:
            logger.warning(
                f"Some weights of {model.__class__.__name__} were not initialized from the model checkpoint at"
                f" {pretrained_model_name_or_path} and are newly initialized: {missing_keys}\nYou should probably"
                " TRAIN this model on a down-stream task to be able to use it for predictions and inference."
            )
        elif len(mismatched_keys) == 0:
            logger.info(
                f"All the weights of {model.__class__.__name__} were initialized from the model checkpoint at"
                f" {pretrained_model_name_or_path}.\nIf your task is similar to the task the model of the checkpoint"
                f" was trained on, you can already use {model.__class__.__name__} for predictions without further"
                " training."
            )
        if len(mismatched_keys) > 0:
            mismatched_warning = "\n".join(
                [
                    f"- {key}: found shape {shape1} in the checkpoint and {shape2} in the model instantiated"
                    for key, shape1, shape2 in mismatched_keys
                ]
            )
            logger.warning(
                f"Some weights of {model.__class__.__name__} were not initialized from the model checkpoint at"
                f" {pretrained_model_name_or_path} and are newly initialized because the shapes did not"
                f" match:\n{mismatched_warning}\nYou should probably TRAIN this model on a down-stream task to be able"
                " to use it for predictions and inference."
            )

        return model, missing_keys, unexpected_keys, mismatched_keys, offload_index, error_msgs

    def retrieve_modules_from_names(self, names, add_prefix=False, remove_prefix=False):
        module_keys = {".".join(key.split(".")[:-1]) for key in names}

        # torch.nn.ParameterList is a special case where two parameter keywords
        # are appended to the module name, *e.g.* bert.special_embeddings.0
        module_keys = module_keys.union(
            {".".join(key.split(".")[:-2]) for key in names if len(key) > 0 and key[-1].isdigit()}
        )

        retrieved_modules = []
        # retrieve all modules that has at least one missing weight name
        for name, module in self.named_modules():
            if remove_prefix:
                _prefix = f"{self.base_model_prefix}."
                name = name[len(_prefix) :] if name.startswith(_prefix) else name
            elif add_prefix:
                name = ".".join([self.base_model_prefix, name]) if len(name) > 0 else self.base_model_prefix

            if name in module_keys:
                retrieved_modules.append(module)

        return retrieved_modules

    @staticmethod
    def _load_pretrained_model_low_mem(
        model, loaded_state_dict_keys, resolved_archive_file, start_prefix="", hf_quantizer=None
    ):
        """
        This is an experimental function that loads the model using ~1.x model size CPU memory

        Before you call it do:

        1. save which state_dict keys are available
        2. drop state_dict before model is created, since the latter takes 1x model size memory

        Here then we continue:

        3. switch to the meta device all params/buffers that are going to be replaced from the loaded state_dict
        4. load state_dict 2nd time
        5. replace the params/buffers from the state_dict

        Currently, it doesn't handle missing_keys, unexpected_keys, mismatched_keys. It can't handle deepspeed. To
        handle bitsandbytes, needs non-empty hf_quantizer argument.
        """

        _move_model_to_meta(model, loaded_state_dict_keys, start_prefix)
        state_dict = load_state_dict(resolved_archive_file)
        expected_keys = loaded_state_dict_keys  # plug for missing expected_keys. TODO: replace with proper keys
        error_msgs = _load_state_dict_into_meta_model(
            model,
            state_dict,
            loaded_state_dict_keys,
            start_prefix,
            expected_keys=expected_keys,
            hf_quantizer=hf_quantizer,
        )
        return error_msgs

    @classmethod
    def register_for_auto_class(cls, auto_class="AutoModel"):
        """
        Register this class with a given auto class. This should only be used for custom models as the ones in the
        library are already mapped with an auto class.

        <Tip warning={true}>

        This API is experimental and may have some slight breaking changes in the next releases.

        </Tip>

        Args:
            auto_class (`str` or `type`, *optional*, defaults to `"AutoModel"`):
                The auto class to register this new model with.
        """
        if not isinstance(auto_class, str):
            auto_class = auto_class.__name__

        import transformers.models.auto as auto_module

        if not hasattr(auto_module, auto_class):
            raise ValueError(f"{auto_class} is not a valid auto class.")

        cls._auto_class = auto_class

    def to_bettertransformer(self) -> "PreTrainedModel":
        """
        Converts the model to use [PyTorch's native attention
        implementation](https://pytorch.org/docs/stable/generated/torch.nn.MultiheadAttention.html), integrated to
        Transformers through [Optimum library](https://huggingface.co/docs/optimum/bettertransformer/overview). Only a
        subset of all Transformers models are supported.

        PyTorch's attention fastpath allows to speed up inference through kernel fusions and the use of [nested
        tensors](https://pytorch.org/docs/stable/nested.html). Detailed benchmarks can be found in [this blog
        post](https://medium.com/pytorch/bettertransformer-out-of-the-box-performance-for-huggingface-transformers-3fbe27d50ab2).

        Returns:
            [`PreTrainedModel`]: The model converted to BetterTransformer.
        """
        if not is_optimum_available():
            raise ImportError("The package `optimum` is required to use Better Transformer.")

        from optimum.version import __version__ as optimum_version

        if version.parse(optimum_version) < version.parse("1.7.0"):
            raise ImportError(
                f"Please install optimum>=1.7.0 to use Better Transformer. The version {optimum_version} was found."
            )

        from optimum.bettertransformer import BetterTransformer

        return BetterTransformer.transform(self)

    def reverse_bettertransformer(self):
        """
        Reverts the transformation from [`~PreTrainedModel.to_bettertransformer`] so that the original modeling is
        used, for example in order to save the model.

        Returns:
            [`PreTrainedModel`]: The model converted back to the original modeling.
        """
        if not is_optimum_available():
            raise ImportError("The package `optimum` is required to use Better Transformer.")

        from optimum.version import __version__ as optimum_version

        if version.parse(optimum_version) < version.parse("1.7.0"):
            raise ImportError(
                f"Please install optimum>=1.7.0 to use Better Transformer. The version {optimum_version} was found."
            )

        from optimum.bettertransformer import BetterTransformer

        return BetterTransformer.reverse(self)

    def warn_if_padding_and_no_attention_mask(self, input_ids, attention_mask):
        """
        Shows a one-time warning if the input_ids appear to contain padding and no attention mask was given.
        """

        # Skip the check during tracing.
        if is_torch_fx_proxy(input_ids) or torch.jit.is_tracing() or is_torchdynamo_compiling():
            return

        if (attention_mask is not None) or (self.config.pad_token_id is None):
            return

        # Check only the first and last input IDs to reduce overhead.
        if self.config.pad_token_id in input_ids[:, [-1, 0]]:
            warn_string = (
                "We strongly recommend passing in an `attention_mask` since your input_ids may be padded. See "
                "https://huggingface.co/docs/transformers/troubleshooting"
                "#incorrect-output-when-padding-tokens-arent-masked."
            )

            # If the pad token is equal to either BOS, EOS, or SEP, we do not know whether the user should use an
            # attention_mask or not. In this case, we should still show a warning because this is a rare case.
            if (
                (self.config.bos_token_id is not None and self.config.bos_token_id == self.config.pad_token_id)
                or (self.config.eos_token_id is not None and self.config.eos_token_id == self.config.pad_token_id)
                or (self.config.sep_token_id is not None and self.config.sep_token_id == self.config.pad_token_id)
            ):
                warn_string += (
                    f"\nYou may ignore this warning if your `pad_token_id` ({self.config.pad_token_id}) is identical "
                    f"to the `bos_token_id` ({self.config.bos_token_id}), `eos_token_id` ({self.config.eos_token_id}), "
                    f"or the `sep_token_id` ({self.config.sep_token_id}), and your input is not padded."
                )

            logger.warning_once(warn_string)

    @property
    def _is_quantized_training_enabled(self):
        warnings.warn(
            "`_is_quantized_training_enabled` is going to be deprecated in transformers 4.39.0. Please use `model.hf_quantizer.is_trainable` instead",
            FutureWarning,
        )

        if not hasattr(self, "hf_quantizer"):
            return False

        return self.hf_quantizer.is_trainable


PreTrainedModel.push_to_hub = copy_func(PreTrainedModel.push_to_hub)
if PreTrainedModel.push_to_hub.__doc__ is not None:
    PreTrainedModel.push_to_hub.__doc__ = PreTrainedModel.push_to_hub.__doc__.format(
        object="model", object_class="AutoModel", object_files="model file"
    )


class PoolerStartLogits(nn.Module):
    """
    Compute SQuAD start logits from sequence hidden states.

    Args:
        config ([`PretrainedConfig`]):
            The config used by the model, will be used to grab the `hidden_size` of the model.
    """

    def __init__(self, config: PretrainedConfig):
        super().__init__()
        self.dense = nn.Linear(config.hidden_size, 1)

    def forward(
        self, hidden_states: torch.FloatTensor, p_mask: Optional[torch.FloatTensor] = None
    ) -> torch.FloatTensor:
        """
        Args:
            hidden_states (`torch.FloatTensor` of shape `(batch_size, seq_len, hidden_size)`):
                The final hidden states of the model.
            p_mask (`torch.FloatTensor` of shape `(batch_size, seq_len)`, *optional*):
                Mask for tokens at invalid position, such as query and special symbols (PAD, SEP, CLS). 1.0 means token
                should be masked.

        Returns:
            `torch.FloatTensor`: The start logits for SQuAD.
        """
        x = self.dense(hidden_states).squeeze(-1)

        if p_mask is not None:
            if get_parameter_dtype(self) == torch.float16:
                x = x * (1 - p_mask) - 65500 * p_mask
            else:
                x = x * (1 - p_mask) - 1e30 * p_mask

        return x


class PoolerEndLogits(nn.Module):
    """
    Compute SQuAD end logits from sequence hidden states.

    Args:
        config ([`PretrainedConfig`]):
            The config used by the model, will be used to grab the `hidden_size` of the model and the `layer_norm_eps`
            to use.
    """

    def __init__(self, config: PretrainedConfig):
        super().__init__()
        self.dense_0 = nn.Linear(config.hidden_size * 2, config.hidden_size)
        self.activation = nn.Tanh()
        self.LayerNorm = nn.LayerNorm(config.hidden_size, eps=config.layer_norm_eps)
        self.dense_1 = nn.Linear(config.hidden_size, 1)

    def forward(
        self,
        hidden_states: torch.FloatTensor,
        start_states: Optional[torch.FloatTensor] = None,
        start_positions: Optional[torch.LongTensor] = None,
        p_mask: Optional[torch.FloatTensor] = None,
    ) -> torch.FloatTensor:
        """
        Args:
            hidden_states (`torch.FloatTensor` of shape `(batch_size, seq_len, hidden_size)`):
                The final hidden states of the model.
            start_states (`torch.FloatTensor` of shape `(batch_size, seq_len, hidden_size)`, *optional*):
                The hidden states of the first tokens for the labeled span.
            start_positions (`torch.LongTensor` of shape `(batch_size,)`, *optional*):
                The position of the first token for the labeled span.
            p_mask (`torch.FloatTensor` of shape `(batch_size, seq_len)`, *optional*):
                Mask for tokens at invalid position, such as query and special symbols (PAD, SEP, CLS). 1.0 means token
                should be masked.

        <Tip>

        One of `start_states` or `start_positions` should be not `None`. If both are set, `start_positions` overrides
        `start_states`.

        </Tip>

        Returns:
            `torch.FloatTensor`: The end logits for SQuAD.
        """
        assert (
            start_states is not None or start_positions is not None
        ), "One of start_states, start_positions should be not None"
        if start_positions is not None:
            slen, hsz = hidden_states.shape[-2:]
            start_positions = start_positions[:, None, None].expand(-1, -1, hsz)  # shape (bsz, 1, hsz)
            start_states = hidden_states.gather(-2, start_positions)  # shape (bsz, 1, hsz)
            start_states = start_states.expand(-1, slen, -1)  # shape (bsz, slen, hsz)

        x = self.dense_0(torch.cat([hidden_states, start_states], dim=-1))
        x = self.activation(x)
        x = self.LayerNorm(x)
        x = self.dense_1(x).squeeze(-1)

        if p_mask is not None:
            if get_parameter_dtype(self) == torch.float16:
                x = x * (1 - p_mask) - 65500 * p_mask
            else:
                x = x * (1 - p_mask) - 1e30 * p_mask

        return x


class PoolerAnswerClass(nn.Module):
    """
    Compute SQuAD 2.0 answer class from classification and start tokens hidden states.

    Args:
        config ([`PretrainedConfig`]):
            The config used by the model, will be used to grab the `hidden_size` of the model.
    """

    def __init__(self, config):
        super().__init__()
        self.dense_0 = nn.Linear(config.hidden_size * 2, config.hidden_size)
        self.activation = nn.Tanh()
        self.dense_1 = nn.Linear(config.hidden_size, 1, bias=False)

    def forward(
        self,
        hidden_states: torch.FloatTensor,
        start_states: Optional[torch.FloatTensor] = None,
        start_positions: Optional[torch.LongTensor] = None,
        cls_index: Optional[torch.LongTensor] = None,
    ) -> torch.FloatTensor:
        """
        Args:
            hidden_states (`torch.FloatTensor` of shape `(batch_size, seq_len, hidden_size)`):
                The final hidden states of the model.
            start_states (`torch.FloatTensor` of shape `(batch_size, seq_len, hidden_size)`, *optional*):
                The hidden states of the first tokens for the labeled span.
            start_positions (`torch.LongTensor` of shape `(batch_size,)`, *optional*):
                The position of the first token for the labeled span.
            cls_index (`torch.LongTensor` of shape `(batch_size,)`, *optional*):
                Position of the CLS token for each sentence in the batch. If `None`, takes the last token.

        <Tip>

        One of `start_states` or `start_positions` should be not `None`. If both are set, `start_positions` overrides
        `start_states`.

        </Tip>

        Returns:
            `torch.FloatTensor`: The SQuAD 2.0 answer class.
        """
        # No dependency on end_feature so that we can obtain one single `cls_logits` for each sample.
        hsz = hidden_states.shape[-1]
        assert (
            start_states is not None or start_positions is not None
        ), "One of start_states, start_positions should be not None"
        if start_positions is not None:
            start_positions = start_positions[:, None, None].expand(-1, -1, hsz)  # shape (bsz, 1, hsz)
            start_states = hidden_states.gather(-2, start_positions).squeeze(-2)  # shape (bsz, hsz)

        if cls_index is not None:
            cls_index = cls_index[:, None, None].expand(-1, -1, hsz)  # shape (bsz, 1, hsz)
            cls_token_state = hidden_states.gather(-2, cls_index).squeeze(-2)  # shape (bsz, hsz)
        else:
            cls_token_state = hidden_states[:, -1, :]  # shape (bsz, hsz)

        x = self.dense_0(torch.cat([start_states, cls_token_state], dim=-1))
        x = self.activation(x)
        x = self.dense_1(x).squeeze(-1)

        return x


@dataclass
class SquadHeadOutput(ModelOutput):
    """
    Base class for outputs of question answering models using a [`~modeling_utils.SQuADHead`].

    Args:
        loss (`torch.FloatTensor` of shape `(1,)`, *optional*, returned if both `start_positions` and `end_positions` are provided):
            Classification loss as the sum of start token, end token (and is_impossible if provided) classification
            losses.
        start_top_log_probs (`torch.FloatTensor` of shape `(batch_size, config.start_n_top)`, *optional*, returned if `start_positions` or `end_positions` is not provided):
            Log probabilities for the top config.start_n_top start token possibilities (beam-search).
        start_top_index (`torch.LongTensor` of shape `(batch_size, config.start_n_top)`, *optional*, returned if `start_positions` or `end_positions` is not provided):
            Indices for the top config.start_n_top start token possibilities (beam-search).
        end_top_log_probs (`torch.FloatTensor` of shape `(batch_size, config.start_n_top * config.end_n_top)`, *optional*, returned if `start_positions` or `end_positions` is not provided):
            Log probabilities for the top `config.start_n_top * config.end_n_top` end token possibilities
            (beam-search).
        end_top_index (`torch.LongTensor` of shape `(batch_size, config.start_n_top * config.end_n_top)`, *optional*, returned if `start_positions` or `end_positions` is not provided):
            Indices for the top `config.start_n_top * config.end_n_top` end token possibilities (beam-search).
        cls_logits (`torch.FloatTensor` of shape `(batch_size,)`, *optional*, returned if `start_positions` or `end_positions` is not provided):
            Log probabilities for the `is_impossible` label of the answers.

    """

    loss: Optional[torch.FloatTensor] = None
    start_top_log_probs: Optional[torch.FloatTensor] = None
    start_top_index: Optional[torch.LongTensor] = None
    end_top_log_probs: Optional[torch.FloatTensor] = None
    end_top_index: Optional[torch.LongTensor] = None
    cls_logits: Optional[torch.FloatTensor] = None


class SQuADHead(nn.Module):
    r"""
    A SQuAD head inspired by XLNet.

    Args:
        config ([`PretrainedConfig`]):
            The config used by the model, will be used to grab the `hidden_size` of the model and the `layer_norm_eps`
            to use.
    """

    def __init__(self, config):
        super().__init__()
        self.start_n_top = config.start_n_top
        self.end_n_top = config.end_n_top

        self.start_logits = PoolerStartLogits(config)
        self.end_logits = PoolerEndLogits(config)
        self.answer_class = PoolerAnswerClass(config)

    @replace_return_docstrings(output_type=SquadHeadOutput, config_class=PretrainedConfig)
    def forward(
        self,
        hidden_states: torch.FloatTensor,
        start_positions: Optional[torch.LongTensor] = None,
        end_positions: Optional[torch.LongTensor] = None,
        cls_index: Optional[torch.LongTensor] = None,
        is_impossible: Optional[torch.LongTensor] = None,
        p_mask: Optional[torch.FloatTensor] = None,
        return_dict: bool = False,
    ) -> Union[SquadHeadOutput, Tuple[torch.FloatTensor]]:
        """
        Args:
            hidden_states (`torch.FloatTensor` of shape `(batch_size, seq_len, hidden_size)`):
                Final hidden states of the model on the sequence tokens.
            start_positions (`torch.LongTensor` of shape `(batch_size,)`, *optional*):
                Positions of the first token for the labeled span.
            end_positions (`torch.LongTensor` of shape `(batch_size,)`, *optional*):
                Positions of the last token for the labeled span.
            cls_index (`torch.LongTensor` of shape `(batch_size,)`, *optional*):
                Position of the CLS token for each sentence in the batch. If `None`, takes the last token.
            is_impossible (`torch.LongTensor` of shape `(batch_size,)`, *optional*):
                Whether the question has a possible answer in the paragraph or not.
            p_mask (`torch.FloatTensor` of shape `(batch_size, seq_len)`, *optional*):
                Mask for tokens at invalid position, such as query and special symbols (PAD, SEP, CLS). 1.0 means token
                should be masked.
            return_dict (`bool`, *optional*, defaults to `False`):
                Whether or not to return a [`~utils.ModelOutput`] instead of a plain tuple.

        Returns:
        """
        start_logits = self.start_logits(hidden_states, p_mask=p_mask)

        if start_positions is not None and end_positions is not None:
            # If we are on multi-GPU, let's remove the dimension added by batch splitting
            for x in (start_positions, end_positions, cls_index, is_impossible):
                if x is not None and x.dim() > 1:
                    x.squeeze_(-1)

            # during training, compute the end logits based on the ground truth of the start position
            end_logits = self.end_logits(hidden_states, start_positions=start_positions, p_mask=p_mask)

            loss_fct = CrossEntropyLoss()
            start_loss = loss_fct(start_logits, start_positions)
            end_loss = loss_fct(end_logits, end_positions)
            total_loss = (start_loss + end_loss) / 2

            if cls_index is not None and is_impossible is not None:
                # Predict answerability from the representation of CLS and START
                cls_logits = self.answer_class(hidden_states, start_positions=start_positions, cls_index=cls_index)
                loss_fct_cls = nn.BCEWithLogitsLoss()
                cls_loss = loss_fct_cls(cls_logits, is_impossible)

                # note(zhiliny): by default multiply the loss by 0.5 so that the scale is comparable to start_loss and end_loss
                total_loss += cls_loss * 0.5

            return SquadHeadOutput(loss=total_loss) if return_dict else (total_loss,)

        else:
            # during inference, compute the end logits based on beam search
            bsz, slen, hsz = hidden_states.size()
            start_log_probs = nn.functional.softmax(start_logits, dim=-1)  # shape (bsz, slen)

            start_top_log_probs, start_top_index = torch.topk(
                start_log_probs, self.start_n_top, dim=-1
            )  # shape (bsz, start_n_top)
            start_top_index_exp = start_top_index.unsqueeze(-1).expand(-1, -1, hsz)  # shape (bsz, start_n_top, hsz)
            start_states = torch.gather(hidden_states, -2, start_top_index_exp)  # shape (bsz, start_n_top, hsz)
            start_states = start_states.unsqueeze(1).expand(-1, slen, -1, -1)  # shape (bsz, slen, start_n_top, hsz)

            hidden_states_expanded = hidden_states.unsqueeze(2).expand_as(
                start_states
            )  # shape (bsz, slen, start_n_top, hsz)
            p_mask = p_mask.unsqueeze(-1) if p_mask is not None else None
            end_logits = self.end_logits(hidden_states_expanded, start_states=start_states, p_mask=p_mask)
            end_log_probs = nn.functional.softmax(end_logits, dim=1)  # shape (bsz, slen, start_n_top)

            end_top_log_probs, end_top_index = torch.topk(
                end_log_probs, self.end_n_top, dim=1
            )  # shape (bsz, end_n_top, start_n_top)
            end_top_log_probs = end_top_log_probs.view(-1, self.start_n_top * self.end_n_top)
            end_top_index = end_top_index.view(-1, self.start_n_top * self.end_n_top)

            start_states = torch.einsum("blh,bl->bh", hidden_states, start_log_probs)
            cls_logits = self.answer_class(hidden_states, start_states=start_states, cls_index=cls_index)

            if not return_dict:
                return (start_top_log_probs, start_top_index, end_top_log_probs, end_top_index, cls_logits)
            else:
                return SquadHeadOutput(
                    start_top_log_probs=start_top_log_probs,
                    start_top_index=start_top_index,
                    end_top_log_probs=end_top_log_probs,
                    end_top_index=end_top_index,
                    cls_logits=cls_logits,
                )


class SequenceSummary(nn.Module):
    r"""
    Compute a single vector summary of a sequence hidden states.

    Args:
        config ([`PretrainedConfig`]):
            The config used by the model. Relevant arguments in the config class of the model are (refer to the actual
            config class of your model for the default values it uses):

            - **summary_type** (`str`) -- The method to use to make this summary. Accepted values are:

                - `"last"` -- Take the last token hidden state (like XLNet)
                - `"first"` -- Take the first token hidden state (like Bert)
                - `"mean"` -- Take the mean of all tokens hidden states
                - `"cls_index"` -- Supply a Tensor of classification token position (GPT/GPT-2)
                - `"attn"` -- Not implemented now, use multi-head attention

            - **summary_use_proj** (`bool`) -- Add a projection after the vector extraction.
            - **summary_proj_to_labels** (`bool`) -- If `True`, the projection outputs to `config.num_labels` classes
              (otherwise to `config.hidden_size`).
            - **summary_activation** (`Optional[str]`) -- Set to `"tanh"` to add a tanh activation to the output,
              another string or `None` will add no activation.
            - **summary_first_dropout** (`float`) -- Optional dropout probability before the projection and activation.
            - **summary_last_dropout** (`float`)-- Optional dropout probability after the projection and activation.
    """

    def __init__(self, config: PretrainedConfig):
        super().__init__()

        self.summary_type = getattr(config, "summary_type", "last")
        if self.summary_type == "attn":
            # We should use a standard multi-head attention module with absolute positional embedding for that.
            # Cf. https://github.com/zihangdai/xlnet/blob/master/modeling.py#L253-L276
            # We can probably just use the multi-head attention module of PyTorch >=1.1.0
            raise NotImplementedError

        self.summary = Identity()
        if hasattr(config, "summary_use_proj") and config.summary_use_proj:
            if hasattr(config, "summary_proj_to_labels") and config.summary_proj_to_labels and config.num_labels > 0:
                num_classes = config.num_labels
            else:
                num_classes = config.hidden_size
            self.summary = nn.Linear(config.hidden_size, num_classes)

        activation_string = getattr(config, "summary_activation", None)
        self.activation: Callable = get_activation(activation_string) if activation_string else Identity()

        self.first_dropout = Identity()
        if hasattr(config, "summary_first_dropout") and config.summary_first_dropout > 0:
            self.first_dropout = nn.Dropout(config.summary_first_dropout)

        self.last_dropout = Identity()
        if hasattr(config, "summary_last_dropout") and config.summary_last_dropout > 0:
            self.last_dropout = nn.Dropout(config.summary_last_dropout)

    def forward(
        self, hidden_states: torch.FloatTensor, cls_index: Optional[torch.LongTensor] = None
    ) -> torch.FloatTensor:
        """
        Compute a single vector summary of a sequence hidden states.

        Args:
            hidden_states (`torch.FloatTensor` of shape `[batch_size, seq_len, hidden_size]`):
                The hidden states of the last layer.
            cls_index (`torch.LongTensor` of shape `[batch_size]` or `[batch_size, ...]` where ... are optional leading dimensions of `hidden_states`, *optional*):
                Used if `summary_type == "cls_index"` and takes the last token of the sequence as classification token.

        Returns:
            `torch.FloatTensor`: The summary of the sequence hidden states.
        """
        if self.summary_type == "last":
            output = hidden_states[:, -1]
        elif self.summary_type == "first":
            output = hidden_states[:, 0]
        elif self.summary_type == "mean":
            output = hidden_states.mean(dim=1)
        elif self.summary_type == "cls_index":
            if cls_index is None:
                cls_index = torch.full_like(
                    hidden_states[..., :1, :],
                    hidden_states.shape[-2] - 1,
                    dtype=torch.long,
                )
            else:
                cls_index = cls_index.unsqueeze(-1).unsqueeze(-1)
                cls_index = cls_index.expand((-1,) * (cls_index.dim() - 1) + (hidden_states.size(-1),))
            # shape of cls_index: (bsz, XX, 1, hidden_size) where XX are optional leading dim of hidden_states
            output = hidden_states.gather(-2, cls_index).squeeze(-2)  # shape (bsz, XX, hidden_size)
        elif self.summary_type == "attn":
            raise NotImplementedError

        output = self.first_dropout(output)
        output = self.summary(output)
        output = self.activation(output)
        output = self.last_dropout(output)

        return output


def unwrap_model(model: nn.Module, recursive: bool = False) -> nn.Module:
    """
    Recursively unwraps a model from potential containers (as used in distributed training).

    Args:
        model (`torch.nn.Module`): The model to unwrap.
        recursive (`bool`, *optional*, defaults to `False`):
            Whether to recursively extract all cases of `module.module` from `model` as well as unwrap child sublayers
            recursively, not just the top-level distributed containers.
    """
    # Use accelerate implementation if available (should always be the case when using torch)
    # This is for pytorch, as we also have to handle things like dynamo
    if is_accelerate_available():
        kwargs = {}
        if recursive:
            if not is_accelerate_available("0.29.0"):
                raise RuntimeError(
                    "Setting `recursive=True` to `unwrap_model` requires `accelerate` v0.29.0. Please upgrade your version of accelerate"
                )
            else:
                kwargs["recursive"] = recursive
        return extract_model_from_parallel(model, **kwargs)
    else:
        # since there could be multiple levels of wrapping, unwrap recursively
        if hasattr(model, "module"):
            return unwrap_model(model.module)
        else:
            return model


def expand_device_map(device_map, param_names, start_prefix):
    """
    Expand a device map to return the correspondance parameter name to device.
    """
    new_device_map = {}
    param_names = [p[len(start_prefix) :] for p in param_names if p.startswith(start_prefix)]
    for module, device in device_map.items():
        new_device_map.update(
            {p: device for p in param_names if p == module or p.startswith(f"{module}.") or module == ""}
        )
    return new_device_map


def get_disk_only_shard_files(device_map, sharded_metadata, start_prefix):
    """
    Returns the list of shard files containing only weights offloaded to disk.
    """

    weight_map = {
        p[len(start_prefix) :]: v for p, v in sharded_metadata["weight_map"].items() if p.startswith(start_prefix)
    }
    files_content = collections.defaultdict(list)
    for weight_name, filename in weight_map.items():
        while len(weight_name) > 0 and weight_name not in device_map:
            weight_name = ".".join(weight_name.split(".")[:-1])
        files_content[filename].append(device_map[weight_name])

    return [fname for fname, devices in files_content.items() if set(devices) == {"disk"}]<|MERGE_RESOLUTION|>--- conflicted
+++ resolved
@@ -2146,21 +2146,12 @@
         # The input and output embedding types remain consistent. (c.f. https://github.com/huggingface/transformers/pull/31979)
         if is_deepspeed_zero3_enabled() and not is_quantized:
             import deepspeed
-<<<<<<< HEAD
 
             params = [old_embeddings.weight, new_embeddings.weight]
             with deepspeed.zero.GatheredParameters(params, modifier_rank=0):
                 old_embeddings.weight = new_embeddings.weight
                 old_embeddings.num_embeddings = new_embeddings.weight.data.shape[0]
 
-=======
-
-            params = [old_embeddings.weight, new_embeddings.weight]
-            with deepspeed.zero.GatheredParameters(params, modifier_rank=0):
-                old_embeddings.weight.data = new_embeddings.weight.data
-                old_embeddings.num_embeddings = new_embeddings.weight.data.shape[0]
-
->>>>>>> 85a1269e
                 # If the new number of tokens is smaller than the original `padding_idx`, the `padding_idx`
                 # will be set to `None` in the resized embeddings.
                 if old_embeddings.padding_idx is not None and (new_num_tokens - 1) < old_embeddings.padding_idx:
