# coding=utf-8
# Copyright 2019-present, the HuggingFace Inc. team, The Google AI Language Team and Facebook, Inc.
#
# Licensed under the Apache License, Version 2.0 (the "License");
# you may not use this file except in compliance with the License.
# You may obtain a copy of the License at
#
#     http://www.apache.org/licenses/LICENSE-2.0
#
# Unless required by applicable law or agreed to in writing, software
# distributed under the License is distributed on an "AS IS" BASIS,
# WITHOUT WARRANTIES OR CONDITIONS OF ANY KIND, either express or implied.
# See the License for the specific language governing permissions and
# limitations under the License.
""" TF 2.0 DistilBERT model
"""


import logging
import math

import numpy as np
import tensorflow as tf

from .configuration_distilbert import DistilBertConfig
from .file_utils import (
    MULTIPLE_CHOICE_DUMMY_INPUTS,
    add_code_sample_docstrings,
    add_start_docstrings,
    add_start_docstrings_to_callable,
)
from .modeling_tf_utils import (
    TFMaskedLanguageModelingLoss,
    TFMultipleChoiceLoss,
    TFPreTrainedModel,
    TFQuestionAnsweringLoss,
    TFSequenceClassificationLoss,
    TFSharedEmbeddings,
    TFTokenClassificationLoss,
    get_initializer,
    keras_serializable,
    shape_list,
)
from .tokenization_utils import BatchEncoding


logger = logging.getLogger(__name__)

_TOKENIZER_FOR_DOC = "DistilBertTokenizer"

TF_DISTILBERT_PRETRAINED_MODEL_ARCHIVE_LIST = [
    "distilbert-base-uncased",
    "distilbert-base-uncased-distilled-squad",
    "distilbert-base-cased",
    "distilbert-base-cased-distilled-squad",
    "distilbert-base-multilingual-cased",
    "distilbert-base-uncased-finetuned-sst-2-english",
    # See all DistilBERT models at https://huggingface.co/models?filter=distilbert
]


# UTILS AND BUILDING BLOCKS OF THE ARCHITECTURE #
def gelu(x):
    """ Gaussian Error Linear Unit.
    Original Implementation of the gelu activation function in Google Bert repo when initially created.
        For information: OpenAI GPT's gelu is slightly different (and gives slightly different results):
        0.5 * x * (1 + torch.tanh(math.sqrt(2 / math.pi) * (x + 0.044715 * torch.pow(x, 3))))
        Also see https://arxiv.org/abs/1606.08415
    """
    cdf = 0.5 * (1.0 + tf.math.erf(x / tf.math.sqrt(2.0)))
    return x * cdf


def gelu_new(x):
    """Gaussian Error Linear Unit.
    This is a smoother version of the RELU.
    Original paper: https://arxiv.org/abs/1606.08415
    Args:
        x: float Tensor to perform activation.
    Returns:
        `x` with the GELU activation applied.
    """
    cdf = 0.5 * (1.0 + tf.tanh((np.sqrt(2 / np.pi) * (x + 0.044715 * tf.pow(x, 3)))))
    return x * cdf


class TFEmbeddings(tf.keras.layers.Layer):
    def __init__(self, config, **kwargs):
        super().__init__(**kwargs)
        self.vocab_size = config.vocab_size
        self.dim = config.dim
        self.initializer_range = config.initializer_range
        self.word_embeddings = TFSharedEmbeddings(
            config.vocab_size, config.dim, initializer_range=config.initializer_range, name="word_embeddings"
        )  # padding_idx=0)
        self.position_embeddings = tf.keras.layers.Embedding(
            config.max_position_embeddings,
            config.dim,
            embeddings_initializer=get_initializer(config.initializer_range),
            name="position_embeddings",
        )

        self.LayerNorm = tf.keras.layers.LayerNormalization(epsilon=1e-12, name="LayerNorm")
        self.dropout = tf.keras.layers.Dropout(config.dropout)

    def build(self, input_shape):
        """Build shared word embedding layer """
        with tf.name_scope("word_embeddings"):
            # Create and initialize weights. The random normal initializer was chosen
            # arbitrarily, and works well.
            self.word_embeddings = self.add_weight(
                "weight", shape=[self.vocab_size, self.dim], initializer=get_initializer(self.initializer_range)
            )
        super().build(input_shape)

    def call(self, input_ids=None, position_ids=None, inputs_embeds=None, mode="embedding", training=False):
        """Get token embeddings of inputs.
        Args:
            inputs: list of two int64 tensors with shape [batch_size, length]: (input_ids, position_ids)
            mode: string, a valid value is one of "embedding" and "linear".
        Returns:
            outputs: (1) If mode == "embedding", output embedding tensor, float32 with
                shape [batch_size, length, embedding_size]; (2) mode == "linear", output
                linear tensor, float32 with shape [batch_size, length, vocab_size].
        Raises:
            ValueError: if mode is not valid.

        Shared weights logic adapted from
            https://github.com/tensorflow/models/blob/a009f4fb9d2fc4949e32192a944688925ef78659/official/transformer/v2/embedding_layer.py#L24
        """
        if mode == "embedding":
            return self._embedding(input_ids, position_ids, inputs_embeds, training=training)
        elif mode == "linear":
            return self._linear(input_ids)
        else:
            raise ValueError("mode {} is not valid.".format(mode))

    def _embedding(self, input_ids, position_ids, inputs_embeds, training=False):
        """
        Parameters
        ----------
        input_ids: tf.Tensor(bs, max_seq_length)
            The token ids to embed.

        Outputs
        -------
        embeddings: tf.Tensor(bs, max_seq_length, dim)
            The embedded tokens (plus position embeddings, no token_type embeddings)
        """
        assert not (input_ids is None and inputs_embeds is None)

        if input_ids is not None:
            seq_length = shape_list(input_ids)[1]
        else:
            seq_length = shape_list(inputs_embeds)[1]

        if position_ids is None:
            position_ids = tf.range(seq_length, dtype=tf.int32)[tf.newaxis, :]

        if inputs_embeds is None:
            inputs_embeds = tf.gather(self.word_embeddings, input_ids)
        position_embeddings = self.position_embeddings(position_ids)  # (bs, max_seq_length, dim)

        embeddings = inputs_embeds + position_embeddings  # (bs, max_seq_length, dim)
        embeddings = self.LayerNorm(embeddings)  # (bs, max_seq_length, dim)
        embeddings = self.dropout(embeddings, training=training)  # (bs, max_seq_length, dim)
        return embeddings

    def _linear(self, inputs):
        """Computes logits by running inputs through a linear layer.
            Args:
                inputs: A float32 tensor with shape [batch_size, length, hidden_size]
            Returns:
                float32 tensor with shape [batch_size, length, vocab_size].
        """
        batch_size = shape_list(inputs)[0]
        length = shape_list(inputs)[1]

        x = tf.reshape(inputs, [-1, self.dim])
        logits = tf.matmul(x, self.word_embeddings, transpose_b=True)

        return tf.reshape(logits, [batch_size, length, self.vocab_size])


class TFMultiHeadSelfAttention(tf.keras.layers.Layer):
    def __init__(self, config, **kwargs):
        super().__init__(**kwargs)

        self.n_heads = config.n_heads
        self.dim = config.dim
        self.dropout = tf.keras.layers.Dropout(config.attention_dropout)
        self.output_attentions = config.output_attentions

        assert self.dim % self.n_heads == 0, f"Hidden size {self.dim} not dividable by number of heads {self.n_heads}"

        self.q_lin = tf.keras.layers.Dense(
            config.dim, kernel_initializer=get_initializer(config.initializer_range), name="q_lin"
        )
        self.k_lin = tf.keras.layers.Dense(
            config.dim, kernel_initializer=get_initializer(config.initializer_range), name="k_lin"
        )
        self.v_lin = tf.keras.layers.Dense(
            config.dim, kernel_initializer=get_initializer(config.initializer_range), name="v_lin"
        )
        self.out_lin = tf.keras.layers.Dense(
            config.dim, kernel_initializer=get_initializer(config.initializer_range), name="out_lin"
        )

        self.pruned_heads = set()

    def prune_heads(self, heads):
        raise NotImplementedError

    def call(self, query, key, value, mask, head_mask, output_attentions, training=False):
        """
        Parameters
        ----------
        query: tf.Tensor(bs, seq_length, dim)
        key: tf.Tensor(bs, seq_length, dim)
        value: tf.Tensor(bs, seq_length, dim)
        mask: tf.Tensor(bs, seq_length)

        Outputs
        -------
        weights: tf.Tensor(bs, n_heads, seq_length, seq_length)
            Attention weights
        context: tf.Tensor(bs, seq_length, dim)
            Contextualized layer. Optional: only if `output_attentions=True`
        """
        bs, q_length, dim = shape_list(query)
        k_length = shape_list(key)[1]
        # assert dim == self.dim, 'Dimensions do not match: %s input vs %s configured' % (dim, self.dim)
        # assert key.size() == value.size()

        dim_per_head = self.dim // self.n_heads

        mask_reshape = [bs, 1, 1, k_length]

        def shape(x):
            """ separate heads """
            return tf.transpose(tf.reshape(x, (bs, -1, self.n_heads, dim_per_head)), perm=(0, 2, 1, 3))

        def unshape(x):
            """ group heads """
            return tf.reshape(tf.transpose(x, perm=(0, 2, 1, 3)), (bs, -1, self.n_heads * dim_per_head))

        q = shape(self.q_lin(query))  # (bs, n_heads, q_length, dim_per_head)
        k = shape(self.k_lin(key))  # (bs, n_heads, k_length, dim_per_head)
        v = shape(self.v_lin(value))  # (bs, n_heads, k_length, dim_per_head)

        q = q / math.sqrt(dim_per_head)  # (bs, n_heads, q_length, dim_per_head)
        scores = tf.matmul(q, k, transpose_b=True)  # (bs, n_heads, q_length, k_length)
        mask = tf.reshape(mask, mask_reshape)  # (bs, n_heads, qlen, klen)
        # scores.masked_fill_(mask, -float('inf'))            # (bs, n_heads, q_length, k_length)
        scores = scores - 1e30 * (1.0 - mask)

        weights = tf.nn.softmax(scores, axis=-1)  # (bs, n_heads, qlen, klen)
        weights = self.dropout(weights, training=training)  # (bs, n_heads, qlen, klen)

        # Mask heads if we want to
        if head_mask is not None:
            weights = weights * head_mask

        context = tf.matmul(weights, v)  # (bs, n_heads, qlen, dim_per_head)
        context = unshape(context)  # (bs, q_length, dim)
        context = self.out_lin(context)  # (bs, q_length, dim)

        if output_attentions:
            return (context, weights)
        else:
            return (context,)


class TFFFN(tf.keras.layers.Layer):
    def __init__(self, config, **kwargs):
        super().__init__(**kwargs)
        self.dropout = tf.keras.layers.Dropout(config.dropout)
        self.lin1 = tf.keras.layers.Dense(
            config.hidden_dim, kernel_initializer=get_initializer(config.initializer_range), name="lin1"
        )
        self.lin2 = tf.keras.layers.Dense(
            config.dim, kernel_initializer=get_initializer(config.initializer_range), name="lin2"
        )
        assert config.activation in ["relu", "gelu"], "activation ({}) must be in ['relu', 'gelu']".format(
            config.activation
        )
        self.activation = (
            tf.keras.layers.Activation(gelu) if config.activation == "gelu" else tf.keras.activations.relu
        )

    def call(self, input, training=False):
        x = self.lin1(input)
        x = self.activation(x)
        x = self.lin2(x)
        x = self.dropout(x, training=training)
        return x


class TFTransformerBlock(tf.keras.layers.Layer):
    def __init__(self, config, **kwargs):
        super().__init__(**kwargs)

        self.n_heads = config.n_heads
        self.dim = config.dim
        self.hidden_dim = config.hidden_dim
        self.dropout = tf.keras.layers.Dropout(config.dropout)
        self.activation = config.activation
        self.output_attentions = config.output_attentions

        assert (
            config.dim % config.n_heads == 0
        ), f"Hidden size {config.dim} not dividable by number of heads {config.n_heads}"

        self.attention = TFMultiHeadSelfAttention(config, name="attention")
        self.sa_layer_norm = tf.keras.layers.LayerNormalization(epsilon=1e-12, name="sa_layer_norm")

        self.ffn = TFFFN(config, name="ffn")
        self.output_layer_norm = tf.keras.layers.LayerNormalization(epsilon=1e-12, name="output_layer_norm")

    def call(self, x, attn_mask, head_mask, output_attentions, training=False):  # removed: src_enc=None, src_len=None
        """
        Parameters
        ----------
        x: tf.Tensor(bs, seq_length, dim)
        attn_mask: tf.Tensor(bs, seq_length)

        Outputs
        -------
        sa_weights: tf.Tensor(bs, n_heads, seq_length, seq_length)
            The attention weights
        ffn_output: tf.Tensor(bs, seq_length, dim)
            The output of the transformer block contextualization.
        """
        # Self-Attention
        sa_output = self.attention(x, x, x, attn_mask, head_mask, output_attentions, training=training)
        if output_attentions:
            sa_output, sa_weights = sa_output  # (bs, seq_length, dim), (bs, n_heads, seq_length, seq_length)
        else:  # To handle these `output_attention` or `output_hidden_states` cases returning tuples
            # assert type(sa_output) == tuple
            sa_output = sa_output[0]
        sa_output = self.sa_layer_norm(sa_output + x)  # (bs, seq_length, dim)

        # Feed Forward Network
        ffn_output = self.ffn(sa_output, training=training)  # (bs, seq_length, dim)
        ffn_output = self.output_layer_norm(ffn_output + sa_output)  # (bs, seq_length, dim)

        output = (ffn_output,)
        if output_attentions:
            output = (sa_weights,) + output
        return output


class TFTransformer(tf.keras.layers.Layer):
    def __init__(self, config, **kwargs):
        super().__init__(**kwargs)
        self.n_layers = config.n_layers
        self.output_hidden_states = config.output_hidden_states
        self.output_attentions = config.output_attentions

        self.layer = [TFTransformerBlock(config, name="layer_._{}".format(i)) for i in range(config.n_layers)]

    def call(self, x, attn_mask, head_mask, output_attentions, output_hidden_states, training=False):
        """
        Parameters
        ----------
        x: tf.Tensor(bs, seq_length, dim)
            Input sequence embedded.
        attn_mask: tf.Tensor(bs, seq_length)
            Attention mask on the sequence.

        Outputs
        -------
        hidden_state: tf.Tensor(bs, seq_length, dim)
            Sequence of hiddens states in the last (top) layer
        all_hidden_states: Tuple[tf.Tensor(bs, seq_length, dim)]
            Tuple of length n_layers with the hidden states from each layer.
            Optional: only if output_hidden_states=True
        all_attentions: Tuple[tf.Tensor(bs, n_heads, seq_length, seq_length)]
            Tuple of length n_layers with the attention weights from each layer
            Optional: only if output_attentions=True
        """
        all_hidden_states = ()
        all_attentions = ()

        hidden_state = x
        for i, layer_module in enumerate(self.layer):
            if output_hidden_states:
                all_hidden_states = all_hidden_states + (hidden_state,)

            layer_outputs = layer_module(hidden_state, attn_mask, head_mask[i], output_attentions, training=training)
            hidden_state = layer_outputs[-1]

<<<<<<< HEAD
            if output_attentions:
                assert len(layer_outputs) == 2
=======
            if cast_bool_to_primitive(output_attentions) is True:
                assert len(layer_outputs) == 2, f"Incorrect number of outputs {len(layer_outputs)} instead of 2"
>>>>>>> 5a0dac53
                attentions = layer_outputs[0]
                all_attentions = all_attentions + (attentions,)
            else:
                assert len(layer_outputs) == 1, f"Incorrect number of outputs {len(layer_outputs)} instead of 1"

        # Add last layer
        if output_hidden_states:
            all_hidden_states = all_hidden_states + (hidden_state,)

        outputs = (hidden_state,)
        if output_hidden_states:
            outputs = outputs + (all_hidden_states,)
        if output_attentions:
            outputs = outputs + (all_attentions,)
        return outputs  # last-layer hidden state, (all hidden states), (all attentions)


@keras_serializable
class TFDistilBertMainLayer(tf.keras.layers.Layer):
    config_class = DistilBertConfig

    def __init__(self, config, **kwargs):
        super().__init__(**kwargs)
        self.num_hidden_layers = config.num_hidden_layers
        self.output_attentions = config.output_attentions
        self.output_hidden_states = config.output_hidden_states

        self.embeddings = TFEmbeddings(config, name="embeddings")  # Embeddings
        self.transformer = TFTransformer(config, name="transformer")  # Encoder

    def get_input_embeddings(self):
        return self.embeddings

    def set_input_embeddings(self, value):
        self.embeddings.word_embeddings = value
        self.embeddings.vocab_size = value.shape[0]

    def _prune_heads(self, heads_to_prune):
        raise NotImplementedError

    def call(
        self,
        inputs,
        attention_mask=None,
        head_mask=None,
        inputs_embeds=None,
        output_attentions=None,
        output_hidden_states=None,
        training=False,
    ):
        if isinstance(inputs, (tuple, list)):
            input_ids = inputs[0]
            attention_mask = inputs[1] if len(inputs) > 1 else attention_mask
            head_mask = inputs[2] if len(inputs) > 2 else head_mask
            inputs_embeds = inputs[3] if len(inputs) > 3 else inputs_embeds
            output_attentions = inputs[4] if len(inputs) > 4 else output_attentions
            output_hidden_states = inputs[5] if len(inputs) > 5 else output_hidden_states
            assert len(inputs) <= 6, "Too many inputs."
        elif isinstance(inputs, (dict, BatchEncoding)):
            input_ids = inputs.get("input_ids")
            attention_mask = inputs.get("attention_mask", attention_mask)
            head_mask = inputs.get("head_mask", head_mask)
            inputs_embeds = inputs.get("inputs_embeds", inputs_embeds)
            output_attentions = inputs.get("output_attentions", output_attentions)
            output_hidden_states = inputs.get("output_hidden_states", output_hidden_states)
            assert len(inputs) <= 6, "Too many inputs."
        else:
            input_ids = inputs

        output_attentions = output_attentions if output_attentions is not None else self.output_attentions
        output_hidden_states = output_hidden_states if output_hidden_states is not None else self.output_hidden_states

        if input_ids is not None and inputs_embeds is not None:
            raise ValueError("You cannot specify both input_ids and inputs_embeds at the same time")
        elif input_ids is not None:
            input_shape = shape_list(input_ids)
        elif inputs_embeds is not None:
            input_shape = shape_list(inputs_embeds)[:-1]
        else:
            raise ValueError("You have to specify either input_ids or inputs_embeds")

        if attention_mask is None:
            attention_mask = tf.ones(input_shape)  # (bs, seq_length)

        attention_mask = tf.cast(attention_mask, dtype=tf.float32)

        # Prepare head mask if needed
        # 1.0 in head_mask indicate we keep the head
        # attention_probs has shape bsz x n_heads x N x N
        # input head_mask has shape [num_heads] or [num_hidden_layers x num_heads]
        # and head_mask is converted to shape [num_hidden_layers x batch x num_heads x seq_length x seq_length]
        if head_mask is not None:
            raise NotImplementedError
        else:

            head_mask = [None] * self.num_hidden_layers

        embedding_output = self.embeddings(input_ids, inputs_embeds=inputs_embeds)  # (bs, seq_length, dim)
        tfmr_output = self.transformer(
            embedding_output, attention_mask, head_mask, output_attentions, output_hidden_states, training=training
        )

        return tfmr_output  # last-layer hidden-state, (all hidden_states), (all attentions)


# INTERFACE FOR ENCODER AND TASK SPECIFIC MODEL #
class TFDistilBertPreTrainedModel(TFPreTrainedModel):
    """ An abstract class to handle weights initialization and
        a simple interface for downloading and loading pretrained models.
    """

    config_class = DistilBertConfig
    base_model_prefix = "distilbert"


DISTILBERT_START_DOCSTRING = r"""
    This model is a `tf.keras.Model <https://www.tensorflow.org/api_docs/python/tf/keras/Model>`__ sub-class.
    Use it as a regular TF 2.0 Keras Model and
    refer to the TF 2.0 documentation for all matter related to general usage and behavior.

    .. note::

        TF 2.0 models accepts two formats as inputs:

            - having all inputs as keyword arguments (like PyTorch models), or
            - having all inputs as a list, tuple or dict in the first positional arguments.

        This second option is useful when using :obj:`tf.keras.Model.fit()` method which currently requires having
        all the tensors in the first argument of the model call function: :obj:`model(inputs)`.

        If you choose this second option, there are three possibilities you can use to gather all the input Tensors
        in the first positional argument :

        - a single Tensor with input_ids only and nothing else: :obj:`model(inputs_ids)`
        - a list of varying length with one or several input Tensors IN THE ORDER given in the docstring:
          :obj:`model([input_ids, attention_mask])`
        - a dictionary with one or several input Tensors associated to the input names given in the docstring:
          :obj:`model({'input_ids': input_ids})`

    Parameters:
        config (:class:`~transformers.DistilBertConfig`): Model configuration class with all the parameters of the model.
            Initializing with a config file does not load the weights associated with the model, only the configuration.
            Check out the :meth:`~transformers.PreTrainedModel.from_pretrained` method to load the model weights.
"""

DISTILBERT_INPUTS_DOCSTRING = r"""
    Args:
        input_ids (:obj:`Numpy array` or :obj:`tf.Tensor` of shape :obj:`(batch_size, sequence_length)`):
            Indices of input sequence tokens in the vocabulary.

            Indices can be obtained using :class:`transformers.BertTokenizer`.
            See :func:`transformers.PreTrainedTokenizer.encode` and
            :func:`transformers.PreTrainedTokenizer.__call__` for details.

            `What are input IDs? <../glossary.html#input-ids>`__
        attention_mask (:obj:`Numpy array` or :obj:`tf.Tensor` of shape :obj:`(batch_size, sequence_length)`, `optional`, defaults to :obj:`None`):
            Mask to avoid performing attention on padding token indices.
            Mask values selected in ``[0, 1]``:
            ``1`` for tokens that are NOT MASKED, ``0`` for MASKED tokens.

            `What are attention masks? <../glossary.html#attention-mask>`__
        head_mask (:obj:`Numpy array` or :obj:`tf.Tensor` of shape :obj:`(num_heads,)` or :obj:`(num_layers, num_heads)`, `optional`, defaults to :obj:`None`):
            Mask to nullify selected heads of the self-attention modules.
            Mask values selected in ``[0, 1]``:
            :obj:`1` indicates the head is **not masked**, :obj:`0` indicates the head is **masked**.
        inputs_embeds (:obj:`Numpy array` or :obj:`tf.Tensor` of shape :obj:`(batch_size, sequence_length, embedding_dim)`, `optional`, defaults to :obj:`None`):
            Optionally, instead of passing :obj:`input_ids` you can choose to directly pass an embedded representation.
            This is useful if you want more control over how to convert `input_ids` indices into associated vectors
            than the model's internal embedding lookup matrix.
        training (:obj:`boolean`, `optional`, defaults to :obj:`False`):
            Whether to activate dropout modules (if set to :obj:`True`) during training or to de-activate them
            (if set to :obj:`False`) for evaluation.

        output_attentions (:obj:`bool`, `optional`, defaults to :obj:`None`):
            If set to ``True``, the attentions tensors of all attention layers are returned. See ``attentions`` under returned tensors for more detail.
"""


@add_start_docstrings(
    "The bare DistilBERT encoder/transformer outputing raw hidden-states without any specific head on top.",
    DISTILBERT_START_DOCSTRING,
)
class TFDistilBertModel(TFDistilBertPreTrainedModel):
    def __init__(self, config, *inputs, **kwargs):
        super().__init__(config, *inputs, **kwargs)
        self.distilbert = TFDistilBertMainLayer(config, name="distilbert")  # Embeddings

    @add_start_docstrings_to_callable(DISTILBERT_INPUTS_DOCSTRING)
    @add_code_sample_docstrings(tokenizer_class=_TOKENIZER_FOR_DOC, checkpoint="distilbert-base-uncased")
    def call(self, inputs, **kwargs):
        r"""
    Returns:
        :obj:`tuple(tf.Tensor)` comprising various elements depending on the configuration (:class:`~transformers,DistilBertConfig`) and inputs:
        last_hidden_state (:obj:`tf.Tensor` of shape :obj:`(batch_size, sequence_length, hidden_size)`):
            Sequence of hidden-states at the output of the last layer of the model.
        hidden_states (:obj:`tuple(tf.Tensor)`, `optional`, returned when ``output_hidden_states=True`` is passed or when ``config.output_hidden_states=True``):
            tuple of :obj:`tf.Tensor` (one for the output of the embeddings + one for the output of each layer)
            of shape :obj:`(batch_size, sequence_length, hidden_size)`.

            Hidden-states of the model at the output of each layer plus the initial embedding outputs.
        attentions (:obj:`tuple(tf.Tensor)`, `optional`, returned when ``output_attentions=True`` is passed or when ``config.output_attentions=True``):
            tuple of :obj:`tf.Tensor` (one for each layer) of shape
            :obj:`(batch_size, num_heads, sequence_length, sequence_length)`:

            Attentions weights after the attention softmax, used to compute the weighted average in the self-attention
            heads.
        """
        outputs = self.distilbert(inputs, **kwargs)
        return outputs


class TFDistilBertLMHead(tf.keras.layers.Layer):
    def __init__(self, config, input_embeddings, **kwargs):
        super().__init__(**kwargs)
        self.vocab_size = config.vocab_size

        # The output weights are the same as the input embeddings, but there is
        # an output-only bias for each token.
        self.input_embeddings = input_embeddings

    def build(self, input_shape):
        self.bias = self.add_weight(shape=(self.vocab_size,), initializer="zeros", trainable=True, name="bias")
        super().build(input_shape)

    def call(self, hidden_states):
        hidden_states = self.input_embeddings(hidden_states, mode="linear")
        hidden_states = hidden_states + self.bias
        return hidden_states


@add_start_docstrings(
    """DistilBert Model with a `masked language modeling` head on top. """, DISTILBERT_START_DOCSTRING,
)
class TFDistilBertForMaskedLM(TFDistilBertPreTrainedModel, TFMaskedLanguageModelingLoss):
    def __init__(self, config, *inputs, **kwargs):
        super().__init__(config, *inputs, **kwargs)
        self.vocab_size = config.vocab_size

        self.distilbert = TFDistilBertMainLayer(config, name="distilbert")
        self.vocab_transform = tf.keras.layers.Dense(
            config.dim, kernel_initializer=get_initializer(config.initializer_range), name="vocab_transform"
        )
        self.act = tf.keras.layers.Activation(gelu)
        self.vocab_layer_norm = tf.keras.layers.LayerNormalization(epsilon=1e-12, name="vocab_layer_norm")
        self.vocab_projector = TFDistilBertLMHead(config, self.distilbert.embeddings, name="vocab_projector")

    def get_output_embeddings(self):
        return self.vocab_projector.input_embeddings

    @add_start_docstrings_to_callable(DISTILBERT_INPUTS_DOCSTRING)
    @add_code_sample_docstrings(tokenizer_class=_TOKENIZER_FOR_DOC, checkpoint="distilbert-base-uncased")
    def call(
        self,
        inputs=None,
        attention_mask=None,
        head_mask=None,
        inputs_embeds=None,
        output_attentions=None,
        output_hidden_states=None,
        labels=None,
        training=False,
    ):
        r"""
        labels (:obj:`tf.Tensor` of shape :obj:`(batch_size, sequence_length)`, `optional`, defaults to :obj:`None`):
            Labels for computing the masked language modeling loss.
            Indices should be in ``[-100, 0, ..., config.vocab_size]`` (see ``input_ids`` docstring)
            Tokens with indices set to ``-100`` are ignored (masked), the loss is only computed for the tokens with labels
            in ``[0, ..., config.vocab_size]``

    Returns:
        :obj:`tuple(tf.Tensor)` comprising various elements depending on the configuration (:class:`~transformers,DistilBertConfig`) and inputs:
        prediction_scores (:obj:`Numpy array` or :obj:`tf.Tensor` of shape :obj:`(batch_size, sequence_length, config.vocab_size)`):
            Prediction scores of the language modeling head (scores for each vocabulary token before SoftMax).
        hidden_states (:obj:`tuple(tf.Tensor)`, `optional`, returned when ``output_hidden_states=True`` is passed or when ``config.output_hidden_states=True``):
            tuple of :obj:`tf.Tensor` (one for the output of the embeddings + one for the output of each layer)
            of shape :obj:`(batch_size, sequence_length, hidden_size)`.

            Hidden-states of the model at the output of each layer plus the initial embedding outputs.
        attentions (:obj:`tuple(tf.Tensor)`, `optional`, returned when ``output_attentions=True`` is passed or when ``config.output_attentions=True``):
            tuple of :obj:`tf.Tensor` (one for each layer) of shape
            :obj:`(batch_size, num_heads, sequence_length, sequence_length)`:

            Attentions weights after the attention softmax, used to compute the weighted average in the self-attention
            heads.
        """
        if isinstance(inputs, (tuple, list)):
            labels = inputs[6] if len(inputs) > 6 else labels
            if len(inputs) > 6:
                inputs = inputs[:6]
        elif isinstance(inputs, (dict, BatchEncoding)):
            labels = inputs.pop("labels", labels)

        distilbert_output = self.distilbert(
            inputs,
            attention_mask=attention_mask,
            head_mask=head_mask,
            inputs_embeds=inputs_embeds,
            output_attentions=output_attentions,
            output_hidden_states=output_hidden_states,
            training=training,
        )

        hidden_states = distilbert_output[0]  # (bs, seq_length, dim)
        prediction_logits = self.vocab_transform(hidden_states)  # (bs, seq_length, dim)
        prediction_logits = self.act(prediction_logits)  # (bs, seq_length, dim)
        prediction_logits = self.vocab_layer_norm(prediction_logits)  # (bs, seq_length, dim)
        prediction_logits = self.vocab_projector(prediction_logits)

        outputs = (prediction_logits,) + distilbert_output[1:]

        if labels is not None:
            loss = self.compute_loss(labels, prediction_logits)
            outputs = (loss,) + outputs

        return outputs  # logits, (hidden_states), (attentions)


@add_start_docstrings(
    """DistilBert Model transformer with a sequence classification/regression head on top (a linear layer on top of
    the pooled output) e.g. for GLUE tasks. """,
    DISTILBERT_START_DOCSTRING,
)
class TFDistilBertForSequenceClassification(TFDistilBertPreTrainedModel, TFSequenceClassificationLoss):
    def __init__(self, config, *inputs, **kwargs):
        super().__init__(config, *inputs, **kwargs)
        self.num_labels = config.num_labels

        self.distilbert = TFDistilBertMainLayer(config, name="distilbert")
        self.pre_classifier = tf.keras.layers.Dense(
            config.dim,
            kernel_initializer=get_initializer(config.initializer_range),
            activation="relu",
            name="pre_classifier",
        )
        self.classifier = tf.keras.layers.Dense(
            config.num_labels, kernel_initializer=get_initializer(config.initializer_range), name="classifier"
        )
        self.dropout = tf.keras.layers.Dropout(config.seq_classif_dropout)

    @add_start_docstrings_to_callable(DISTILBERT_INPUTS_DOCSTRING)
    @add_code_sample_docstrings(tokenizer_class=_TOKENIZER_FOR_DOC, checkpoint="distilbert-base-uncased")
    def call(
        self,
        inputs=None,
        attention_mask=None,
        head_mask=None,
        inputs_embeds=None,
        output_attentions=None,
        output_hidden_states=None,
        labels=None,
        training=False,
    ):
        r"""
        labels (:obj:`tf.Tensor` of shape :obj:`(batch_size,)`, `optional`, defaults to :obj:`None`):
            Labels for computing the sequence classification/regression loss.
            Indices should be in ``[0, ..., config.num_labels - 1]``.
            If ``config.num_labels == 1`` a regression loss is computed (Mean-Square loss),
            If ``config.num_labels > 1`` a classification loss is computed (Cross-Entropy).

    Returns:
        :obj:`tuple(tf.Tensor)` comprising various elements depending on the configuration (:class:`~transformers,DistilBertConfig`) and inputs:
        logits (:obj:`Numpy array` or :obj:`tf.Tensor` of shape :obj:`(batch_size, config.num_labels)`):
            Classification (or regression if config.num_labels==1) scores (before SoftMax).
        hidden_states (:obj:`tuple(tf.Tensor)`, `optional`, returned when ``output_hidden_states=True`` is passed or when ``config.output_hidden_states=True``):
            tuple of :obj:`tf.Tensor` (one for the output of the embeddings + one for the output of each layer)
            of shape :obj:`(batch_size, sequence_length, hidden_size)`.

            Hidden-states of the model at the output of each layer plus the initial embedding outputs.
        attentions (:obj:`tuple(tf.Tensor)`, `optional`, returned when ``output_attentions=True`` is passed or when ``config.output_attentions=True``):
            tuple of :obj:`tf.Tensor` (one for each layer) of shape
            :obj:`(batch_size, num_heads, sequence_length, sequence_length)`:

            Attentions weights after the attention softmax, used to compute the weighted average in the self-attention
            heads.
        """
        if isinstance(inputs, (tuple, list)):
            labels = inputs[6] if len(inputs) > 6 else labels
            if len(inputs) > 6:
                inputs = inputs[:6]
        elif isinstance(inputs, (dict, BatchEncoding)):
            labels = inputs.pop("labels", labels)

        distilbert_output = self.distilbert(
            inputs,
            attention_mask=attention_mask,
            head_mask=head_mask,
            inputs_embeds=inputs_embeds,
            output_attentions=output_attentions,
            output_hidden_states=output_hidden_states,
            training=training,
        )

        hidden_state = distilbert_output[0]  # (bs, seq_len, dim)
        pooled_output = hidden_state[:, 0]  # (bs, dim)
        pooled_output = self.pre_classifier(pooled_output)  # (bs, dim)
        pooled_output = self.dropout(pooled_output, training=training)  # (bs, dim)
        logits = self.classifier(pooled_output)  # (bs, dim)

        outputs = (logits,) + distilbert_output[1:]

        if labels is not None:
            loss = self.compute_loss(labels, logits)
            outputs = (loss,) + outputs

        return outputs  # (loss), logits, (hidden_states), (attentions)


@add_start_docstrings(
    """DistilBert Model with a token classification head on top (a linear layer on top of
    the hidden-states output) e.g. for Named-Entity-Recognition (NER) tasks. """,
    DISTILBERT_START_DOCSTRING,
)
class TFDistilBertForTokenClassification(TFDistilBertPreTrainedModel, TFTokenClassificationLoss):
    def __init__(self, config, *inputs, **kwargs):
        super().__init__(config, *inputs, **kwargs)
        self.num_labels = config.num_labels

        self.distilbert = TFDistilBertMainLayer(config, name="distilbert")
        self.dropout = tf.keras.layers.Dropout(config.dropout)
        self.classifier = tf.keras.layers.Dense(
            config.num_labels, kernel_initializer=get_initializer(config.initializer_range), name="classifier"
        )

    @add_start_docstrings_to_callable(DISTILBERT_INPUTS_DOCSTRING)
    @add_code_sample_docstrings(tokenizer_class=_TOKENIZER_FOR_DOC, checkpoint="distilbert-base-uncased")
    def call(
        self,
        inputs=None,
        attention_mask=None,
        head_mask=None,
        inputs_embeds=None,
        output_attentions=None,
        output_hidden_states=None,
        labels=None,
        training=False,
    ):
        r"""
        labels (:obj:`tf.Tensor` of shape :obj:`(batch_size, sequence_length)`, `optional`, defaults to :obj:`None`):
            Labels for computing the token classification loss.
            Indices should be in ``[0, ..., config.num_labels - 1]``.

    Returns:
        :obj:`tuple(tf.Tensor)` comprising various elements depending on the configuration (:class:`~transformers,DistilBertConfig`) and inputs:
        scores (:obj:`Numpy array` or :obj:`tf.Tensor` of shape :obj:`(batch_size, sequence_length, config.num_labels)`):
            Classification scores (before SoftMax).
        hidden_states (:obj:`tuple(tf.Tensor)`, `optional`, returned when ``output_hidden_states=True`` is passed or when ``config.output_hidden_states=True``):
            tuple of :obj:`tf.Tensor` (one for the output of the embeddings + one for the output of each layer)
            of shape :obj:`(batch_size, sequence_length, hidden_size)`.

            Hidden-states of the model at the output of each layer plus the initial embedding outputs.
        attentions (:obj:`tuple(tf.Tensor)`, `optional`, returned when ``output_attentions=True`` is passed or when ``config.output_attentions=True``):
            tuple of :obj:`tf.Tensor` (one for each layer) of shape
            :obj:`(batch_size, num_heads, sequence_length, sequence_length)`:

            Attentions weights after the attention softmax, used to compute the weighted average in the self-attention
            heads.
        """
        if isinstance(inputs, (tuple, list)):
            labels = inputs[6] if len(inputs) > 6 else labels
            if len(inputs) > 6:
                inputs = inputs[:6]
        elif isinstance(inputs, (dict, BatchEncoding)):
            labels = inputs.pop("labels", labels)

        outputs = self.distilbert(
            inputs,
            attention_mask=attention_mask,
            head_mask=head_mask,
            inputs_embeds=inputs_embeds,
            output_attentions=output_attentions,
            output_hidden_states=output_hidden_states,
            training=training,
        )

        sequence_output = outputs[0]

        sequence_output = self.dropout(sequence_output, training=training)
        logits = self.classifier(sequence_output)

        outputs = (logits,) + outputs[1:]  # add hidden states and attention if they are here

        if labels is not None:
            loss = self.compute_loss(labels, logits)
            outputs = (loss,) + outputs

        return outputs  # (loss), logits, (hidden_states), (attentions)


@add_start_docstrings(
    """DistilBert Model with a multiple choice classification head on top (a linear layer on top of
    the pooled output and a softmax) e.g. for RocStories/SWAG tasks. """,
    DISTILBERT_START_DOCSTRING,
)
class TFDistilBertForMultipleChoice(TFDistilBertPreTrainedModel, TFMultipleChoiceLoss):
    def __init__(self, config, *inputs, **kwargs):
        super().__init__(config, *inputs, **kwargs)

        self.distilbert = TFDistilBertMainLayer(config, name="distilbert")
        self.dropout = tf.keras.layers.Dropout(config.seq_classif_dropout)
        self.pre_classifier = tf.keras.layers.Dense(
            config.dim,
            kernel_initializer=get_initializer(config.initializer_range),
            activation="relu",
            name="pre_classifier",
        )
        self.classifier = tf.keras.layers.Dense(
            1, kernel_initializer=get_initializer(config.initializer_range), name="classifier"
        )

    @property
    def dummy_inputs(self):
        """ Dummy inputs to build the network.

        Returns:
            tf.Tensor with dummy inputs
        """
        return {"input_ids": tf.constant(MULTIPLE_CHOICE_DUMMY_INPUTS)}

    @add_start_docstrings_to_callable(DISTILBERT_INPUTS_DOCSTRING)
    @add_code_sample_docstrings(tokenizer_class=_TOKENIZER_FOR_DOC, checkpoint="distilbert-base-uncased")
    def call(
        self,
        inputs,
        attention_mask=None,
        head_mask=None,
        inputs_embeds=None,
        output_attentions=None,
        output_hidden_states=None,
        labels=None,
        training=False,
    ):
        r"""
        labels (:obj:`tf.Tensor` of shape :obj:`(batch_size,)`, `optional`, defaults to :obj:`None`):
            Labels for computing the multiple choice classification loss.
            Indices should be in ``[0, ..., num_choices]`` where `num_choices` is the size of the second dimension
            of the input tensors. (see `input_ids` above)

    Return:
        :obj:`tuple(tf.Tensor)` comprising various elements depending on the configuration (:class:`~transformers.BertConfig`) and inputs:
        classification_scores (:obj:`Numpy array` or :obj:`tf.Tensor` of shape :obj:`(batch_size, num_choices)`:
            `num_choices` is the size of the second dimension of the input tensors. (see `input_ids` above).

            Classification scores (before SoftMax).
        hidden_states (:obj:`tuple(tf.Tensor)`, `optional`, returned when ``output_hidden_states=True`` is passed or when ``config.output_hidden_states=True``):
            tuple of :obj:`tf.Tensor` (one for the output of the embeddings + one for the output of each layer)
            of shape :obj:`(batch_size, sequence_length, hidden_size)`.

            Hidden-states of the model at the output of each layer plus the initial embedding outputs.
        attentions (:obj:`tuple(tf.Tensor)`, `optional`, returned when ``output_attentions=True`` is passed or when ``config.output_attentions=True``):
            tuple of :obj:`tf.Tensor` (one for each layer) of shape
            :obj:`(batch_size, num_heads, sequence_length, sequence_length)`:

            Attentions weights after the attention softmax, used to compute the weighted average in the self-attention
            heads.
        """
        if isinstance(inputs, (tuple, list)):
            input_ids = inputs[0]
            attention_mask = inputs[1] if len(inputs) > 1 else attention_mask
            head_mask = inputs[2] if len(inputs) > 2 else head_mask
            inputs_embeds = inputs[3] if len(inputs) > 3 else inputs_embeds
            output_attentions = inputs[4] if len(inputs) > 4 else output_attentions
            output_hidden_states = inputs[5] if len(inputs) > 5 else output_hidden_states
            labels = inputs[6] if len(inputs) > 6 else labels
            assert len(inputs) <= 7, "Too many inputs."
        elif isinstance(inputs, (dict, BatchEncoding)):
            input_ids = inputs.get("input_ids")
            attention_mask = inputs.get("attention_mask", attention_mask)
            head_mask = inputs.get("head_mask", head_mask)
            inputs_embeds = inputs.get("inputs_embeds", inputs_embeds)
            output_attentions = inputs.get("output_attentions", output_attentions)
            output_hidden_states = inputs.get("output_hidden_states", output_hidden_states)
            labels = inputs.get("labels", labels)
            assert len(inputs) <= 7, "Too many inputs."
        else:
            input_ids = inputs

        if input_ids is not None:
            num_choices = shape_list(input_ids)[1]
            seq_length = shape_list(input_ids)[2]
        else:
            num_choices = shape_list(inputs_embeds)[1]
            seq_length = shape_list(inputs_embeds)[2]

        flat_input_ids = tf.reshape(input_ids, (-1, seq_length)) if input_ids is not None else None
        flat_attention_mask = tf.reshape(attention_mask, (-1, seq_length)) if attention_mask is not None else None
        flat_inputs_embeds = (
            tf.reshape(inputs_embeds, (-1, seq_length, shape_list(inputs_embeds)[3]))
            if inputs_embeds is not None
            else None
        )
        distilbert_output = self.distilbert(
            flat_input_ids,
            flat_attention_mask,
            head_mask,
            flat_inputs_embeds,
            output_attentions,
            output_hidden_states,
            training=training,
        )
        hidden_state = distilbert_output[0]  # (bs, seq_len, dim)
        pooled_output = hidden_state[:, 0]  # (bs, dim)
        pooled_output = self.pre_classifier(pooled_output)  # (bs, dim)
        pooled_output = self.dropout(pooled_output, training=training)  # (bs, dim)
        logits = self.classifier(pooled_output)
        reshaped_logits = tf.reshape(logits, (-1, num_choices))
        outputs = (reshaped_logits,) + distilbert_output[1:]  # add hidden states and attention if they are here

        if labels is not None:
            loss = self.compute_loss(labels, reshaped_logits)
            outputs = (loss,) + outputs

        return outputs  # (loss), reshaped_logits, (hidden_states), (attentions)


@add_start_docstrings(
    """DistilBert Model with a span classification head on top for extractive question-answering tasks like SQuAD (a linear layers on top of
    the hidden-states output to compute `span start logits` and `span end logits`). """,
    DISTILBERT_START_DOCSTRING,
)
class TFDistilBertForQuestionAnswering(TFDistilBertPreTrainedModel, TFQuestionAnsweringLoss):
    def __init__(self, config, *inputs, **kwargs):
        super().__init__(config, *inputs, **kwargs)

        self.distilbert = TFDistilBertMainLayer(config, name="distilbert")
        self.qa_outputs = tf.keras.layers.Dense(
            config.num_labels, kernel_initializer=get_initializer(config.initializer_range), name="qa_outputs"
        )
        assert config.num_labels == 2, f"Incorrect number of labels {config.num_labels} instead of 2"
        self.dropout = tf.keras.layers.Dropout(config.qa_dropout)

    @add_start_docstrings_to_callable(DISTILBERT_INPUTS_DOCSTRING)
    @add_code_sample_docstrings(tokenizer_class=_TOKENIZER_FOR_DOC, checkpoint="distilbert-base-uncased")
    def call(
        self,
        inputs=None,
        attention_mask=None,
        head_mask=None,
        inputs_embeds=None,
        output_attentions=None,
        output_hidden_states=None,
        start_positions=None,
        end_positions=None,
        training=False,
    ):
        r"""
        start_positions (:obj:`tf.Tensor` of shape :obj:`(batch_size,)`, `optional`, defaults to :obj:`None`):
            Labels for position (index) of the start of the labelled span for computing the token classification loss.
            Positions are clamped to the length of the sequence (`sequence_length`).
            Position outside of the sequence are not taken into account for computing the loss.
        end_positions (:obj:`tf.Tensor` of shape :obj:`(batch_size,)`, `optional`, defaults to :obj:`None`):
            Labels for position (index) of the end of the labelled span for computing the token classification loss.
            Positions are clamped to the length of the sequence (`sequence_length`).
            Position outside of the sequence are not taken into account for computing the loss.

    Return:
        :obj:`tuple(tf.Tensor)` comprising various elements depending on the configuration (:class:`~transformers,DistilBertConfig`) and inputs:
        start_scores (:obj:`Numpy array` or :obj:`tf.Tensor` of shape :obj:`(batch_size, sequence_length,)`):
            Span-start scores (before SoftMax).
        end_scores (:obj:`Numpy array` or :obj:`tf.Tensor` of shape :obj:`(batch_size, sequence_length,)`):
            Span-end scores (before SoftMax).
        hidden_states (:obj:`tuple(tf.Tensor)`, `optional`, returned when ``output_hidden_states=True`` is passed or when ``config.output_hidden_states=True``):
            tuple of :obj:`tf.Tensor` (one for the output of the embeddings + one for the output of each layer)
            of shape :obj:`(batch_size, sequence_length, hidden_size)`.

            Hidden-states of the model at the output of each layer plus the initial embedding outputs.
        attentions (:obj:`tuple(tf.Tensor)`, `optional`, returned when ``output_attentions=True`` is passed or when ``config.output_attentions=True``):
            tuple of :obj:`tf.Tensor` (one for each layer) of shape
            :obj:`(batch_size, num_heads, sequence_length, sequence_length)`:

            Attentions weights after the attention softmax, used to compute the weighted average in the self-attention
            heads.
        """
        if isinstance(inputs, (tuple, list)):
            start_positions = inputs[6] if len(inputs) > 6 else start_positions
            end_positions = inputs[7] if len(inputs) > 7 else end_positions
            if len(inputs) > 6:
                inputs = inputs[:6]
        elif isinstance(inputs, (dict, BatchEncoding)):
            start_positions = inputs.pop("start_positions", start_positions)
            end_positions = inputs.pop("end_positions", start_positions)

        distilbert_output = self.distilbert(
            inputs,
            attention_mask=attention_mask,
            head_mask=head_mask,
            inputs_embeds=inputs_embeds,
            output_attentions=output_attentions,
            output_hidden_states=output_hidden_states,
            training=training,
        )

        hidden_states = distilbert_output[0]  # (bs, max_query_len, dim)
        hidden_states = self.dropout(hidden_states, training=training)  # (bs, max_query_len, dim)
        logits = self.qa_outputs(hidden_states)  # (bs, max_query_len, 2)
        start_logits, end_logits = tf.split(logits, 2, axis=-1)
        start_logits = tf.squeeze(start_logits, axis=-1)
        end_logits = tf.squeeze(end_logits, axis=-1)

        outputs = (start_logits, end_logits,) + distilbert_output[1:]

        if start_positions is not None and end_positions is not None:
            labels = {"start_position": start_positions}
            labels["end_position"] = end_positions
            loss = self.compute_loss(labels, outputs[:2])
            outputs = (loss,) + outputs

        return outputs  # (loss), start_logits, end_logits, (hidden_states), (attentions)<|MERGE_RESOLUTION|>--- conflicted
+++ resolved
@@ -390,13 +390,8 @@
             layer_outputs = layer_module(hidden_state, attn_mask, head_mask[i], output_attentions, training=training)
             hidden_state = layer_outputs[-1]
 
-<<<<<<< HEAD
             if output_attentions:
                 assert len(layer_outputs) == 2
-=======
-            if cast_bool_to_primitive(output_attentions) is True:
-                assert len(layer_outputs) == 2, f"Incorrect number of outputs {len(layer_outputs)} instead of 2"
->>>>>>> 5a0dac53
                 attentions = layer_outputs[0]
                 all_attentions = all_attentions + (attentions,)
             else:
