# coding=utf-8
# Copyright 2021 The HuggingFace Inc. team.
#
# Licensed under the Apache License, Version 2.0 (the "License");
# you may not use this file except in compliance with the License.
# You may obtain a copy of the License at
#
#     http://www.apache.org/licenses/LICENSE-2.0
#
# Unless required by applicable law or agreed to in writing, software
# distributed under the License is distributed on an "AS IS" BASIS,
# WITHOUT WARRANTIES OR CONDITIONS OF ANY KIND, either express or implied.
# See the License for the specific language governing permissions and
# limitations under the License.

import os
from typing import List, Union

import numpy as np
import PIL.Image
import PIL.ImageOps

import requests

from .utils import is_torch_available
from .utils.constants import (  # noqa: F401
    IMAGENET_DEFAULT_MEAN,
    IMAGENET_DEFAULT_STD,
    IMAGENET_STANDARD_MEAN,
    IMAGENET_STANDARD_STD,
)
from .utils.generic import _is_torch


ImageInput = Union[
    PIL.Image.Image, np.ndarray, "torch.Tensor", List[PIL.Image.Image], List[np.ndarray], List["torch.Tensor"]  # noqa
]


def is_torch_tensor(obj):
    return _is_torch(obj) if is_torch_available() else False


def load_image(image: Union[str, "PIL.Image.Image"]) -> "PIL.Image.Image":
    """
    Loads `image` to a PIL Image.

    Args:
        image (`str` or `PIL.Image.Image`):
            The image to convert to the PIL Image format.

    Returns:
        `PIL.Image.Image`: A PIL Image.
    """
    if isinstance(image, str):
        if image.startswith("http://") or image.startswith("https://"):
            # We need to actually check for a real protocol, otherwise it's impossible to use a local file
            # like http_huggingface_co.png
            image = PIL.Image.open(requests.get(image, stream=True).raw)
        elif os.path.isfile(image):
            image = PIL.Image.open(image)
        else:
            raise ValueError(
                f"Incorrect path or url, URLs must start with `http://` or `https://`, and {image} is not a valid path"
            )
    elif isinstance(image, PIL.Image.Image):
        image = image
    else:
        raise ValueError(
            "Incorrect format used for image. Should be an url linking to an image, a local path, or a PIL image."
        )
    image = PIL.ImageOps.exif_transpose(image)
    image = image.convert("RGB")
    return image


# In the future we can add a TF implementation here when we have TF models.
class ImageFeatureExtractionMixin:
    """
    Mixin that contain utilities for preparing image features.
    """

    def _ensure_format_supported(self, image):
        if not isinstance(image, (PIL.Image.Image, np.ndarray)) and not is_torch_tensor(image):
            raise ValueError(
                f"Got type {type(image)} which is not supported, only `PIL.Image.Image`, `np.array` and "
                "`torch.Tensor` are."
            )

    def to_pil_image(self, image, rescale=None):
        """
        Converts `image` to a PIL Image. Optionally rescales it and puts the channel dimension back as the last axis if
        needed.

        Args:
            image (`PIL.Image.Image` or `numpy.ndarray` or `torch.Tensor`):
                The image to convert to the PIL Image format.
            rescale (`bool`, *optional*):
                Whether or not to apply the scaling factor (to make pixel values integers between 0 and 255). Will
                default to `True` if the image type is a floating type, `False` otherwise.
        """
        self._ensure_format_supported(image)

        if is_torch_tensor(image):
            image = image.numpy()

        if isinstance(image, np.ndarray):
            if rescale is None:
                # rescale default to the array being of floating type.
                rescale = isinstance(image.flat[0], np.floating)
            # If the channel as been moved to first dim, we put it back at the end.
            if image.ndim == 3 and image.shape[0] in [1, 3]:
                image = image.transpose(1, 2, 0)
            if rescale:
                image = image * 255
            image = image.astype(np.uint8)
            return PIL.Image.fromarray(image)
        return image

    def convert_rgb(self, image):
        """
        Converts `PIL.Image.Image` to RGB format.

        Args:
            image (`PIL.Image.Image`):
                The image to convert.
        """
        self._ensure_format_supported(image)
        if not isinstance(image, PIL.Image.Image):
            return image

        return image.convert("RGB")

<<<<<<< HEAD
    def rescale(self, image: np.ndarray, scale: Union[float, int]) -> np.ndarray:
=======
    def rescale_image(self, image: np.ndarray, scale: Union[float, int]) -> np.ndarray:
>>>>>>> e54a1b49
        """
        Rescale a numpy image by scale amount
        """
        self._ensure_format_supported(image)
        return image * scale

    def to_numpy_array(self, image, rescale=None, channel_first=True):
        """
        Converts `image` to a numpy array. Optionally rescales it and puts the channel dimension as the first
        dimension.

        Args:
            image (`PIL.Image.Image` or `np.ndarray` or `torch.Tensor`):
                The image to convert to a NumPy array.
            rescale (`bool`, *optional*):
                Whether or not to apply the scaling factor (to make pixel values floats between 0. and 1.). Will
                default to `True` if the image is a PIL Image or an array/tensor of integers, `False` otherwise.
            channel_first (`bool`, *optional*, defaults to `True`):
                Whether or not to permute the dimensions of the image to put the channel dimension first.
        """
        self._ensure_format_supported(image)

        if isinstance(image, PIL.Image.Image):
            image = np.array(image)

        if is_torch_tensor(image):
            image = image.numpy()

        rescale = isinstance(image.flat[0], np.integer) if rescale is None else rescale

        if rescale:
<<<<<<< HEAD
            image = self.rescale(image.astype(np.float32), 1 / 255.0)
=======
            image = self.rescale_image(image.astype(np.float32), 1 / 255.0)
>>>>>>> e54a1b49

        if channel_first and image.ndim == 3:
            image = image.transpose(2, 0, 1)

        return image

    def expand_dims(self, image):
        """
        Expands 2-dimensional `image` to 3 dimensions.

        Args:
            image (`PIL.Image.Image` or `np.ndarray` or `torch.Tensor`):
                The image to expand.
        """
        self._ensure_format_supported(image)

        # Do nothing if PIL image
        if isinstance(image, PIL.Image.Image):
            return image

        if is_torch_tensor(image):
            image = image.unsqueeze(0)
        else:
            image = np.expand_dims(image, axis=0)
        return image

    def normalize(self, image, mean, std, rescale=False):
        """
        Normalizes `image` with `mean` and `std`. Note that this will trigger a conversion of `image` to a NumPy array
        if it's a PIL Image.

        Args:
            image (`PIL.Image.Image` or `np.ndarray` or `torch.Tensor`):
                The image to normalize.
            mean (`List[float]` or `np.ndarray` or `torch.Tensor`):
                The mean (per channel) to use for normalization.
            std (`List[float]` or `np.ndarray` or `torch.Tensor`):
                The standard deviation (per channel) to use for normalization.
            rescale (`bool`, *optional*, defaults to `False`):
                Whether or not to rescale the image to be between 0 and 1. If a PIL image is provided, scaling will
                happen automatically.
        """
        self._ensure_format_supported(image)

        if isinstance(image, PIL.Image.Image):
            image = self.to_numpy_array(image, rescale=True)
        # If the input image is a PIL image, it automatically gets rescaled. If it's another
        # type it may need rescaling.
        elif rescale:
            if isinstance(image, np.ndarray):
<<<<<<< HEAD
                image = self.rescale(image.astype(np.float32), 1 / 255.0)
            elif is_torch_tensor(image):
                image = self.rescale(image.float(), 1 / 255.0)
=======
                image = self.rescale_image(image.astype(np.float32), 1 / 255.0)
            elif is_torch_tensor(image):
                image = self.rescale_image(image.float(), 1 / 255.0)
>>>>>>> e54a1b49

        if isinstance(image, np.ndarray):
            if not isinstance(mean, np.ndarray):
                mean = np.array(mean).astype(image.dtype)
            if not isinstance(std, np.ndarray):
                std = np.array(std).astype(image.dtype)
        elif is_torch_tensor(image):
            import torch

            if not isinstance(mean, torch.Tensor):
                mean = torch.tensor(mean)
            if not isinstance(std, torch.Tensor):
                std = torch.tensor(std)

        if image.ndim == 3 and image.shape[0] in [1, 3]:
            return (image - mean[:, None, None]) / std[:, None, None]
        else:
            return (image - mean) / std

    def resize(self, image, size, resample=PIL.Image.BILINEAR, default_to_square=True, max_size=None):
        """
        Resizes `image`. Enforces conversion of input to PIL.Image.

        Args:
            image (`PIL.Image.Image` or `np.ndarray` or `torch.Tensor`):
                The image to resize.
            size (`int` or `Tuple[int, int]`):
                The size to use for resizing the image. If `size` is a sequence like (h, w), output size will be
                matched to this.

                If `size` is an int and `default_to_square` is `True`, then image will be resized to (size, size). If
                `size` is an int and `default_to_square` is `False`, then smaller edge of the image will be matched to
                this number. i.e, if height > width, then image will be rescaled to (size * height / width, size).
            resample (`int`, *optional*, defaults to `PIL.Image.BILINEAR`):
                The filter to user for resampling.
            default_to_square (`bool`, *optional*, defaults to `True`):
                How to convert `size` when it is a single int. If set to `True`, the `size` will be converted to a
                square (`size`,`size`). If set to `False`, will replicate
                [`torchvision.transforms.Resize`](https://pytorch.org/vision/stable/transforms.html#torchvision.transforms.Resize)
                with support for resizing only the smallest edge and providing an optional `max_size`.
            max_size (`int`, *optional*, defaults to `None`):
                The maximum allowed for the longer edge of the resized image: if the longer edge of the image is
                greater than `max_size` after being resized according to `size`, then the image is resized again so
                that the longer edge is equal to `max_size`. As a result, `size` might be overruled, i.e the smaller
                edge may be shorter than `size`. Only used if `default_to_square` is `False`.

        Returns:
            image: A resized `PIL.Image.Image`.
        """
        self._ensure_format_supported(image)

        if not isinstance(image, PIL.Image.Image):
            image = self.to_pil_image(image)

        if isinstance(size, list):
            size = tuple(size)

        if isinstance(size, int) or len(size) == 1:
            if default_to_square:
                size = (size, size) if isinstance(size, int) else (size[0], size[0])
            else:
                width, height = image.size
                # specified size only for the smallest edge
                short, long = (width, height) if width <= height else (height, width)
                requested_new_short = size if isinstance(size, int) else size[0]

                if short == requested_new_short:
                    return image

                new_short, new_long = requested_new_short, int(requested_new_short * long / short)

                if max_size is not None:
                    if max_size <= requested_new_short:
                        raise ValueError(
                            f"max_size = {max_size} must be strictly greater than the requested "
                            f"size for the smaller edge size = {size}"
                        )
                    if new_long > max_size:
                        new_short, new_long = int(max_size * new_short / new_long), max_size

                size = (new_short, new_long) if width <= height else (new_long, new_short)

        return image.resize(size, resample=resample)

    def center_crop(self, image, size):
        """
        Crops `image` to the given size using a center crop. Note that if the image is too small to be cropped to the
        size given, it will be padded (so the returned result has the size asked).

        Args:
            image (`PIL.Image.Image` or `np.ndarray` or `torch.Tensor` of shape (n_channels, height, width) or (height, width, n_channels)):
                The image to resize.
            size (`int` or `Tuple[int, int]`):
                The size to which crop the image.

        Returns:
            new_image: A center cropped `PIL.Image.Image` or `np.ndarray` or `torch.Tensor` of shape: (n_channels,
            height, width).
        """
        self._ensure_format_supported(image)

        if not isinstance(size, tuple):
            size = (size, size)

        # PIL Image.size is (width, height) but NumPy array and torch Tensors have (height, width)
        if is_torch_tensor(image) or isinstance(image, np.ndarray):
            if image.ndim == 2:
                image = self.expand_dims(image)
            image_shape = image.shape[1:] if image.shape[0] in [1, 3] else image.shape[:2]
        else:
            image_shape = (image.size[1], image.size[0])

        top = (image_shape[0] - size[0]) // 2
        bottom = top + size[0]  # In case size is odd, (image_shape[0] + size[0]) // 2 won't give the proper result.
        left = (image_shape[1] - size[1]) // 2
        right = left + size[1]  # In case size is odd, (image_shape[1] + size[1]) // 2 won't give the proper result.

        # For PIL Images we have a method to crop directly.
        if isinstance(image, PIL.Image.Image):
            return image.crop((left, top, right, bottom))

        # Check if image is in (n_channels, height, width) or (height, width, n_channels) format
        channel_first = True if image.shape[0] in [1, 3] else False

        # Transpose (height, width, n_channels) format images
        if not channel_first:
            if isinstance(image, np.ndarray):
                image = image.transpose(2, 0, 1)
            if is_torch_tensor(image):
                image = image.permute(2, 0, 1)

        # Check if cropped area is within image boundaries
        if top >= 0 and bottom <= image_shape[0] and left >= 0 and right <= image_shape[1]:
            return image[..., top:bottom, left:right]

        # Otherwise, we may need to pad if the image is too small. Oh joy...
        new_shape = image.shape[:-2] + (max(size[0], image_shape[0]), max(size[1], image_shape[1]))
        if isinstance(image, np.ndarray):
            new_image = np.zeros_like(image, shape=new_shape)
        elif is_torch_tensor(image):
            new_image = image.new_zeros(new_shape)

        top_pad = (new_shape[-2] - image_shape[0]) // 2
        bottom_pad = top_pad + image_shape[0]
        left_pad = (new_shape[-1] - image_shape[1]) // 2
        right_pad = left_pad + image_shape[1]
        new_image[..., top_pad:bottom_pad, left_pad:right_pad] = image

        top += top_pad
        bottom += top_pad
        left += left_pad
        right += left_pad

        new_image = new_image[
            ..., max(0, top) : min(new_image.shape[-2], bottom), max(0, left) : min(new_image.shape[-1], right)
        ]

        return new_image

    def flip_channel_order(self, image):
        """
        Flips the channel order of `image` from RGB to BGR, or vice versa. Note that this will trigger a conversion of
        `image` to a NumPy array if it's a PIL Image.

        Args:
            image (`PIL.Image.Image` or `np.ndarray` or `torch.Tensor`):
                The image whose color channels to flip. If `np.ndarray` or `torch.Tensor`, the channel dimension should
                be first.
        """
        self._ensure_format_supported(image)

        if isinstance(image, PIL.Image.Image):
            image = self.to_numpy_array(image)

        return image[::-1, :, :]

    def rotate(self, image, angle, resample=PIL.Image.NEAREST, expand=0, center=None, translate=None, fillcolor=None):
        """
        Returns a rotated copy of `image`. This method returns a copy of `image`, rotated the given number of degrees
        counter clockwise around its centre.

        Args:
            image (`PIL.Image.Image` or `np.ndarray` or `torch.Tensor`):
                The image to rotate. If `np.ndarray` or `torch.Tensor`, will be converted to `PIL.Image.Image` before
                rotating.

        Returns:
            image: A rotated `PIL.Image.Image`.
        """
        self._ensure_format_supported(image)

        if not isinstance(image, PIL.Image.Image):
            image = self.to_pil_image(image)

        return image.rotate(
            angle, resample=resample, expand=expand, center=center, translate=translate, fillcolor=fillcolor
        )<|MERGE_RESOLUTION|>--- conflicted
+++ resolved
@@ -131,11 +131,7 @@
 
         return image.convert("RGB")
 
-<<<<<<< HEAD
-    def rescale(self, image: np.ndarray, scale: Union[float, int]) -> np.ndarray:
-=======
     def rescale_image(self, image: np.ndarray, scale: Union[float, int]) -> np.ndarray:
->>>>>>> e54a1b49
         """
         Rescale a numpy image by scale amount
         """
@@ -167,11 +163,7 @@
         rescale = isinstance(image.flat[0], np.integer) if rescale is None else rescale
 
         if rescale:
-<<<<<<< HEAD
-            image = self.rescale(image.astype(np.float32), 1 / 255.0)
-=======
             image = self.rescale_image(image.astype(np.float32), 1 / 255.0)
->>>>>>> e54a1b49
 
         if channel_first and image.ndim == 3:
             image = image.transpose(2, 0, 1)
@@ -222,15 +214,9 @@
         # type it may need rescaling.
         elif rescale:
             if isinstance(image, np.ndarray):
-<<<<<<< HEAD
-                image = self.rescale(image.astype(np.float32), 1 / 255.0)
-            elif is_torch_tensor(image):
-                image = self.rescale(image.float(), 1 / 255.0)
-=======
                 image = self.rescale_image(image.astype(np.float32), 1 / 255.0)
             elif is_torch_tensor(image):
                 image = self.rescale_image(image.float(), 1 / 255.0)
->>>>>>> e54a1b49
 
         if isinstance(image, np.ndarray):
             if not isinstance(mean, np.ndarray):
