# coding=utf-8
# Copyright 2019 HuggingFace Inc.
#
# Licensed under the Apache License, Version 2.0 (the "License");
# you may not use this file except in compliance with the License.
# You may obtain a copy of the License at
#
#     http://www.apache.org/licenses/LICENSE-2.0
#
# Unless required by applicable law or agreed to in writing, software
# distributed under the License is distributed on an "AS IS" BASIS,
# WITHOUT WARRANTIES OR CONDITIONS OF ANY KIND, either express or implied.
# See the License for the specific language governing permissions and
# limitations under the License.


import inspect
import itertools
import json
import os
import pickle
import re
import shutil
import tempfile
import traceback
import unittest
from collections import OrderedDict
from itertools import takewhile
from typing import TYPE_CHECKING, Any, Dict, List, Tuple, Union

from parameterized import parameterized

from transformers import (
    AlbertTokenizer,
    AlbertTokenizerFast,
    BertTokenizer,
    BertTokenizerFast,
    PreTrainedTokenizer,
    PreTrainedTokenizerBase,
    PreTrainedTokenizerFast,
    SpecialTokensMixin,
    Trainer,
    TrainingArguments,
    is_flax_available,
    is_tf_available,
    is_torch_available,
    logging,
)
from transformers.testing_utils import (
    check_json_file_has_correct_format,
    get_tests_dir,
    is_pt_tf_cross_test,
    require_jinja,
    require_tf,
    require_tokenizers,
    require_torch,
    run_test_in_subprocess,
    slow,
)
from transformers.tokenization_utils import AddedToken


if is_torch_available():
    import torch.nn as nn


if TYPE_CHECKING:
    from transformers import PretrainedConfig, PreTrainedModel, TFPreTrainedModel


logger = logging.get_logger(__name__)

NON_ENGLISH_TAGS = ["chinese", "dutch", "french", "finnish", "german", "multilingual"]

SMALL_TRAINING_CORPUS = [
    ["This is the first sentence.", "This is the second one."],
    ["This sentence (contains #) over symbols and numbers 12 3.", "But not this one."],
]


def filter_non_english(_, pretrained_name: str):
    """Filter all the model for non-english language"""
    return not any(lang in pretrained_name for lang in NON_ENGLISH_TAGS)


def filter_roberta_detectors(_, pretrained_name: str):
    return "detector" not in pretrained_name


def merge_model_tokenizer_mappings(
    model_mapping: Dict["PretrainedConfig", Union["PreTrainedModel", "TFPreTrainedModel"]],
    tokenizer_mapping: Dict["PretrainedConfig", Tuple["PreTrainedTokenizer", "PreTrainedTokenizerFast"]],
) -> Dict[
    Union["PreTrainedTokenizer", "PreTrainedTokenizerFast"],
    Tuple["PretrainedConfig", Union["PreTrainedModel", "TFPreTrainedModel"]],
]:
    configurations = list(model_mapping.keys())
    model_tokenizer_mapping = OrderedDict([])

    for configuration in configurations:
        if configuration in model_mapping and configuration in tokenizer_mapping:
            model = model_mapping[configuration]
            tokenizer = tokenizer_mapping[configuration][0]
            tokenizer_fast = tokenizer_mapping[configuration][1]

            if tokenizer is not None:
                if configuration.__name__.startswith(tokenizer.__name__.replace("Tokenizer", "")):
                    model_tokenizer_mapping.update({tokenizer: (configuration, model)})
            if tokenizer_fast is not None:
                if configuration.__name__.startswith(tokenizer_fast.__name__.replace("TokenizerFast", "")):
                    model_tokenizer_mapping.update({tokenizer_fast: (configuration, model)})

    return model_tokenizer_mapping


def _test_subword_regularization_tokenizer(in_queue, out_queue, timeout):
    error = None

    try:
        inputs = in_queue.get(timeout=timeout)
        tokenizer = inputs["tokenizer"]
        sp_model_kwargs = inputs["sp_model_kwargs"]
        test_sentencepiece_ignore_case = inputs["test_sentencepiece_ignore_case"]

        unittest.TestCase().assertTrue(hasattr(tokenizer, "sp_model_kwargs"))
        unittest.TestCase().assertIsNotNone(tokenizer.sp_model_kwargs)
        unittest.TestCase().assertTrue(isinstance(tokenizer.sp_model_kwargs, dict))
        unittest.TestCase().assertDictEqual(tokenizer.sp_model_kwargs, sp_model_kwargs)
        check_subword_sampling(tokenizer, test_sentencepiece_ignore_case=test_sentencepiece_ignore_case)

    except Exception:
        error = f"{traceback.format_exc()}"

    results = {"error": error}
    out_queue.put(results, timeout=timeout)
    out_queue.join()


def check_subword_sampling(
    tokenizer: PreTrainedTokenizer,
    text: str = None,
    test_sentencepiece_ignore_case: bool = True,
) -> None:
    """
    Check if the tokenizer generates different results when subword regularization is enabled.

    Subword regularization augments training data with subword sampling.
    This has a random component.

    Args:
        tokenizer: The tokenizer to check.
        text: The text to use for the checks.
        test_sentencepiece_ignore_case: See `TokenizerTesterMixin.test_sentencepiece_ignore_case`.
    """
    text = "This is a test for subword regularization." if text is None else text
    if test_sentencepiece_ignore_case:
        text = text.lower()

    tokens_list = []
    for _ in range(5):
        tokens_list.append(tokenizer.tokenize(text))

    # the list of different pairs of tokens_list
    combinations = itertools.combinations(tokens_list, 2)

    # check of sampling is done
    subword_sampling_found = False
    for combination in combinations:
        if combination[0] != combination[1]:
            subword_sampling_found = True
    unittest.TestCase().assertTrue(subword_sampling_found)

    # check if converting back to original text works
    for tokens in tokens_list:
        if test_sentencepiece_ignore_case:
            unittest.TestCase().assertEqual(text, tokenizer.convert_tokens_to_string(tokens).lower())
        else:
            unittest.TestCase().assertEqual(text, tokenizer.convert_tokens_to_string(tokens))


class TokenizerTesterMixin:
    tokenizer_class = None
    rust_tokenizer_class = None
    test_slow_tokenizer = True
    test_rust_tokenizer = True
    space_between_special_tokens = False
    from_pretrained_kwargs = None
    from_pretrained_filter = None
    from_pretrained_vocab_key = "vocab_file"
    test_seq2seq = True

    # set to True to test a sentencepiece tokenizer
    test_sentencepiece = False

    # set to True to ignore casing when testing a sentencepiece tokenizer
    # test_sentencepiece must also be set to True
    test_sentencepiece_ignore_case = False

    def setUp(self) -> None:
        # Tokenizer.filter makes it possible to filter which Tokenizer to case based on all the
        # information available in Tokenizer (name, rust class, python class, vocab key name)
        if self.test_rust_tokenizer:
            tokenizers_list = [
                (
                    self.rust_tokenizer_class,
                    pretrained_name,
                    self.from_pretrained_kwargs if self.from_pretrained_kwargs is not None else {},
                )
                for pretrained_name in self.rust_tokenizer_class.pretrained_vocab_files_map[
                    self.from_pretrained_vocab_key
                ].keys()
                if self.from_pretrained_filter is None
                or (self.from_pretrained_filter is not None and self.from_pretrained_filter(pretrained_name))
            ]
            self.tokenizers_list = tokenizers_list[:1]  # Let's just test the first pretrained vocab for speed
        else:
            self.tokenizers_list = []
        with open(f"{get_tests_dir()}/fixtures/sample_text.txt", encoding="utf-8") as f_data:
            self._data = f_data.read().replace("\n\n", "\n").strip()

        self.tmpdirname = tempfile.mkdtemp()

    def tearDown(self):
        shutil.rmtree(self.tmpdirname)

    def get_input_output_texts(self, tokenizer):
        input_txt = self.get_clean_sequence(tokenizer)[0]
        return input_txt, input_txt

    def get_clean_sequence(self, tokenizer, with_prefix_space=False, max_length=20, min_length=5) -> Tuple[str, list]:
        # the length of the tokenizer does not always represent the tokens that it can encode: what if there are holes?
        toks = [
            (i, tokenizer.decode([i], clean_up_tokenization_spaces=False)) for i in set(tokenizer.get_vocab().values())
        ]
        toks = list(filter(lambda t: re.match(r"^[ a-zA-Z]+$", t[1]), toks))
        toks = list(filter(lambda t: [t[0]] == tokenizer.encode(t[1], add_special_tokens=False), toks))
        if max_length is not None and len(toks) > max_length:
            toks = toks[:max_length]
        if min_length is not None and len(toks) < min_length and len(toks) > 0:
            while len(toks) < min_length:
                toks = toks + toks
        # toks_str = [t[1] for t in toks]
        toks_ids = [t[0] for t in toks]

        # Ensure consistency
        output_txt = tokenizer.decode(toks_ids, clean_up_tokenization_spaces=False)
        if " " not in output_txt and len(toks_ids) > 1:
            output_txt = (
                tokenizer.decode([toks_ids[0]], clean_up_tokenization_spaces=False)
                + " "
                + tokenizer.decode(toks_ids[1:], clean_up_tokenization_spaces=False)
            )
        if with_prefix_space:
            output_txt = " " + output_txt
        output_ids = tokenizer.encode(output_txt, add_special_tokens=False)
        return output_txt, output_ids

    def get_tokenizers(self, fast=True, **kwargs) -> List[PreTrainedTokenizerBase]:
        if fast and self.test_rust_tokenizer and self.test_slow_tokenizer:
            return [self.get_tokenizer(**kwargs), self.get_rust_tokenizer(**kwargs)]
        elif fast and self.test_rust_tokenizer:
            return [self.get_rust_tokenizer(**kwargs)]
        elif self.test_slow_tokenizer:
            return [self.get_tokenizer(**kwargs)]
        else:
            raise ValueError("This tokenizer class has no tokenizer to be tested.")

    def get_tokenizer(self, **kwargs) -> PreTrainedTokenizer:
        return self.tokenizer_class.from_pretrained(self.tmpdirname, **kwargs)

    def get_rust_tokenizer(self, **kwargs) -> PreTrainedTokenizerFast:
        return self.rust_tokenizer_class.from_pretrained(self.tmpdirname, **kwargs)

    def tokenizer_integration_test_util(
        self,
        expected_encoding: Dict,
        model_name: str,
        revision: str = None,
        sequences: List[str] = None,
        decode_kwargs: Dict[str, Any] = None,
        padding: bool = True,
    ):
        """
        Util for integration test.

        Text is tokenized and then reverted back to text. Both results are then checked.

        Args:
            expected_encoding:
                The expected result of the tokenizer output.
            model_name:
                The model name of the tokenizer to load and use.
            revision:
                The full git revision number of the model. This is to pin the
                tokenizer config and to avoid that tests start to fail if the
                config gets changed upstream.
            sequences:
                Can overwrite the texts that are used to check the tokenizer.
                This is useful if the tokenizer supports non english languages
                like france.
            decode_kwargs:
                Additional args for the ``decode`` function which reverts the
                tokenized text back to a string.
            padding:
                Activates and controls padding of the tokenizer.
        """
        decode_kwargs = {} if decode_kwargs is None else decode_kwargs

        if sequences is None:
            sequences = [
                "Transformers (formerly known as pytorch-transformers and pytorch-pretrained-bert) provides "
                "general-purpose architectures (BERT, GPT-2, RoBERTa, XLM, DistilBert, XLNet...) for Natural "
                "Language Understanding (NLU) and Natural Language Generation (NLG) with over 32+ pretrained "
                "models in 100+ languages and deep interoperability between Jax, PyTorch and TensorFlow.",
                "BERT is designed to pre-train deep bidirectional representations from unlabeled text by jointly "
                "conditioning on both left and right context in all layers.",
                "The quick brown fox jumps over the lazy dog.",
            ]

        if self.test_sentencepiece_ignore_case:
            sequences = [sequence.lower() for sequence in sequences]

        tokenizer_classes = [self.tokenizer_class]
        if self.test_rust_tokenizer:
            tokenizer_classes.append(self.rust_tokenizer_class)

        for tokenizer_class in tokenizer_classes:
            tokenizer = tokenizer_class.from_pretrained(
                model_name,
                revision=revision,  # to pin the tokenizer version
            )

            encoding = tokenizer(sequences, padding=padding)
            decoded_sequences = [
                tokenizer.decode(seq, skip_special_tokens=True, **decode_kwargs) for seq in encoding["input_ids"]
            ]

            encoding_data = encoding.data
            self.assertDictEqual(encoding_data, expected_encoding)

            for expected, decoded in zip(sequences, decoded_sequences):
                if self.test_sentencepiece_ignore_case:
                    expected = expected.lower()
                self.assertEqual(expected, decoded)

    def assert_padded_input_match(self, input_r: list, input_p: list, max_length: int, pad_token_id: int):
        # Ensure we match max_length
        self.assertEqual(len(input_r), max_length)
        self.assertEqual(len(input_p), max_length)

        # Ensure the number of padded tokens is the same
        padded_tokens_r = list(takewhile(lambda i: i == pad_token_id, reversed(input_r)))
        padded_tokens_p = list(takewhile(lambda i: i == pad_token_id, reversed(input_p)))
        self.assertSequenceEqual(padded_tokens_r, padded_tokens_p)

    def assert_batch_padded_input_match(
        self,
        input_r: dict,
        input_p: dict,
        max_length: int,
        pad_token_id: int,
        model_main_input_name: str = "input_ids",
    ):
        for i_r in input_r.values():
            self.assertEqual(len(i_r), 2), self.assertEqual(len(i_r[0]), max_length), self.assertEqual(
                len(i_r[1]), max_length
            )
            self.assertEqual(len(i_r), 2), self.assertEqual(len(i_r[0]), max_length), self.assertEqual(
                len(i_r[1]), max_length
            )

        for i_r, i_p in zip(input_r[model_main_input_name], input_p[model_main_input_name]):
            self.assert_padded_input_match(i_r, i_p, max_length, pad_token_id)

        for i_r, i_p in zip(input_r["attention_mask"], input_p["attention_mask"]):
            self.assertSequenceEqual(i_r, i_p)

    @staticmethod
    def convert_batch_encode_plus_format_to_encode_plus(batch_encode_plus_sequences):
        # Switch from batch_encode_plus format:   {'input_ids': [[...], [...]], ...}
        # to the list of examples/ encode_plus format: [{'input_ids': [...], ...}, {'input_ids': [...], ...}]
        return [
            {value: batch_encode_plus_sequences[value][i] for value in batch_encode_plus_sequences.keys()}
            for i in range(len(batch_encode_plus_sequences["input_ids"]))
        ]

    # TODO: this test can be combined with `test_sentencepiece_tokenize_and_convert_tokens_to_string` after the latter is extended to all tokenizers.
    def test_tokenize_special_tokens(self):
        """Test `tokenize` with special tokens."""
        tokenizers = self.get_tokenizers(fast=True, do_lower_case=True)
        for tokenizer in tokenizers:
            with self.subTest(f"{tokenizer.__class__.__name__}"):
                SPECIAL_TOKEN_1 = "[SPECIAL_TOKEN_1]"
                SPECIAL_TOKEN_2 = "[SPECIAL_TOKEN_2]"

                # Both methods should add the token to `_additional_special_tokens` and `added_tokens_decoder`
                tokenizer.add_tokens([SPECIAL_TOKEN_1], special_tokens=True)
                tokenizer.add_special_tokens(
                    {"additional_special_tokens": [SPECIAL_TOKEN_2]}, replace_additional_special_tokens=False
                )

                token_1 = tokenizer.tokenize(SPECIAL_TOKEN_1)
                token_2 = tokenizer.tokenize(SPECIAL_TOKEN_2)

                self.assertEqual(len(token_1), 1)
                self.assertEqual(len(token_2), 1)
                self.assertEqual(token_1[0], SPECIAL_TOKEN_1)
                # next is failing for almost all the Fast tokenizers now.
                # self.assertEqual(token_2[0], SPECIAL_TOKEN_2)

    # TODO: this test could be extended to all tokenizers - not just the sentencepiece
    def test_sentencepiece_tokenize_and_convert_tokens_to_string(self):
        """Test ``_tokenize`` and ``convert_tokens_to_string``."""
        if not self.test_sentencepiece:
            return

        tokenizer = self.get_tokenizer()
        text = "This is text to test the tokenizer."

        if self.test_sentencepiece_ignore_case:
            text = text.lower()

        tokens = tokenizer.tokenize(text)

        self.assertTrue(len(tokens) > 0)

        # check if converting back to original text works
        reverse_text = tokenizer.convert_tokens_to_string(tokens)

        if self.test_sentencepiece_ignore_case:
            reverse_text = reverse_text.lower()

        self.assertEqual(reverse_text, text)

        special_tokens = tokenizer.all_special_tokens
        special_tokens_string = tokenizer.convert_tokens_to_string(special_tokens)
        for special_token in special_tokens:
            self.assertIn(special_token, special_tokens_string)

        if self.test_rust_tokenizer:
            rust_tokenizer = self.get_rust_tokenizer()
            special_tokens_string_rust = rust_tokenizer.convert_tokens_to_string(special_tokens)
            self.assertEqual(special_tokens_string, special_tokens_string_rust)

    def test_sentencepiece_tokenize_and_decode(self):
        if not self.test_sentencepiece:
            return

        text = "This is text to test the tokenizer."
        if self.test_rust_tokenizer:
            tokenizer = self.get_tokenizer()
            rust_tokenizer = self.get_rust_tokenizer()

            slow_ids = tokenizer(text).input_ids
            fast_ids = rust_tokenizer(text).input_ids
            self.assertEqual(slow_ids, fast_ids)

            slow_decoded = tokenizer.decode(slow_ids)
            fast_decoded = rust_tokenizer.decode(slow_ids)
            self.assertEqual(slow_decoded, fast_decoded)

    def test_subword_regularization_tokenizer(self) -> None:
        if not self.test_sentencepiece:
            return

        # Subword regularization is only available for the slow tokenizer.
        sp_model_kwargs = {"enable_sampling": True, "alpha": 0.1, "nbest_size": -1}
        tokenizer = self.get_tokenizer(sp_model_kwargs=sp_model_kwargs)

        run_test_in_subprocess(
            test_case=self,
            target_func=_test_subword_regularization_tokenizer,
            inputs={
                "tokenizer": tokenizer,
                "sp_model_kwargs": sp_model_kwargs,
                "test_sentencepiece_ignore_case": self.test_sentencepiece_ignore_case,
            },
        )

    def test_pickle_subword_regularization_tokenizer(self) -> None:
        if not self.test_sentencepiece:
            return

        """Google pickle __getstate__ __setstate__ if you are struggling with this."""
        # Subword regularization is only available for the slow tokenizer.
        sp_model_kwargs = {"enable_sampling": True, "alpha": 0.1, "nbest_size": -1}
        tokenizer = self.get_tokenizer(sp_model_kwargs=sp_model_kwargs)
        tokenizer_bin = pickle.dumps(tokenizer)
        del tokenizer
        tokenizer_new = pickle.loads(tokenizer_bin)

        run_test_in_subprocess(
            test_case=self,
            target_func=_test_subword_regularization_tokenizer,
            inputs={
                "tokenizer": tokenizer_new,
                "sp_model_kwargs": sp_model_kwargs,
                "test_sentencepiece_ignore_case": self.test_sentencepiece_ignore_case,
            },
        )

    def test_save_sentencepiece_tokenizer(self) -> None:
        if not self.test_sentencepiece or not self.test_slow_tokenizer:
            return
        # We want to verify that we will be able to save the tokenizer even if the original files that were used to
        # build the tokenizer have been deleted in the meantime.
        text = "This is text to test the tokenizer."

        tokenizer_slow_1 = self.get_tokenizer()
        encoding_tokenizer_slow_1 = tokenizer_slow_1(text)

        tmpdirname_1 = tempfile.mkdtemp()
        tmpdirname_2 = tempfile.mkdtemp()

        tokenizer_slow_1.save_pretrained(tmpdirname_1)
        tokenizer_slow_2 = self.tokenizer_class.from_pretrained(tmpdirname_1)
        encoding_tokenizer_slow_2 = tokenizer_slow_2(text)

        shutil.rmtree(tmpdirname_1)
        tokenizer_slow_2.save_pretrained(tmpdirname_2)

        tokenizer_slow_3 = self.tokenizer_class.from_pretrained(tmpdirname_2)
        encoding_tokenizer_slow_3 = tokenizer_slow_3(text)
        shutil.rmtree(tmpdirname_2)

        self.assertEqual(encoding_tokenizer_slow_1, encoding_tokenizer_slow_2)
        self.assertEqual(encoding_tokenizer_slow_1, encoding_tokenizer_slow_3)

    def test_model_input_names_signature(self):
        accepted_model_main_input_names = [
            "input_ids",  # nlp models
            "input_values",  # speech models
        ]

        tokenizers = self.get_tokenizers()
        for tokenizer in tokenizers:
            # first name of model_input_names has to correspond to main model input name
            # to make sure `tokenizer.pad(...)` works correctly
            self.assertTrue(tokenizer.model_input_names[0] in accepted_model_main_input_names)

    def test_rust_tokenizer_signature(self):
        if not self.test_rust_tokenizer:
            return

        signature = inspect.signature(self.rust_tokenizer_class.__init__)

        self.assertIn("tokenizer_file", signature.parameters)
        self.assertIsNone(signature.parameters["tokenizer_file"].default)

    def test_tokenizer_slow_store_full_signature(self):
        if not self.test_slow_tokenizer:
            return

        signature = inspect.signature(self.tokenizer_class.__init__)
        tokenizer = self.get_tokenizer()

        for parameter_name, parameter in signature.parameters.items():
            if parameter.default != inspect.Parameter.empty:
                self.assertIn(parameter_name, tokenizer.init_kwargs)

    def test_tokenizer_fast_store_full_signature(self):
        if not self.test_rust_tokenizer:
            return

        signature = inspect.signature(self.rust_tokenizer_class.__init__)
        tokenizer = self.get_rust_tokenizer()

        for parameter_name, parameter in signature.parameters.items():
            if parameter.default != inspect.Parameter.empty and parameter_name not in [
                "vocab_file",
                "merges_file",
                "tokenizer_file",
            ]:
                self.assertIn(parameter_name, tokenizer.init_kwargs)

    def test_rust_and_python_full_tokenizers(self):
        if not self.test_rust_tokenizer:
            return

        if not self.test_slow_tokenizer:
            # as we don't have a slow version, we can't compare the outputs between slow and fast versions
            return

        tokenizer = self.get_tokenizer()
        rust_tokenizer = self.get_rust_tokenizer()

        sequence, _ = self.get_input_output_texts(tokenizer)

        # We don't have an exact equivalence on `tokenize()` between Rust and Slow
        # Slow tokenizer only split tokens, Rust tokenizers will replace with <unk>
        # tokens = tokenizer.tokenize(sequence)
        # rust_tokens = rust_tokenizer.tokenize(sequence)
        # self.assertListEqual(tokens, rust_tokens)

        ids = tokenizer.encode(sequence, add_special_tokens=False)
        rust_ids = rust_tokenizer.encode(sequence, add_special_tokens=False)
        self.assertListEqual(ids, rust_ids)

        ids = tokenizer.encode(sequence, add_special_tokens=True)
        rust_ids = rust_tokenizer.encode(sequence, add_special_tokens=True)
        self.assertListEqual(ids, rust_ids)

    def test_tokenizers_common_properties(self):
        tokenizers = self.get_tokenizers()
        for tokenizer in tokenizers:
            with self.subTest(f"{tokenizer.__class__.__name__}"):
                attributes_list = [
                    "bos_token",
                    "eos_token",
                    "unk_token",
                    "sep_token",
                    "pad_token",
                    "cls_token",
                    "mask_token",
                ]
                for attr in attributes_list:
                    self.assertTrue(hasattr(tokenizer, attr))
                    self.assertTrue(hasattr(tokenizer, attr + "_id"))

                self.assertTrue(hasattr(tokenizer, "additional_special_tokens"))
                self.assertTrue(hasattr(tokenizer, "additional_special_tokens_ids"))

                attributes_list = [
                    "model_max_length",
                    "init_inputs",
                    "init_kwargs",
                ]
                if not isinstance(tokenizer, PreTrainedTokenizerFast):
                    attributes_list += [
                        "added_tokens_encoder",
                        "added_tokens_decoder",
                    ]
                for attr in attributes_list:
                    self.assertTrue(hasattr(tokenizer, attr))

    def test_tokenizers_common_ids_setters(self):
        tokenizers = self.get_tokenizers()
        for tokenizer in tokenizers:
            with self.subTest(f"{tokenizer.__class__.__name__}"):
                attributes_list = [
                    "bos_token",
                    "eos_token",
                    "unk_token",
                    "sep_token",
                    "pad_token",
                    "cls_token",
                    "mask_token",
                ]

                vocab = tokenizer.get_vocab()
                token_id_to_test_setters = next(iter(vocab.values()))
                token_to_test_setters = tokenizer.convert_ids_to_tokens(
                    token_id_to_test_setters, skip_special_tokens=False
                )

                for attr in attributes_list:
                    setattr(tokenizer, attr + "_id", None)
                    self.assertEqual(getattr(tokenizer, attr), None)
                    self.assertEqual(getattr(tokenizer, attr + "_id"), None)

                    setattr(tokenizer, attr + "_id", token_id_to_test_setters)
                    self.assertEqual(getattr(tokenizer, attr), token_to_test_setters)
                    self.assertEqual(getattr(tokenizer, attr + "_id"), token_id_to_test_setters)

                setattr(tokenizer, "additional_special_tokens_ids", [])
                self.assertListEqual(getattr(tokenizer, "additional_special_tokens"), [])
                self.assertListEqual(getattr(tokenizer, "additional_special_tokens_ids"), [])

                setattr(tokenizer, "additional_special_tokens_ids", [token_id_to_test_setters])
                self.assertListEqual(getattr(tokenizer, "additional_special_tokens"), [token_to_test_setters])
                self.assertListEqual(getattr(tokenizer, "additional_special_tokens_ids"), [token_id_to_test_setters])

    @parameterized.expand([(True,), (False,)])
    def test_tokenizers_special_tokens_properties_unset(self, verbose):
        tokenizers = self.get_tokenizers(verbose=verbose)
        for tokenizer in tokenizers:
            with self.subTest(f"{tokenizer.__class__.__name__}"):
                attributes_list = [
                    "bos_token",
                    "eos_token",
                    "unk_token",
                    "sep_token",
                    "pad_token",
                    "cls_token",
                    "mask_token",
                    "additional_special_tokens",
                ]
                for attr in attributes_list:
                    setattr(tokenizer, attr, None)
                    self.assertIsNone(getattr(tokenizer, attr))

    def test_save_and_load_tokenizer(self):
        # safety check on max_len default value so we are sure the test works
        tokenizers = self.get_tokenizers()
        for tokenizer in tokenizers:
            with self.subTest(f"{tokenizer.__class__.__name__}"):
                self.assertNotEqual(tokenizer.model_max_length, 42)

        # Now let's start the test
        tokenizers = self.get_tokenizers()
        for tokenizer in tokenizers:
            with self.subTest(f"{tokenizer.__class__.__name__}"):
                # Isolate this from the other tests because we save additional tokens/etc
                tmpdirname = tempfile.mkdtemp()

                sample_text = " He is very happy, UNwant\u00E9d,running"
                before_tokens = tokenizer.encode(sample_text, add_special_tokens=False)
                before_vocab = tokenizer.get_vocab()
                tokenizer.save_pretrained(tmpdirname)

                after_tokenizer = tokenizer.__class__.from_pretrained(tmpdirname)
                after_tokens = after_tokenizer.encode(sample_text, add_special_tokens=False)
                after_vocab = after_tokenizer.get_vocab()
                self.assertListEqual(before_tokens, after_tokens)
                self.assertDictEqual(before_vocab, after_vocab)

                shutil.rmtree(tmpdirname)

        tokenizers = self.get_tokenizers(model_max_length=42)
        for tokenizer in tokenizers:
            with self.subTest(f"{tokenizer.__class__.__name__}"):
                # Isolate this from the other tests because we save additional tokens/etc
                tmpdirname = tempfile.mkdtemp()

                sample_text = " He is very happy, UNwant\u00E9d,running"
                tokenizer.add_tokens(["bim", "bambam"])
                additional_special_tokens = tokenizer.additional_special_tokens
                additional_special_tokens.append("new_additional_special_token")
                tokenizer.add_special_tokens(
                    {"additional_special_tokens": additional_special_tokens}, replace_additional_special_tokens=False
                )
                before_tokens = tokenizer.encode(sample_text, add_special_tokens=False)
                before_vocab = tokenizer.get_vocab()
                tokenizer.save_pretrained(tmpdirname)

                after_tokenizer = tokenizer.__class__.from_pretrained(tmpdirname)
                after_tokens = after_tokenizer.encode(sample_text, add_special_tokens=False)
                after_vocab = after_tokenizer.get_vocab()
                self.assertListEqual(before_tokens, after_tokens)

                self.assertDictEqual(before_vocab, after_vocab)
                self.assertIn("bim", after_vocab)
                self.assertIn("bambam", after_vocab)
                self.assertIn("new_additional_special_token", after_tokenizer.additional_special_tokens)
                self.assertEqual(after_tokenizer.model_max_length, 42)

                tokenizer = tokenizer.__class__.from_pretrained(tmpdirname, model_max_length=43)
                self.assertEqual(tokenizer.model_max_length, 43)

                shutil.rmtree(tmpdirname)

        # Test that we can also use the non-legacy saving format for fast tokenizers
        tokenizers = self.get_tokenizers(model_max_length=42)
        for tokenizer in tokenizers:
            if not tokenizer.is_fast:
                continue
            with self.subTest(f"{tokenizer.__class__.__name__}"):
                # Isolate this from the other tests because we save additional tokens/etc
                tmpdirname = tempfile.mkdtemp()

                sample_text = " He is very happy, UNwant\u00E9d,running"
                tokenizer.add_tokens(["bim", "bambam"])
                additional_special_tokens = tokenizer.additional_special_tokens
                additional_special_tokens.append("new_additional_special_token")
                tokenizer.add_special_tokens(
                    {"additional_special_tokens": additional_special_tokens}, replace_additional_special_tokens=False
                )
                before_tokens = tokenizer.encode(sample_text, add_special_tokens=False)
                before_vocab = tokenizer.get_vocab()
                tokenizer.save_pretrained(tmpdirname)

                after_tokenizer = tokenizer.__class__.from_pretrained(tmpdirname)
                after_tokens = after_tokenizer.encode(sample_text, add_special_tokens=False)
                after_vocab = after_tokenizer.get_vocab()
                self.assertListEqual(before_tokens, after_tokens)
                self.assertDictEqual(before_vocab, after_vocab)
                self.assertIn("bim", after_vocab)
                self.assertIn("bambam", after_vocab)
                self.assertIn("new_additional_special_token", after_tokenizer.additional_special_tokens)
                self.assertEqual(after_tokenizer.model_max_length, 42)

                tokenizer = tokenizer.__class__.from_pretrained(tmpdirname, model_max_length=43)
                self.assertEqual(tokenizer.model_max_length, 43)

                shutil.rmtree(tmpdirname)

    def test_pickle_tokenizer(self):
        """Google pickle __getstate__ __setstate__ if you are struggling with this."""
        tokenizers = self.get_tokenizers()
        for tokenizer in tokenizers:
            with self.subTest(f"{tokenizer.__class__.__name__}"):
                self.assertIsNotNone(tokenizer)

                text = "Munich and Berlin are nice cities"
                subwords = tokenizer.tokenize(text)

                filename = os.path.join(self.tmpdirname, "tokenizer.bin")
                with open(filename, "wb") as handle:
                    pickle.dump(tokenizer, handle)

                with open(filename, "rb") as handle:
                    tokenizer_new = pickle.load(handle)

                subwords_loaded = tokenizer_new.tokenize(text)

                self.assertListEqual(subwords, subwords_loaded)

    @require_tokenizers
    def test_pickle_added_tokens(self):
        tok1 = AddedToken("<s>", rstrip=True, lstrip=True, normalized=False, single_word=True)
        tok2 = pickle.loads(pickle.dumps(tok1))

        self.assertEqual(tok1.__getstate__(), tok2.__getstate__())

    def test_added_tokens_do_lower_case(self):
        tokenizers = self.get_tokenizers(do_lower_case=True)
        for tokenizer in tokenizers:
            with self.subTest(f"{tokenizer.__class__.__name__}"):
                if not hasattr(tokenizer, "do_lower_case") or not tokenizer.do_lower_case:
                    continue

                special_token = tokenizer.all_special_tokens[0]

                text = special_token + " aaaaa bbbbbb low cccccccccdddddddd l " + special_token
                text2 = special_token + " AAAAA BBBBBB low CCCCCCCCCDDDDDDDD l " + special_token

                toks_before_adding = tokenizer.tokenize(text)  # toks before adding new_toks

                new_toks = ["aaaaa bbbbbb", "cccccccccdddddddd", "AAAAA BBBBBB", "CCCCCCCCCDDDDDDDD"]
                added = tokenizer.add_tokens([AddedToken(tok, lstrip=True, rstrip=True) for tok in new_toks])

                toks_after_adding = tokenizer.tokenize(text)
                toks_after_adding2 = tokenizer.tokenize(text2)

                # Rust tokenizers dont't lowercase added tokens at the time calling `tokenizer.add_tokens`,
                # while python tokenizers do, so new_toks 0 and 2 would be treated as the same, so do new_toks 1 and 3.
                self.assertIn(added, [2, 4])

                self.assertListEqual(toks_after_adding, toks_after_adding2)
                self.assertTrue(
                    len(toks_before_adding) > len(toks_after_adding),  # toks_before_adding should be longer
                )

                # Check that none of the special tokens are lowercased
                sequence_with_special_tokens = "A " + " yEs ".join(tokenizer.all_special_tokens) + " B"
                # Convert the tokenized list to str as some special tokens are tokenized like normal tokens
                # which have a prefix spacee e.g. the mask token of Albert, and cannot match the original
                # special tokens exactly.
                tokenized_sequence = "".join(tokenizer.tokenize(sequence_with_special_tokens))

                for special_token in tokenizer.all_special_tokens:
                    self.assertTrue(special_token in tokenized_sequence or special_token.lower() in tokenized_sequence)

        tokenizers = self.get_tokenizers(do_lower_case=True)
        for tokenizer in tokenizers:
            with self.subTest(f"{tokenizer.__class__.__name__}"):
                if hasattr(tokenizer, "do_lower_case") and tokenizer.do_lower_case:
                    continue

                special_token = tokenizer.all_special_tokens[0]

                text = special_token + " aaaaa bbbbbb low cccccccccdddddddd l " + special_token
                text2 = special_token + " AAAAA BBBBBB low CCCCCCCCCDDDDDDDD l " + special_token

                toks_before_adding = tokenizer.tokenize(text)  # toks before adding new_toks

                new_toks = ["aaaaa bbbbbb", "cccccccccdddddddd", "AAAAA BBBBBB", "CCCCCCCCCDDDDDDDD"]
                added = tokenizer.add_tokens([AddedToken(tok, lstrip=True, rstrip=True) for tok in new_toks])
                self.assertIn(added, [2, 4])

                toks_after_adding = tokenizer.tokenize(text)
                toks_after_adding2 = tokenizer.tokenize(text2)

                self.assertEqual(len(toks_after_adding), len(toks_after_adding2))  # Length should still be the same
                self.assertNotEqual(
                    toks_after_adding[1], toks_after_adding2[1]
                )  # But at least the first non-special tokens should differ
                self.assertTrue(
                    len(toks_before_adding) > len(toks_after_adding),  # toks_before_adding should be longer
                )

    # TODO @ArthurZ Nuke this
    def test_add_tokens_tokenizer(self):
        tokenizers = self.get_tokenizers(do_lower_case=False)
        for tokenizer in tokenizers:
            with self.subTest(f"{tokenizer.__class__.__name__}"):
                vocab_size = tokenizer.vocab_size
                all_size = len(tokenizer)

                self.assertNotEqual(vocab_size, 0)

                # We usually have added tokens from the start in tests (but also otherwise) because our vocab fixtures are
                # smaller than the original vocabs - let's not assert this
                # self.assertEqual(vocab_size, all_size)

                new_toks = [
                    AddedToken("aaaaa bbbbbb", rstrip=True, lstrip=True),
                    AddedToken("cccccccccdddddddd", rstrip=True, lstrip=True),
                ]
                added_toks = tokenizer.add_tokens(new_toks)
                vocab_size_2 = tokenizer.vocab_size
                all_size_2 = len(tokenizer)

                self.assertNotEqual(vocab_size_2, 0)
                self.assertEqual(vocab_size, vocab_size_2)
                self.assertEqual(added_toks, len(new_toks))
                self.assertEqual(all_size_2, all_size + len(new_toks))

                tokens = tokenizer.encode("aaaaa bbbbbb low cccccccccdddddddd l", add_special_tokens=False)

                self.assertGreaterEqual(len(tokens), 4)
                self.assertGreater(tokens[0], tokenizer.vocab_size - 1)
                self.assertGreater(tokens[-2], tokenizer.vocab_size - 1)

                new_toks_2 = {
                    "eos_token": AddedToken(">>>>|||<||<<|<<", rstrip=True, lstrip=True),
                    "pad_token": AddedToken("<<<<<|||>|>>>>|>", rstrip=True, lstrip=True),
                }
                added_toks_2 = tokenizer.add_special_tokens(new_toks_2)
                vocab_size_3 = tokenizer.vocab_size
                all_size_3 = len(tokenizer)

                self.assertNotEqual(vocab_size_3, 0)
                self.assertEqual(vocab_size, vocab_size_3)
                self.assertEqual(added_toks_2, len(new_toks_2))
                self.assertEqual(all_size_3, all_size_2 + len(new_toks_2))

                tokens = tokenizer.encode(
                    ">>>>|||<||<<|<< aaaaa bbbbbb low cccccccccdddddddd <<<<<|||>|>>>>|> l", add_special_tokens=False
                )

                self.assertGreaterEqual(len(tokens), 6)
                self.assertGreater(tokens[0], tokenizer.vocab_size - 1)
                self.assertGreater(tokens[0], tokens[1])

                self.assertGreater(tokens[-2], tokenizer.vocab_size - 1)
                self.assertGreater(tokens[-2], tokens[-3])
                self.assertEqual(tokens[0], tokenizer.eos_token_id)
                self.assertEqual(tokens[-2], tokenizer.pad_token_id)

    def test_add_special_tokens(self):
        tokenizers = self.get_tokenizers(do_lower_case=False)
        for tokenizer in tokenizers:
            with self.subTest(f"{tokenizer.__class__.__name__}"):
                input_text, ids = self.get_clean_sequence(tokenizer)

                special_token = AddedToken("[SPECIAL_TOKEN]", lstrip=True, rstrip=True)

                tokenizer.add_special_tokens({"cls_token": special_token})
                special_token = str(special_token)
                encoded_special_token = tokenizer.encode(special_token, add_special_tokens=False)
                self.assertEqual(len(encoded_special_token), 1)

                text = tokenizer.decode(ids + encoded_special_token, clean_up_tokenization_spaces=False)
                encoded = tokenizer.encode(text, add_special_tokens=False)

                input_encoded = tokenizer.encode(input_text, add_special_tokens=False)
                special_token_id = tokenizer.encode(special_token, add_special_tokens=False)
                self.assertEqual(encoded, input_encoded + special_token_id)

                decoded = tokenizer.decode(encoded, skip_special_tokens=True)
                self.assertTrue(special_token not in decoded)

    def test_internal_consistency(self):
        tokenizers = self.get_tokenizers()
        for tokenizer in tokenizers:
            with self.subTest(f"{tokenizer.__class__.__name__}"):
                input_text, output_text = self.get_input_output_texts(tokenizer)

                tokens = tokenizer.tokenize(input_text)
                ids = tokenizer.convert_tokens_to_ids(tokens)
                ids_2 = tokenizer.encode(input_text, add_special_tokens=False)
                self.assertListEqual(ids, ids_2)

                tokens_2 = tokenizer.convert_ids_to_tokens(ids)
                self.assertNotEqual(len(tokens_2), 0)
                text_2 = tokenizer.decode(ids)
                self.assertIsInstance(text_2, str)

                self.assertEqual(text_2, output_text)

    @require_tokenizers
    def test_encode_decode_with_spaces(self):
        tokenizers = self.get_tokenizers(do_lower_case=False, fast=False)
        for tokenizer in tokenizers:
            with self.subTest(f"{tokenizer.__class__.__name__}"):
                new_toks = [
                    # These are added tokens, they will be normalized....
                    AddedToken("[ABC]", normalized=True, lstrip=True, rstrip=True),
                    AddedToken("[DEF]", normalized=True, lstrip=True, rstrip=True),
                    AddedToken("GHI IHG", normalized=True, lstrip=True, rstrip=True),
                ]
                tokenizer.add_tokens(new_toks)
                tokenizer.add_tokens([AddedToken("[SAMPLE]", normalized=True)], special_tokens=True)
                input = "[ABC][DEF][ABC]GHI IHG[DEF]"
                if self.space_between_special_tokens:
                    output = "[ABC] [DEF] [ABC] GHI IHG [DEF]"
                else:
                    output = input
                encoded = tokenizer.encode(input, add_special_tokens=False)
                decoded = tokenizer.decode(encoded, spaces_between_special_tokens=self.space_between_special_tokens)

                self.assertIn(decoded, [output, output.lower()])
                return
                # TODO  @ArthurZ Refactor testing as now the do_normalize works for special and non special
                encoded = tokenizer.encode("[ABC] [DEF][SAMPLE]", add_special_tokens=False)
                decoded = tokenizer.decode(encoded, spaces_between_special_tokens=True, skip_special_tokens=False)
                self.assertIn(decoded, ["[ABC] [DEF] [SAMPLE]", "[ABC] [DEF] [SAMPLE]".lower()])

                decoded = tokenizer.decode(encoded, spaces_between_special_tokens=True, skip_special_tokens=True)
                self.assertIn(decoded, ["[ABC] [DEF]", "[ABC] [DEF]".lower()])

                encoded = tokenizer.encode("[ABC][SAMPLE][DEF]", add_special_tokens=False)
                decoded = tokenizer.decode(encoded, spaces_between_special_tokens=True)
                self.assertIn(decoded, ["[ABC] [SAMPLE] [DEF]", "[ABC][SAMPLE][DEF]".lower()])

                decoded = tokenizer.decode(encoded, spaces_between_special_tokens=False)
                self.assertIn(decoded, ["[ABC][SAMPLE][DEF]", "[ABC][SAMPLE][DEF]".lower()])

    def test_pretrained_model_lists(self):
        # We should have at least one default checkpoint for each tokenizer
        # We should specify the max input length as well (used in some part to list the pretrained checkpoints)
        self.assertGreaterEqual(len(self.tokenizer_class.pretrained_vocab_files_map), 1)
        self.assertGreaterEqual(len(list(self.tokenizer_class.pretrained_vocab_files_map.values())[0]), 1)
        self.assertEqual(
            len(list(self.tokenizer_class.pretrained_vocab_files_map.values())[0]),
            len(self.tokenizer_class.max_model_input_sizes),
        )

        weights_list = list(self.tokenizer_class.max_model_input_sizes.keys())
        weights_lists_2 = []
        for file_id, map_list in self.tokenizer_class.pretrained_vocab_files_map.items():
            weights_lists_2.append(list(map_list.keys()))

        for weights_list_2 in weights_lists_2:
            self.assertListEqual(weights_list, weights_list_2)

    def test_mask_output(self):
        tokenizers = self.get_tokenizers(do_lower_case=False)
        for tokenizer in tokenizers:
            with self.subTest(f"{tokenizer.__class__.__name__}"):
                if (
                    tokenizer.build_inputs_with_special_tokens.__qualname__.split(".")[0] != "PreTrainedTokenizer"
                    and "token_type_ids" in tokenizer.model_input_names
                ):
                    seq_0 = "Test this method."
                    seq_1 = "With these inputs."
                    information = tokenizer.encode_plus(seq_0, seq_1, add_special_tokens=True)
                    sequences, mask = information["input_ids"], information["token_type_ids"]
                    self.assertEqual(len(sequences), len(mask))

    def test_token_type_ids(self):
        tokenizers = self.get_tokenizers()
        for tokenizer in tokenizers:
            with self.subTest(f"{tokenizer.__class__.__name__}"):
                seq_0 = "Test this method."

                # We want to have sequence 0 and sequence 1 are tagged
                # respectively with 0 and 1 token_ids
                # (regardless of whether the model use token type ids)
                # We use this assumption in the QA pipeline among other place
                output = tokenizer(seq_0, return_token_type_ids=True)
                self.assertIn(0, output["token_type_ids"])

    def test_sequence_ids(self):
        tokenizers = self.get_tokenizers()
        for tokenizer in tokenizers:
            if not tokenizer.is_fast:
                continue
            with self.subTest(f"{tokenizer.__class__.__name__}"):
                seq_0 = "Test this method."
                seq_1 = "With these inputs."

                # We want to have sequence 0 and sequence 1 are tagged
                # respectively with 0 and 1 token_ids
                # (regardless of whether the model use token type ids)
                # We use this assumption in the QA pipeline among other place
                output = tokenizer(seq_0)
                self.assertIn(0, output.sequence_ids())

                output = tokenizer(seq_0, seq_1)
                self.assertIn(0, output.sequence_ids())
                self.assertIn(1, output.sequence_ids())

                if tokenizer.num_special_tokens_to_add(pair=True):
                    self.assertIn(None, output.sequence_ids())

    @require_jinja
    def test_chat_template(self):
        dummy_template = "{% for message in messages %}{{message['role'] + message['content']}}{% endfor %}"
        dummy_conversation = [
            {"role": "system", "content": "system message"},
            {"role": "user", "content": "user message"},
            {"role": "assistant", "content": "assistant message"},
        ]
        expected_output = "systemsystem messageuseruser messageassistantassistant message"
        tokenizers = self.get_tokenizers()
        for tokenizer in tokenizers:
            with self.subTest(f"{tokenizer.__class__.__name__}"):
                output = tokenizer.apply_chat_template(
                    dummy_conversation, chat_template=dummy_template, tokenize=False
                )
                self.assertEqual(output, expected_output)  # Test we can pass chat_template arg
                # Check that no error raised when tokenize=True
                tokenizer.apply_chat_template(dummy_conversation, chat_template=dummy_template, tokenize=True)

                tokenizer.chat_template = dummy_template
                self.assertEqual(tokenizer.chat_template, dummy_template)  # Test property setter
                output = tokenizer.apply_chat_template(dummy_conversation, tokenize=False)
                self.assertEqual(output, expected_output)  # Test chat_template attribute is used if no arg is passed
                tokenizer.apply_chat_template(dummy_conversation, tokenize=True)  # Check that no error raised

                with tempfile.TemporaryDirectory() as tmp_dir_name:
                    tokenizer.save_pretrained(tmp_dir_name)
                    tokenizer = tokenizer.from_pretrained(tmp_dir_name)

                self.assertEqual(tokenizer.chat_template, dummy_template)  # Test template has persisted
                output = tokenizer.apply_chat_template(dummy_conversation, tokenize=False)
                self.assertEqual(output, expected_output)  # Test output is the same after reloading
                tokenizer.apply_chat_template(dummy_conversation, tokenize=True)  # Check that no error raised

    def test_number_of_added_tokens(self):
        tokenizers = self.get_tokenizers(do_lower_case=False)
        for tokenizer in tokenizers:
            with self.subTest(f"{tokenizer.__class__.__name__}"):
                seq_0 = "Test this method."
                seq_1 = "With these inputs."

                sequences = tokenizer.encode(seq_0, seq_1, add_special_tokens=False)
                attached_sequences = tokenizer.encode(seq_0, seq_1, add_special_tokens=True)

                # Method is implemented (e.g. not GPT-2)
                if len(attached_sequences) != 2:
                    self.assertEqual(
                        tokenizer.num_special_tokens_to_add(pair=True), len(attached_sequences) - len(sequences)
                    )

    def test_maximum_encoding_length_single_input(self):
        tokenizers = self.get_tokenizers(do_lower_case=False, model_max_length=100)
        for tokenizer in tokenizers:
            with self.subTest(f"{tokenizer.__class__.__name__}"):
                seq_0, ids = self.get_clean_sequence(tokenizer, max_length=20)

                sequence = tokenizer.encode(seq_0, add_special_tokens=False)
                total_length = len(sequence)

                self.assertGreater(
                    total_length, 4, "Issue with the testing sequence, please update it, it's too short"
                )

                # Test with max model input length
                model_max_length = tokenizer.model_max_length
                self.assertEqual(model_max_length, 100)
                seq_1 = seq_0 * model_max_length

                sequence1 = tokenizer(seq_1, add_special_tokens=False)
                total_length1 = len(sequence1["input_ids"])
                self.assertGreater(
                    total_length1,
                    model_max_length,
                    "Issue with the testing sequence, please update it, it's too short",
                )

                # Simple
                padding_strategies = (
                    [False, True, "longest"] if tokenizer.pad_token and tokenizer.pad_token_id >= 0 else [False]
                )
                for padding_state in padding_strategies:
                    with self.subTest(f"Padding: {padding_state}"):
                        for truncation_state in [True, "longest_first", "only_first"]:
                            with self.subTest(f"Truncation: {truncation_state}"):
                                output = tokenizer(seq_1, padding=padding_state, truncation=truncation_state)
                                self.assertEqual(len(output["input_ids"]), model_max_length)

                                output = tokenizer([seq_1], padding=padding_state, truncation=truncation_state)
                                self.assertEqual(len(output["input_ids"][0]), model_max_length)

                        # Simple with no truncation
                        # Reset warnings
                        tokenizer.deprecation_warnings = {}
                        with self.assertLogs("transformers", level="WARNING") as cm:
                            output = tokenizer(seq_1, padding=padding_state, truncation=False)
                            self.assertNotEqual(len(output["input_ids"]), model_max_length)
                        self.assertEqual(len(cm.records), 1)
                        self.assertTrue(
                            cm.records[0].message.startswith(
                                "Token indices sequence length is longer than the specified maximum sequence length"
                                " for this model"
                            )
                        )

                        tokenizer.deprecation_warnings = {}
                        with self.assertLogs("transformers", level="WARNING") as cm:
                            output = tokenizer([seq_1], padding=padding_state, truncation=False)
                            self.assertNotEqual(len(output["input_ids"][0]), model_max_length)
                        self.assertEqual(len(cm.records), 1)
                        self.assertTrue(
                            cm.records[0].message.startswith(
                                "Token indices sequence length is longer than the specified maximum sequence length"
                                " for this model"
                            )
                        )

                # Overflowing tokens
                stride = 2
                information = tokenizer(
                    seq_0,
                    max_length=total_length - 2,
                    add_special_tokens=False,
                    stride=stride,
                    truncation="longest_first",
                    return_overflowing_tokens=True,
                    # add_prefix_space=False,
                )

                # Overflowing tokens are handled quite differently in slow and fast tokenizers
                if isinstance(tokenizer, PreTrainedTokenizerFast):
                    truncated_sequence = information["input_ids"][0]
                    overflowing_tokens = information["input_ids"][1]
                    self.assertEqual(len(information["input_ids"]), 2)

                    self.assertEqual(len(truncated_sequence), total_length - 2)
                    self.assertEqual(truncated_sequence, sequence[:-2])

                    self.assertEqual(len(overflowing_tokens), 2 + stride)
                    self.assertEqual(overflowing_tokens, sequence[-(2 + stride) :])
                else:
                    truncated_sequence = information["input_ids"]
                    overflowing_tokens = information["overflowing_tokens"]

                    self.assertEqual(len(truncated_sequence), total_length - 2)
                    self.assertEqual(truncated_sequence, sequence[:-2])

                    self.assertEqual(len(overflowing_tokens), 2 + stride)
                    self.assertEqual(overflowing_tokens, sequence[-(2 + stride) :])

    def test_maximum_encoding_length_pair_input(self):
        tokenizers = self.get_tokenizers(do_lower_case=False, model_max_length=100)
        for tokenizer in tokenizers:
            with self.subTest(f"{tokenizer.__class__.__name__}"):
                # Build a sequence from our model's vocabulary
                stride = 2
                seq_0, ids = self.get_clean_sequence(tokenizer, max_length=20)
                if len(ids) <= 2 + stride:
                    seq_0 = (seq_0 + " ") * (2 + stride)
                    ids = None

                seq0_tokens = tokenizer.encode(seq_0, add_special_tokens=False)
                self.assertGreater(len(seq0_tokens), 2 + stride)

                seq_1 = "This is another sentence to be encoded."
                seq1_tokens = tokenizer.encode(seq_1, add_special_tokens=False)
                if abs(len(seq0_tokens) - len(seq1_tokens)) <= 2:
                    seq1_tokens = seq1_tokens + seq1_tokens
                    seq_1 = tokenizer.decode(seq1_tokens, clean_up_tokenization_spaces=False)
                seq1_tokens = tokenizer.encode(seq_1, add_special_tokens=False)

                self.assertGreater(len(seq1_tokens), 2 + stride)

                smallest = seq1_tokens if len(seq0_tokens) > len(seq1_tokens) else seq0_tokens

                # We are not using the special tokens - a bit too hard to test all the tokenizers with this
                # TODO try this again later
                sequence = tokenizer.encode(seq_0, seq_1, add_special_tokens=False)  # , add_prefix_space=False)

                # Test with max model input length
                model_max_length = tokenizer.model_max_length
                self.assertEqual(model_max_length, 100)
                seq_2 = seq_0 * model_max_length
                self.assertGreater(len(seq_2), model_max_length)

                sequence1 = tokenizer(seq_1, add_special_tokens=False)
                total_length1 = len(sequence1["input_ids"])
                sequence2 = tokenizer(seq_2, seq_1, add_special_tokens=False)
                total_length2 = len(sequence2["input_ids"])
                self.assertLess(
                    total_length1, model_max_length - 10, "Issue with the testing sequence, please update it."
                )
                self.assertGreater(
                    total_length2, model_max_length, "Issue with the testing sequence, please update it."
                )

                # Simple
                padding_strategies = (
                    [False, True, "longest"] if tokenizer.pad_token and tokenizer.pad_token_id >= 0 else [False]
                )
                for padding_state in padding_strategies:
                    with self.subTest(f"{tokenizer.__class__.__name__} Padding: {padding_state}"):
                        for truncation_state in [True, "longest_first", "only_first"]:
                            with self.subTest(f"{tokenizer.__class__.__name__} Truncation: {truncation_state}"):
                                output = tokenizer(seq_2, seq_1, padding=padding_state, truncation=truncation_state)
                                self.assertEqual(len(output["input_ids"]), model_max_length)

                                output = tokenizer(
                                    [seq_2], [seq_1], padding=padding_state, truncation=truncation_state
                                )
                                self.assertEqual(len(output["input_ids"][0]), model_max_length)

                        # Simple
                        output = tokenizer(seq_1, seq_2, padding=padding_state, truncation="only_second")
                        self.assertEqual(len(output["input_ids"]), model_max_length)

                        output = tokenizer([seq_1], [seq_2], padding=padding_state, truncation="only_second")
                        self.assertEqual(len(output["input_ids"][0]), model_max_length)

                        # Simple with no truncation
                        # Reset warnings
                        tokenizer.deprecation_warnings = {}
                        with self.assertLogs("transformers", level="WARNING") as cm:
                            output = tokenizer(seq_1, seq_2, padding=padding_state, truncation=False)
                            self.assertNotEqual(len(output["input_ids"]), model_max_length)
                        self.assertEqual(len(cm.records), 1)
                        self.assertTrue(
                            cm.records[0].message.startswith(
                                "Token indices sequence length is longer than the specified maximum sequence length"
                                " for this model"
                            )
                        )

                        tokenizer.deprecation_warnings = {}
                        with self.assertLogs("transformers", level="WARNING") as cm:
                            output = tokenizer([seq_1], [seq_2], padding=padding_state, truncation=False)
                            self.assertNotEqual(len(output["input_ids"][0]), model_max_length)
                        self.assertEqual(len(cm.records), 1)
                        self.assertTrue(
                            cm.records[0].message.startswith(
                                "Token indices sequence length is longer than the specified maximum sequence length"
                                " for this model"
                            )
                        )

                truncated_first_sequence = tokenizer.encode(seq_0, add_special_tokens=False)[:-2] + tokenizer.encode(
                    seq_1, add_special_tokens=False
                )
                truncated_second_sequence = (
                    tokenizer.encode(seq_0, add_special_tokens=False)
                    + tokenizer.encode(seq_1, add_special_tokens=False)[:-2]
                )
                truncated_longest_sequence = (
                    truncated_first_sequence if len(seq0_tokens) > len(seq1_tokens) else truncated_second_sequence
                )

                overflow_first_sequence = tokenizer.encode(seq_0, add_special_tokens=False)[
                    -(2 + stride) :
                ] + tokenizer.encode(seq_1, add_special_tokens=False)
                overflow_second_sequence = (
                    tokenizer.encode(seq_0, add_special_tokens=False)
                    + tokenizer.encode(seq_1, add_special_tokens=False)[-(2 + stride) :]
                )
                overflow_longest_sequence = (
                    overflow_first_sequence if len(seq0_tokens) > len(seq1_tokens) else overflow_second_sequence
                )

                # Overflowing tokens are handled quite differently in slow and fast tokenizers
                if isinstance(tokenizer, PreTrainedTokenizerFast):
                    information = tokenizer(
                        seq_0,
                        seq_1,
                        max_length=len(sequence) - 2,
                        add_special_tokens=False,
                        stride=stride,
                        truncation="longest_first",
                        return_overflowing_tokens=True,
                        # add_prefix_space=False,
                    )
                    truncated_sequence = information["input_ids"][0]
                    overflowing_tokens = information["input_ids"][1]
                    self.assertEqual(len(information["input_ids"]), 2)

                    self.assertEqual(len(truncated_sequence), len(sequence) - 2)
                    self.assertEqual(truncated_sequence, truncated_longest_sequence)

                    self.assertEqual(len(overflowing_tokens), 2 + stride + len(smallest))
                    self.assertEqual(overflowing_tokens, overflow_longest_sequence)
                else:
                    # No overflowing tokens when using 'longest' in python tokenizers
                    with self.assertRaises(ValueError) as context:
                        information = tokenizer(
                            seq_0,
                            seq_1,
                            max_length=len(sequence) - 2,
                            add_special_tokens=False,
                            stride=stride,
                            truncation="longest_first",
                            return_overflowing_tokens=True,
                            # add_prefix_space=False,
                        )

                    self.assertTrue(
                        context.exception.args[0].startswith(
                            "Not possible to return overflowing tokens for pair of sequences with the "
                            "`longest_first`. Please select another truncation strategy than `longest_first`, "
                            "for instance `only_second` or `only_first`."
                        )
                    )

                # Overflowing tokens are handled quite differently in slow and fast tokenizers
                if isinstance(tokenizer, PreTrainedTokenizerFast):
                    information = tokenizer(
                        seq_0,
                        seq_1,
                        max_length=len(sequence) - 2,
                        add_special_tokens=False,
                        stride=stride,
                        truncation=True,
                        return_overflowing_tokens=True,
                        # add_prefix_space=False,
                    )
                    truncated_sequence = information["input_ids"][0]
                    overflowing_tokens = information["input_ids"][1]
                    self.assertEqual(len(information["input_ids"]), 2)

                    self.assertEqual(len(truncated_sequence), len(sequence) - 2)
                    self.assertEqual(truncated_sequence, truncated_longest_sequence)

                    self.assertEqual(len(overflowing_tokens), 2 + stride + len(smallest))
                    self.assertEqual(overflowing_tokens, overflow_longest_sequence)
                else:
                    # No overflowing tokens when using 'longest' in python tokenizers
                    with self.assertRaises(ValueError) as context:
                        information = tokenizer(
                            seq_0,
                            seq_1,
                            max_length=len(sequence) - 2,
                            add_special_tokens=False,
                            stride=stride,
                            truncation=True,
                            return_overflowing_tokens=True,
                            # add_prefix_space=False,
                        )

                    self.assertTrue(
                        context.exception.args[0].startswith(
                            "Not possible to return overflowing tokens for pair of sequences with the "
                            "`longest_first`. Please select another truncation strategy than `longest_first`, "
                            "for instance `only_second` or `only_first`."
                        )
                    )

                information_first_truncated = tokenizer(
                    seq_0,
                    seq_1,
                    max_length=len(sequence) - 2,
                    add_special_tokens=False,
                    stride=stride,
                    truncation="only_first",
                    return_overflowing_tokens=True,
                    # add_prefix_space=False,
                )
                # Overflowing tokens are handled quite differently in slow and fast tokenizers
                if isinstance(tokenizer, PreTrainedTokenizerFast):
                    truncated_sequence = information_first_truncated["input_ids"][0]
                    overflowing_tokens = information_first_truncated["input_ids"][1]
                    self.assertEqual(len(information_first_truncated["input_ids"]), 2)

                    self.assertEqual(len(truncated_sequence), len(sequence) - 2)
                    self.assertEqual(truncated_sequence, truncated_first_sequence)

                    self.assertEqual(len(overflowing_tokens), 2 + stride + len(seq1_tokens))
                    self.assertEqual(overflowing_tokens, overflow_first_sequence)
                else:
                    truncated_sequence = information_first_truncated["input_ids"]
                    overflowing_tokens = information_first_truncated["overflowing_tokens"]

                    self.assertEqual(len(truncated_sequence), len(sequence) - 2)
                    self.assertEqual(truncated_sequence, truncated_first_sequence)

                    self.assertEqual(len(overflowing_tokens), 2 + stride)
                    self.assertEqual(overflowing_tokens, seq0_tokens[-(2 + stride) :])

                information_second_truncated = tokenizer(
                    seq_0,
                    seq_1,
                    max_length=len(sequence) - 2,
                    add_special_tokens=False,
                    stride=stride,
                    truncation="only_second",
                    return_overflowing_tokens=True,
                    # add_prefix_space=False,
                )
                # Overflowing tokens are handled quite differently in slow and fast tokenizers
                if isinstance(tokenizer, PreTrainedTokenizerFast):
                    truncated_sequence = information_second_truncated["input_ids"][0]
                    overflowing_tokens = information_second_truncated["input_ids"][1]
                    self.assertEqual(len(information_second_truncated["input_ids"]), 2)

                    self.assertEqual(len(truncated_sequence), len(sequence) - 2)
                    self.assertEqual(truncated_sequence, truncated_second_sequence)

                    self.assertEqual(len(overflowing_tokens), 2 + stride + len(seq0_tokens))
                    self.assertEqual(overflowing_tokens, overflow_second_sequence)
                else:
                    truncated_sequence = information_second_truncated["input_ids"]
                    overflowing_tokens = information_second_truncated["overflowing_tokens"]

                    self.assertEqual(len(truncated_sequence), len(sequence) - 2)
                    self.assertEqual(truncated_sequence, truncated_second_sequence)

                    self.assertEqual(len(overflowing_tokens), 2 + stride)
                    self.assertEqual(overflowing_tokens, seq1_tokens[-(2 + stride) :])

    # def test_encode_input_type(self):
    #     tokenizers = self.get_tokenizers(do_lower_case=False)
    #     for tokenizer in tokenizers:
    #         with self.subTest(f"{tokenizer.__class__.__name__}"):
    #             sequence = "Let's encode this sequence"

    #             tokens = sequence.split()  # tokenizer.tokenize(sequence)
    #             # input_ids = tokenizer.convert_tokens_to_ids(tokens)
    #             formatted_input = tokenizer.encode(sequence, add_special_tokens=True, add_prefix_space=False)

    #             self.assertEqual(
    #                 tokenizer.encode(tokens, is_split_into_words=True, add_special_tokens=True), formatted_input
    #             )
    #             # This is not supported with the Rust tokenizers
    #             # self.assertEqual(tokenizer.encode(input_ids, add_special_tokens=True), formatted_input)

    # def test_swap_special_token(self):
    #     tokenizers = self.get_tokenizers(do_lower_case=False)
    #     for tokenizer in tokenizers:
    #         with self.subTest(f"{tokenizer.__class__.__name__}"):
    #             # Our mask token
    #             mask = "<mask>"
    #             # We take a single word in the middle of the vocabulary
    #             all_tokens = sorted(tokenizer.get_vocab().keys())
    #             word = tokenizer.decode(tokenizer.encode(all_tokens[len(all_tokens)//2], add_special_tokens=False)[:1])

    #             sequence_0 = "Encode " + word + " sequence"
    #             sequence_masked_0 = "Encode " + mask + " sequence"

    #             sequence_1 = word + " this sequence"
    #             sequence_masked_1 = mask + " this sequence"

    #             # Add tokens so that masked token isn't split
    #             # tokens = [AddedToken(t, lstrip=True, normalized=False) for t in sequence.split()]
    #             # tokenizer.add_tokens(tokens)
    #             tokenizer.add_special_tokens(
    #                 {"mask_token": AddedToken(mask, normalized=False)}
    #             )  # Eat left space on Byte-level BPE tokenizers
    #             mask_ind = tokenizer.convert_tokens_to_ids(mask)

    #             # Test first masked sequence
    #             encoded_0 = tokenizer.encode(sequence_0, add_special_tokens=False)
    #             encoded_masked = tokenizer.encode(sequence_masked_0, add_special_tokens=False)
    #             self.assertEqual(len(encoded_masked), len(encoded_0))
    #             mask_loc = encoded_masked.index(mask_ind)
    #             encoded_masked[mask_loc] = encoded_0[mask_loc]

    #             self.assertEqual(encoded_masked, encoded_0)

    #             # Test second masked sequence
    #             encoded_1 = tokenizer.encode(sequence_1, add_special_tokens=False)
    #             encoded_masked = tokenizer.encode(sequence_masked_1, add_special_tokens=False)
    #             self.assertEqual(len(encoded_masked), len(encoded_1))
    #             mask_loc = encoded_masked.index(mask_ind)
    #             encoded_masked[mask_loc] = encoded_1[mask_loc]

    #             self.assertEqual(encoded_masked, encoded_1)

    def test_special_tokens_mask(self):
        tokenizers = self.get_tokenizers(do_lower_case=False)
        for tokenizer in tokenizers:
            with self.subTest(f"{tokenizer.__class__.__name__}"):
                sequence_0 = "Encode this."
                # Testing single inputs
                encoded_sequence = tokenizer.encode(sequence_0, add_special_tokens=False)
                encoded_sequence_dict = tokenizer.encode_plus(
                    sequence_0, add_special_tokens=True, return_special_tokens_mask=True  # , add_prefix_space=False
                )
                encoded_sequence_w_special = encoded_sequence_dict["input_ids"]
                special_tokens_mask = encoded_sequence_dict["special_tokens_mask"]
                self.assertEqual(len(special_tokens_mask), len(encoded_sequence_w_special))

                filtered_sequence = [x for i, x in enumerate(encoded_sequence_w_special) if not special_tokens_mask[i]]
                self.assertEqual(encoded_sequence, filtered_sequence)

    def test_special_tokens_mask_input_pairs(self):
        tokenizers = self.get_tokenizers(do_lower_case=False)
        for tokenizer in tokenizers:
            with self.subTest(f"{tokenizer.__class__.__name__}"):
                sequence_0 = "Encode this."
                sequence_1 = "This one too please."
                encoded_sequence = tokenizer.encode(sequence_0, add_special_tokens=False)
                encoded_sequence += tokenizer.encode(sequence_1, add_special_tokens=False)
                encoded_sequence_dict = tokenizer.encode_plus(
                    sequence_0,
                    sequence_1,
                    add_special_tokens=True,
                    return_special_tokens_mask=True,
                    # add_prefix_space=False,
                )
                encoded_sequence_w_special = encoded_sequence_dict["input_ids"]
                special_tokens_mask = encoded_sequence_dict["special_tokens_mask"]
                self.assertEqual(len(special_tokens_mask), len(encoded_sequence_w_special))

                filtered_sequence = [
                    (x if not special_tokens_mask[i] else None) for i, x in enumerate(encoded_sequence_w_special)
                ]
                filtered_sequence = [x for x in filtered_sequence if x is not None]
                self.assertEqual(encoded_sequence, filtered_sequence)

    def test_padding_side_in_kwargs(self):
        for tokenizer, pretrained_name, kwargs in self.tokenizers_list:
            with self.subTest(f"{tokenizer.__class__.__name__} ({pretrained_name})"):
                if self.test_rust_tokenizer:
                    tokenizer_r = self.rust_tokenizer_class.from_pretrained(
                        pretrained_name, padding_side="left", **kwargs
                    )
                    self.assertEqual(tokenizer_r.padding_side, "left")

                    tokenizer_r = self.rust_tokenizer_class.from_pretrained(
                        pretrained_name, padding_side="right", **kwargs
                    )
                    self.assertEqual(tokenizer_r.padding_side, "right")

                    self.assertRaises(
                        ValueError,
                        self.rust_tokenizer_class.from_pretrained,
                        pretrained_name,
                        padding_side="unauthorized",
                        **kwargs,
                    )

                if self.test_slow_tokenizer:
                    tokenizer_p = self.tokenizer_class.from_pretrained(pretrained_name, padding_side="left", **kwargs)
                    self.assertEqual(tokenizer_p.padding_side, "left")

                    tokenizer_p = self.tokenizer_class.from_pretrained(pretrained_name, padding_side="right", **kwargs)
                    self.assertEqual(tokenizer_p.padding_side, "right")

                    self.assertRaises(
                        ValueError,
                        self.tokenizer_class.from_pretrained,
                        pretrained_name,
                        padding_side="unauthorized",
                        **kwargs,
                    )

    def test_truncation_side_in_kwargs(self):
        for tokenizer, pretrained_name, kwargs in self.tokenizers_list:
            with self.subTest(f"{tokenizer.__class__.__name__} ({pretrained_name})"):
                if self.test_rust_tokenizer:
                    tokenizer_r = self.rust_tokenizer_class.from_pretrained(
                        pretrained_name, truncation_side="left", **kwargs
                    )
                    self.assertEqual(tokenizer_r.truncation_side, "left")

                    tokenizer_r = self.rust_tokenizer_class.from_pretrained(
                        pretrained_name, truncation_side="right", **kwargs
                    )
                    self.assertEqual(tokenizer_r.truncation_side, "right")

                    self.assertRaises(
                        ValueError,
                        self.rust_tokenizer_class.from_pretrained,
                        pretrained_name,
                        truncation_side="unauthorized",
                        **kwargs,
                    )

                if self.test_slow_tokenizer:
                    tokenizer_p = self.tokenizer_class.from_pretrained(
                        pretrained_name, truncation_side="left", **kwargs
                    )
                    self.assertEqual(tokenizer_p.truncation_side, "left")

                    tokenizer_p = self.tokenizer_class.from_pretrained(
                        pretrained_name, truncation_side="right", **kwargs
                    )
                    self.assertEqual(tokenizer_p.truncation_side, "right")

                    self.assertRaises(
                        ValueError,
                        self.tokenizer_class.from_pretrained,
                        pretrained_name,
                        truncation_side="unauthorized",
                        **kwargs,
                    )

    def test_right_and_left_padding(self):
        tokenizers = self.get_tokenizers(do_lower_case=False)
        for tokenizer in tokenizers:
            with self.subTest(f"{tokenizer.__class__.__name__}"):
                sequence = "Sequence"
                padding_size = 10

                # check correct behaviour if no pad_token_id exists and add it eventually
                self._check_no_pad_token_padding(tokenizer, sequence)

                padding_idx = tokenizer.pad_token_id

                # RIGHT PADDING - Check that it correctly pads when a maximum length is specified along with the padding flag set to True
                tokenizer.padding_side = "right"
                encoded_sequence = tokenizer.encode(sequence)
                sequence_length = len(encoded_sequence)
                padded_sequence = tokenizer.encode(
                    sequence, max_length=sequence_length + padding_size, padding="max_length"
                )
                padded_sequence_length = len(padded_sequence)
                self.assertEqual(sequence_length + padding_size, padded_sequence_length)
                self.assertEqual(encoded_sequence + [padding_idx] * padding_size, padded_sequence)

                # LEFT PADDING - Check that it correctly pads when a maximum length is specified along with the padding flag set to True
                tokenizer.padding_side = "left"
                encoded_sequence = tokenizer.encode(sequence)
                sequence_length = len(encoded_sequence)
                padded_sequence = tokenizer.encode(
                    sequence, max_length=sequence_length + padding_size, padding="max_length"
                )
                padded_sequence_length = len(padded_sequence)
                self.assertEqual(sequence_length + padding_size, padded_sequence_length)
                self.assertEqual([padding_idx] * padding_size + encoded_sequence, padded_sequence)

                # RIGHT & LEFT PADDING - Check that nothing is done for 'longest' and 'no_padding'
                encoded_sequence = tokenizer.encode(sequence)
                sequence_length = len(encoded_sequence)

                tokenizer.padding_side = "right"
                padded_sequence_right = tokenizer.encode(sequence, padding=True)
                padded_sequence_right_length = len(padded_sequence_right)
                self.assertEqual(sequence_length, padded_sequence_right_length)
                self.assertEqual(encoded_sequence, padded_sequence_right)

                tokenizer.padding_side = "left"
                padded_sequence_left = tokenizer.encode(sequence, padding="longest")
                padded_sequence_left_length = len(padded_sequence_left)
                self.assertEqual(sequence_length, padded_sequence_left_length)
                self.assertEqual(encoded_sequence, padded_sequence_left)

                tokenizer.padding_side = "right"
                padded_sequence_right = tokenizer.encode(sequence)
                padded_sequence_right_length = len(padded_sequence_right)
                self.assertEqual(sequence_length, padded_sequence_right_length)
                self.assertEqual(encoded_sequence, padded_sequence_right)

                tokenizer.padding_side = "left"
                padded_sequence_left = tokenizer.encode(sequence, padding=False)
                padded_sequence_left_length = len(padded_sequence_left)
                self.assertEqual(sequence_length, padded_sequence_left_length)
                self.assertEqual(encoded_sequence, padded_sequence_left)

    def test_right_and_left_truncation(self):
        tokenizers = self.get_tokenizers(do_lower_case=False)
        for tokenizer in tokenizers:
            with self.subTest(f"{tokenizer.__class__.__name__}"):
                sequence = "This is a test sequence"

                # RIGHT PADDING - Check that it correctly pads when a maximum length is specified along with the padding flag set to True
                truncation_size = 3
                tokenizer.truncation_side = "right"
                encoded_sequence = tokenizer.encode(sequence, add_special_tokens=False)
                sequence_length = len(encoded_sequence)
                # Remove EOS/BOS tokens
                truncated_sequence = tokenizer.encode(
                    sequence, max_length=sequence_length - truncation_size, truncation=True, add_special_tokens=False
                )
                truncated_sequence_length = len(truncated_sequence)
                self.assertEqual(sequence_length, truncated_sequence_length + truncation_size)
                self.assertEqual(encoded_sequence[:-truncation_size], truncated_sequence)

                # LEFT PADDING - Check that it correctly pads when a maximum length is specified along with the truncation flag set to True
                tokenizer.truncation_side = "left"
                sequence_length = len(encoded_sequence)
                truncated_sequence = tokenizer.encode(
                    sequence, max_length=sequence_length - truncation_size, truncation=True, add_special_tokens=False
                )
                truncated_sequence_length = len(truncated_sequence)
                self.assertEqual(sequence_length, truncated_sequence_length + truncation_size)
                self.assertEqual(encoded_sequence[truncation_size:], truncated_sequence)

                # RIGHT & LEFT PADDING - Check that nothing is done for 'longest' and 'no_truncation'
                sequence_length = len(encoded_sequence)

                tokenizer.truncation_side = "right"
                truncated_sequence_right = tokenizer.encode(sequence, truncation=True, add_special_tokens=False)
                truncated_sequence_right_length = len(truncated_sequence_right)
                self.assertEqual(sequence_length, truncated_sequence_right_length)
                self.assertEqual(encoded_sequence, truncated_sequence_right)

                tokenizer.truncation_side = "left"
                truncated_sequence_left = tokenizer.encode(
                    sequence, truncation="longest_first", add_special_tokens=False
                )
                truncated_sequence_left_length = len(truncated_sequence_left)
                self.assertEqual(sequence_length, truncated_sequence_left_length)
                self.assertEqual(encoded_sequence, truncated_sequence_left)

                tokenizer.truncation_side = "right"
                truncated_sequence_right = tokenizer.encode(sequence, add_special_tokens=False)
                truncated_sequence_right_length = len(truncated_sequence_right)
                self.assertEqual(sequence_length, truncated_sequence_right_length)
                self.assertEqual(encoded_sequence, truncated_sequence_right)

                tokenizer.truncation_side = "left"
                truncated_sequence_left = tokenizer.encode(sequence, truncation=False, add_special_tokens=False)
                truncated_sequence_left_length = len(truncated_sequence_left)
                self.assertEqual(sequence_length, truncated_sequence_left_length)
                self.assertEqual(encoded_sequence, truncated_sequence_left)

    def test_padding_to_max_length(self):
        """We keep this test for backward compatibility but it should be remove when `pad_to_max_length` is deprecated."""
        tokenizers = self.get_tokenizers(do_lower_case=False)
        for tokenizer in tokenizers:
            with self.subTest(f"{tokenizer.__class__.__name__}"):
                sequence = "Sequence"
                padding_size = 10

                # check correct behaviour if no pad_token_id exists and add it eventually
                self._check_no_pad_token_padding(tokenizer, sequence)

                padding_idx = tokenizer.pad_token_id

                # Check that it correctly pads when a maximum length is specified along with the padding flag set to True
                tokenizer.padding_side = "right"
                encoded_sequence = tokenizer.encode(sequence)
                sequence_length = len(encoded_sequence)
                # FIXME: the next line should be padding(max_length) to avoid warning
                padded_sequence = tokenizer.encode(
                    sequence, max_length=sequence_length + padding_size, pad_to_max_length=True
                )
                padded_sequence_length = len(padded_sequence)
                self.assertEqual(sequence_length + padding_size, padded_sequence_length)
                self.assertEqual(encoded_sequence + [padding_idx] * padding_size, padded_sequence)

                # Check that nothing is done when a maximum length is not specified
                encoded_sequence = tokenizer.encode(sequence)
                sequence_length = len(encoded_sequence)

                tokenizer.padding_side = "right"
                padded_sequence_right = tokenizer.encode(sequence, pad_to_max_length=True)
                padded_sequence_right_length = len(padded_sequence_right)
                self.assertEqual(sequence_length, padded_sequence_right_length)
                self.assertEqual(encoded_sequence, padded_sequence_right)

    def test_padding_to_multiple_of(self):
        tokenizers = self.get_tokenizers()
        for tokenizer in tokenizers:
            with self.subTest(f"{tokenizer.__class__.__name__}"):
                if tokenizer.pad_token is None:
                    self.skipTest("No padding token.")
                else:
                    empty_tokens = tokenizer("", padding=True, pad_to_multiple_of=8)
                    normal_tokens = tokenizer("This is a sample input", padding=True, pad_to_multiple_of=8)
                    for key, value in empty_tokens.items():
                        self.assertEqual(len(value) % 8, 0, f"BatchEncoding.{key} is not multiple of 8")
                    for key, value in normal_tokens.items():
                        self.assertEqual(len(value) % 8, 0, f"BatchEncoding.{key} is not multiple of 8")

                    normal_tokens = tokenizer("This", pad_to_multiple_of=8)
                    for key, value in normal_tokens.items():
                        self.assertNotEqual(len(value) % 8, 0, f"BatchEncoding.{key} is not multiple of 8")

                    # Should also work with truncation
                    normal_tokens = tokenizer("This", padding=True, truncation=True, pad_to_multiple_of=8)
                    for key, value in normal_tokens.items():
                        self.assertEqual(len(value) % 8, 0, f"BatchEncoding.{key} is not multiple of 8")

                    # truncation to something which is not a multiple of pad_to_multiple_of raises an error
                    self.assertRaises(
                        ValueError,
                        tokenizer.__call__,
                        "This",
                        padding=True,
                        truncation=True,
                        max_length=12,
                        pad_to_multiple_of=8,
                    )

    def test_padding_with_attention_mask(self):
        tokenizers = self.get_tokenizers()
        for tokenizer in tokenizers:
            with self.subTest(f"{tokenizer.__class__.__name__}"):
                if tokenizer.pad_token is None:
                    self.skipTest("No padding token.")
                if "attention_mask" not in tokenizer.model_input_names:
                    self.skipTest("This model does not use attention mask.")

                features = [
                    {"input_ids": [1, 2, 3, 4, 5, 6], "attention_mask": [1, 1, 1, 1, 1, 0]},
                    {"input_ids": [1, 2, 3], "attention_mask": [1, 1, 0]},
                ]
                padded_features = tokenizer.pad(features)
                if tokenizer.padding_side == "right":
                    self.assertListEqual(padded_features["attention_mask"], [[1, 1, 1, 1, 1, 0], [1, 1, 0, 0, 0, 0]])
                else:
                    self.assertListEqual(padded_features["attention_mask"], [[1, 1, 1, 1, 1, 0], [0, 0, 0, 1, 1, 0]])

    def test_encode_plus_with_padding(self):
        tokenizers = self.get_tokenizers(do_lower_case=False)
        for tokenizer in tokenizers:
            with self.subTest(f"{tokenizer.__class__.__name__}"):
                sequence = "Sequence"

                # check correct behaviour if no pad_token_id exists and add it eventually
                self._check_no_pad_token_padding(tokenizer, sequence)

                padding_size = 10
                padding_idx = tokenizer.pad_token_id
                token_type_padding_idx = tokenizer.pad_token_type_id

                encoded_sequence = tokenizer.encode_plus(sequence, return_special_tokens_mask=True)
                input_ids = encoded_sequence["input_ids"]
                special_tokens_mask = encoded_sequence["special_tokens_mask"]
                sequence_length = len(input_ids)

                # Test 'longest' and 'no_padding' don't do anything
                tokenizer.padding_side = "right"

                not_padded_sequence = tokenizer.encode_plus(
                    sequence,
                    padding=True,
                    return_special_tokens_mask=True,
                )
                not_padded_input_ids = not_padded_sequence["input_ids"]

                not_padded_special_tokens_mask = not_padded_sequence["special_tokens_mask"]
                not_padded_sequence_length = len(not_padded_input_ids)

                self.assertEqual(sequence_length, not_padded_sequence_length)
                self.assertEqual(input_ids, not_padded_input_ids)
                self.assertEqual(special_tokens_mask, not_padded_special_tokens_mask)

                not_padded_sequence = tokenizer.encode_plus(
                    sequence,
                    padding=False,
                    return_special_tokens_mask=True,
                )
                not_padded_input_ids = not_padded_sequence["input_ids"]

                not_padded_special_tokens_mask = not_padded_sequence["special_tokens_mask"]
                not_padded_sequence_length = len(not_padded_input_ids)

                self.assertEqual(sequence_length, not_padded_sequence_length)
                self.assertEqual(input_ids, not_padded_input_ids)
                self.assertEqual(special_tokens_mask, not_padded_special_tokens_mask)

                # Test right padding
                tokenizer.padding_side = "right"

                right_padded_sequence = tokenizer.encode_plus(
                    sequence,
                    max_length=sequence_length + padding_size,
                    padding="max_length",
                    return_special_tokens_mask=True,
                )
                right_padded_input_ids = right_padded_sequence["input_ids"]

                right_padded_special_tokens_mask = right_padded_sequence["special_tokens_mask"]
                right_padded_sequence_length = len(right_padded_input_ids)

                self.assertEqual(sequence_length + padding_size, right_padded_sequence_length)
                self.assertEqual(input_ids + [padding_idx] * padding_size, right_padded_input_ids)
                self.assertEqual(special_tokens_mask + [1] * padding_size, right_padded_special_tokens_mask)

                # Test left padding
                tokenizer.padding_side = "left"
                left_padded_sequence = tokenizer.encode_plus(
                    sequence,
                    max_length=sequence_length + padding_size,
                    padding="max_length",
                    return_special_tokens_mask=True,
                )
                left_padded_input_ids = left_padded_sequence["input_ids"]
                left_padded_special_tokens_mask = left_padded_sequence["special_tokens_mask"]
                left_padded_sequence_length = len(left_padded_input_ids)

                self.assertEqual(sequence_length + padding_size, left_padded_sequence_length)
                self.assertEqual([padding_idx] * padding_size + input_ids, left_padded_input_ids)
                self.assertEqual([1] * padding_size + special_tokens_mask, left_padded_special_tokens_mask)

                if "token_type_ids" in tokenizer.model_input_names:
                    token_type_ids = encoded_sequence["token_type_ids"]
                    left_padded_token_type_ids = left_padded_sequence["token_type_ids"]
                    right_padded_token_type_ids = right_padded_sequence["token_type_ids"]

                    self.assertEqual(
                        token_type_ids + [token_type_padding_idx] * padding_size, right_padded_token_type_ids
                    )
                    self.assertEqual(
                        [token_type_padding_idx] * padding_size + token_type_ids, left_padded_token_type_ids
                    )

                if "attention_mask" in tokenizer.model_input_names:
                    attention_mask = encoded_sequence["attention_mask"]
                    right_padded_attention_mask = right_padded_sequence["attention_mask"]
                    left_padded_attention_mask = left_padded_sequence["attention_mask"]

                    self.assertEqual(attention_mask + [0] * padding_size, right_padded_attention_mask)
                    self.assertEqual([0] * padding_size + attention_mask, left_padded_attention_mask)

    def test_padding_warning_message_fast_tokenizer(self):
        if not self.test_rust_tokenizer:
            return

        sequence = "This is a text"

        tokenizer_fast = self.get_rust_tokenizer()
        # check correct behaviour if no pad_token_id exists and add it eventually
        self._check_no_pad_token_padding(tokenizer_fast, sequence)

        encoding_fast = tokenizer_fast(sequence)

        with self.assertLogs("transformers", level="WARNING") as cm:
            tokenizer_fast.pad(encoding_fast)
        self.assertEqual(len(cm.records), 1)
        self.assertIn(
            "Please note that with a fast tokenizer, using the `__call__` method is faster than using a method to"
            " encode the text followed by a call to the `pad` method to get a padded encoding.",
            cm.records[0].message,
        )

        if not self.test_slow_tokenizer:
            return

        tokenizer_slow = self.get_tokenizer()
        # check correct behaviour if no pad_token_id exists and add it eventually
        self._check_no_pad_token_padding(tokenizer_slow, sequence)

        encoding_slow = tokenizer_slow(sequence)

        with self.assertLogs(level="WARNING") as cm:
            # We want to assert there are no warnings, but the 'assertLogs' method does not support that.
            # Therefore, we are adding a dummy warning, and then we will assert it is the only warning.
            logger.warning("Dummy warning")
            tokenizer_slow.pad(encoding_slow)
        self.assertEqual(len(cm.records), 1)
        self.assertIn(
            "Dummy warning",
            cm.records[0].message,
        )

    def test_separate_tokenizers(self):
        # This tests that tokenizers don't impact others. Unfortunately the case where it fails is when
        # we're loading an S3 configuration from a pre-trained identifier, and we have no way of testing those today.

        tokenizers = self.get_tokenizers(random_argument=True)
        new_tokenizers = self.get_tokenizers(random_argument=False)

        for tokenizer, new_tokenizer in zip(tokenizers, new_tokenizers):
            with self.subTest(f"{tokenizer.__class__.__name__}"):
                self.assertTrue(tokenizer.init_kwargs["random_argument"])
                self.assertTrue(tokenizer.init_kwargs["random_argument"])
                self.assertFalse(new_tokenizer.init_kwargs["random_argument"])

    def test_get_vocab(self):
        tokenizers = self.get_tokenizers(do_lower_case=False)
        for tokenizer in tokenizers:
            with self.subTest(f"{tokenizer.__class__.__name__}"):
                vocab_dict = tokenizer.get_vocab()
                self.assertIsInstance(vocab_dict, dict)
                self.assertGreaterEqual(len(tokenizer), len(vocab_dict))

                vocab = [tokenizer.convert_ids_to_tokens(i) for i in range(len(tokenizer))]
                self.assertEqual(len(vocab), len(tokenizer))

                tokenizer.add_tokens(["asdfasdfasdfasdf"])
                vocab = [tokenizer.convert_ids_to_tokens(i) for i in range(len(tokenizer))]
                self.assertEqual(len(vocab), len(tokenizer))

    def test_conversion_reversible(self):
        tokenizers = self.get_tokenizers(do_lower_case=False)
        for tokenizer in tokenizers:
            with self.subTest(f"{tokenizer.__class__.__name__}"):
                vocab = tokenizer.get_vocab()
                for word, ind in vocab.items():
                    if word == tokenizer.unk_token:
                        continue
                    self.assertEqual(tokenizer.convert_tokens_to_ids(word), ind)
                    self.assertEqual(tokenizer.convert_ids_to_tokens(ind), word)

    def test_call(self):
        # Tests that all call wrap to encode_plus and batch_encode_plus
        tokenizers = self.get_tokenizers(do_lower_case=False)
        for tokenizer in tokenizers:
            with self.subTest(f"{tokenizer.__class__.__name__}"):
                sequences = [
                    "Testing batch encode plus",
                    "Testing batch encode plus with different sequence lengths",
                    "Testing batch encode plus with different sequence lengths correctly pads",
                ]

                # Test not batched
                encoded_sequences_1 = tokenizer.encode_plus(sequences[0])
                encoded_sequences_2 = tokenizer(sequences[0])
                self.assertEqual(encoded_sequences_1, encoded_sequences_2)

                # Test not batched pairs
                encoded_sequences_1 = tokenizer.encode_plus(sequences[0], sequences[1])
                encoded_sequences_2 = tokenizer(sequences[0], sequences[1])
                self.assertEqual(encoded_sequences_1, encoded_sequences_2)

                # Test batched
                encoded_sequences_1 = tokenizer.batch_encode_plus(sequences)
                encoded_sequences_2 = tokenizer(sequences)
                self.assertEqual(encoded_sequences_1, encoded_sequences_2)

                # Test batched pairs
                encoded_sequences_1 = tokenizer.batch_encode_plus(list(zip(sequences, sequences)))
                encoded_sequences_2 = tokenizer(sequences, sequences)
                self.assertEqual(encoded_sequences_1, encoded_sequences_2)

    def test_batch_encode_plus_batch_sequence_length(self):
        # Tests that all encoded values have the correct size
        tokenizers = self.get_tokenizers(do_lower_case=False)
        for tokenizer in tokenizers:
            with self.subTest(f"{tokenizer.__class__.__name__}"):
                sequences = [
                    "Testing batch encode plus",
                    "Testing batch encode plus with different sequence lengths",
                    "Testing batch encode plus with different sequence lengths correctly pads",
                ]

                encoded_sequences = [tokenizer.encode_plus(sequence) for sequence in sequences]
                encoded_sequences_batch = tokenizer.batch_encode_plus(sequences, padding=False)
                self.assertListEqual(
                    encoded_sequences, self.convert_batch_encode_plus_format_to_encode_plus(encoded_sequences_batch)
                )

                maximum_length = len(
                    max([encoded_sequence["input_ids"] for encoded_sequence in encoded_sequences], key=len)
                )

                # check correct behaviour if no pad_token_id exists and add it eventually
                self._check_no_pad_token_padding(tokenizer, sequences)

                encoded_sequences_padded = [
                    tokenizer.encode_plus(sequence, max_length=maximum_length, padding="max_length")
                    for sequence in sequences
                ]

                encoded_sequences_batch_padded = tokenizer.batch_encode_plus(sequences, padding=True)
                self.assertListEqual(
                    encoded_sequences_padded,
                    self.convert_batch_encode_plus_format_to_encode_plus(encoded_sequences_batch_padded),
                )

                # check 'longest' is unsensitive to a max length
                encoded_sequences_batch_padded_1 = tokenizer.batch_encode_plus(sequences, padding=True)
                encoded_sequences_batch_padded_2 = tokenizer.batch_encode_plus(
                    sequences, max_length=maximum_length + 10, padding="longest"
                )
                for key in encoded_sequences_batch_padded_1.keys():
                    self.assertListEqual(
                        encoded_sequences_batch_padded_1[key],
                        encoded_sequences_batch_padded_2[key],
                    )

                # check 'no_padding' is unsensitive to a max length
                encoded_sequences_batch_padded_1 = tokenizer.batch_encode_plus(sequences, padding=False)
                encoded_sequences_batch_padded_2 = tokenizer.batch_encode_plus(
                    sequences, max_length=maximum_length + 10, padding=False
                )
                for key in encoded_sequences_batch_padded_1.keys():
                    self.assertListEqual(
                        encoded_sequences_batch_padded_1[key],
                        encoded_sequences_batch_padded_2[key],
                    )

    @require_tokenizers
    def test_added_token_are_matched_longest_first(self):
        if not self.test_slow_tokenizer:
            self.skipTest("This test is only for slow tokenizers")
            return
        tokenizers = self.get_tokenizers(fast=False)
        for tokenizer in tokenizers:
            with self.subTest(f"{tokenizer.__class__.__name__}"):
                try:
                    tokenizer.add_tokens([AddedToken("extra_id_1")])
                    tokenizer.add_tokens([AddedToken("extra_id_100")])
                except Exception:
                    # Canine cannot add tokens which are not codepoints
                    self.skipTest("Cannot add those Added tokens")

                # XXX: This used to split on `extra_id_1` first we're matching
                # longest first now.
                tokens = tokenizer.tokenize("This is some extra_id_100")
                self.assertIn("extra_id_100", tokens)

        for tokenizer in tokenizers:
            with self.subTest(f"{tokenizer.__class__.__name__}"):
                tokenizer.add_tokens([AddedToken("extra_id_100")])
                tokenizer.add_tokens([AddedToken("extra_id_1")])

                tokens = tokenizer.tokenize("This is some extra_id_100")
                self.assertIn("extra_id_100", tokens)

    @require_tokenizers
    def test_added_token_serializable(self):
        # TODO this is tested 10_000 times....
        tokenizers = self.get_tokenizers(do_lower_case=False)
        for tokenizer in tokenizers:
            with self.subTest(f"{tokenizer.__class__.__name__}"):
                new_token = AddedToken("new_token", lstrip=True)
                tokenizer.add_tokens([new_token])

                with tempfile.TemporaryDirectory() as tmp_dir_name:
                    tokenizer.save_pretrained(tmp_dir_name)
                    tokenizer.from_pretrained(tmp_dir_name)

    def test_batch_encode_plus_padding(self):
        # Test that padded sequences are equivalent between batch_encode_plus and encode_plus

        # Right padding tests
        tokenizers = self.get_tokenizers(do_lower_case=False)
        for tokenizer in tokenizers:
            with self.subTest(f"{tokenizer.__class__.__name__}"):
                sequences = [
                    "Testing batch encode plus",
                    "Testing batch encode plus with different sequence lengths",
                    "Testing batch encode plus with different sequence lengths correctly pads",
                ]

                max_length = 100

                # check correct behaviour if no pad_token_id exists and add it eventually
                self._check_no_pad_token_padding(tokenizer, sequences)

                encoded_sequences = [
                    tokenizer.encode_plus(sequence, max_length=max_length, padding="max_length")
                    for sequence in sequences
                ]
                encoded_sequences_batch = tokenizer.batch_encode_plus(
                    sequences, max_length=max_length, padding="max_length"
                )
                self.assertListEqual(
                    encoded_sequences, self.convert_batch_encode_plus_format_to_encode_plus(encoded_sequences_batch)
                )

        # Left padding tests
        tokenizers = self.get_tokenizers(do_lower_case=False)
        for tokenizer in tokenizers:
            with self.subTest(f"{tokenizer.__class__.__name__}"):
                tokenizer.padding_side = "left"
                sequences = [
                    "Testing batch encode plus",
                    "Testing batch encode plus with different sequence lengths",
                    "Testing batch encode plus with different sequence lengths correctly pads",
                ]

                max_length = 100

                # check correct behaviour if no pad_token_id exists and add it eventually
                self._check_no_pad_token_padding(tokenizer, sequences)

                encoded_sequences = [
                    tokenizer.encode_plus(sequence, max_length=max_length, padding="max_length")
                    for sequence in sequences
                ]
                encoded_sequences_batch = tokenizer.batch_encode_plus(
                    sequences, max_length=max_length, padding="max_length"
                )
                self.assertListEqual(
                    encoded_sequences, self.convert_batch_encode_plus_format_to_encode_plus(encoded_sequences_batch)
                )

    def test_pretokenized_inputs(self):
        # Test when inputs are pretokenized

        tokenizers = self.get_tokenizers(do_lower_case=False)  # , add_prefix_space=True)
        for tokenizer in tokenizers:
            with self.subTest(f"{tokenizer.__class__.__name__}"):
                if hasattr(tokenizer, "add_prefix_space") and not tokenizer.add_prefix_space:
                    continue

                # Prepare a sequence from our tokenizer vocabulary
                sequence, ids = self.get_clean_sequence(tokenizer, with_prefix_space=True, max_length=20)
                # sequence = " " + sequence  # To be sure the byte-level tokenizers are feeling good
                token_sequence = sequence.split()
                # sequence_no_prefix_space = sequence.strip()

                # Test encode for pretokenized inputs
                output = tokenizer.encode(token_sequence, is_split_into_words=True, add_special_tokens=False)
                output_sequence = tokenizer.encode(sequence, add_special_tokens=False)
                self.assertEqual(output, output_sequence)

                output = tokenizer.encode(token_sequence, is_split_into_words=True, add_special_tokens=True)
                output_sequence = tokenizer.encode(sequence, add_special_tokens=True)
                self.assertEqual(output, output_sequence)

                # Test encode_plus for pretokenized inputs
                output = tokenizer.encode_plus(token_sequence, is_split_into_words=True, add_special_tokens=False)
                output_sequence = tokenizer.encode_plus(sequence, add_special_tokens=False)
                for key in output.keys():
                    self.assertEqual(output[key], output_sequence[key])
                output = tokenizer.encode_plus(token_sequence, is_split_into_words=True, add_special_tokens=True)
                output_sequence = tokenizer.encode_plus(sequence, add_special_tokens=True)
                for key in output.keys():
                    self.assertEqual(output[key], output_sequence[key])

                # Test batch_encode_plus for pretokenized inputs
                sequence_batch = [sequence.strip()] * 2 + [sequence.strip() + " " + sequence.strip()]
                token_sequence_batch = [s.split() for s in sequence_batch]
                sequence_batch_cleaned_up_spaces = [" " + " ".join(s) for s in token_sequence_batch]

                output = tokenizer.batch_encode_plus(
                    token_sequence_batch, is_split_into_words=True, add_special_tokens=False
                )
                output_sequence = tokenizer.batch_encode_plus(
                    sequence_batch_cleaned_up_spaces, add_special_tokens=False
                )
                for key in output.keys():
                    self.assertEqual(output[key], output_sequence[key])
                output = tokenizer.batch_encode_plus(
                    token_sequence_batch, is_split_into_words=True, add_special_tokens=True
                )
                output_sequence = tokenizer.batch_encode_plus(
                    sequence_batch_cleaned_up_spaces, add_special_tokens=True
                )
                for key in output.keys():
                    self.assertEqual(output[key], output_sequence[key])

                # Test encode for pretokenized inputs pairs
                output = tokenizer.encode(
                    token_sequence, token_sequence, is_split_into_words=True, add_special_tokens=False
                )
                output_sequence = tokenizer.encode(sequence, sequence, add_special_tokens=False)
                self.assertEqual(output, output_sequence)
                output = tokenizer.encode(
                    token_sequence, token_sequence, is_split_into_words=True, add_special_tokens=True
                )
                output_sequence = tokenizer.encode(sequence, sequence, add_special_tokens=True)
                self.assertEqual(output, output_sequence)

                # Test encode_plus for pretokenized inputs pairs
                output = tokenizer.encode_plus(
                    token_sequence, token_sequence, is_split_into_words=True, add_special_tokens=False
                )
                output_sequence = tokenizer.encode_plus(sequence, sequence, add_special_tokens=False)
                for key in output.keys():
                    self.assertEqual(output[key], output_sequence[key])
                output = tokenizer.encode_plus(
                    token_sequence, token_sequence, is_split_into_words=True, add_special_tokens=True
                )
                output_sequence = tokenizer.encode_plus(sequence, sequence, add_special_tokens=True)
                for key in output.keys():
                    self.assertEqual(output[key], output_sequence[key])

                # Test batch_encode_plus for pretokenized inputs pairs
                sequence_pair_batch = [(sequence.strip(), sequence.strip())] * 2 + [
                    (sequence.strip() + " " + sequence.strip(), sequence.strip())
                ]
                token_sequence_pair_batch = [tuple(s.split() for s in pair) for pair in sequence_pair_batch]
                sequence_pair_batch_cleaned_up_spaces = [
                    tuple(" " + " ".join(s) for s in pair) for pair in token_sequence_pair_batch
                ]

                output = tokenizer.batch_encode_plus(
                    token_sequence_pair_batch, is_split_into_words=True, add_special_tokens=False
                )
                output_sequence = tokenizer.batch_encode_plus(
                    sequence_pair_batch_cleaned_up_spaces, add_special_tokens=False
                )
                for key in output.keys():
                    self.assertEqual(output[key], output_sequence[key])
                output = tokenizer.batch_encode_plus(
                    token_sequence_pair_batch, is_split_into_words=True, add_special_tokens=True
                )
                output_sequence = tokenizer.batch_encode_plus(
                    sequence_pair_batch_cleaned_up_spaces, add_special_tokens=True
                )
                for key in output.keys():
                    self.assertEqual(output[key], output_sequence[key])

    def test_prepare_for_model(self):
        tokenizers = self.get_tokenizers(do_lower_case=False)
        for tokenizer in tokenizers:
            with self.subTest(f"{tokenizer.__class__.__name__}"):
                string_sequence = "Testing the prepare_for_model method."
                ids = tokenizer.encode(string_sequence, add_special_tokens=False)
                prepared_input_dict = tokenizer.prepare_for_model(ids, add_special_tokens=True)

                input_dict = tokenizer.encode_plus(string_sequence, add_special_tokens=True)

                self.assertEqual(input_dict, prepared_input_dict)

    def test_batch_encode_plus_overflowing_tokens(self):
        tokenizers = self.get_tokenizers(do_lower_case=False)
        for tokenizer in tokenizers:
            string_sequences = ["Testing the prepare_for_model method.", "Test"]

            if tokenizer.pad_token is None:
                tokenizer.add_special_tokens({"pad_token": "[PAD]"})

            tokenizer.batch_encode_plus(
                string_sequences, return_overflowing_tokens=True, truncation=True, padding=True, max_length=3
            )

    @is_pt_tf_cross_test
    def test_batch_encode_plus_tensors(self):
        tokenizers = self.get_tokenizers(do_lower_case=False)
        for tokenizer in tokenizers:
            with self.subTest(f"{tokenizer.__class__.__name__}"):
                sequences = [
                    "Testing batch encode plus",
                    "Testing batch encode plus with different sequence lengths",
                    "Testing batch encode plus with different sequence lengths correctly pads",
                ]

                # A Tensor cannot be build by sequences which are not the same size
                self.assertRaises(ValueError, tokenizer.batch_encode_plus, sequences, return_tensors="pt")
                self.assertRaises(ValueError, tokenizer.batch_encode_plus, sequences, return_tensors="tf")

                if tokenizer.pad_token_id is None:
                    self.assertRaises(
                        ValueError,
                        tokenizer.batch_encode_plus,
                        sequences,
                        padding=True,
                        return_tensors="pt",
                    )
                    self.assertRaises(
                        ValueError,
                        tokenizer.batch_encode_plus,
                        sequences,
                        padding="longest",
                        return_tensors="tf",
                    )
                else:
                    pytorch_tensor = tokenizer.batch_encode_plus(sequences, padding=True, return_tensors="pt")
                    tensorflow_tensor = tokenizer.batch_encode_plus(sequences, padding="longest", return_tensors="tf")
                    encoded_sequences = tokenizer.batch_encode_plus(sequences, padding=True)

                    for key in encoded_sequences.keys():
                        pytorch_value = pytorch_tensor[key].tolist()
                        tensorflow_value = tensorflow_tensor[key].numpy().tolist()
                        encoded_value = encoded_sequences[key]

                        self.assertEqual(pytorch_value, tensorflow_value, encoded_value)

    def _check_no_pad_token_padding(self, tokenizer, sequences):
        # if tokenizer does not have pad_token_id, an error should be thrown
        if tokenizer.pad_token_id is None:
            with self.assertRaises(ValueError):
                if isinstance(sequences, list):
                    tokenizer.batch_encode_plus(sequences, padding="longest")
                else:
                    tokenizer.encode_plus(sequences, padding=True)

            # add pad_token_id to pass subsequent tests
            tokenizer.add_special_tokens({"pad_token": "<PAD>"})

    @require_torch
    @slow
    def test_torch_encode_plus_sent_to_model(self):
        import torch

        from transformers import MODEL_MAPPING, TOKENIZER_MAPPING

        MODEL_TOKENIZER_MAPPING = merge_model_tokenizer_mappings(MODEL_MAPPING, TOKENIZER_MAPPING)

        tokenizers = self.get_tokenizers(do_lower_case=False)
        for tokenizer in tokenizers:
            with self.subTest(f"{tokenizer.__class__.__name__}"):
                if tokenizer.__class__ not in MODEL_TOKENIZER_MAPPING:
                    return

                config_class, model_class = MODEL_TOKENIZER_MAPPING[tokenizer.__class__]
                config = config_class()

                if config.is_encoder_decoder or config.pad_token_id is None:
                    return

                model = model_class(config)

                # Make sure the model contains at least the full vocabulary size in its embedding matrix
                is_using_common_embeddings = hasattr(model.get_input_embeddings(), "weight")
                if is_using_common_embeddings:
                    self.assertGreaterEqual(model.get_input_embeddings().weight.shape[0], len(tokenizer))

                # Build sequence
                first_ten_tokens = list(tokenizer.get_vocab().keys())[:10]
                sequence = " ".join(first_ten_tokens)
                encoded_sequence = tokenizer.encode_plus(sequence, return_tensors="pt")

                # Ensure that the BatchEncoding.to() method works.
                encoded_sequence.to(model.device)

                batch_encoded_sequence = tokenizer.batch_encode_plus([sequence, sequence], return_tensors="pt")
                # This should not fail

                with torch.no_grad():  # saves some time
                    model(**encoded_sequence)
                    model(**batch_encoded_sequence)

        # if self.test_rust_tokenizer:
        #     fast_tokenizer = self.get_rust_tokenizer()
        #     encoded_sequence_fast = fast_tokenizer.encode_plus(sequence, return_tensors="pt")
        #     batch_encoded_sequence_fast = fast_tokenizer.batch_encode_plus([sequence, sequence], return_tensors="pt")
        #     # This should not fail
        #     model(**encoded_sequence_fast)
        #     model(**batch_encoded_sequence_fast)

    @require_tf
    @slow
    def test_tf_encode_plus_sent_to_model(self):
        from transformers import TF_MODEL_MAPPING, TOKENIZER_MAPPING

        MODEL_TOKENIZER_MAPPING = merge_model_tokenizer_mappings(TF_MODEL_MAPPING, TOKENIZER_MAPPING)

        tokenizers = self.get_tokenizers(do_lower_case=False)
        for tokenizer in tokenizers:
            with self.subTest(f"{tokenizer.__class__.__name__}"):
                if tokenizer.__class__ not in MODEL_TOKENIZER_MAPPING:
                    return

                config_class, model_class = MODEL_TOKENIZER_MAPPING[tokenizer.__class__]
                config = config_class()

                if config.is_encoder_decoder or config.pad_token_id is None:
                    return

                model = model_class(config)

                # Make sure the model contains at least the full vocabulary size in its embedding matrix
                self.assertGreaterEqual(model.config.vocab_size, len(tokenizer))

                # Build sequence
                first_ten_tokens = list(tokenizer.get_vocab().keys())[:10]
                sequence = " ".join(first_ten_tokens)
                encoded_sequence = tokenizer.encode_plus(sequence, return_tensors="tf")
                batch_encoded_sequence = tokenizer.batch_encode_plus([sequence, sequence], return_tensors="tf")

                # This should not fail
                model(encoded_sequence)
                model(batch_encoded_sequence)

    # TODO: Check if require_torch is the best to test for numpy here ... Maybe move to require_flax when available
    @require_torch
    @slow
    def test_np_encode_plus_sent_to_model(self):
        from transformers import MODEL_MAPPING, TOKENIZER_MAPPING

        MODEL_TOKENIZER_MAPPING = merge_model_tokenizer_mappings(MODEL_MAPPING, TOKENIZER_MAPPING)

        tokenizers = self.get_tokenizers()
        for tokenizer in tokenizers:
            with self.subTest(f"{tokenizer.__class__.__name__}"):
                if tokenizer.__class__ not in MODEL_TOKENIZER_MAPPING:
                    return

                config_class, model_class = MODEL_TOKENIZER_MAPPING[tokenizer.__class__]
                config = config_class()

                if config.is_encoder_decoder or config.pad_token_id is None:
                    return

                # Build sequence
                first_ten_tokens = list(tokenizer.get_vocab().keys())[:10]
                sequence = " ".join(first_ten_tokens)
                encoded_sequence = tokenizer.encode_plus(sequence, return_tensors="np")
                batch_encoded_sequence = tokenizer.batch_encode_plus([sequence, sequence], return_tensors="np")

                # TODO: add forward through JAX/Flax when PR is merged
                # This is currently here to make ruff happy !
                if encoded_sequence is None:
                    raise ValueError("Cannot convert list to numpy tensor on  encode_plus()")

                if batch_encoded_sequence is None:
                    raise ValueError("Cannot convert list to numpy tensor on  batch_encode_plus()")

                if self.test_rust_tokenizer:
                    fast_tokenizer = self.get_rust_tokenizer()
                    encoded_sequence_fast = fast_tokenizer.encode_plus(sequence, return_tensors="np")
                    batch_encoded_sequence_fast = fast_tokenizer.batch_encode_plus(
                        [sequence, sequence], return_tensors="np"
                    )

                    # TODO: add forward through JAX/Flax when PR is merged
                    # This is currently here to make ruff happy !
                    if encoded_sequence_fast is None:
                        raise ValueError("Cannot convert list to numpy tensor on  encode_plus() (fast)")

                    if batch_encoded_sequence_fast is None:
                        raise ValueError("Cannot convert list to numpy tensor on  batch_encode_plus() (fast)")

    @require_torch
    def test_prepare_seq2seq_batch(self):
        if not self.test_seq2seq:
            return

        tokenizers = self.get_tokenizers()
        for tokenizer in tokenizers:
            with self.subTest(f"{tokenizer.__class__.__name__}"):
                # Longer text that will definitely require truncation.
                src_text = [
                    " UN Chief Says There Is No Military Solution in Syria",
                    " Secretary-General Ban Ki-moon says his response to Russia's stepped up military support for"
                    " Syria is that 'there is no military solution' to the nearly five-year conflict and more weapons"
                    " will only worsen the violence and misery for millions of people.",
                ]
                tgt_text = [
                    "Şeful ONU declară că nu există o soluţie militară în Siria",
                    "Secretarul General Ban Ki-moon declară că răspunsul său la intensificarea sprijinului militar al"
                    ' Rusiei pentru Siria este că "nu există o soluţie militară" la conflictul de aproape cinci ani şi'
                    " că noi arme nu vor face decât să înrăutăţească violenţele şi mizeria pentru milioane de oameni.",
                ]
                try:
                    batch = tokenizer.prepare_seq2seq_batch(
                        src_texts=src_text,
                        tgt_texts=tgt_text,
                        max_length=3,
                        max_target_length=10,
                        return_tensors="pt",
                        src_lang="en_XX",  # this should be ignored (for all but mbart) but not cause an error
                    )
                except NotImplementedError:
                    return
                self.assertEqual(batch.input_ids.shape[1], 3)
                self.assertEqual(batch.labels.shape[1], 10)
                # max_target_length will default to max_length if not specified
                batch = tokenizer.prepare_seq2seq_batch(
                    src_text, tgt_texts=tgt_text, max_length=3, return_tensors="pt"
                )
                self.assertEqual(batch.input_ids.shape[1], 3)
                self.assertEqual(batch.labels.shape[1], 3)

                batch_encoder_only = tokenizer.prepare_seq2seq_batch(
                    src_texts=src_text, max_length=3, max_target_length=10, return_tensors="pt"
                )
                self.assertEqual(batch_encoder_only.input_ids.shape[1], 3)
                self.assertEqual(batch_encoder_only.attention_mask.shape[1], 3)
                self.assertNotIn("decoder_input_ids", batch_encoder_only)

    def test_is_fast(self):
        for tokenizer, pretrained_name, kwargs in self.tokenizers_list:
            with self.subTest(f"{tokenizer.__class__.__name__} ({pretrained_name})"):
                tokenizer_r = self.rust_tokenizer_class.from_pretrained(pretrained_name, **kwargs)
                # Check is_fast is set correctly
                self.assertTrue(tokenizer_r.is_fast)

                if self.test_slow_tokenizer:
                    tokenizer_p = self.tokenizer_class.from_pretrained(pretrained_name, **kwargs)
                    self.assertFalse(tokenizer_p.is_fast)

    def test_fast_only_inputs(self):
        for tokenizer, pretrained_name, kwargs in self.tokenizers_list:
            with self.subTest(f"{tokenizer.__class__.__name__} ({pretrained_name})"):
                tokenizer_r = self.rust_tokenizer_class.from_pretrained(pretrained_name, **kwargs)

                # Ensure None raise an error
                self.assertRaises(TypeError, tokenizer_r.tokenize, None)
                self.assertRaises(TypeError, tokenizer_r.encode, None)
                self.assertRaises(TypeError, tokenizer_r.encode_plus, None)
                self.assertRaises(TypeError, tokenizer_r.batch_encode_plus, None)

    def test_alignement_methods(self):
        for tokenizer, pretrained_name, kwargs in self.tokenizers_list:
            with self.subTest(f"{tokenizer.__class__.__name__} ({pretrained_name})"):
                tokenizer_r = self.rust_tokenizer_class.from_pretrained(pretrained_name, **kwargs)

                words = ["Wonderful", "no", "inspiration", "example", "with", "subtoken"]
                text = " ".join(words)
                batch_size = 3

                encoding = tokenizer_r.encode_plus(text, add_special_tokens=False)

                batch_encoding = tokenizer_r.batch_encode_plus([text] * batch_size, add_special_tokens=False)
                num_tokens = len(encoding["input_ids"])

                last_word_index = len(words) - 1
                last_token_index = num_tokens - 1
                last_batch_index = batch_size - 1
                last_char_index = len(text) - 1

                # words, tokens
                self.assertEqual(len(encoding.words(0)), num_tokens)
                self.assertEqual(max(encoding.words(0)), last_word_index)
                self.assertEqual(min(encoding.words(0)), 0)
                self.assertEqual(len(batch_encoding.words(last_batch_index)), num_tokens)
                self.assertEqual(max(batch_encoding.words(last_batch_index)), last_word_index)
                self.assertEqual(min(batch_encoding.words(last_batch_index)), 0)
                self.assertEqual(len(encoding.tokens(0)), num_tokens)

                # Assert token_to_word
                self.assertEqual(encoding.token_to_word(0), 0)
                self.assertEqual(encoding.token_to_word(0, 0), 0)
                self.assertEqual(encoding.token_to_word(last_token_index), last_word_index)
                self.assertEqual(encoding.token_to_word(0, last_token_index), last_word_index)
                self.assertEqual(batch_encoding.token_to_word(1, 0), 0)
                self.assertEqual(batch_encoding.token_to_word(0, last_token_index), last_word_index)
                self.assertEqual(batch_encoding.token_to_word(last_batch_index, last_token_index), last_word_index)

                # Assert word_to_tokens
                self.assertEqual(encoding.word_to_tokens(0).start, 0)
                self.assertEqual(encoding.word_to_tokens(0, 0).start, 0)
                self.assertEqual(encoding.word_to_tokens(last_word_index).end, last_token_index + 1)
                self.assertEqual(encoding.word_to_tokens(0, last_word_index).end, last_token_index + 1)
                self.assertEqual(batch_encoding.word_to_tokens(1, 0).start, 0)
                self.assertEqual(batch_encoding.word_to_tokens(0, last_word_index).end, last_token_index + 1)
                self.assertEqual(
                    batch_encoding.word_to_tokens(last_batch_index, last_word_index).end, last_token_index + 1
                )

                # Assert token_to_chars
                self.assertEqual(encoding.token_to_chars(0).start, 0)
                self.assertEqual(encoding.token_to_chars(0, 0).start, 0)
                self.assertEqual(encoding.token_to_chars(last_token_index).end, last_char_index + 1)
                self.assertEqual(encoding.token_to_chars(0, last_token_index).end, last_char_index + 1)
                self.assertEqual(batch_encoding.token_to_chars(1, 0).start, 0)
                self.assertEqual(batch_encoding.token_to_chars(0, last_token_index).end, last_char_index + 1)
                self.assertEqual(
                    batch_encoding.token_to_chars(last_batch_index, last_token_index).end, last_char_index + 1
                )

                # Assert char_to_token
                self.assertEqual(encoding.char_to_token(0), 0)
                self.assertEqual(encoding.char_to_token(0, 0), 0)
                self.assertEqual(encoding.char_to_token(last_char_index), last_token_index)
                self.assertEqual(encoding.char_to_token(0, last_char_index), last_token_index)
                self.assertEqual(batch_encoding.char_to_token(1, 0), 0)
                self.assertEqual(batch_encoding.char_to_token(0, last_char_index), last_token_index)
                self.assertEqual(batch_encoding.char_to_token(last_batch_index, last_char_index), last_token_index)

                # Assert char_to_word
                self.assertEqual(encoding.char_to_word(0), 0)
                self.assertEqual(encoding.char_to_word(0, 0), 0)
                self.assertEqual(encoding.char_to_word(last_char_index), last_word_index)
                self.assertEqual(encoding.char_to_word(0, last_char_index), last_word_index)
                self.assertEqual(batch_encoding.char_to_word(1, 0), 0)
                self.assertEqual(batch_encoding.char_to_word(0, last_char_index), last_word_index)
                self.assertEqual(batch_encoding.char_to_word(last_batch_index, last_char_index), last_word_index)

                # Assert word_to_chars
                self.assertEqual(encoding.word_to_chars(0).start, 0)
                self.assertEqual(encoding.word_to_chars(0, 0).start, 0)
                self.assertEqual(encoding.word_to_chars(last_word_index).end, last_char_index + 1)
                self.assertEqual(encoding.word_to_chars(0, last_word_index).end, last_char_index + 1)
                self.assertEqual(batch_encoding.word_to_chars(1, 0).start, 0)
                self.assertEqual(batch_encoding.word_to_chars(0, last_word_index).end, last_char_index + 1)
                self.assertEqual(
                    batch_encoding.word_to_chars(last_batch_index, last_word_index).end, last_char_index + 1
                )

                # Assert token_to_sequence
                self.assertEqual(encoding.token_to_sequence(num_tokens // 2), 0)
                self.assertEqual(encoding.token_to_sequence(0, num_tokens // 2), 0)
                self.assertEqual(batch_encoding.token_to_sequence(1, num_tokens // 2), 0)
                self.assertEqual(batch_encoding.token_to_sequence(0, num_tokens // 2), 0)
                self.assertEqual(batch_encoding.token_to_sequence(last_batch_index, num_tokens // 2), 0)

                # Pair of input sequences

                words = ["Wonderful", "no", "inspiration", "example", "with", "subtoken"]
                text = " ".join(words)
                pair_words = ["Amazing", "example", "full", "of", "inspiration"]
                pair_text = " ".join(pair_words)
                batch_size = 3
                index_word_in_first_seq = words.index("inspiration")
                index_word_in_pair_seq = pair_words.index("inspiration")
                index_char_in_first_seq = text.find("inspiration")
                index_char_in_pair_seq = pair_text.find("inspiration")

                pair_encoding = tokenizer_r.encode_plus(text, pair_text, add_special_tokens=False)

                pair_batch_encoding = tokenizer_r.batch_encode_plus(
                    [(text, pair_text)] * batch_size, add_special_tokens=False
                )
                num_tokens = len(encoding["input_ids"])

                last_word_index = len(words) - 1
                last_token_index = num_tokens - 1
                last_batch_index = batch_size - 1
                last_char_index = len(text) - 1

                # Assert word_to_tokens
                self.assertNotEqual(
                    pair_encoding.word_to_tokens(index_word_in_first_seq, sequence_index=0).start,
                    pair_encoding.word_to_tokens(index_word_in_pair_seq, sequence_index=1).start,
                )
                self.assertEqual(
                    pair_encoding["input_ids"][
                        pair_encoding.word_to_tokens(index_word_in_first_seq, sequence_index=0).start
                    ],
                    pair_encoding["input_ids"][
                        pair_encoding.word_to_tokens(index_word_in_pair_seq, sequence_index=1).start
                    ],
                )
                self.assertNotEqual(
                    pair_batch_encoding.word_to_tokens(1, index_word_in_first_seq, sequence_index=0).start,
                    pair_batch_encoding.word_to_tokens(1, index_word_in_pair_seq, sequence_index=1).start,
                )
                self.assertEqual(
                    pair_batch_encoding["input_ids"][1][
                        pair_batch_encoding.word_to_tokens(1, index_word_in_first_seq, sequence_index=0).start
                    ],
                    pair_batch_encoding["input_ids"][1][
                        pair_batch_encoding.word_to_tokens(1, index_word_in_pair_seq, sequence_index=1).start
                    ],
                )

                # Assert char_to_token
                self.assertNotEqual(
                    pair_encoding.char_to_token(index_char_in_first_seq, sequence_index=0),
                    pair_encoding.char_to_token(index_char_in_pair_seq, sequence_index=1),
                )
                self.assertEqual(
                    pair_encoding["input_ids"][pair_encoding.char_to_token(index_char_in_first_seq, sequence_index=0)],
                    pair_encoding["input_ids"][pair_encoding.char_to_token(index_char_in_pair_seq, sequence_index=1)],
                )
                self.assertNotEqual(
                    pair_batch_encoding.char_to_token(1, index_char_in_first_seq, sequence_index=0),
                    pair_batch_encoding.char_to_token(1, index_char_in_pair_seq, sequence_index=1),
                )
                self.assertEqual(
                    pair_batch_encoding["input_ids"][1][
                        pair_batch_encoding.char_to_token(1, index_char_in_first_seq, sequence_index=0)
                    ],
                    pair_batch_encoding["input_ids"][1][
                        pair_batch_encoding.char_to_token(1, index_char_in_pair_seq, sequence_index=1)
                    ],
                )

                # Assert char_to_word
                self.assertNotEqual(
                    pair_encoding.char_to_word(index_char_in_first_seq, sequence_index=0),
                    pair_encoding.char_to_word(index_char_in_pair_seq, sequence_index=1),
                )
                self.assertEqual(
                    words[pair_encoding.char_to_word(index_char_in_first_seq, sequence_index=0)],
                    pair_words[pair_encoding.char_to_word(index_char_in_pair_seq, sequence_index=1)],
                )
                self.assertNotEqual(
                    pair_batch_encoding.char_to_word(1, index_char_in_first_seq, sequence_index=0),
                    pair_batch_encoding.char_to_word(1, index_char_in_pair_seq, sequence_index=1),
                )
                self.assertEqual(
                    words[pair_batch_encoding.char_to_word(1, index_char_in_first_seq, sequence_index=0)],
                    pair_words[pair_batch_encoding.char_to_word(1, index_char_in_pair_seq, sequence_index=1)],
                )

                # Assert word_to_chars
                self.assertNotEqual(
                    pair_encoding.word_to_chars(index_word_in_first_seq, sequence_index=0).start,
                    pair_encoding.word_to_chars(index_word_in_pair_seq, sequence_index=1).start,
                )
                self.assertEqual(
                    text[pair_encoding.word_to_chars(index_word_in_first_seq, sequence_index=0).start],
                    pair_text[pair_encoding.word_to_chars(index_word_in_pair_seq, sequence_index=1).start],
                )
                self.assertNotEqual(
                    pair_batch_encoding.word_to_chars(1, index_word_in_first_seq, sequence_index=0).start,
                    pair_batch_encoding.word_to_chars(1, index_word_in_pair_seq, sequence_index=1).start,
                )
                self.assertEqual(
                    text[pair_batch_encoding.word_to_chars(1, index_word_in_first_seq, sequence_index=0).start],
                    pair_text[pair_batch_encoding.word_to_chars(1, index_word_in_pair_seq, sequence_index=1).start],
                )

                # Assert token_to_sequence
                pair_encoding = tokenizer_r.encode_plus(text, pair_text, add_special_tokens=True)

                pair_sequence_ids = [
                    pair_encoding.token_to_sequence(i) for i in range(len(pair_encoding["input_ids"]))
                ]
                self.assertIn(0, pair_sequence_ids)
                self.assertIn(1, pair_sequence_ids)
                if tokenizer_r.num_special_tokens_to_add(pair=True):
                    self.assertIn(None, pair_sequence_ids)

                pair_batch_encoding = tokenizer_r.batch_encode_plus(
                    [(text, pair_text)] * batch_size, add_special_tokens=True
                )
                pair_batch_sequence_ids = [
                    pair_batch_encoding.token_to_sequence(1, i)
                    for i in range(len(pair_batch_encoding["input_ids"][0]))
                ]
                self.assertIn(0, pair_batch_sequence_ids)
                self.assertIn(1, pair_batch_sequence_ids)
                if tokenizer_r.num_special_tokens_to_add(pair=True):
                    self.assertIn(None, pair_batch_sequence_ids)

    def test_tokenization_python_rust_equals(self):
        if not self.test_slow_tokenizer:
            # as we don't have a slow version, we can't compare the outputs between slow and fast versions
            return

        for tokenizer, pretrained_name, kwargs in self.tokenizers_list:
            with self.subTest(f"{tokenizer.__class__.__name__} ({pretrained_name})"):
                tokenizer_r = self.rust_tokenizer_class.from_pretrained(pretrained_name, **kwargs)
                tokenizer_p = self.tokenizer_class.from_pretrained(pretrained_name, **kwargs)

                # Ensure basic input match
                input_p = tokenizer_p.encode_plus(self._data)
                input_r = tokenizer_r.encode_plus(self._data)

                for key in filter(lambda x: x in ["input_ids", "token_type_ids", "attention_mask"], input_p.keys()):
                    self.assertSequenceEqual(input_p[key], input_r[key])

                input_pairs_p = tokenizer_p.encode_plus(self._data, self._data)
                input_pairs_r = tokenizer_r.encode_plus(self._data, self._data)

                for key in filter(lambda x: x in ["input_ids", "token_type_ids", "attention_mask"], input_p.keys()):
                    self.assertSequenceEqual(input_pairs_p[key], input_pairs_r[key])

                # Ensure truncation match
                input_p = tokenizer_p.encode_plus(self._data, max_length=512, truncation=True)
                input_r = tokenizer_r.encode_plus(self._data, max_length=512, truncation=True)

                for key in filter(lambda x: x in ["input_ids", "token_type_ids", "attention_mask"], input_p.keys()):
                    self.assertSequenceEqual(input_p[key], input_r[key])

                # Ensure truncation with stride match
                input_p = tokenizer_p.encode_plus(
                    self._data, max_length=512, truncation=True, stride=3, return_overflowing_tokens=True
                )
                input_r = tokenizer_r.encode_plus(
                    self._data, max_length=512, truncation=True, stride=3, return_overflowing_tokens=True
                )

                for key in filter(lambda x: x in ["input_ids", "token_type_ids", "attention_mask"], input_p.keys()):
                    self.assertSequenceEqual(input_p[key], input_r[key][0])

    def test_num_special_tokens_to_add_equal(self):
        if not self.test_slow_tokenizer:
            # as we don't have a slow version, we can't compare the outputs between slow and fast versions
            return

        for tokenizer, pretrained_name, kwargs in self.tokenizers_list:
            with self.subTest(f"{tokenizer.__class__.__name__} ({pretrained_name})"):
                tokenizer_r = self.rust_tokenizer_class.from_pretrained(pretrained_name, **kwargs)
                tokenizer_p = self.tokenizer_class.from_pretrained(pretrained_name, **kwargs)

                # Check we have the same number of added_tokens for both pair and non-pair inputs.
                self.assertEqual(
                    tokenizer_r.num_special_tokens_to_add(False), tokenizer_p.num_special_tokens_to_add(False)
                )
                self.assertEqual(
                    tokenizer_r.num_special_tokens_to_add(True), tokenizer_p.num_special_tokens_to_add(True)
                )

    def test_max_length_equal(self):
        if not self.test_slow_tokenizer:
            # as we don't have a slow version, we can't compare the outputs between slow and fast versions
            return

        for tokenizer, pretrained_name, kwargs in self.tokenizers_list:
            with self.subTest(f"{tokenizer.__class__.__name__} ({pretrained_name})"):
                tokenizer_r = self.rust_tokenizer_class.from_pretrained(pretrained_name, **kwargs)
                tokenizer_p = self.tokenizer_class.from_pretrained(pretrained_name, **kwargs)

                # Check we have the correct max_length for both pair and non-pair inputs.
                self.assertEqual(tokenizer_r.max_len_single_sentence, tokenizer_p.max_len_single_sentence)
                self.assertEqual(tokenizer_r.max_len_sentences_pair, tokenizer_p.max_len_sentences_pair)

    def test_special_tokens_map_equal(self):
        if not self.test_slow_tokenizer:
            # as we don't have a slow version, we can't compare the outputs between slow and fast versions
            return

        for tokenizer, pretrained_name, kwargs in self.tokenizers_list:
            with self.subTest(f"{tokenizer.__class__.__name__} ({pretrained_name})"):
                # sometimes the tokenizer saved online is not the same
                tokenizer_r = self.rust_tokenizer_class.from_pretrained(pretrained_name, **kwargs)
                tokenizer_p = self.tokenizer_class.from_pretrained(pretrained_name, **kwargs)

                # Assert the set of special tokens match.
                self.assertSequenceEqual(
                    tokenizer_p.special_tokens_map.items(),
                    tokenizer_r.special_tokens_map.items(),
                )

    def test_add_tokens(self):
        for tokenizer, pretrained_name, kwargs in self.tokenizers_list:
            with self.subTest(f"{tokenizer.__class__.__name__} ({pretrained_name})"):
                tokenizer_r = self.rust_tokenizer_class.from_pretrained(pretrained_name, **kwargs)

                vocab_size = len(tokenizer_r)
                self.assertEqual(tokenizer_r.add_tokens(""), 0)
                self.assertEqual(tokenizer_r.add_tokens("testoken"), 1)
                self.assertEqual(tokenizer_r.add_tokens(["testoken1", "testtoken2"]), 2)
                self.assertEqual(len(tokenizer_r), vocab_size + 3)

                self.assertEqual(tokenizer_r.add_special_tokens({}), 0)
                self.assertEqual(tokenizer_r.add_special_tokens({"bos_token": "[BOS]", "eos_token": "[EOS]"}), 2)
                self.assertRaises(
                    AssertionError, tokenizer_r.add_special_tokens, {"additional_special_tokens": "<testtoken1>"}
                )
                self.assertEqual(tokenizer_r.add_special_tokens({"additional_special_tokens": ["<testtoken2>"]}), 1)
                self.assertEqual(
                    tokenizer_r.add_special_tokens({"additional_special_tokens": ["<testtoken3>", "<testtoken4>"]}), 2
                )
                self.assertIn("<testtoken3>", tokenizer_r.special_tokens_map["additional_special_tokens"])
                self.assertIsInstance(tokenizer_r.special_tokens_map["additional_special_tokens"], list)
                self.assertGreaterEqual(len(tokenizer_r.special_tokens_map["additional_special_tokens"]), 2)

                self.assertEqual(len(tokenizer_r), vocab_size + 8)

    def test_offsets_mapping(self):
        for tokenizer, pretrained_name, kwargs in self.tokenizers_list:
            with self.subTest(f"{tokenizer.__class__.__name__} ({pretrained_name})"):
                tokenizer_r = self.rust_tokenizer_class.from_pretrained(pretrained_name, **kwargs)

                text = "Wonderful no inspiration example with subtoken"
                pair = "Along with an awesome pair"

                # No pair
                tokens_with_offsets = tokenizer_r.encode_plus(
                    text, return_special_tokens_mask=True, return_offsets_mapping=True, add_special_tokens=True
                )
                added_tokens = tokenizer_r.num_special_tokens_to_add(False)
                offsets = tokens_with_offsets["offset_mapping"]

                # Assert there is the same number of tokens and offsets
                self.assertEqual(len(offsets), len(tokens_with_offsets["input_ids"]))

                # Assert there is online added_tokens special_tokens
                self.assertEqual(sum(tokens_with_offsets["special_tokens_mask"]), added_tokens)

                # Pairs
                tokens_with_offsets = tokenizer_r.encode_plus(
                    text, pair, return_special_tokens_mask=True, return_offsets_mapping=True, add_special_tokens=True
                )
                added_tokens = tokenizer_r.num_special_tokens_to_add(True)
                offsets = tokens_with_offsets["offset_mapping"]

                # Assert there is the same number of tokens and offsets
                self.assertEqual(len(offsets), len(tokens_with_offsets["input_ids"]))

                # Assert there is online added_tokens special_tokens
                self.assertEqual(sum(tokens_with_offsets["special_tokens_mask"]), added_tokens)

    def test_batch_encode_dynamic_overflowing(self):
        """
        When calling batch_encode with multiple sequence it can returns different number of
        overflowing encoding for each sequence:
        [
          Sequence 1: [Encoding 1, Encoding 2],
          Sequence 2: [Encoding 1],
          Sequence 3: [Encoding 1, Encoding 2, ... Encoding N]
        ]
        This needs to be padded so that it can represented as a tensor
        """
        for tokenizer, pretrained_name, kwargs in self.tokenizers_list:
            tokenizer = self.rust_tokenizer_class.from_pretrained(pretrained_name, **kwargs)

            with self.subTest(f"{tokenizer.__class__.__name__} ({pretrained_name}, {tokenizer.__class__.__name__})"):
                if is_torch_available():
                    returned_tensor = "pt"
                elif is_tf_available():
                    returned_tensor = "tf"
                elif is_flax_available():
                    returned_tensor = "jax"
                else:
                    return

                if not tokenizer.pad_token or tokenizer.pad_token_id < 0:
                    return

                tokens = tokenizer.encode_plus(
                    "HuggingFace is solving NLP one commit at a time",
                    max_length=6,
                    padding=True,
                    truncation=True,
                    return_tensors=returned_tensor,
                    return_overflowing_tokens=True,
                )

                for key in filter(lambda x: "overflow_to_sample_mapping" not in x, tokens.keys()):
                    self.assertEqual(len(tokens[key].shape), 2)

                # Mono sample
                tokens = tokenizer.batch_encode_plus(
                    ["HuggingFace is solving NLP one commit at a time"],
                    max_length=6,
                    padding=True,
                    truncation="only_first",
                    return_tensors=returned_tensor,
                    return_overflowing_tokens=True,
                )

                for key in filter(lambda x: "overflow_to_sample_mapping" not in x, tokens.keys()):
                    self.assertEqual(len(tokens[key].shape), 2)
                    self.assertEqual(tokens[key].shape[-1], 6)

                # Multi sample
                tokens = tokenizer.batch_encode_plus(
                    ["HuggingFace is solving NLP one commit at a time", "Very tiny input"],
                    max_length=6,
                    padding=True,
                    truncation="only_first",
                    return_tensors=returned_tensor,
                    return_overflowing_tokens=True,
                )

                for key in filter(lambda x: "overflow_to_sample_mapping" not in x, tokens.keys()):
                    self.assertEqual(len(tokens[key].shape), 2)
                    self.assertEqual(tokens[key].shape[-1], 6)

    def test_compare_pretokenized_inputs(self):
        if not self.test_slow_tokenizer:
            # as we don't have a slow version, we can't compare the outputs between slow and fast versions
            return

        for tokenizer, pretrained_name, kwargs in self.tokenizers_list:
            with self.subTest(f"{tokenizer.__class__.__name__} ({pretrained_name})"):
                tokenizer_r = self.rust_tokenizer_class.from_pretrained(pretrained_name, **kwargs)
                tokenizer_p = self.tokenizer_class.from_pretrained(pretrained_name, **kwargs)

                if hasattr(tokenizer_p, "add_prefix_space") and not tokenizer_p.add_prefix_space:
                    continue  # Too hard to test for now

                # Input string
                pretokenized_input_simple = "This is a sample input".split()
                pretokenized_input_pair = "This is a sample pair".split()

                # Test encode for pretokenized inputs
                output_r = tokenizer_r.encode(
                    pretokenized_input_simple, is_split_into_words=True, add_special_tokens=False
                )
                output_p = tokenizer_p.encode(
                    pretokenized_input_simple, is_split_into_words=True, add_special_tokens=False
                )
                self.assertEqual(output_p, output_r)

                kwargs = {
                    "is_split_into_words": True,
                    # "return_token_type_ids": True,  # Use the defaults for each tokenizers
                    # "return_attention_mask": True,  # Use the defaults for each tokenizers
                    "return_overflowing_tokens": False,
                    "return_special_tokens_mask": True,
                    "return_offsets_mapping": False,  # Not implemented in python tokenizers
                    # "add_special_tokens": False,
                }
                batch_kwargs = {
                    "is_split_into_words": True,
                    # "return_token_type_ids": True,  # Use the defaults for each tokenizers
                    # "return_attention_mask": True,  # Use the defaults for each tokenizers
                    "return_overflowing_tokens": False,
                    "return_special_tokens_mask": True,
                    "return_offsets_mapping": False,  # Not implemented in python tokenizers
                    # "add_special_tokens": False,
                }
                # Test encode_plus for pretokenized inputs
                output_r = tokenizer_r.encode_plus(pretokenized_input_simple, **kwargs)
                output_p = tokenizer_p.encode_plus(pretokenized_input_simple, **kwargs)
                for key in output_p.keys():
                    self.assertEqual(output_p[key], output_r[key])

                # Test batch_encode_plus for pretokenized inputs
                input_batch = ([pretokenized_input_simple] * 2) + [pretokenized_input_simple + pretokenized_input_pair]
                output_r = tokenizer_r.batch_encode_plus(input_batch, **batch_kwargs)
                output_p = tokenizer_p.batch_encode_plus(input_batch, **batch_kwargs)
                for key in output_p.keys():
                    self.assertEqual(output_p[key], output_r[key])

                # Test encode for pretokenized inputs pairs
                output_r = tokenizer_r.encode(
                    pretokenized_input_simple, pretokenized_input_pair, is_split_into_words=True
                )
                output_p = tokenizer_p.encode(
                    pretokenized_input_simple, pretokenized_input_pair, is_split_into_words=True
                )
                self.assertEqual(output_p, output_r)

                # Test encode_plus for pretokenized inputs
                output_r = tokenizer_r.encode_plus(pretokenized_input_simple, pretokenized_input_pair, **kwargs)
                output_p = tokenizer_p.encode_plus(pretokenized_input_simple, pretokenized_input_pair, **kwargs)
                for key in output_p.keys():
                    self.assertEqual(output_p[key], output_r[key])

                # Test batch_encode_plus for pretokenized inputs
                input_batch_pair = ([pretokenized_input_simple, pretokenized_input_pair] * 2) + [
                    pretokenized_input_simple + pretokenized_input_pair,
                    pretokenized_input_pair,
                ]
                output_r = tokenizer_r.batch_encode_plus(input_batch_pair, **batch_kwargs)
                output_p = tokenizer_p.batch_encode_plus(input_batch_pair, **batch_kwargs)
                for key in output_p.keys():
                    self.assertEqual(output_p[key], output_r[key])

    def test_create_token_type_ids(self):
        if not self.test_slow_tokenizer:
            # as we don't have a slow version, we can't compare the outputs between slow and fast versions
            return

        for tokenizer, pretrained_name, kwargs in self.tokenizers_list:
            with self.subTest(f"{tokenizer.__class__.__name__} ({pretrained_name})"):
                tokenizer_r = self.rust_tokenizer_class.from_pretrained(pretrained_name, **kwargs)
                tokenizer_p = self.tokenizer_class.from_pretrained(pretrained_name, **kwargs)
                input_simple = [1, 2, 3]
                input_pair = [1, 2, 3]

                # Generate output
                output_r = tokenizer_r.create_token_type_ids_from_sequences(input_simple)
                output_p = tokenizer_p.create_token_type_ids_from_sequences(input_simple)
                self.assertEqual(output_p, output_r)

                # Generate pair output
                output_r = tokenizer_r.create_token_type_ids_from_sequences(input_simple, input_pair)
                output_p = tokenizer_p.create_token_type_ids_from_sequences(input_simple, input_pair)
                self.assertEqual(output_p, output_r)

    def test_build_inputs_with_special_tokens(self):
        if not self.test_slow_tokenizer:
            # as we don't have a slow version, we can't compare the outputs between slow and fast versions
            return

        for tokenizer, pretrained_name, kwargs in self.tokenizers_list:
            with self.subTest(f"{tokenizer.__class__.__name__} ({pretrained_name})"):
                tokenizer_r = self.rust_tokenizer_class.from_pretrained(pretrained_name, **kwargs)
                tokenizer_p = self.tokenizer_class.from_pretrained(pretrained_name, **kwargs)
                # # Input string
                # input_simple = tokenizer_p.tokenize("This is a sample input", add_special_tokens=False)
                # input_pair = tokenizer_p.tokenize("This is a sample pair", add_special_tokens=False)

                # # Generate output
                # output_r = tokenizer_r.build_inputs_with_special_tokens(input_simple)
                # output_p = tokenizer_p.build_inputs_with_special_tokens(input_simple)
                # self.assertEqual(output_p, output_r)

                # # Generate pair output
                # output_r = tokenizer_r.build_inputs_with_special_tokens(input_simple, input_pair)
                # output_p = tokenizer_p.build_inputs_with_special_tokens(input_simple, input_pair)
                # self.assertEqual(output_p, output_r)

                input_pairs = [
                    ("", ""),
                    ("", "This is a sample pair"),
                    ("This is a sample input", ""),
                    ("This is a sample input", "This is a sample pair"),
                ]

                for sample_input, sample_pair in input_pairs:
                    # Input tokens id
                    input_simple = tokenizer_p.encode(sample_input, add_special_tokens=False)
                    input_pair = tokenizer_p.encode(sample_pair, add_special_tokens=False)

                    # Generate output
                    output_r = tokenizer_r.build_inputs_with_special_tokens(input_simple)
                    output_p = tokenizer_p.build_inputs_with_special_tokens(input_simple)
                    self.assertEqual(output_p, output_r)

                    # Generate pair output
                    output_r = tokenizer_r.build_inputs_with_special_tokens(input_simple, input_pair)
                    output_p = tokenizer_p.build_inputs_with_special_tokens(input_simple, input_pair)
                    self.assertEqual(output_p, output_r)

    def test_padding(self, max_length=50):
        if not self.test_slow_tokenizer:
            # as we don't have a slow version, we can't compare the outputs between slow and fast versions
            return

        for tokenizer, pretrained_name, kwargs in self.tokenizers_list:
            with self.subTest(f"{tokenizer.__class__.__name__} ({pretrained_name})"):
                tokenizer_r = self.rust_tokenizer_class.from_pretrained(pretrained_name, **kwargs)
                tokenizer_p = self.tokenizer_class.from_pretrained(pretrained_name, **kwargs)

                self.assertEqual(tokenizer_p.pad_token_id, tokenizer_r.pad_token_id)
                pad_token_id = tokenizer_p.pad_token_id

                # Encode - Simple input
                input_r = tokenizer_r.encode("This is a simple input", max_length=max_length, pad_to_max_length=True)
                input_p = tokenizer_p.encode("This is a simple input", max_length=max_length, pad_to_max_length=True)
                self.assert_padded_input_match(input_r, input_p, max_length, pad_token_id)
                input_r = tokenizer_r.encode("This is a simple input", max_length=max_length, padding="max_length")
                input_p = tokenizer_p.encode("This is a simple input", max_length=max_length, padding="max_length")
                self.assert_padded_input_match(input_r, input_p, max_length, pad_token_id)

                input_r = tokenizer_r.encode("This is a simple input", padding="longest")
                input_p = tokenizer_p.encode("This is a simple input", padding=True)
                self.assert_padded_input_match(input_r, input_p, len(input_r), pad_token_id)

                # Encode - Pair input
                input_r = tokenizer_r.encode(
                    "This is a simple input", "This is a pair", max_length=max_length, pad_to_max_length=True
                )
                input_p = tokenizer_p.encode(
                    "This is a simple input", "This is a pair", max_length=max_length, pad_to_max_length=True
                )
                self.assert_padded_input_match(input_r, input_p, max_length, pad_token_id)
                input_r = tokenizer_r.encode(
                    "This is a simple input", "This is a pair", max_length=max_length, padding="max_length"
                )
                input_p = tokenizer_p.encode(
                    "This is a simple input", "This is a pair", max_length=max_length, padding="max_length"
                )
                self.assert_padded_input_match(input_r, input_p, max_length, pad_token_id)
                input_r = tokenizer_r.encode("This is a simple input", "This is a pair", padding=True)
                input_p = tokenizer_p.encode("This is a simple input", "This is a pair", padding="longest")
                self.assert_padded_input_match(input_r, input_p, len(input_r), pad_token_id)

                # Encode_plus - Simple input
                input_r = tokenizer_r.encode_plus(
                    "This is a simple input", max_length=max_length, pad_to_max_length=True
                )
                input_p = tokenizer_p.encode_plus(
                    "This is a simple input", max_length=max_length, pad_to_max_length=True
                )
                self.assert_padded_input_match(input_r["input_ids"], input_p["input_ids"], max_length, pad_token_id)
                self.assertSequenceEqual(input_r["attention_mask"], input_p["attention_mask"])
                input_r = tokenizer_r.encode_plus(
                    "This is a simple input", max_length=max_length, padding="max_length"
                )
                input_p = tokenizer_p.encode_plus(
                    "This is a simple input", max_length=max_length, padding="max_length"
                )
                self.assert_padded_input_match(input_r["input_ids"], input_p["input_ids"], max_length, pad_token_id)
                self.assertSequenceEqual(input_r["attention_mask"], input_p["attention_mask"])

                input_r = tokenizer_r.encode_plus("This is a simple input", padding="longest")
                input_p = tokenizer_p.encode_plus("This is a simple input", padding=True)
                self.assert_padded_input_match(
                    input_r["input_ids"], input_p["input_ids"], len(input_r["input_ids"]), pad_token_id
                )

                self.assertSequenceEqual(input_r["attention_mask"], input_p["attention_mask"])

                # Encode_plus - Pair input
                input_r = tokenizer_r.encode_plus(
                    "This is a simple input", "This is a pair", max_length=max_length, pad_to_max_length=True
                )
                input_p = tokenizer_p.encode_plus(
                    "This is a simple input", "This is a pair", max_length=max_length, pad_to_max_length=True
                )
                self.assert_padded_input_match(input_r["input_ids"], input_p["input_ids"], max_length, pad_token_id)
                self.assertSequenceEqual(input_r["attention_mask"], input_p["attention_mask"])
                input_r = tokenizer_r.encode_plus(
                    "This is a simple input", "This is a pair", max_length=max_length, padding="max_length"
                )
                input_p = tokenizer_p.encode_plus(
                    "This is a simple input", "This is a pair", max_length=max_length, padding="max_length"
                )
                self.assert_padded_input_match(input_r["input_ids"], input_p["input_ids"], max_length, pad_token_id)
                self.assertSequenceEqual(input_r["attention_mask"], input_p["attention_mask"])
                input_r = tokenizer_r.encode_plus("This is a simple input", "This is a pair", padding="longest")
                input_p = tokenizer_p.encode_plus("This is a simple input", "This is a pair", padding=True)
                self.assert_padded_input_match(
                    input_r["input_ids"], input_p["input_ids"], len(input_r["input_ids"]), pad_token_id
                )
                self.assertSequenceEqual(input_r["attention_mask"], input_p["attention_mask"])

                # Batch_encode_plus - Simple input
                input_r = tokenizer_r.batch_encode_plus(
                    ["This is a simple input 1", "This is a simple input 2"],
                    max_length=max_length,
                    pad_to_max_length=True,
                )
                input_p = tokenizer_p.batch_encode_plus(
                    ["This is a simple input 1", "This is a simple input 2"],
                    max_length=max_length,
                    pad_to_max_length=True,
                )
                self.assert_batch_padded_input_match(input_r, input_p, max_length, pad_token_id)

                input_r = tokenizer_r.batch_encode_plus(
                    ["This is a simple input 1", "This is a simple input 2"],
                    max_length=max_length,
                    padding="max_length",
                )
                input_p = tokenizer_p.batch_encode_plus(
                    ["This is a simple input 1", "This is a simple input 2"],
                    max_length=max_length,
                    padding="max_length",
                )
                self.assert_batch_padded_input_match(input_r, input_p, max_length, pad_token_id)

                input_r = tokenizer_r.batch_encode_plus(
                    ["This is a simple input 1", "This is a simple input 2"],
                    max_length=max_length,
                    padding="longest",
                )
                input_p = tokenizer_p.batch_encode_plus(
                    ["This is a simple input 1", "This is a simple input 2"],
                    max_length=max_length,
                    padding=True,
                )
                self.assert_batch_padded_input_match(input_r, input_p, len(input_r["input_ids"][0]), pad_token_id)

                input_r = tokenizer_r.batch_encode_plus(
                    ["This is a simple input 1", "This is a simple input 2"], padding="longest"
                )
                input_p = tokenizer_p.batch_encode_plus(
                    ["This is a simple input 1", "This is a simple input 2"], padding=True
                )
                self.assert_batch_padded_input_match(input_r, input_p, len(input_r["input_ids"][0]), pad_token_id)

                # Batch_encode_plus - Pair input
                input_r = tokenizer_r.batch_encode_plus(
                    [
                        ("This is a simple input 1", "This is a simple input 2"),
                        ("This is a simple pair 1", "This is a simple pair 2"),
                    ],
                    max_length=max_length,
                    truncation=True,
                    padding="max_length",
                )
                input_p = tokenizer_p.batch_encode_plus(
                    [
                        ("This is a simple input 1", "This is a simple input 2"),
                        ("This is a simple pair 1", "This is a simple pair 2"),
                    ],
                    max_length=max_length,
                    truncation=True,
                    padding="max_length",
                )
                self.assert_batch_padded_input_match(input_r, input_p, max_length, pad_token_id)

                input_r = tokenizer_r.batch_encode_plus(
                    [
                        ("This is a simple input 1", "This is a simple input 2"),
                        ("This is a simple pair 1", "This is a simple pair 2"),
                    ],
                    padding=True,
                )
                input_p = tokenizer_p.batch_encode_plus(
                    [
                        ("This is a simple input 1", "This is a simple input 2"),
                        ("This is a simple pair 1", "This is a simple pair 2"),
                    ],
                    padding="longest",
                )
                self.assert_batch_padded_input_match(input_r, input_p, len(input_r["input_ids"][0]), pad_token_id)

                # Using pad on single examples after tokenization
                input_r = tokenizer_r.encode_plus("This is a input 1")
                input_r = tokenizer_r.pad(input_r)

                input_p = tokenizer_p.encode_plus("This is a input 1")
                input_p = tokenizer_p.pad(input_p)

                self.assert_padded_input_match(
                    input_r["input_ids"], input_p["input_ids"], len(input_r["input_ids"]), pad_token_id
                )

                # Using pad on single examples after tokenization
                input_r = tokenizer_r.encode_plus("This is a input 1")
                input_r = tokenizer_r.pad(input_r, max_length=max_length, padding="max_length")

                input_p = tokenizer_p.encode_plus("This is a input 1")
                input_p = tokenizer_p.pad(input_p, max_length=max_length, padding="max_length")

                self.assert_padded_input_match(input_r["input_ids"], input_p["input_ids"], max_length, pad_token_id)

                # Using pad after tokenization
                input_r = tokenizer_r.batch_encode_plus(
                    ["This is a input 1", "This is a much longer input whilch should be padded"]
                )
                input_r = tokenizer_r.pad(input_r)

                input_p = tokenizer_p.batch_encode_plus(
                    ["This is a input 1", "This is a much longer input whilch should be padded"]
                )
                input_p = tokenizer_p.pad(input_p)

                self.assert_batch_padded_input_match(input_r, input_p, len(input_r["input_ids"][0]), pad_token_id)

                # Using pad after tokenization
                input_r = tokenizer_r.batch_encode_plus(
                    ["This is a input 1", "This is a much longer input whilch should be padded"]
                )
                input_r = tokenizer_r.pad(input_r, max_length=max_length, padding="max_length")

                input_p = tokenizer_p.batch_encode_plus(
                    ["This is a input 1", "This is a much longer input whilch should be padded"]
                )
                input_p = tokenizer_p.pad(input_p, max_length=max_length, padding="max_length")
                self.assert_batch_padded_input_match(input_r, input_p, max_length, pad_token_id)

                # Test padding nested empty lists (in some use-cases, there is no any token id in the `input_ids` list).
                input_r = tokenizer_r.pad({"input_ids": [[], []]}, max_length=max_length, padding="max_length")
                input_p = tokenizer_p.pad({"input_ids": [[], []]}, max_length=max_length, padding="max_length")
                self.assert_batch_padded_input_match(input_r, input_p, max_length, pad_token_id)

    def test_padding_different_model_input_name(self):
        if not self.test_slow_tokenizer:
            # as we don't have a slow version, we can't compare the outputs between slow and fast versions
            return

        for tokenizer, pretrained_name, kwargs in self.tokenizers_list:
            with self.subTest(f"{tokenizer.__class__.__name__} ({pretrained_name})"):
                tokenizer_r = self.rust_tokenizer_class.from_pretrained(pretrained_name, **kwargs)
                tokenizer_p = self.tokenizer_class.from_pretrained(pretrained_name, **kwargs)
                self.assertEqual(tokenizer_p.pad_token_id, tokenizer_r.pad_token_id)
                pad_token_id = tokenizer_p.pad_token_id

                input_r = tokenizer_r.batch_encode_plus(
                    ["This is a input 1", "This is a much longer input whilch should be padded"]
                )
                input_p = tokenizer_r.batch_encode_plus(
                    ["This is a input 1", "This is a much longer input whilch should be padded"]
                )

                # rename encoded batch to "inputs"
                input_r["inputs"] = input_r[tokenizer_r.model_input_names[0]]
                del input_r[tokenizer_r.model_input_names[0]]

                input_p["inputs"] = input_p[tokenizer_p.model_input_names[0]]
                del input_p[tokenizer_p.model_input_names[0]]

                # Renaming `input_ids` to `inputs`
                tokenizer_r.model_input_names = ["inputs"] + tokenizer_r.model_input_names[1:]
                tokenizer_p.model_input_names = ["inputs"] + tokenizer_p.model_input_names[1:]

                input_r = tokenizer_r.pad(input_r, padding="longest")
                input_p = tokenizer_r.pad(input_p, padding="longest")

                max_length = len(input_p["inputs"][0])
                self.assert_batch_padded_input_match(
                    input_r, input_p, max_length, pad_token_id, model_main_input_name="inputs"
                )

    def test_save_pretrained(self):
        if not self.test_slow_tokenizer:
            # as we don't have a slow version, we can't compare the outputs between slow and fast versions
            return

        for tokenizer, pretrained_name, kwargs in self.tokenizers_list:
            with self.subTest(f"{tokenizer.__class__.__name__} ({pretrained_name})"):
                tokenizer_r = self.rust_tokenizer_class.from_pretrained(pretrained_name, **kwargs)
                tokenizer_p = self.tokenizer_class.from_pretrained(pretrained_name, **kwargs)

                tmpdirname2 = tempfile.mkdtemp()

                tokenizer_r_files = tokenizer_r.save_pretrained(tmpdirname2)
                tokenizer_p_files = tokenizer_p.save_pretrained(tmpdirname2)

                # make sure that all ".json" files are saved in the correct format
                for file_path in tokenizer_r_files + tokenizer_p_files:
                    if os.path.exists(file_path) and file_path.endswith(".json"):
                        check_json_file_has_correct_format(file_path)

                # Checks it save with the same files + the tokenizer.json file for the fast one
                self.assertTrue(any("tokenizer.json" in f for f in tokenizer_r_files))
                tokenizer_r_files = tuple(f for f in tokenizer_r_files if "tokenizer.json" not in f)
                self.assertSequenceEqual(tokenizer_r_files, tokenizer_p_files)

                # Checks everything loads correctly in the same way
                tokenizer_rp = tokenizer_r.from_pretrained(tmpdirname2)
                tokenizer_pp = tokenizer_p.from_pretrained(tmpdirname2)

                # Check special tokens are set accordingly on Rust and Python
                for key in tokenizer_pp.special_tokens_map:
                    self.assertTrue(hasattr(tokenizer_rp, key))
                    # self.assertEqual(getattr(tokenizer_rp, key), getattr(tokenizer_pp, key))
                    # self.assertEqual(getattr(tokenizer_rp, key + "_id"), getattr(tokenizer_pp, key + "_id"))

                shutil.rmtree(tmpdirname2)

                # Save tokenizer rust, legacy_format=True
                tmpdirname2 = tempfile.mkdtemp()

                tokenizer_r_files = tokenizer_r.save_pretrained(tmpdirname2, legacy_format=True)
                tokenizer_p_files = tokenizer_p.save_pretrained(tmpdirname2)

                # Checks it save with the same files
                self.assertSequenceEqual(tokenizer_r_files, tokenizer_p_files)

                # Checks everything loads correctly in the same way
                tokenizer_rp = tokenizer_r.from_pretrained(tmpdirname2)
                tokenizer_pp = tokenizer_p.from_pretrained(tmpdirname2)

                # Check special tokens are set accordingly on Rust and Python
                for key in tokenizer_pp.special_tokens_map:
                    self.assertTrue(hasattr(tokenizer_rp, key))

                shutil.rmtree(tmpdirname2)

                # Save tokenizer rust, legacy_format=False
                tmpdirname2 = tempfile.mkdtemp()

                tokenizer_r_files = tokenizer_r.save_pretrained(tmpdirname2, legacy_format=False)
                tokenizer_p_files = tokenizer_p.save_pretrained(tmpdirname2)

                # Checks it saved the tokenizer.json file
                self.assertTrue(any("tokenizer.json" in f for f in tokenizer_r_files))

                # Checks everything loads correctly in the same way
                tokenizer_rp = tokenizer_r.from_pretrained(tmpdirname2)
                tokenizer_pp = tokenizer_p.from_pretrained(tmpdirname2)

                # Check special tokens are set accordingly on Rust and Python
                for key in tokenizer_pp.special_tokens_map:
                    self.assertTrue(hasattr(tokenizer_rp, key))

                shutil.rmtree(tmpdirname2)

    def test_embeded_special_tokens(self):
        if not self.test_slow_tokenizer:
            # as we don't have a slow version, we can't compare the outputs between slow and fast versions
            return

        for tokenizer, pretrained_name, kwargs in self.tokenizers_list:
            with self.subTest(f"{tokenizer.__class__.__name__} ({pretrained_name})"):
                tokenizer_p = self.tokenizer_class.from_pretrained(pretrained_name, **kwargs)
                tokenizer_r = self.rust_tokenizer_class.from_pretrained(pretrained_name, **kwargs)
                sentence = "A, <mask> AllenNLP sentence."
                tokens_r = tokenizer_r.encode_plus(
                    sentence,
                    add_special_tokens=True,
                )
                tokens_p = tokenizer_p.encode_plus(
                    sentence,
                    add_special_tokens=True,
                )

                for key in tokens_p.keys():
                    self.assertEqual(tokens_r[key], tokens_p[key])

                if "token_type_ids" in tokens_r:
                    self.assertEqual(sum(tokens_r["token_type_ids"]), sum(tokens_p["token_type_ids"]))

                tokens_r = tokenizer_r.convert_ids_to_tokens(tokens_r["input_ids"])
                tokens_p = tokenizer_p.convert_ids_to_tokens(tokens_p["input_ids"])
                self.assertSequenceEqual(tokens_r, tokens_p)

    def test_compare_add_special_tokens(self):
        for tokenizer, pretrained_name, kwargs in self.tokenizers_list:
            with self.subTest(f"{tokenizer.__class__.__name__} ({pretrained_name})"):
                tokenizer_r = self.rust_tokenizer_class.from_pretrained(pretrained_name, **kwargs)

                simple_num_special_tokens_to_add = tokenizer_r.num_special_tokens_to_add(pair=False)
                # pair_num_special_tokens_to_add = tokenizer_r.num_special_tokens_to_add(pair=True)

                for text in ["", " "]:
                    # tokenize()
                    no_special_tokens = tokenizer_r.tokenize(text, add_special_tokens=False)
                    with_special_tokens = tokenizer_r.tokenize(text, add_special_tokens=True)
                    self.assertEqual(
                        len(no_special_tokens), len(with_special_tokens) - simple_num_special_tokens_to_add
                    )

                    # encode()
                    no_special_tokens = tokenizer_r.encode(text, add_special_tokens=False)
                    with_special_tokens = tokenizer_r.encode(text, add_special_tokens=True)
                    self.assertEqual(
                        len(no_special_tokens), len(with_special_tokens) - simple_num_special_tokens_to_add
                    )

                    # encode_plus()
                    no_special_tokens = tokenizer_r.encode_plus(text, add_special_tokens=False)
                    with_special_tokens = tokenizer_r.encode_plus(text, add_special_tokens=True)
                    for key in no_special_tokens.keys():
                        self.assertEqual(
                            len(no_special_tokens[key]),
                            len(with_special_tokens[key]) - simple_num_special_tokens_to_add,
                        )

                    # # batch_encode_plus
                    no_special_tokens = tokenizer_r.batch_encode_plus([text, text], add_special_tokens=False)
                    with_special_tokens = tokenizer_r.batch_encode_plus([text, text], add_special_tokens=True)
                    for key in no_special_tokens.keys():
                        for i_no, i_with in zip(no_special_tokens[key], with_special_tokens[key]):
                            self.assertEqual(len(i_no), len(i_with) - simple_num_special_tokens_to_add)

    def test_compare_prepare_for_model(self):
        if not self.test_slow_tokenizer:
            # as we don't have a slow version, we can't compare the outputs between slow and fast versions
            return

        for tokenizer, pretrained_name, kwargs in self.tokenizers_list:
            with self.subTest(f"{tokenizer.__class__.__name__} ({pretrained_name})"):
                tokenizer_r = self.rust_tokenizer_class.from_pretrained(pretrained_name, **kwargs)
                tokenizer_p = self.tokenizer_class.from_pretrained(pretrained_name, **kwargs)
                string_sequence = "Asserting that both tokenizers are equal"
                python_output = tokenizer_p.prepare_for_model(
                    tokenizer_p.encode(string_sequence, add_special_tokens=False)
                )
                rust_output = tokenizer_r.prepare_for_model(
                    tokenizer_r.encode(string_sequence, add_special_tokens=False)
                )
                for key in python_output:
                    self.assertEqual(python_output[key], rust_output[key])

    def test_special_tokens_initialization(self):
        for tokenizer, pretrained_name, kwargs in self.tokenizers_list:
            with self.subTest(f"{tokenizer.__class__.__name__} ({pretrained_name})"):
                added_tokens = [AddedToken("<special>", lstrip=True)]
                tokenizer_r = self.rust_tokenizer_class.from_pretrained(
                    pretrained_name, additional_special_tokens=added_tokens, **kwargs
                )
                r_output = tokenizer_r.encode("Hey this is a <special> token")

                special_token_id = tokenizer_r.encode("<special>", add_special_tokens=False)[0]

                self.assertTrue(special_token_id in r_output)

                if self.test_slow_tokenizer:
                    # in rust fast, you lose the information of the AddedToken when initializing with `additional_special_tokens`
                    tokenizer_cr = self.rust_tokenizer_class.from_pretrained(
                        pretrained_name, additional_special_tokens=added_tokens, **kwargs, from_slow=True
                    )
                    tokenizer_p = self.tokenizer_class.from_pretrained(
                        pretrained_name, additional_special_tokens=added_tokens, **kwargs
                    )

                    p_output = tokenizer_p.encode("Hey this is a <special> token")

                    cr_output = tokenizer_cr.encode("Hey this is a <special> token")

                    self.assertEqual(p_output, r_output)
                    self.assertEqual(cr_output, r_output)
                    self.assertTrue(special_token_id in p_output)
                    self.assertTrue(special_token_id in cr_output)

    def test_special_tokens_initialization_with_non_empty_additional_special_tokens(self):
        # This test no longer support rust tokenizers, because the only file that should be looked
        # at by the fast tokenizer with the new saving format is `tokenizer_config.json`.
        # The previous behaviour is very strange too. Fast tokenizer should not save 3 files, but just one. Can never do slow from fast.
        tokenizer_list = []
        if self.test_slow_tokenizer:
            tokenizer_list.append((self.tokenizer_class, self.get_tokenizer()))

        for tokenizer_class, tokenizer_utils in tokenizer_list:
            with tempfile.TemporaryDirectory() as tmp_dir:
                tokenizer_utils.save_pretrained(tmp_dir)
                # only legacy save will check this
                tokenizer_path = "tokenizer_config.json"
                with open(os.path.join(tmp_dir, tokenizer_path), encoding="utf-8") as json_file:
                    tokenizer_config = json.load(json_file)

                tokenizer_config["additional_special_tokens"] = ["an_additional_special_token"]

                with open(os.path.join(tmp_dir, tokenizer_path), "w", encoding="utf-8") as outfile:
                    json.dump(tokenizer_config, outfile)

                # the following checks allow us to verify that our test works as expected, i.e. that the tokenizer takes
                # into account the new value of additional_special_tokens given in the "tokenizer_config.json" and
                # "special_tokens_map.json" files

                # TODO ArthurZ ... Ok so for legacy we have to support this I guess..... (special_tokens_map + additional)
                tokenizer_without_change_in_init = tokenizer_class.from_pretrained(tmp_dir)
                self.assertIn(
                    "an_additional_special_token", tokenizer_without_change_in_init.additional_special_tokens
                )
                self.assertIn("an_additional_special_token", tokenizer_without_change_in_init.get_vocab())
                self.assertEqual(
                    ["an_additional_special_token"],
                    tokenizer_without_change_in_init.convert_ids_to_tokens(
                        tokenizer_without_change_in_init.convert_tokens_to_ids(["an_additional_special_token"])
                    ),
                )

                # Now we test that we can change the value of additional_special_tokens in the from_pretrained
                new_added_tokens = [AddedToken("a_new_additional_special_token", lstrip=True)]
                tokenizer = tokenizer_class.from_pretrained(
                    tmp_dir,
                    additional_special_tokens=new_added_tokens,
                )

                self.assertIn("a_new_additional_special_token", tokenizer.additional_special_tokens)
                self.assertEqual(
                    ["a_new_additional_special_token"],
                    tokenizer.convert_ids_to_tokens(
                        tokenizer.convert_tokens_to_ids(["a_new_additional_special_token"])
                    ),
                )

    def test_training_new_tokenizer(self):
        # This feature only exists for fast tokenizers
        if not self.test_rust_tokenizer:
            return

        tokenizer = self.get_rust_tokenizer()
        new_tokenizer = tokenizer.train_new_from_iterator(SMALL_TRAINING_CORPUS, 100)

        # Test we can use the new tokenizer with something not seen during training
        inputs = new_tokenizer(["This is the first sentence", "This sentence is different 🤗."])
        self.assertEqual(len(inputs["input_ids"]), 2)
        decoded_input = new_tokenizer.decode(inputs["input_ids"][0], skip_special_tokens=True)
        expected_result = "This is the first sentence"

        if tokenizer.backend_tokenizer.normalizer is not None:
            expected_result = tokenizer.backend_tokenizer.normalizer.normalize_str(expected_result)
        self.assertEqual(expected_result, decoded_input)

        # We check that the parameters of the tokenizer remained the same
        # Check we have the same number of added_tokens for both pair and non-pair inputs.
        self.assertEqual(tokenizer.num_special_tokens_to_add(False), new_tokenizer.num_special_tokens_to_add(False))
        self.assertEqual(tokenizer.num_special_tokens_to_add(True), new_tokenizer.num_special_tokens_to_add(True))

        # Check we have the correct max_length for both pair and non-pair inputs.
        self.assertEqual(tokenizer.max_len_single_sentence, new_tokenizer.max_len_single_sentence)
        self.assertEqual(tokenizer.max_len_sentences_pair, new_tokenizer.max_len_sentences_pair)

        # Assert the set of special tokens match as we didn't ask to change them
        self.assertSequenceEqual(
            tokenizer.all_special_tokens_extended,
            new_tokenizer.all_special_tokens_extended,
        )

        self.assertDictEqual(tokenizer.special_tokens_map, new_tokenizer.special_tokens_map)

    def test_training_new_tokenizer_with_special_tokens_change(self):
        # This feature only exists for fast tokenizers
        if not self.test_rust_tokenizer:
            return

        tokenizer = self.get_rust_tokenizer()
        # Test with a special tokens map
        class_signature = inspect.signature(tokenizer.__class__)
        if "cls_token" in class_signature.parameters:
            new_tokenizer = tokenizer.train_new_from_iterator(
                SMALL_TRAINING_CORPUS, 100, special_tokens_map={tokenizer.cls_token: "<cls>"}
            )
            cls_id = new_tokenizer.get_vocab()["<cls>"]
            self.assertEqual(new_tokenizer.cls_token, "<cls>")
            self.assertEqual(new_tokenizer.cls_token_id, cls_id)

        # Create a new mapping from the special tokens defined in the original tokenizer
        special_tokens_list = SpecialTokensMixin.SPECIAL_TOKENS_ATTRIBUTES.copy()
        special_tokens_list.remove("additional_special_tokens")
        special_tokens_map = {}
        for token in special_tokens_list:
            # Get the private one to avoid unnecessary warnings.
            if getattr(tokenizer, f"_{token}") is not None:
                special_token = getattr(tokenizer, token)
                special_tokens_map[special_token] = f"{special_token}a"

        # Train new tokenizer
        new_tokenizer = tokenizer.train_new_from_iterator(
            SMALL_TRAINING_CORPUS, 100, special_tokens_map=special_tokens_map
        )

        # Check the changes
        for token in special_tokens_list:
            # Get the private one to avoid unnecessary warnings.
            if getattr(tokenizer, f"_{token}") is None:
                continue
            special_token = getattr(tokenizer, token)
            if special_token in special_tokens_map:
                new_special_token = getattr(new_tokenizer, token)
                self.assertEqual(special_tokens_map[special_token], new_special_token)

                new_id = new_tokenizer.get_vocab()[new_special_token]
                self.assertEqual(getattr(new_tokenizer, f"{token}_id"), new_id)

        # Check if the AddedToken / string format has been kept
        for special_token in tokenizer.all_special_tokens_extended:
            if isinstance(special_token, AddedToken) and special_token.content not in special_tokens_map:
                # The special token must appear identically in the list of the new tokenizer.
                self.assertTrue(
                    special_token in new_tokenizer.all_special_tokens_extended,
                    f"'{special_token}' should be in {new_tokenizer.all_special_tokens_extended}",
                )
            elif isinstance(special_token, AddedToken):
                # The special token must appear in the list of the new tokenizer as an object of type AddedToken with
                # the same parameters as the old AddedToken except the content that the user has requested to change.
                special_token_str = special_token.content
                new_special_token_str = special_tokens_map[special_token_str]

                find = False
                for candidate in new_tokenizer.all_special_tokens_extended:
                    if (
                        isinstance(candidate, AddedToken)
                        and candidate.content == new_special_token_str
                        and candidate.lstrip == special_token.lstrip
                        and candidate.rstrip == special_token.rstrip
                        and candidate.normalized == special_token.normalized
                        and candidate.single_word == special_token.single_word
                    ):
                        find = True
                        break
                special_token.content = new_special_token_str
                self.assertTrue(
                    find,
                    f"'{special_token.__repr__()}' should appear as an `AddedToken` in the all_special_tokens_extended = "
                    f"{[k for k in new_tokenizer.all_special_tokens_extended if str(k)==new_special_token_str]} but it is missing"
                    ", this means that the new tokenizers did not keep the `rstrip`, `lstrip`, `normalized` etc attributes.",
                )
            elif special_token not in special_tokens_map:
                # The special token must appear identically in the list of the new tokenizer.
                self.assertTrue(
                    special_token in new_tokenizer.all_special_tokens_extended,
                    f"'{special_token.__repr__()}' should be in {new_tokenizer.all_special_tokens_extended}",
                )

            else:
                # The special token must appear in the list of the new tokenizer as an object of type string.
                self.assertTrue(special_tokens_map[special_token] in new_tokenizer.all_special_tokens_extended)

        # Test we can use the new tokenizer with something not seen during training
        inputs = new_tokenizer(["This is the first sentence", "This sentence is different 🤗."])
        self.assertEqual(len(inputs["input_ids"]), 2)
        decoded_input = new_tokenizer.decode(inputs["input_ids"][0], skip_special_tokens=True)
        expected_result = "This is the first sentence"

        if tokenizer.backend_tokenizer.normalizer is not None:
            expected_result = tokenizer.backend_tokenizer.normalizer.normalize_str(expected_result)
        self.assertEqual(expected_result, decoded_input)

    def test_tokenizer_mismatch_warning(self):
        for tokenizer, pretrained_name, kwargs in self.tokenizers_list:
            with self.subTest(f"{tokenizer.__class__.__name__} ({pretrained_name})"):
                with self.assertLogs("transformers", level="WARNING") as cm:
                    try:
                        if self.tokenizer_class == BertTokenizer:
                            AlbertTokenizer.from_pretrained(pretrained_name)
                        else:
                            BertTokenizer.from_pretrained(pretrained_name)
                    except EnvironmentError as e:
                        # Some tokenizer will raised an error before reaching the logged warning because there are no
                        # corresponding files to load
                        error_message = str(e)
                    except (TypeError, AttributeError):
                        # Some tokenizers cannot be loaded into the target tokenizer at all and errors are returned,
                        # here we just check that the warning has been logged before the error is raised
                        pass
                    finally:
                        logged_msg_target = (
                            "The tokenizer class you load from this checkpoint is not the same type as the class "
                            "this function is called from."
                        )
                        raised_error_msg_target = "Can't load tokenizer for"
                        self.assertTrue(
                            cm.records[0].message.startswith(logged_msg_target)
                            if len(cm.records) > 0
                            else False or raised_error_msg_target in error_message
                        )
                    try:
                        if self.rust_tokenizer_class == BertTokenizerFast:
                            AlbertTokenizerFast.from_pretrained(pretrained_name)
                        else:
                            BertTokenizerFast.from_pretrained(pretrained_name)
                    except (TypeError, AttributeError):
                        # Some tokenizers cannot be loaded into the target tokenizer at all and errors are returned,
                        # here we just check that the warning has been logged before the error is raised
                        pass
                    finally:
                        self.assertTrue(
                            cm.records[0].message.startswith(
                                "The tokenizer class you load from this checkpoint is not the same type as the class"
                                " this function is called from."
                            )
                        )

    @require_torch
    def test_saving_tokenizer_trainer(self):
        for tokenizer, pretrained_name, kwargs in self.tokenizers_list:
            with self.subTest(f"{tokenizer.__class__.__name__} ({pretrained_name})"):
                with tempfile.TemporaryDirectory() as tmp_dir:
                    # Save the fast tokenizer files in a temporary directory
                    tokenizer_old = self.rust_tokenizer_class.from_pretrained(pretrained_name, **kwargs, use_fast=True)
                    tokenizer_old.save_pretrained(tmp_dir, legacy_format=False)  # save only fast version

                    # Initialize toy model for the trainer
                    model = nn.Module()

                    # Load tokenizer from a folder without legacy files
                    tokenizer = self.rust_tokenizer_class.from_pretrained(tmp_dir)
                    training_args = TrainingArguments(output_dir=tmp_dir, do_train=True, no_cuda=True)
                    trainer = Trainer(model=model, args=training_args, tokenizer=tokenizer)

                    # Should not raise an error
                    trainer.save_model(os.path.join(tmp_dir, "checkpoint"))
                    self.assertIn("tokenizer.json", os.listdir(os.path.join(tmp_dir, "checkpoint")))

    def test_convert_tokens_to_string_format(self):
        tokenizers = self.get_tokenizers(fast=True, do_lower_case=True)
        for tokenizer in tokenizers:
            with self.subTest(f"{tokenizer.__class__.__name__}"):
                tokens = ["this", "is", "a", "test"]
                string = tokenizer.convert_tokens_to_string(tokens)

                self.assertIsInstance(string, str)

    def test_save_slow_from_fast_and_reload_fast(self):
        if not self.test_slow_tokenizer or not self.test_rust_tokenizer:
            # we need both slow and fast versions
            return

        for tokenizer, pretrained_name, kwargs in self.tokenizers_list:
            with self.subTest(f"{tokenizer.__class__.__name__} ({pretrained_name})"):
                with tempfile.TemporaryDirectory() as tmp_dir_1:
                    # Here we check that even if we have initialized a fast tokenizer with a tokenizer_file we can
                    # still save only the slow version and use these saved files to rebuild a tokenizer
                    tokenizer_fast_old_1 = self.rust_tokenizer_class.from_pretrained(
                        pretrained_name, **kwargs, use_fast=True
                    )
                    tokenizer_file = os.path.join(tmp_dir_1, "tokenizer.json")
                    tokenizer_fast_old_1.backend_tokenizer.save(tokenizer_file)

                    tokenizer_fast_old_2 = self.rust_tokenizer_class.from_pretrained(
                        pretrained_name, **kwargs, use_fast=True, tokenizer_file=tokenizer_file
                    )

                    tokenizer_fast_old_2.save_pretrained(tmp_dir_1, legacy_format=True)  # save only slow version

                    tokenizer_slow = self.tokenizer_class.from_pretrained(tmp_dir_1)
                with tempfile.TemporaryDirectory() as tmp_dir_2:
                    tokenizer_slow.save_pretrained(tmp_dir_2)

                    # Should not raise an error
                    self.rust_tokenizer_class.from_pretrained(tmp_dir_2)

    # TODO This is ran for all models but only tests bert...
    def test_clean_up_tokenization_spaces(self):
        tokenizer = BertTokenizer.from_pretrained("bert-base-uncased")
        assert tokenizer.clean_up_tokenization_spaces is True

        tokens = tokenizer.encode("This shouldn't be! He'll go.")
        decoded = tokenizer.decode(tokens)
        assert decoded == "[CLS] this shouldn't be! he'll go. [SEP]"

        tokenizer.clean_up_tokenization_spaces = False
        decoded = tokenizer.decode(tokens)
        assert decoded == "[CLS] this shouldn ' t be ! he ' ll go . [SEP]"
        assert decoded == tokenizer.decode(tokens, clean_up_tokenization_spaces=False)

        # Fast from slow
        with tempfile.TemporaryDirectory() as tmp_dir_2:
            tokenizer.save_pretrained(tmp_dir_2)
            tokenizer_fast = BertTokenizerFast.from_pretrained(tmp_dir_2)
            del tokenizer

        assert tokenizer_fast.clean_up_tokenization_spaces is False
        decoded = tokenizer_fast.decode(tokens)
        # fast and slow don't have the same output when we don't cleanup
        # tokenization space. Here `be!` vs `be !` and `go.` vs `go .`
        assert decoded == "[CLS] this shouldn ' t be! he ' ll go. [SEP]"

        tokenizer_fast.clean_up_tokenization_spaces = True
        assert tokenizer_fast.clean_up_tokenization_spaces is True

        decoded = tokenizer_fast.decode(tokens)
        assert decoded == "[CLS] this shouldn't be! he'll go. [SEP]"

        # Slow from fast
        with tempfile.TemporaryDirectory() as tmp_dir_2:
            tokenizer_fast.clean_up_tokenization_spaces = False
            tokenizer_fast.save_pretrained(tmp_dir_2)
            tokenizer = BertTokenizer.from_pretrained(tmp_dir_2)

        assert tokenizer.clean_up_tokenization_spaces is False
        decoded = tokenizer.decode(tokens)
        assert decoded == "[CLS] this shouldn ' t be ! he ' ll go . [SEP]"

        tokenizer.clean_up_tokenization_spaces = True
        decoded = tokenizer.decode(tokens)
        assert decoded == "[CLS] this shouldn't be! he'll go. [SEP]"

    def test_split_special_tokens(self):
        if not self.test_slow_tokenizer:
            return

        for tokenizer, pretrained_name, kwargs in self.tokenizers_list:
            special_token = "[SPECIAL_TOKEN]"
            with self.subTest(f"{tokenizer.__class__.__name__} ({pretrained_name})"):
                tokenizer = self.tokenizer_class.from_pretrained(pretrained_name, **kwargs)

                if not tokenizer.is_fast:
                    # bloom, gptneox etc only have a fast
                    tokenizer.add_special_tokens(
                        {
                            "additional_special_tokens": [
                                AddedToken(special_token, rstrip=True, lstrip=True, normalized=True, special=True)
                            ]
                        }
                    )
                    encoded_special_token = tokenizer.encode(special_token, add_special_tokens=False)
                    self.assertEqual(len(encoded_special_token), 1)

                    encoded_split_special_token = tokenizer.encode(
                        special_token, add_special_tokens=False, split_special_tokens=True
                    )
                    if len(encoded_split_special_token) == 1:
                        # if we have subword tokenization or special vocab
                        self.assertTrue(
                            encoded_split_special_token[0] != tokenizer.convert_tokens_to_ids(special_token)
                        )
                    else:
                        self.assertTrue(len(encoded_split_special_token) > 1)

<<<<<<< HEAD
    def core_tokenization_test(self):
        new_eos = AddedToken("[NEW_EOS]", rstrip=False, lstrip=True, normalized=False)
        for tokenizer, pretrained_name, kwargs in self.tokenizers_list:
            with self.subTest(f"{tokenizer.__class__.__name__} ({pretrained_name})"):

                # Load a slow tokenizer from the hub, init with the new token for fast to also include it
                tokenizer = self.tokenizer_class.from_pretrained(pretrained_name, eos_token = new_eos)
                self.asserEquals(tokenizer._eos_token, new_eos)
                EXPECTED_ADDED_TOKENS_DECODER = tokenizer.added_tokens_decoder
                # make sure the exact added token made it to the added tokens decoder
                self.assertIn(new_eos, tokenizer.added_tokens_decoder.values())

                tokenizer.additional_special_tokens = [""]
                with tempfile.TemporaryDirectory() as tmp_dir_2:
                    tokenizer.save_pretrained(tmp_dir_2)
                    # New format, additional_special_tokens
                    tokenizer = self.tokenizer_class.from_pretrained(tmp_dir_2)
                    # Make sure the additional special tokens does not include any special attribute token
                    self.assertTrue(str(new_eos) not in tokenizer.additional_special_tokens)
                    self.assertEqual(EXPECTED_ADDED_TOKENS_DECODER, tokenizer.added_tokens_decoder)
                    if self.rust_tokenizer_class is not None:
                        tokenizer_fast = self.rust_tokenizer_class.from_pretrained(tmp_dir_2)
                        self.asserEquals(tokenizer._eos_token, new_eos)
                        self.assertIn(new_eos, tokenizer.added_tokens_decoder.values())
                        self.assertEqual(EXPECTED_ADDED_TOKENS_DECODER, tokenizer.added_tokens_decoder)

                if self.rust_tokenizer_class is not None:
                    tokenizer_fast = self.rust_tokenizer_class.from_pretrained(
                        pretrained_name, eos_token=new_eos, use_fast=True
                    )
                    self.asserEquals(tokenizer._eos_token, new_eos)
                    self.assertIn(new_eos, tokenizer.added_tokens_decoder.values())
                    self.assertEqual(EXPECTED_ADDED_TOKENS_DECODER, tokenizer.added_tokens_decoder)

                    with tempfile.TemporaryDirectory() as tmp_dir_2:
                        tokenizer_fast.save_pretrained(tmp_dir_2, legacy_format=False)  # save only fast version
                        # New format, additional_special_tokens
                        tokenizer = self.tokenizer_class.from_pretrained(tmp_dir_2)
                        self.assertEqual(EXPECTED_ADDED_TOKENS_DECODER, tokenizer.added_tokens_decoder)



                # Make sure the additional special tokens does not include any special attribute token
                self.assertTrue(str(new_eos) not in tokenizer.additional_special_tokens)
                self.assertTrue(new_eos in tokenizer.special_tokens_map)

                if self.rust_tokenizer_class is not None:
                    tokenizer = self.tokenizer_class.from_pretrained(pretrained_name)
                    # Make sure the additional special tokens does not include any special attribute token
                    self.assertTrue(str(new_eos) not in tokenizer.additional_special_tokens)
                    self.assertTrue(new_eos in tokenizer.special_tokens_map)
=======
    def test_added_tokens_serialization(self):
        # Utility to test the added vocab
        def _test_added_vocab_and_eos(expected, tokenizer_class, expected_eos, temp_dir):
            tokenizer = tokenizer_class.from_pretrained(temp_dir)
            self.assertTrue(str(expected_eos) not in tokenizer.additional_special_tokens)
            self.assertIn(new_eos, tokenizer.added_tokens_decoder.values())
            self.assertEqual(tokenizer.added_tokens_decoder[tokenizer.eos_token_id], new_eos)
            self.assertDictEqual(expected, tokenizer.added_tokens_decoder)
            return tokenizer

        new_eos = AddedToken("[NEW_EOS]", rstrip=False, lstrip=True, normalized=False, special=True)
        for tokenizer, pretrained_name, kwargs in self.tokenizers_list:
            with self.subTest(f"{tokenizer.__class__.__name__} ({pretrained_name})"):
                # Load a slow tokenizer from the hub, init with the new token for fast to also include it
                tokenizer = self.tokenizer_class.from_pretrained(pretrained_name, eos_token=new_eos)
                EXPECTED_ADDED_TOKENS_DECODER = tokenizer.added_tokens_decoder
                with self.subTest("Hub -> Slow: Test loading a slow tokenizer from the hub)"):
                    self.assertEqual(tokenizer._eos_token, new_eos)
                    self.assertIn(new_eos, list(tokenizer.added_tokens_decoder.values()))

                with tempfile.TemporaryDirectory() as tmp_dir_2:
                    tokenizer.save_pretrained(tmp_dir_2)
                    with self.subTest(
                        "Hub -> Slow -> Slow: Test saving this slow tokenizer and reloading it in the fast class"
                    ):
                        _test_added_vocab_and_eos(
                            EXPECTED_ADDED_TOKENS_DECODER, self.tokenizer_class, new_eos, tmp_dir_2
                        )

                    if self.rust_tokenizer_class is not None:
                        with self.subTest(
                            "Hub -> Slow -> Fast: Test saving this slow tokenizer and reloading it in the fast class"
                        ):
                            tokenizer_fast = _test_added_vocab_and_eos(
                                EXPECTED_ADDED_TOKENS_DECODER, self.rust_tokenizer_class, new_eos, tmp_dir_2
                            )
                            with tempfile.TemporaryDirectory() as tmp_dir_3:
                                tokenizer_fast.save_pretrained(tmp_dir_3)
                                with self.subTest(
                                    "Hub -> Slow -> Fast -> Fast: Test saving this fast tokenizer and reloading it in the fast class"
                                ):
                                    _test_added_vocab_and_eos(
                                        EXPECTED_ADDED_TOKENS_DECODER, self.rust_tokenizer_class, new_eos, tmp_dir_3
                                    )

                                with self.subTest(
                                    "Hub -> Slow -> Fast -> Slow: Test saving this slow tokenizer and reloading it in the slow class"
                                ):
                                    _test_added_vocab_and_eos(
                                        EXPECTED_ADDED_TOKENS_DECODER, self.rust_tokenizer_class, new_eos, tmp_dir_3
                                    )

                with self.subTest("Hub -> Fast: Test loading a fast tokenizer from the hub)"):
                    if self.rust_tokenizer_class is not None:
                        tokenizer_fast = self.rust_tokenizer_class.from_pretrained(pretrained_name, eos_token=new_eos)
                        self.assertEqual(tokenizer_fast._eos_token, new_eos)
                        self.assertIn(new_eos, list(tokenizer_fast.added_tokens_decoder.values()))
                        # We can't test the following because for BC we kept the default rstrip lstrip in slow not fast. Will comment once normalization is alright
                        with self.subTest("Hub -> Fast == Hub -> Slow: make sure slow and fast tokenizer match"):
                            self.assertDictEqual(EXPECTED_ADDED_TOKENS_DECODER, tokenizer_fast.added_tokens_decoder)

                        EXPECTED_ADDED_TOKENS_DECODER = tokenizer_fast.added_tokens_decoder
                        with tempfile.TemporaryDirectory() as tmp_dir_4:
                            tokenizer_fast.save_pretrained(tmp_dir_4)
                            with self.subTest("Hub -> Fast -> Fast: saving Fast1 locally and loading"):
                                _test_added_vocab_and_eos(
                                    EXPECTED_ADDED_TOKENS_DECODER, self.rust_tokenizer_class, new_eos, tmp_dir_4
                                )

                            with self.subTest("Hub -> Fast -> Slow: saving Fast1 locally and loading"):
                                _test_added_vocab_and_eos(
                                    EXPECTED_ADDED_TOKENS_DECODER, self.tokenizer_class, new_eos, tmp_dir_4
                                )
>>>>>>> fe2877ce
<|MERGE_RESOLUTION|>--- conflicted
+++ resolved
@@ -4060,59 +4060,6 @@
                     else:
                         self.assertTrue(len(encoded_split_special_token) > 1)
 
-<<<<<<< HEAD
-    def core_tokenization_test(self):
-        new_eos = AddedToken("[NEW_EOS]", rstrip=False, lstrip=True, normalized=False)
-        for tokenizer, pretrained_name, kwargs in self.tokenizers_list:
-            with self.subTest(f"{tokenizer.__class__.__name__} ({pretrained_name})"):
-
-                # Load a slow tokenizer from the hub, init with the new token for fast to also include it
-                tokenizer = self.tokenizer_class.from_pretrained(pretrained_name, eos_token = new_eos)
-                self.asserEquals(tokenizer._eos_token, new_eos)
-                EXPECTED_ADDED_TOKENS_DECODER = tokenizer.added_tokens_decoder
-                # make sure the exact added token made it to the added tokens decoder
-                self.assertIn(new_eos, tokenizer.added_tokens_decoder.values())
-
-                tokenizer.additional_special_tokens = [""]
-                with tempfile.TemporaryDirectory() as tmp_dir_2:
-                    tokenizer.save_pretrained(tmp_dir_2)
-                    # New format, additional_special_tokens
-                    tokenizer = self.tokenizer_class.from_pretrained(tmp_dir_2)
-                    # Make sure the additional special tokens does not include any special attribute token
-                    self.assertTrue(str(new_eos) not in tokenizer.additional_special_tokens)
-                    self.assertEqual(EXPECTED_ADDED_TOKENS_DECODER, tokenizer.added_tokens_decoder)
-                    if self.rust_tokenizer_class is not None:
-                        tokenizer_fast = self.rust_tokenizer_class.from_pretrained(tmp_dir_2)
-                        self.asserEquals(tokenizer._eos_token, new_eos)
-                        self.assertIn(new_eos, tokenizer.added_tokens_decoder.values())
-                        self.assertEqual(EXPECTED_ADDED_TOKENS_DECODER, tokenizer.added_tokens_decoder)
-
-                if self.rust_tokenizer_class is not None:
-                    tokenizer_fast = self.rust_tokenizer_class.from_pretrained(
-                        pretrained_name, eos_token=new_eos, use_fast=True
-                    )
-                    self.asserEquals(tokenizer._eos_token, new_eos)
-                    self.assertIn(new_eos, tokenizer.added_tokens_decoder.values())
-                    self.assertEqual(EXPECTED_ADDED_TOKENS_DECODER, tokenizer.added_tokens_decoder)
-
-                    with tempfile.TemporaryDirectory() as tmp_dir_2:
-                        tokenizer_fast.save_pretrained(tmp_dir_2, legacy_format=False)  # save only fast version
-                        # New format, additional_special_tokens
-                        tokenizer = self.tokenizer_class.from_pretrained(tmp_dir_2)
-                        self.assertEqual(EXPECTED_ADDED_TOKENS_DECODER, tokenizer.added_tokens_decoder)
-
-
-
-                # Make sure the additional special tokens does not include any special attribute token
-                self.assertTrue(str(new_eos) not in tokenizer.additional_special_tokens)
-                self.assertTrue(new_eos in tokenizer.special_tokens_map)
-
-                if self.rust_tokenizer_class is not None:
-                    tokenizer = self.tokenizer_class.from_pretrained(pretrained_name)
-                    # Make sure the additional special tokens does not include any special attribute token
-                    self.assertTrue(str(new_eos) not in tokenizer.additional_special_tokens)
-                    self.assertTrue(new_eos in tokenizer.special_tokens_map)
-=======
     def test_added_tokens_serialization(self):
         # Utility to test the added vocab
         def _test_added_vocab_and_eos(expected, tokenizer_class, expected_eos, temp_dir):
@@ -4185,5 +4132,4 @@
                             with self.subTest("Hub -> Fast -> Slow: saving Fast1 locally and loading"):
                                 _test_added_vocab_and_eos(
                                     EXPECTED_ADDED_TOKENS_DECODER, self.tokenizer_class, new_eos, tmp_dir_4
-                                )
->>>>>>> fe2877ce
+                                )