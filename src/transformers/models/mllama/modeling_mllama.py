# coding=utf-8
# Copyright 2024 the HuggingFace Inc. team. All rights reserved.
#
# Licensed under the Apache License, Version 2.0 (the "License");
# you may not use this file except in compliance with the License.
# You may obtain a copy of the License at
#
#     http://www.apache.org/licenses/LICENSE-2.0
#
# Unless required by applicable law or agreed to in writing, software
# distributed under the License is distributed on an "AS IS" BASIS,
# WITHOUT WARRANTIES OR CONDITIONS OF ANY KIND, either express or implied.
# See the License for the specific language governing permissions and
# limitations under the License.
"""PyTorch Mllama model."""

import math
from dataclasses import dataclass
from typing import List, Optional, Tuple, Union

import torch
import torch.nn.functional as F
import torch.utils.checkpoint
from torch import nn
from torch.nn import CrossEntropyLoss

from ... import PreTrainedModel
from ...activations import ACT2FN
from ...cache_utils import Cache, StaticCache
from ...modeling_attn_mask_utils import AttentionMaskConverter
from ...modeling_outputs import BaseModelOutput, BaseModelOutputWithPast, CausalLMOutputWithPast, ModelOutput
from ...modeling_rope_utils import ROPE_INIT_FUNCTIONS
from ...utils import (
    add_start_docstrings,
    logging,
)
from .configuration_mllama import MllamaConfig, MllamaTextConfig, MllamaVisionConfig


logger = logging.get_logger(__name__)

_CONFIG_FOR_DOC = "MllamaConfig"


# Copied from transformers.models.llama.modeling_llama._prepare_4d_causal_attention_mask_with_cache_position
def _prepare_4d_causal_attention_mask_with_cache_position(
    attention_mask: torch.Tensor,
    sequence_length: int,
    target_length: int,
    dtype: torch.dtype,
    device: torch.device,
    min_dtype: float,
    cache_position: torch.Tensor,
    batch_size: int,
):
    """
    Creates a causal 4D mask of shape `(batch_size, 1, query_length, key_value_length)` from a 2D mask of shape
    `(batch_size, key_value_length)`, or if the input `attention_mask` is already 4D, do nothing.

    Args:
        attention_mask (`torch.Tensor`):
            A 2D attention mask of shape `(batch_size, key_value_length)` or a 4D attention mask of shape `(batch_size, 1, query_length, key_value_length)`.
        sequence_length (`int`):
            The sequence length being processed.
        target_length (`int`):
            The target length: when generating with static cache, the mask should be as long as the static cache, to account for the 0 padding, the part of the cache that is not filled yet.
        dtype (`torch.dtype`):
            The dtype to use for the 4D attention mask.
        device (`torch.device`):
            The device to plcae the 4D attention mask on.
        min_dtype (`float`):
            The minimum value representable with the dtype `dtype`.
        cache_position (`torch.Tensor`):
            Indices depicting the position of the input sequence tokens in the sequence.
        batch_size (`torch.Tensor`):
            Batch size.
    """
    if attention_mask is not None and attention_mask.dim() == 4:
        # In this case we assume that the mask comes already in inverted form and requires no inversion or slicing.
        causal_mask = attention_mask
    else:
        causal_mask = torch.full((sequence_length, target_length), fill_value=min_dtype, dtype=dtype, device=device)
        if sequence_length != 1:
            causal_mask = torch.triu(causal_mask, diagonal=1)
        causal_mask *= torch.arange(target_length, device=device) > cache_position.reshape(-1, 1)
        causal_mask = causal_mask[None, None, :, :].expand(batch_size, 1, -1, -1)
        if attention_mask is not None:
            causal_mask = causal_mask.clone()  # copy to contiguous memory for in-place edit
            mask_length = attention_mask.shape[-1]
            padding_mask = causal_mask[:, :, :, :mask_length] + attention_mask[:, None, None, :]
            padding_mask = padding_mask == 0
            causal_mask[:, :, :, :mask_length] = causal_mask[:, :, :, :mask_length].masked_fill(
                padding_mask, min_dtype
            )

    return causal_mask


def _prepare_cross_attention_mask(
    cross_attention_mask: torch.Tensor,
    past_key_values: Cache,
    num_vision_tokens: int,
    cross_attention_states: torch.Tensor,
    cross_attention_layers: List[int],
    device: str,
    dtype: str,
) -> Tuple[torch.Tensor, torch.Tensor]:
    if cross_attention_mask is None:
        # should we raise error or prepare a full attn mask with all ones?
        return None, None
    else:
        # reshape so it can be used by attn module
        batch_size, text_total_length, *_ = cross_attention_mask.shape
        cross_attention_mask = cross_attention_mask.repeat_interleave(num_vision_tokens, dim=3)
        cross_attention_mask = cross_attention_mask.view(batch_size, text_total_length, -1)
        cross_attention_mask = cross_attention_mask.unsqueeze(1)

    # invert the mask
    inverted_cross_attn_mask = (1.0 - cross_attention_mask).to(dtype)
    cross_attention_mask = inverted_cross_attn_mask.masked_fill(
        inverted_cross_attn_mask.to(torch.bool), torch.finfo(dtype).min
    )

    # apply full-row bias, which return 4D tensor of shape [B, H, S1, 1] where value is 0 if the a full row in cross attn mask's
    # last dimension contains negative infinity values, otherwise it's 1
    negative_inf_value = torch.finfo(dtype).min
    full_text_row_masked_out_mask = (
        (cross_attention_mask != negative_inf_value).any(dim=-1).type_as(cross_attention_mask)[..., None]
    )
    cross_attention_mask *= full_text_row_masked_out_mask

    # In case we got a new image but already have prev cross-atnn key/values in cache
    # we need to extend the attn-mask and add previuos images' lengths
    if (
        past_key_values is not None
        and cross_attention_states is not None
        and past_key_values.get_seq_length(cross_attention_layers[0]) != 0
    ):
        # make all zeros mask for cross-attn-mask from previuos cached hidden_states, all zeros right?
        # i.e. extend current cross-attn-mask on image-seq-length dimension to account for past_seen_tokens
        past_cross_attn_kv_length = past_key_values.get_seq_length(cross_attention_layers[0])
        past_cross_attn_mask = torch.zeros(
            (*cross_attention_mask.shape[:-1], past_cross_attn_kv_length), dtype=dtype, device=device
        )
        # concatenate both on image-seq-length dimension
        cross_attention_mask = torch.cat([past_cross_attn_mask, cross_attention_mask], dim=-1)

    return cross_attention_mask, full_text_row_masked_out_mask


def _prepare_aspect_ratio_attention_mask(
    aspect_ratio_mask: torch.Tensor,
    num_patches: int,
    target_length: int,
    dtype: torch.dtype,
) -> torch.Tensor:
    # Expand aspect ratio mask to target_length
    batch_size, max_num_tiles = aspect_ratio_mask.shape
    attention_mask = aspect_ratio_mask.view(batch_size, max_num_tiles, 1, 1).to(dtype)
    attention_mask = attention_mask.repeat(1, 1, target_length, 1)

    # Mask padding patches
    pad_patches = target_length - num_patches
    attention_mask[:, :, -pad_patches:] = 0

    # Invert the mask (0 -> 1, 1 -> 0)
    attention_mask = 1 - attention_mask

    # Reshape to 2D and create 4D attention mask
    # (batch_size, 1, max_num_tiles * target_length, max_num_tiles * target_length)
    attention_mask = attention_mask.reshape(batch_size, max_num_tiles * target_length, 1)
    attention_mask = attention_mask @ attention_mask.transpose(-1, -2) * torch.finfo(dtype).min
    attention_mask = attention_mask.unsqueeze(1)

    return attention_mask


@dataclass
class MllamaOutput(ModelOutput):
    loss: torch.FloatTensor = None
    logits: torch.FloatTensor = None
    past_key_values: List[List[torch.FloatTensor]] = None
    hidden_states: Optional[Tuple[torch.FloatTensor]] = None
    attentions: Optional[Tuple[torch.FloatTensor]] = None
    image_hidden_states: Optional[torch.FloatTensor] = None


class MllamaPrecomputedAspectRatioEmbedding(nn.Module):
    def __init__(self, config: MllamaVisionConfig, is_gated: bool = True):
        super().__init__()
        self.max_num_tiles = config.max_num_tiles
        self.hidden_size = config.hidden_size
        self.max_aspect_ratio_id = config.max_aspect_ratio_id
        self.is_gated = is_gated

        self.embedding = nn.Embedding(self.max_aspect_ratio_id + 1, self.max_num_tiles * self.hidden_size)
        if is_gated:
            self.gate = nn.Parameter(torch.zeros(1))

        # TODO: move to init
        # scale = hidden_size**-0.5
        # self.embedding = nn.Parameter(
        #     torch.randn(max_aspect_ratio_id + 1, self.max_num_tiles, 1, self.hidden_size) / scale
        # )

    def forward(self, hidden_state: torch.Tensor, aspect_ratio_ids: torch.Tensor) -> torch.Tensor:
        embeddings = self.embedding(aspect_ratio_ids)
        embeddings = embeddings.reshape(-1, self.max_num_tiles, 1, self.hidden_size)

        if self.is_gated:
            embeddings = embeddings * self.gate.tanh()

        hidden_state = hidden_state + embeddings
        return hidden_state


class MllamaPrecomputedPositionEmbedding(nn.Module):
    def __init__(self, config: MllamaVisionConfig):
        super().__init__()
        self.max_num_tiles = config.max_num_tiles
        self.max_aspect_ratio_id = config.max_aspect_ratio_id
        self.num_patches = (config.image_size // config.patch_size) ** 2 + 1
        self.hidden_size = config.hidden_size
        self.scale = config.hidden_size**-0.5

        self.gate = nn.Parameter(torch.zeros(1))

        # position embedding
        position_embedding = torch.randn(self.num_patches, self.hidden_size)
        self.embedding = nn.Parameter(self.scale * position_embedding)

        # tile position embedding
        # TODO: move to init
        # precomputed_tile_embeddings = torch.zeros(
        #     self.max_aspect_ratio_id + 1, self.max_num_tiles, self.num_patches, self.hidden_size
        # )
        # self.tile_embedding = torch.nn.Parameter(precomputed_tile_embeddings)
        self.tile_embedding = nn.Embedding(
            self.max_aspect_ratio_id + 1, self.max_num_tiles * self.num_patches * self.hidden_size
        )
<<<<<<< HEAD
=======
        self.tile_embedding = torch.nn.Parameter(precomputed_tile_embeddings)
>>>>>>> f51ccec6

    def forward(self, hidden_state: torch.Tensor, aspect_ratio_ids: torch.Tensor) -> torch.Tensor:
        # position embeddings
        gated_position_embedding = (1 - self.gate.tanh()) * self.embedding
        hidden_state = hidden_state + gated_position_embedding.view(1, 1, self.num_patches, self.hidden_size)

        # precomputed tile position embeddings
        tile_position_embedding = self.tile_embedding(aspect_ratio_ids)
        batch_size = hidden_state.shape[0]
        tile_position_embedding = tile_position_embedding.reshape(
            batch_size, self.max_num_tiles, self.num_patches, self.hidden_size
        )
        gated_tile_position_embedding = self.gate.tanh() * tile_position_embedding
        hidden_state = hidden_state + gated_tile_position_embedding

        return hidden_state


# Copied from transformers.models.clip.modeling_clip.CLIPMLP with CLIP->MllamaVision
class MllamaVisionMLP(nn.Module):
    def __init__(self, config):
        super().__init__()
        self.config = config
        self.activation_fn = ACT2FN[config.hidden_act]
        self.fc1 = nn.Linear(config.hidden_size, config.intermediate_size)
        self.fc2 = nn.Linear(config.intermediate_size, config.hidden_size)

    def forward(self, hidden_states: torch.Tensor) -> torch.Tensor:
        hidden_states = self.fc1(hidden_states)
        hidden_states = self.activation_fn(hidden_states)
        hidden_states = self.fc2(hidden_states)
        return hidden_states


class MllamaVisionSdpaAttention(nn.Module):
    def __init__(self, config):
        super().__init__()

        self.embed_dim = config.hidden_size
        self.num_heads = config.attention_heads
        self.num_kv_heads = getattr(config, "num_kv_heads", config.attention_heads)
        self.head_dim = config.hidden_size // config.attention_heads

        self.q_proj = nn.Linear(self.embed_dim, self.num_heads * self.head_dim, bias=False)
        self.k_proj = nn.Linear(self.embed_dim, self.num_kv_heads * self.head_dim, bias=False)
        self.v_proj = nn.Linear(self.embed_dim, self.num_kv_heads * self.head_dim, bias=False)
        self.o_proj = nn.Linear(self.num_heads * self.head_dim, self.embed_dim, bias=False)
        self.q_proj = nn.Linear(self.embed_dim, self.num_heads * self.head_dim, bias=False)
        self.k_proj = nn.Linear(self.embed_dim, self.num_kv_heads * self.head_dim, bias=False)
        self.v_proj = nn.Linear(self.embed_dim, self.num_kv_heads * self.head_dim, bias=False)
        self.o_proj = nn.Linear(self.num_heads * self.head_dim, self.embed_dim, bias=False)

    def forward(
        self,
        hidden_state: torch.Tensor,
        attention_mask: Optional[torch.Tensor] = None,
        output_attentions: bool = None,
    ) -> torch.Tensor:
        query = self.q_proj(hidden_state)
        key = self.k_proj(hidden_state)
        value = self.v_proj(hidden_state)

        batch_size, q_seq_len, _ = query.shape
        _, kv_seq_len, _ = key.shape

        query = query.view(batch_size, q_seq_len, self.num_heads, self.head_dim)
        key = key.view(batch_size, kv_seq_len, self.num_kv_heads, self.head_dim)
        value = value.view(batch_size, kv_seq_len, self.num_kv_heads, self.head_dim)

        query = query.transpose(1, 2)
        key = key.transpose(1, 2)
        value = value.transpose(1, 2)

        attn_output = F.scaled_dot_product_attention(query, key, value, attn_mask=attention_mask)

        attn_output = attn_output.transpose(1, 2).contiguous()
        attn_output = attn_output.reshape(batch_size, q_seq_len, -1)

        output = self.o_proj(attn_output)

        return output


class MllamaVisionEncoderLayer(nn.Module):
    def __init__(self, config, is_gated: bool = False):
        super().__init__()

        self.hidden_size = config.hidden_size
        self.num_attention_heads = config.attention_heads
        self.is_gated = is_gated
        self.intermediate_size = config.intermediate_size

        self.self_attn = MllamaVisionSdpaAttention(config)
        self.mlp = MllamaVisionMLP(config)

        self.input_layernorm = nn.LayerNorm(self.hidden_size)
        self.post_attention_layernorm = nn.LayerNorm(self.hidden_size)

        # there used to be an if else here, no code path
        if is_gated:
            self.gate_attn = nn.Parameter(torch.ones(1) * math.pi / 4)
            self.gate_ffn = nn.Parameter(torch.ones(1) * math.pi / 4)

    def forward(
        self,
        hidden_state: torch.Tensor,
        attention_mask: Optional[torch.Tensor] = None,
        output_attentions: bool = None,
    ):
        # Self Attention
        residual = hidden_state
        hidden_state = self.input_layernorm(hidden_state)
        hidden_state = self.self_attn(hidden_state, attention_mask=attention_mask)
        gate_attn = 1 if not self.is_gated else self.gate_attn.tanh()
        hidden_state = residual + gate_attn * hidden_state

        # Feed forward
        residual = hidden_state
        hidden_state = self.post_attention_layernorm(hidden_state)
        hidden_state = self.mlp(hidden_state)
        gate_ffn = 1 if not self.is_gated else self.gate_ffn.tanh()
        hidden_state = residual + gate_ffn * hidden_state

        return hidden_state


class MllamaVisionEncoder(nn.Module):
    """
    Transformer encoder consisting of `config.num_hidden_layers` self attention layers. Each layer is a
    [`MllamaEncoderLayer`].

    Args:
        config: MllamaConfig
    """

    def __init__(self, config: MllamaVisionConfig, num_layers=32, is_gated=False):
        super().__init__()
        self.config = config
        self.layers = nn.ModuleList([MllamaVisionEncoderLayer(config, is_gated) for _ in range(num_layers)])
        self.gradient_checkpointing = False
        self.config = config

    def forward(
        self,
        hidden_states: torch.Tensor,
        attention_mask: Optional[torch.Tensor] = None,
        output_attentions: Optional[bool] = None,
        output_hidden_states: Optional[bool] = None,
        return_dict: Optional[bool] = None,
    ) -> Union[Tuple, BaseModelOutput]:
        r"""
        Args:
            inputs_embeds (`torch.FloatTensor` of shape `(batch_size, sequence_length, hidden_size)`):
                Optionally, instead of passing `input_ids` you can choose to directly pass an embedded representation.
                This is useful if you want more control over how to convert `input_ids` indices into associated vectors
                than the model's internal embedding lookup matrix.
            attention_mask (`torch.Tensor` of shape `(batch_size, sequence_length)`, *optional*):
                Mask to avoid performing attention on padding token indices. Mask values selected in `[0, 1]`:

                - 1 for tokens that are **not masked**,
                - 0 for tokens that are **masked**.

                [What are attention masks?](../glossary#attention-mask)
            output_attentions (`bool`, *optional*):
                Whether or not to return the attentions tensors of all attention layers. See `attentions` under
                returned tensors for more detail.
            output_hidden_states (`bool`, *optional*):
                Whether or not to return the hidden states of all layers. See `hidden_states` under returned tensors
                for more detail.
            return_dict (`bool`, *optional*):
                Whether or not to return a [`~utils.ModelOutput`] instead of a plain tuple.
        """
        output_attentions = output_attentions if output_attentions is not None else self.config.output_attentions
        output_hidden_states = (
            output_hidden_states if output_hidden_states is not None else self.config.output_hidden_states
        )
        return_dict = return_dict if return_dict is not None else self.config.use_return_dict

        encoder_states = () if output_hidden_states else None
        all_attentions = () if output_attentions else None

        for encoder_layer in self.layers:
            if output_hidden_states:
                encoder_states = encoder_states + (hidden_states,)
            if self.gradient_checkpointing and self.training:
                hidden_states = self._gradient_checkpointing_func(
                    encoder_layer.__call__,
                    hidden_states,
                    attention_mask,
                    output_attentions,
                )
            else:
                hidden_states = encoder_layer(
                    hidden_states,
                    attention_mask,
                    output_attentions=output_attentions,
                )

            # SDPA never returns attn weights, so the kwarg isn't used at all
            # TODO: fix this
            # if output_attentions:
            #     all_attentions = all_attentions + (layer_outputs[1],)

        if output_hidden_states:
            encoder_states = encoder_states + (hidden_states,)

        if not return_dict:
            return tuple(v for v in [hidden_states, encoder_states, all_attentions] if v is not None)
        return BaseModelOutput(
            last_hidden_state=hidden_states, hidden_states=encoder_states, attentions=all_attentions
        )


class MllamaVisionModel(PreTrainedModel):
    config_class = MllamaVisionConfig
    base_model_prefix = "vision_encoder"
    _no_split_modules = ["MllamaVisionSdpaAttention"]
    _supports_sdpa = True

    def __init__(self, config: MllamaVisionConfig):
        super().__init__(config)
        self.image_size = config.image_size
        self.patch_size = config.patch_size
        self.max_num_tiles = config.max_num_tiles
        self.hidden_size = config.hidden_size
        self.in_channels = config.in_channels
        self.intermediate_layers_indices = config.intermediate_layers_indices

        self.num_patches = (self.image_size // self.patch_size) ** 2 + 1
        self.scale = config.hidden_size**-0.5

        self.patch_embedding = nn.Conv2d(
            in_channels=config.in_channels,
            out_channels=self.hidden_size,
            kernel_size=self.patch_size,
            stride=self.patch_size,
            padding="valid",
            bias=False,
        )

        self.class_embedding = nn.Parameter(self.scale * torch.randn(self.hidden_size))
        self.gated_positional_embedding = MllamaPrecomputedPositionEmbedding(config)

        self.pre_tile_positional_embedding = MllamaPrecomputedAspectRatioEmbedding(config, is_gated=True)
        self.post_tile_positional_embedding = MllamaPrecomputedAspectRatioEmbedding(config, is_gated=True)

        # layer norms
        self.layernorm_pre = nn.LayerNorm(self.hidden_size)
        self.layernorm_post = nn.LayerNorm(self.hidden_size)

        # encoders
        self.transformer = MllamaVisionEncoder(config, config.num_hidden_layers, is_gated=False)
        self.global_transformer = MllamaVisionEncoder(config, config.num_global_layers, is_gated=True)

    def apply_class_embedding(self, hidden_state: torch.Tensor) -> torch.Tensor:
        batch_size, _, hidden_size = hidden_state.shape
        class_embedding = self.class_embedding.expand(batch_size, 1, hidden_size)
        hidden_state = torch.cat([class_embedding, hidden_state], dim=1)
        return hidden_state

    def forward(
        self, pixel_values: torch.Tensor, aspect_ratio_ids: torch.Tensor, attention_mask: torch.Tensor
    ) -> torch.Tensor:
        batch_size, num_concurrent_media, num_tiles, num_channels, height, width = pixel_values.shape

        pixel_values = pixel_values.reshape(batch_size * num_concurrent_media * num_tiles, num_channels, height, width)
        aspect_ratio_ids = aspect_ratio_ids.reshape(batch_size * num_concurrent_media, -1)

        # patch embedding
        patch_embeds = self.patch_embedding(pixel_values.to(self.dtype).to(self.device))
        hidden_state = patch_embeds.flatten(2).transpose(1, 2)

        # tile embeddings
        _, num_patches, dim = hidden_state.shape
        hidden_state = hidden_state.reshape(batch_size * num_concurrent_media, num_tiles, -1, dim)
        hidden_state = self.pre_tile_positional_embedding(hidden_state, aspect_ratio_ids)

        # apply cls token
        hidden_state = hidden_state.reshape(batch_size * num_concurrent_media * num_tiles, num_patches, dim)
        hidden_state = self.apply_class_embedding(hidden_state)
        num_patches += 1

        # apply position embeddings
        hidden_state = hidden_state.reshape(batch_size * num_concurrent_media, num_tiles, num_patches, dim)
        hidden_state = self.gated_positional_embedding(hidden_state, aspect_ratio_ids)

        # apply encoder
        hidden_state = self.layernorm_pre(hidden_state)

        # Compute the number of tokens to pad
        num_padding_patches = (8 - (hidden_state.shape[-2] % 8)) % 8
        # Compute padding tuple for pad function
        padding = (0, 0, 0, num_padding_patches)  # (pad_left, pad_right, pad_left for dim -2, pad_right for dim -2)
        # Pad the tensor
        hidden_state = F.pad(hidden_state, padding, mode="constant", value=0)
        slice_index = -num_padding_patches if num_padding_patches > 0 else None

<<<<<<< HEAD
        attention_mask = attention_mask.reshape(batch_size * num_concurrent_media, -1)
        attention_mask = _prepare_aspect_ratio_attention_mask(
            aspect_ratio_mask=attention_mask,
            num_patches=self.num_patches,
            target_length=hidden_state.shape[2],
            dtype=self.dtype,
        )
=======
        if attention_mask is not None:
            attention_mask = attention_mask.reshape(batch_size * num_concurrent_media, -1)
            attention_mask = prepare_aspect_ratio_attention_mask(
                aspect_ratio_mask=attention_mask,
                num_patches=self.num_patches,
                target_length=hidden_state.shape[2],
                dtype=self.dtype,
            )
>>>>>>> f51ccec6

        hidden_state = hidden_state.view(batch_size * num_concurrent_media, -1, dim)
        output = self.transformer(
            hidden_state,
            attention_mask=attention_mask,
            output_hidden_states=True,
        )
        hidden_state, all_intermediate_hidden_states = output[0], output[1]
        intermediate_hidden_states = [
            hidden_state
            for idx, hidden_state in enumerate(all_intermediate_hidden_states)
            if idx in self.intermediate_layers_indices
        ]
        intermediate_hidden_states = torch.stack(intermediate_hidden_states, dim=-1)

        # apply global encoder
        hidden_state = self.layernorm_post(hidden_state)
        hidden_state = hidden_state.reshape(
            batch_size * num_concurrent_media, num_tiles, num_patches + num_padding_patches, dim
        )
        hidden_state = self.post_tile_positional_embedding(hidden_state, aspect_ratio_ids)
        hidden_state = hidden_state.reshape(
            batch_size * num_concurrent_media, num_tiles * (num_patches + num_padding_patches), dim
        )
        hidden_state = self.global_transformer(hidden_state, attention_mask=attention_mask)[0]
        hidden_state = hidden_state.reshape(
            batch_size * num_concurrent_media, num_tiles, num_patches + num_padding_patches, dim
        )
        hidden_state = hidden_state[:, :, :slice_index]

        # adding intermediate layer outputs
        hidden_state = hidden_state.reshape(batch_size, num_concurrent_media, num_tiles, num_patches, dim)
        intermediate_hidden_states = intermediate_hidden_states.reshape(
            batch_size * num_concurrent_media, num_tiles, num_patches + num_padding_patches, -1
        )
        intermediate_hidden_states = intermediate_hidden_states[:, :, :slice_index]
        intermediate_hidden_states = intermediate_hidden_states.reshape(
            batch_size, num_concurrent_media, num_tiles, num_patches, -1
        )
        hidden_state = torch.cat([hidden_state, intermediate_hidden_states], dim=-1)
        return hidden_state


# Copied from transformers.models.llama.modeling_llama.LlamaRMSNorm with Llama->Mllama
class MllamaRMSNorm(nn.Module):
    def __init__(self, hidden_size, eps=1e-6):
        """
        MllamaRMSNorm is equivalent to T5LayerNorm
        """
        super().__init__()
        self.weight = nn.Parameter(torch.ones(hidden_size))
        self.variance_epsilon = eps

    def forward(self, hidden_states):
        input_dtype = hidden_states.dtype
        hidden_states = hidden_states.to(torch.float32)
        variance = hidden_states.pow(2).mean(-1, keepdim=True)
        hidden_states = hidden_states * torch.rsqrt(variance + self.variance_epsilon)
        return self.weight * hidden_states.to(input_dtype)

    def extra_repr(self):
        return f"{tuple(self.weight.shape)}, eps={self.variance_epsilon}"


class MllamaTextCrossAttention(nn.Module):
    """Multi-headed attention from 'Attention Is All You Need' paper"""

    def __init__(
        self,
        config: Optional[MllamaTextConfig] = None,
        layer_idx: Optional[int] = None,
    ):
        super().__init__()
        self.config = config
        self.num_heads = self.config.num_attention_heads
        self.num_key_value_heads = self.config.num_key_value_heads
        self.dropout = config.dropout
        self.hidden_size = config.hidden_size
        self.head_dim = config.hidden_size // self.num_heads
        self.layer_idx = layer_idx
        self.num_key_value_groups = self.num_heads // self.num_key_value_heads

        self.q_proj = nn.Linear(self.hidden_size, self.num_heads * self.head_dim, bias=False)
        self.k_proj = nn.Linear(self.hidden_size, self.num_key_value_heads * self.head_dim, bias=False)
        self.v_proj = nn.Linear(self.hidden_size, self.num_key_value_heads * self.head_dim, bias=False)
        self.o_proj = nn.Linear(self.num_heads * self.head_dim, self.hidden_size, bias=False)

        self.q_norm = MllamaRMSNorm(self.head_dim, eps=config.rms_norm_eps)
        self.k_norm = MllamaRMSNorm(self.head_dim, eps=config.rms_norm_eps)

    def forward(
        self,
        hidden_states: torch.Tensor,
        cross_attention_states: Optional[torch.Tensor] = None,
        past_key_value: Optional[Cache] = None,
        attention_mask: Optional[torch.Tensor] = None,
        output_attentions: bool = False,
        use_cache: bool = None,
        cache_position: Optional[torch.LongTensor] = None,
    ) -> Tuple[torch.Tensor, Optional[torch.Tensor], Optional[Tuple[torch.Tensor]]]:
        """Input shape: Batch x Time x Channel"""
        bsz, q_len, _ = hidden_states.size()
        query_states = self.q_proj(hidden_states)
        query_states = query_states.view(bsz, q_len, self.num_heads, self.head_dim).transpose(1, 2)
        query_states = self.q_norm(query_states)

        if cross_attention_states is not None:
            key_states = self.k_proj(cross_attention_states)
            value_states = self.v_proj(cross_attention_states)
            key_states = key_states.view(bsz, -1, self.num_key_value_heads, self.head_dim).transpose(1, 2)
            value_states = value_states.view(bsz, -1, self.num_key_value_heads, self.head_dim).transpose(1, 2)
            key_states = repeat_kv(key_states, self.num_key_value_groups)
            value_states = repeat_kv(value_states, self.num_key_value_groups)

            key_states = self.k_norm(key_states)
            if past_key_value is not None:
                # if we have a new image + new tokens, we only computed key_states on that new image
                # we still update the cross key states, past_image, new_image. And use it!
                key_states, value_states = past_key_value.update(
                    key_states, value_states, self.layer_idx, {"cache_position": cache_position}
                )
        elif past_key_value.get_seq_length(self.layer_idx) != 0:
            key_states, value_states = (
                past_key_value.key_cache[self.layer_idx],
                past_key_value.value_cache[self.layer_idx],
            )
        else:
            raise ValueError(
                "Cross attention layer can't find neither `cross_attn_states` nor cached values for key/values!"
            )

        attn_weights = torch.matmul(query_states, key_states.transpose(2, 3)) / math.sqrt(self.head_dim)

        if attention_mask is not None:  # no matter the length, we just slice it
            causal_mask = attention_mask[:, :, :, : key_states.shape[-2]]
            attn_weights = attn_weights + causal_mask

        attn_weights = nn.functional.softmax(attn_weights, dim=-1, dtype=torch.float32).to(query_states.dtype)
        attn_weights = nn.functional.dropout(attn_weights, p=self.dropout, training=self.training)
        attn_output = torch.matmul(attn_weights, value_states)
        attn_output = attn_output.transpose(1, 2).contiguous()
        attn_output = attn_output.reshape(bsz, q_len, -1)
        attn_output = self.o_proj(attn_output)

        if not output_attentions:
            attn_weights = None

        return attn_output, attn_weights, past_key_value


# Copied from transformers.models.llama.modeling_llama.rotate_half
def rotate_half(x):
    """Rotates half the hidden dims of the input."""
    x1 = x[..., : x.shape[-1] // 2]
    x2 = x[..., x.shape[-1] // 2 :]
    return torch.cat((-x2, x1), dim=-1)


# Copied from transformers.models.llama.modeling_llama.apply_rotary_pos_emb
def apply_rotary_pos_emb(q, k, cos, sin, position_ids=None, unsqueeze_dim=1):
    """Applies Rotary Position Embedding to the query and key tensors.

    Args:
        q (`torch.Tensor`): The query tensor.
        k (`torch.Tensor`): The key tensor.
        cos (`torch.Tensor`): The cosine part of the rotary embedding.
        sin (`torch.Tensor`): The sine part of the rotary embedding.
        position_ids (`torch.Tensor`, *optional*):
            Deprecated and unused.
        unsqueeze_dim (`int`, *optional*, defaults to 1):
            The 'unsqueeze_dim' argument specifies the dimension along which to unsqueeze cos[position_ids] and
            sin[position_ids] so that they can be properly broadcasted to the dimensions of q and k. For example, note
            that cos[position_ids] and sin[position_ids] have the shape [batch_size, seq_len, head_dim]. Then, if q and
            k have the shape [batch_size, heads, seq_len, head_dim], then setting unsqueeze_dim=1 makes
            cos[position_ids] and sin[position_ids] broadcastable to the shapes of q and k. Similarly, if q and k have
            the shape [batch_size, seq_len, heads, head_dim], then set unsqueeze_dim=2.
    Returns:
        `tuple(torch.Tensor)` comprising of the query and key tensors rotated using the Rotary Position Embedding.
    """
    cos = cos.unsqueeze(unsqueeze_dim)
    sin = sin.unsqueeze(unsqueeze_dim)
    q_embed = (q * cos) + (rotate_half(q) * sin)
    k_embed = (k * cos) + (rotate_half(k) * sin)
    return q_embed, k_embed


# Copied from transformers.models.llama.modeling_llama.repeat_kv
def repeat_kv(hidden_states: torch.Tensor, n_rep: int) -> torch.Tensor:
    """
    This is the equivalent of torch.repeat_interleave(x, dim=1, repeats=n_rep). The hidden states go from (batch,
    num_key_value_heads, seqlen, head_dim) to (batch, num_attention_heads, seqlen, head_dim)
    """
    batch, num_key_value_heads, slen, head_dim = hidden_states.shape
    if n_rep == 1:
        return hidden_states
    hidden_states = hidden_states[:, :, None, :, :].expand(batch, num_key_value_heads, n_rep, slen, head_dim)
    return hidden_states.reshape(batch, num_key_value_heads * n_rep, slen, head_dim)


class MllamaTextSelfAttention(nn.Module):
    def __init__(
        self,
        config: Optional[MllamaTextConfig] = None,
        layer_idx: Optional[int] = None,
    ):
        super().__init__()
        self.config = config
        self.num_heads = config.num_attention_heads
        self.dropout = config.dropout
        self.hidden_size = config.hidden_size
        self.num_key_value_heads = config.num_key_value_heads
        self.head_dim = config.hidden_size // self.num_heads
        self.num_key_value_groups = self.num_heads // self.num_key_value_heads
        self.layer_idx = layer_idx

        self.q_proj = nn.Linear(self.hidden_size, self.num_heads * self.head_dim, bias=config.attention_bias)
        self.k_proj = nn.Linear(self.hidden_size, self.num_key_value_heads * self.head_dim, bias=config.attention_bias)
        self.v_proj = nn.Linear(self.hidden_size, self.num_key_value_heads * self.head_dim, bias=config.attention_bias)
        self.o_proj = nn.Linear(self.num_heads * self.head_dim, self.hidden_size, bias=False)

    def forward(
        self,
        hidden_states: torch.Tensor,
        attention_mask: torch.Tensor,
        position_embeddings: torch.Tensor,
        output_attentions: bool = False,
        use_cache: bool = False,
        past_key_value=None,
        cache_position=None,
        **kwargs,
    ):
        bsz, q_len, _ = hidden_states.size()

        query_states = self.q_proj(hidden_states)
        key_states = self.k_proj(hidden_states)
        value_states = self.v_proj(hidden_states)

        query_states = query_states.view(bsz, q_len, self.num_heads, self.head_dim).transpose(1, 2)
        key_states = key_states.view(bsz, q_len, self.num_key_value_heads, self.head_dim).transpose(1, 2)
        value_states = value_states.view(bsz, q_len, self.num_key_value_heads, self.head_dim).transpose(1, 2)

        cos, sin = position_embeddings
        query_states, key_states = apply_rotary_pos_emb(query_states, key_states, cos, sin)

        if past_key_value is not None:
            # sin and cos are specific to RoPE models; cache_position needed for the static cache
            cache_kwargs = {"sin": sin, "cos": cos, "cache_position": cache_position}
            key_states, value_states = past_key_value.update(key_states, value_states, self.layer_idx, cache_kwargs)

        key_states = repeat_kv(key_states, self.num_key_value_groups)
        value_states = repeat_kv(value_states, self.num_key_value_groups)

        causal_mask = attention_mask
        if attention_mask is not None:
            causal_mask = causal_mask[:, :, :, : key_states.shape[-2]]

        # SDPA with memory-efficient backend is currently (torch==2.1.2) bugged with non-contiguous inputs with custom attn_mask,
        # Reference: https://github.com/pytorch/pytorch/issues/112577.
        if query_states.device.type == "cuda" and causal_mask is not None:
            query_states = query_states.contiguous()
            key_states = key_states.contiguous()
            value_states = value_states.contiguous()

        # We dispatch to SDPA's Flash Attention or Efficient kernels via this `is_causal` if statement instead of an inline conditional assignment
        # in SDPA to support both torch.compile's dynamic shapes and full graph options. An inline conditional prevents dynamic shapes from compiling.
        is_causal = True if causal_mask is None and q_len > 1 else False

        attn_output = torch.nn.functional.scaled_dot_product_attention(
            query_states,
            key_states,
            value_states,
            attn_mask=causal_mask,
            dropout_p=self.dropout if self.training else 0.0,
            is_causal=is_causal,
        )

        attn_output = attn_output.transpose(1, 2).contiguous()
        attn_output = attn_output.view(bsz, q_len, -1)

        attn_output = self.o_proj(attn_output)
        return attn_output, None, past_key_value


MLLAMA_TEXT_CROSS_ATTENTION_CLASSES = {"eager": MllamaTextCrossAttention, "sdpa": MllamaTextCrossAttention}
MLLAMA_TEXT_ATTENTION_CLASSES = {"eager": MllamaTextSelfAttention, "sdpa": MllamaTextSelfAttention}


# Copied from transformers.models.gemma2.modeling_gemma2.Gemma2MLP with Gemma2->MllamaText
class MllamaTextMLP(nn.Module):
    def __init__(self, config):
        super().__init__()
        self.config = config
        self.hidden_size = config.hidden_size
        self.intermediate_size = config.intermediate_size
        self.gate_proj = nn.Linear(self.hidden_size, self.intermediate_size, bias=False)
        self.up_proj = nn.Linear(self.hidden_size, self.intermediate_size, bias=False)
        self.down_proj = nn.Linear(self.intermediate_size, self.hidden_size, bias=False)
        self.act_fn = ACT2FN[config.hidden_activation]

    def forward(self, x):
        return self.down_proj(self.act_fn(self.gate_proj(x)) * self.up_proj(x))


# Modified from transformers.models.llama.modeling_llama.LlamaDecoderLayer
class MllamaSelfAttentionDecoderLayer(torch.nn.Module):
    def __init__(self, config: MllamaTextConfig, layer_idx: int) -> None:
        super().__init__()
        self.layer_idx = layer_idx
        self.self_attn = MLLAMA_TEXT_ATTENTION_CLASSES[config._attn_implementation](config, layer_idx)
        self.input_layernorm = MllamaRMSNorm(config.hidden_size, eps=config.rms_norm_eps)
        self.mlp = MllamaTextMLP(config)
        self.post_attention_layernorm = MllamaRMSNorm(config.hidden_size, eps=config.rms_norm_eps)

    def forward(
        self,
        hidden_states: torch.Tensor,
        attention_mask: Optional[torch.Tensor] = None,
        position_ids: Optional[torch.LongTensor] = None,
        past_key_value: Optional[Cache] = None,
        output_attentions: Optional[bool] = False,
        use_cache: Optional[bool] = False,
        cache_position: Optional[torch.LongTensor] = None,
        position_embeddings: Optional[Tuple[torch.Tensor, torch.Tensor]] = None,
        **kwargs,
    ) -> torch.Tensor:
        """
        Args:
            hidden_states (`torch.FloatTensor`): input to the layer of shape `(batch, seq_len, embed_dim)`
            attention_mask (`torch.FloatTensor`, *optional*):
                attention mask of size `(batch_size, sequence_length)` if flash attention is used or `(batch_size, 1,
                query_sequence_length, key_sequence_length)` if default attention is used.
            output_attentions (`bool`, *optional*):
                Whether or not to return the attentions tensors of all attention layers. See `attentions` under
                returned tensors for more detail.
            use_cache (`bool`, *optional*):
                If set to `True`, `past_key_values` key value states are returned and can be used to speed up decoding
                (see `past_key_values`).
            past_key_value (`Tuple(torch.FloatTensor)`, *optional*): cached past key and value projection states
            cache_position (`torch.LongTensor` of shape `(sequence_length)`, *optional*):
                Indices depicting the position of the input sequence tokens in the sequence
            position_embeddings (`Tuple[torch.FloatTensor, torch.FloatTensor]`, *optional*):
                Tuple containing the cosine and sine positional embeddings of shape `(batch_size, seq_len, head_dim)`,
                with `head_dim` being the embedding dimension of each attention head.
            kwargs (`dict`, *optional*):
                Arbitrary kwargs to be ignored, used for FSDP and other methods that injects code
                into the model
        """
        residual = hidden_states

        hidden_states = self.input_layernorm(hidden_states)

        # Self Attention
        hidden_states, self_attn_weights, present_key_value = self.self_attn(
            hidden_states=hidden_states,
            attention_mask=attention_mask,
            position_ids=position_ids,
            past_key_value=past_key_value,
            output_attentions=output_attentions,
            use_cache=use_cache,
            cache_position=cache_position,
            position_embeddings=position_embeddings,
            **kwargs,
        )
        hidden_states = residual + hidden_states.to(residual.device)

        # Fully Connected
        residual = hidden_states
        hidden_states = self.post_attention_layernorm(hidden_states)
        hidden_states = self.mlp(hidden_states)
        hidden_states = residual + hidden_states.to(residual.device)

        outputs = (hidden_states,)

        if output_attentions:
            outputs += (self_attn_weights,)

        if use_cache:
            outputs += (present_key_value,)

        return outputs


class MllamaCrossAttentionDecoderLayer(torch.nn.Module):
    """Cross-attention transformer block with tanh-gated attention and feedforward."""

    def __init__(self, config: MllamaTextConfig, layer_idx: int) -> None:
        super().__init__()
        self.layer_idx = layer_idx
        self.cross_attn = MLLAMA_TEXT_CROSS_ATTENTION_CLASSES[config._attn_implementation](config, layer_idx=layer_idx)

        self.input_layernorm = MllamaRMSNorm(config.hidden_size, eps=config.rms_norm_eps)
        self.cross_attn_attn_gate = torch.nn.Parameter(torch.zeros(1))

        self.mlp = MllamaTextMLP(config)
        self.post_attention_layernorm = MllamaRMSNorm(config.hidden_size, eps=config.rms_norm_eps)
        self.cross_attn_mlp_gate = torch.nn.Parameter(torch.zeros(1))

    def forward(
        self,
        hidden_states: torch.Tensor,
        cross_attention_states: torch.Tensor,
        cross_attention_mask: torch.Tensor,
        attention_mask: torch.Tensor,
        full_text_row_masked_out_mask: Tuple[torch.Tensor, torch.Tensor],
        past_key_value: Optional[Cache] = None,
        output_attentions: Optional[bool] = False,
        use_cache: Optional[bool] = False,
        cache_position: Optional[torch.LongTensor] = None,
        **kwargs,
    ) -> torch.Tensor:
        residual = hidden_states
        hidden_states = self.input_layernorm(hidden_states)

        hidden_states, attn_weights, past_key_value = self.cross_attn(
            hidden_states=hidden_states,
            attention_mask=cross_attention_mask,
            cross_attention_states=cross_attention_states,
            past_key_value=past_key_value,
            output_attentions=output_attentions,
            cache_position=cache_position,
        )
        hidden_states = residual + self.cross_attn_attn_gate.tanh() * hidden_states

        residual = hidden_states
        hidden_states = self.post_attention_layernorm(hidden_states)
        hidden_states = self.mlp(hidden_states)
        if full_text_row_masked_out_mask is not None:
            hidden_states = full_text_row_masked_out_mask[:, 0] * hidden_states  # type: ignore
        hidden_states = residual + self.cross_attn_mlp_gate.tanh() * hidden_states

        outputs = (hidden_states,)

        if output_attentions:
            outputs += (attn_weights,)

        if use_cache:
            outputs += (past_key_value,)

        return outputs


class MllamaRotaryEmbedding(nn.Module):
    def __init__(
        self,
        config: Optional[MllamaTextConfig] = None,
        device=None,
    ):
        super().__init__()
        self.rope_type = config.rope_scaling["rope_type"]
        self.max_seq_len_cached = config.max_position_embeddings
        self.original_max_seq_len = config.max_position_embeddings

        self.config = config
        self.rope_init_fn = ROPE_INIT_FUNCTIONS[self.rope_type]
        inv_freq, self.attention_scaling = self.rope_init_fn(self.config, device)
        self.register_buffer("inv_freq", inv_freq, persistent=False)
        self.original_inv_freq = self.inv_freq

    def _dynamic_frequency_update(self, position_ids, device):
        """
        dynamic RoPE layers should recompute `inv_freq` in the following situations:
        1 - growing beyond the cached sequence length (allow scaling)
        2 - the current sequence length is in the original scale (avoid losing precision with small sequences)
        """
        seq_len = torch.max(position_ids) + 1
        if seq_len > self.max_seq_len_cached:  # growth
            inv_freq, self.attention_scaling = self.rope_init_fn(
                self.config, device, seq_len=seq_len, **self.rope_kwargs
            )
            self.register_buffer("inv_freq", inv_freq, persistent=False)  # TODO joao: may break with compilation
            self.max_seq_len_cached = seq_len

        if seq_len < self.original_max_seq_len and self.max_seq_len_cached > self.original_max_seq_len:  # reset
            self.register_buffer("inv_freq", self.original_inv_freq, persistent=False)
            self.max_seq_len_cached = self.original_max_seq_len

    @torch.no_grad()
    def forward(self, x, position_ids):
        if "dynamic" in self.rope_type:
            self._dynamic_frequency_update(position_ids, device=x.device)

        # Core RoPE block
        inv_freq_expanded = self.inv_freq[None, :, None].float().expand(position_ids.shape[0], -1, 1)
        position_ids_expanded = position_ids[:, None, :].float()
        # Force float32 (see https://github.com/huggingface/transformers/pull/29285)
        device_type = x.device.type
        device_type = device_type if isinstance(device_type, str) and device_type != "mps" else "cpu"
        with torch.autocast(device_type=device_type, enabled=False):
            freqs = (inv_freq_expanded.float() @ position_ids_expanded.float()).transpose(1, 2)
            emb = torch.cat((freqs, freqs), dim=-1)
            cos = emb.cos()
            sin = emb.sin()

        # Advanced RoPE types (e.g. yarn) apply a post-processing scaling factor, equivalent to scaling attention
        cos = cos * self.attention_scaling
        sin = sin * self.attention_scaling

        return cos.to(dtype=x.dtype), sin.to(dtype=x.dtype)


class MllamaPreTrainedModel(PreTrainedModel):
    config_class = MllamaConfig
    base_model_prefix = "model"
    _no_split_modules = ["MllamaSdpaCrossAttention"]
    _supports_cache_class = True
    _supports_static_cache = True
    _supports_sdpa = True
    _supports_quantized_cache = True

    def _init_weights(self, module):
        std = self.config.get_text_config().initializer_range
        if isinstance(module, (nn.Linear, nn.Conv2d)):
            module.weight.data.normal_(mean=0.0, std=std)
            if module.bias is not None:
                module.bias.data.zero_()
        elif isinstance(module, nn.Embedding):
            module.weight.data.normal_(mean=0.0, std=std)
            if module.padding_idx is not None:
                module.weight.data[module.padding_idx].zero_()
        elif isinstance(module, nn.Parameter):
            module.data.normal_(mean=0.0, std=std)


class MllamaTextModel(MllamaPreTrainedModel):
    config_class = MllamaTextConfig
    base_model_prefix = "model"
    _no_split_modules = ["MllamaCrossAttentionDecoderLayer", "MllamaSelfAttentionDecoderLayer"]

    def __init__(self, config: MllamaTextConfig):
        super().__init__(config)
        self.padding_idx = config.pad_token_id
        self.vocab_size = config.vocab_size
        self.embed_tokens = nn.Embedding(config.vocab_size + 8, config.hidden_size, self.padding_idx)
        self.cross_attention_layers = config.cross_attention_layers

        layers = []
        for layer_idx in range(config.num_hidden_layers):
            if layer_idx in self.cross_attention_layers:
                layers.append(MllamaCrossAttentionDecoderLayer(config, layer_idx))
            else:
                layers.append(MllamaSelfAttentionDecoderLayer(config, layer_idx))

        self.layers = nn.ModuleList(layers)
        self.norm = MllamaRMSNorm(config.hidden_size, eps=config.rms_norm_eps)
        self.rotary_emb = MllamaRotaryEmbedding(config=config)
        self.gradient_checkpointing = False
        self.post_init()

    def get_input_embeddings(self):
        return self.embed_tokens

    def set_input_embeddings(self, value):
        self.embed_tokens = value

    def forward(
        self,
        input_ids: torch.LongTensor = None,
        attention_mask: Optional[torch.Tensor] = None,
        position_ids: Optional[torch.LongTensor] = None,
        cross_attention_states: Optional[torch.FloatTensor] = None,
        cross_attention_mask: Optional[torch.Tensor] = None,
        full_text_row_masked_out_mask: Optional[Tuple[torch.Tensor, torch.Tensor]] = None,
        past_key_values: Optional[Union[Cache, List[torch.FloatTensor]]] = None,
        inputs_embeds: Optional[torch.FloatTensor] = None,
        use_cache: Optional[bool] = None,
        output_attentions: Optional[bool] = None,
        output_hidden_states: Optional[bool] = None,
        return_dict: Optional[bool] = None,
        cache_position: Optional[torch.LongTensor] = None,
    ) -> Union[Tuple, BaseModelOutputWithPast]:
        output_attentions = output_attentions if output_attentions is not None else self.config.output_attentions
        output_hidden_states = (
            output_hidden_states if output_hidden_states is not None else self.config.output_hidden_states
        )
        use_cache = use_cache if use_cache is not None else self.config.use_cache
        return_dict = return_dict if return_dict is not None else self.config.use_return_dict

        if (input_ids is None) ^ (inputs_embeds is not None):
            raise ValueError(
                "You cannot specify both input_ids and inputs_embeds at the same time, and must specify either one"
            )

        if self.gradient_checkpointing and self.training and use_cache:
            logger.warning_once(
                "`use_cache=True` is incompatible with gradient checkpointing. Setting `use_cache=False`."
            )
            use_cache = False

        if inputs_embeds is None:
            inputs_embeds = self.embed_tokens(input_ids)

        hidden_states = inputs_embeds

        if cache_position is None:
            past_seen_tokens = past_key_values.get_seq_length() if past_key_values is not None else 0
            cache_position = torch.arange(
                past_seen_tokens, past_seen_tokens + inputs_embeds.shape[1], device=inputs_embeds.device
            )
        if position_ids is None:
            position_ids = cache_position.unsqueeze(0)

        causal_mask = self._update_causal_mask(
            attention_mask, inputs_embeds, cache_position, past_key_values, output_attentions
        )

        # create position embeddings to be shared across the decoder layers
        position_embeddings = self.rotary_emb(hidden_states, position_ids)

        # decoder layers
        all_hidden_states = () if output_hidden_states else None
        all_self_attns = () if output_attentions else None
        next_decoder_cache = None

        for idx, decoder_layer in enumerate(self.layers):
            if output_hidden_states:
                all_hidden_states += (hidden_states,)

<<<<<<< HEAD
            # Check if there are image-related cross attention states
            # as input or in cache, otherwise skip cross attention layer
=======
>>>>>>> f51ccec6
            if (
                idx in self.cross_attention_layers
                and cross_attention_states is None
                and (
                    past_key_values is None
                    or (past_key_values is not None and past_key_values.get_seq_length(idx) == 0)
                )
            ):
                continue

            if self.gradient_checkpointing and self.training:
                layer_outputs = self._gradient_checkpointing_func(
                    decoder_layer.__call__,
                    hidden_states,
                    cross_attention_states,
                    cross_attention_mask,
                    causal_mask,
                    full_text_row_masked_out_mask,
                    position_ids,
                    past_key_values,
                    output_attentions,
                    use_cache,
                    cache_position,
                    position_embeddings,
                )
            else:
                layer_outputs = decoder_layer(
                    hidden_states,
                    cross_attention_states=cross_attention_states,
                    cross_attention_mask=cross_attention_mask,
                    attention_mask=causal_mask,
                    full_text_row_masked_out_mask=full_text_row_masked_out_mask,
                    position_ids=position_ids,
                    past_key_value=past_key_values,
                    output_attentions=output_attentions,
                    use_cache=use_cache,
                    cache_position=cache_position,
                    position_embeddings=position_embeddings,
                )

            hidden_states = layer_outputs[0]

            if use_cache:
                next_decoder_cache = layer_outputs[2 if output_attentions else 1]

            if output_attentions:
                all_self_attns += (layer_outputs[1],)

        hidden_states = self.norm(hidden_states)

        # add hidden states from the last decoder layer
        if output_hidden_states:
            all_hidden_states += (hidden_states,)

        next_cache = next_decoder_cache if use_cache else None

        if not return_dict:
            return tuple(v for v in [hidden_states, next_cache, all_hidden_states, all_self_attns] if v is not None)
        return BaseModelOutputWithPast(
            last_hidden_state=hidden_states,
            past_key_values=next_cache,
            hidden_states=all_hidden_states,
            attentions=all_self_attns,
        )

    def _update_causal_mask(
        self,
        attention_mask: torch.Tensor,
        input_tensor: torch.Tensor,
        cache_position: torch.Tensor,
        past_key_values: Cache,
        output_attentions: bool,
    ):
        if self.config._attn_implementation == "flash_attention_2":
            if attention_mask is not None and 0.0 in attention_mask:
                return attention_mask
            return None

        # For SDPA, when possible, we will rely on its `is_causal` argument instead of its `attn_mask` argument, in
        # order to dispatch on Flash Attention 2. This feature is not compatible with static cache, as SDPA will fail
        # to infer the attention mask.
        past_seen_tokens = past_key_values.get_seq_length() if past_key_values is not None else 0
        using_static_cache = isinstance(past_key_values, StaticCache)

        # When output attentions is True, sdpa implementation's forward method calls the eager implementation's forward
        # TODO: we have only SDPA currently and there's a bug when attn-bias is passed. Need to add eager attn and return the line
        # self.config._attn_implementation == "sdpa" and
        if self.config._attn_implementation == "sdpa" and not using_static_cache and not output_attentions:
            if AttentionMaskConverter._ignore_causal_mask_sdpa(
                attention_mask,
                inputs_embeds=input_tensor,
                past_key_values_length=past_seen_tokens,
                is_training=self.training,
            ):
                return None

        dtype, device = input_tensor.dtype, input_tensor.device
        min_dtype = torch.finfo(dtype).min
        sequence_length = input_tensor.shape[1]
        if using_static_cache:
            target_length = past_key_values.get_max_length()
        else:
            target_length = (
                attention_mask.shape[-1]
                if isinstance(attention_mask, torch.Tensor)
                else past_seen_tokens + sequence_length + 1
            )

        # In case the provided `attention` mask is 2D, we generate a causal mask here (4D).
        causal_mask = _prepare_4d_causal_attention_mask_with_cache_position(
            attention_mask,
            sequence_length=sequence_length,
            target_length=target_length,
            dtype=dtype,
            device=device,
            min_dtype=min_dtype,
            cache_position=cache_position,
            batch_size=input_tensor.shape[0],
        )

        if (
            self.config._attn_implementation == "sdpa"
            and attention_mask is not None
            and attention_mask.device.type == "cuda"
            and not output_attentions
        ):
            # Attend to all tokens in fully masked rows in the causal_mask, for example the relevant first rows when
            # using left padding. This is required by F.scaled_dot_product_attention memory-efficient attention path.
            # Details: https://github.com/pytorch/pytorch/issues/110213
            causal_mask = AttentionMaskConverter._unmask_unattended(causal_mask, min_dtype)

        return causal_mask


class MllamaForCausalLM(MllamaPreTrainedModel):
    config_class = MllamaTextConfig
    base_model_prefix = "language_model"
    _tied_weights_keys = ["lm_head.weight"]
    _no_split_modules = ["MllamaCrossAttentionDecoderLayer", "MllamaSelfAttentionDecoderLayer"]

    def __init__(self, config, attn_implementation):
        super().__init__(config)
        self.model = MllamaTextModel._from_config(config, attn_implementation=attn_implementation)
        self.vocab_size = config.vocab_size
        self.lm_head = nn.Linear(config.hidden_size, config.vocab_size, bias=False)

        # Initialize weights and apply final processing
        self.post_init()

    def get_input_embeddings(self):
        return self.model.embed_tokens

    def set_input_embeddings(self, value):
        self.model.embed_tokens = value

    def get_output_embeddings(self):
        return self.lm_head

    def set_output_embeddings(self, new_embeddings):
        self.lm_head = new_embeddings

    def set_decoder(self, decoder):
        self.model = decoder

    def get_decoder(self):
        return self.model

    def forward(
        self,
        input_ids: torch.LongTensor = None,
        attention_mask: Optional[torch.Tensor] = None,
        position_ids: Optional[torch.LongTensor] = None,
        cross_attention_states: Optional[torch.LongTensor] = None,
        cross_attention_mask: Optional[torch.LongTensor] = None,
        full_text_row_masked_out_mask: Optional[Tuple[torch.Tensor, torch.Tensor]] = None,
        past_key_values: Optional[Union[Cache, List[torch.FloatTensor]]] = None,
        inputs_embeds: Optional[torch.FloatTensor] = None,
        labels: Optional[torch.LongTensor] = None,
        use_cache: Optional[bool] = None,
        output_attentions: Optional[bool] = None,
        output_hidden_states: Optional[bool] = None,
        return_dict: Optional[bool] = None,
        cache_position: Optional[torch.LongTensor] = None,
        num_logits_to_keep: int = 0,
    ) -> Union[Tuple, CausalLMOutputWithPast]:
        r"""
        Args:
            labels (`torch.LongTensor` of shape `(batch_size, sequence_length)`, *optional*):
                Labels for computing the masked language modeling loss. Indices should either be in `[0, ...,
                config.vocab_size]` or -100 (see `input_ids` docstring). Tokens with indices set to `-100` are ignored
                (masked), the loss is only computed for the tokens with labels in `[0, ..., config.vocab_size]`.

            num_logits_to_keep (`int`, *optional*):
                Calculate logits for the last `num_logits_to_keep` tokens. If `0`, calculate logits for all
                `input_ids` (special case). Only last token logits are needed for generation, and calculating them only for that
                token can save memory, which becomes pretty significant for long sequences or large vocabulary size.

        Returns:

        Example:

        ```python
        >>> from transformers import AutoTokenizer, MllamaForCausalLM

        >>> model = MllamaForCausalLM.from_pretrained("meta-llama/Llama-3.2-11b-hf")
        >>> tokenizer = AutoTokenizer.from_pretrained("meta-llama/Llama-3.2-11b-hf")

        >>> prompt = "Hey, are you conscious? Can you talk to me?"
        >>> inputs = tokenizer(prompt, return_tensors="pt")

        >>> # Generate
        >>> generate_ids = model.generate(inputs.input_ids, max_length=30)
        >>> tokenizer.batch_decode(generate_ids, skip_special_tokens=True, clean_up_tokenization_spaces=False)[0]
        "Hey, are you conscious? Can you talk to me?\nI'm not conscious, but I can talk to you."
        ```"""
        output_attentions = output_attentions if output_attentions is not None else self.config.output_attentions
        output_hidden_states = (
            output_hidden_states if output_hidden_states is not None else self.config.output_hidden_states
        )
        return_dict = return_dict if return_dict is not None else self.config.use_return_dict

        # decoder outputs consists of (dec_features, layer_state, dec_hidden, dec_attn)
        outputs = self.model(
            input_ids=input_ids,
            cross_attention_states=cross_attention_states,
            attention_mask=attention_mask,
            position_ids=position_ids,
            cross_attention_mask=cross_attention_mask,
            full_text_row_masked_out_mask=full_text_row_masked_out_mask,
            past_key_values=past_key_values,
            inputs_embeds=inputs_embeds,
            use_cache=use_cache,
            output_attentions=output_attentions,
            output_hidden_states=output_hidden_states,
            return_dict=return_dict,
            cache_position=cache_position,
        )

        hidden_states = outputs[0]
        logits = self.lm_head(hidden_states[:, -num_logits_to_keep:, :]).float()

        loss = None
        if labels is not None:
            # Upcast to float if we need to compute the loss to avoid potential precision issues
            logits = logits.float()
            # Shift so that tokens < n predict n
            shift_logits = logits[..., :-1, :].contiguous()
            shift_labels = labels[..., 1:].contiguous()
            # Flatten the tokens
            loss_fct = CrossEntropyLoss()
            shift_logits = shift_logits.view(-1, self.config.vocab_size)
            shift_labels = shift_labels.view(-1)
            # Enable model parallelism
            shift_labels = shift_labels.to(shift_logits.device)
            loss = loss_fct(shift_logits, shift_labels)

        if not return_dict:
            output = (logits,) + outputs[1:]
            return (loss,) + output if loss is not None else output

        return CausalLMOutputWithPast(
            loss=loss,
            logits=logits,
            past_key_values=outputs.past_key_values,
            hidden_states=outputs.hidden_states,
            attentions=outputs.attentions,
        )

    def prepare_inputs_for_generation(
        self,
        input_ids,
        past_key_values=None,
        attention_mask=None,
        inputs_embeds=None,
        cache_position=None,
        position_ids=None,
        use_cache=True,
        num_logits_to_keep=None,
        **kwargs,
    ):
        # If we have cache: let's slice `input_ids` through `cache_position`, to keep only the unprocessed tokens
        # Exception 1: when passing input_embeds, input_ids may be missing entries
        # Exception 2: some generation methods do special slicing of input_ids, so we don't need to do it here
        if past_key_values is not None:
            if inputs_embeds is not None:  # Exception 1
                input_ids = input_ids[:, -cache_position.shape[0] :]
            elif input_ids.shape[1] != cache_position.shape[0]:  # Default case (the "else", a no op, is Exception 2)
                input_ids = input_ids[:, cache_position]

        if attention_mask is not None and position_ids is None:
            # create position_ids on the fly for batch generation
            position_ids = attention_mask.long().cumsum(-1) - 1
            position_ids.masked_fill_(attention_mask == 0, 1)
            if past_key_values:
                position_ids = position_ids[:, -input_ids.shape[1] :]

                # This `clone` call is needed to avoid recapturing cuda graphs with `torch.compile`'s  `mode="reduce-overhead`, as otherwise the input `position_ids` would have various stride during the decoding. Here, simply using `.contiguous()` is not sufficient as in the batch size = 1 case, `position_ids` is already contiguous but with varying stride which retriggers a capture.
                position_ids = position_ids.clone(memory_format=torch.contiguous_format)

        # if `inputs_embeds` are passed, we only want to use them in the 1st generation step
        if inputs_embeds is not None and cache_position[0] == 0:
            model_inputs = {"inputs_embeds": inputs_embeds, "input_ids": None}
        else:
            # The clone here is for the same reason as for `position_ids`.
            model_inputs = {"input_ids": input_ids.clone(memory_format=torch.contiguous_format), "inputs_embeds": None}

        if isinstance(past_key_values, StaticCache) and attention_mask.ndim == 2:
            if model_inputs["inputs_embeds"] is not None:
                batch_size, sequence_length, _ = model_inputs["inputs_embeds"].shape
                device = model_inputs["inputs_embeds"].device
            else:
                batch_size, sequence_length = model_inputs["input_ids"].shape
                device = model_inputs["input_ids"].device

            dtype = self.lm_head.weight.dtype
            min_dtype = torch.finfo(dtype).min

            attention_mask = _prepare_4d_causal_attention_mask_with_cache_position(
                attention_mask,
                sequence_length=sequence_length,
                target_length=past_key_values.get_max_length(),
                dtype=dtype,
                device=device,
                min_dtype=min_dtype,
                cache_position=cache_position,
                batch_size=batch_size,
            )

        if num_logits_to_keep is not None:
            model_inputs["num_logits_to_keep"] = num_logits_to_keep

        model_inputs.update(
            {
                "position_ids": position_ids,
                "cache_position": cache_position,
                "past_key_values": past_key_values,
                "use_cache": use_cache,
                "attention_mask": attention_mask,
            }
        )
        return model_inputs


MLLAMA_START_DOCSTRING = ""  # TODO add docstring to MLLAMA start and other classes


@add_start_docstrings(
    """The MLLAMA model which consists of a vision backbone and a language model.""",
    MLLAMA_START_DOCSTRING,
)
class MllamaForConditionalGeneration(MllamaPreTrainedModel):
    _tied_weights_keys = ["language_model.lm_head.weight"]

    def __init__(self, config):
        super().__init__(config)
        self.vision_model = MllamaVisionModel._from_config(
            config.vision_config, attn_implementation=config._attn_implementation
        )
        self.multi_modal_projector = nn.Linear(
            config.vision_config.vision_output_dim,
            config.text_config.hidden_size,
            #! originally bias=True, but bias was not used in original forward pass
            bias=True,
        )
        self.vocab_size = config.text_config.vocab_size
        self.language_model = MllamaForCausalLM(config.text_config, attn_implementation=config._attn_implementation)
        self.pad_token_id = self.config.pad_token_id if self.config.pad_token_id is not None else -1
        self.post_init()
        self.hidden_size = self.config.text_config.hidden_size
        self.max_num_tiles = config.vision_config.max_num_tiles
        self.vision_output_dim = config.vision_config.vision_output_dim

        self.post_init()

    def get_input_embeddings(self):
        return self.language_model.get_input_embeddings()

    def set_input_embeddings(self, value):
        self.language_model.set_input_embeddings(value)

    def get_output_embeddings(self):
        return self.language_model.get_output_embeddings()

    def set_output_embeddings(self, new_embeddings):
        self.language_model.set_output_embeddings(new_embeddings)

    def set_decoder(self, decoder):
        self.language_model.set_decoder(decoder)

    def get_decoder(self):
        return self.language_model.get_decoder()

    def tie_weights(self):
        return self.language_model.tie_weights()

    def forward(
        self,
        input_ids: torch.LongTensor = None,
        pixel_values: torch.FloatTensor = None,  # shape: [batch_size, num_images, num_tiles, channels, height, width]
        aspect_ratio_mask: Optional[List[List[int]]] = None,  # shape: [batch_size, num_images]; num tiles per image
        aspect_ratio_ids: Optional[torch.Tensor] = None,
        attention_mask: Optional[List[List[List[int]]]] = None,
        cross_attention_mask: Optional[torch.Tensor] = None,
        cross_attention_states: Optional[torch.Tensor] = None,
        position_ids: Optional[torch.LongTensor] = None,
        past_key_values: Optional[List[torch.FloatTensor]] = None,
        inputs_embeds: Optional[torch.FloatTensor] = None,
        labels: Optional[torch.LongTensor] = None,
        use_cache: Optional[bool] = None,
        output_attentions: Optional[bool] = None,
        output_hidden_states: Optional[bool] = None,
        return_dict: Optional[bool] = None,
        cache_position: Optional[torch.LongTensor] = None,
        num_logits_to_keep: int = 0,
    ) -> MllamaOutput:
        if (input_ids is None) ^ (inputs_embeds is not None):
            raise ValueError(
                "You cannot specify both input_ids and inputs_embeds at the same time, and must specify either one"
            )

        if pixel_values is not None and inputs_embeds is not None:
            raise ValueError(
                "You cannot specify both pixel_values and inputs_embeds at the same time, and must specify either one"
            )

        if pixel_values is not None and cross_attention_states is not None:
            raise ValueError("`pixel_values` and `cross_attention_states` cannot be provided simultaneously")

        if pixel_values is not None:
            if aspect_ratio_ids is None:
                raise ValueError("`aspect_ratio_ids` must be provided if `pixel_values` is provided")
            # get vision tokens from vision model
            cross_attention_states = self.vision_model(pixel_values, aspect_ratio_ids, aspect_ratio_mask)
            cross_attention_states = self.multi_modal_projector(cross_attention_states).reshape(
                -1, cross_attention_states.shape[-2], self.hidden_size
            )

        cross_attention_mask, full_text_row_masked_out_mask = _prepare_cross_attention_mask(
            cross_attention_mask,
            past_key_values=past_key_values,
            num_vision_tokens=self.vision_model.num_patches,
            cross_attention_layers=self.language_model.model.cross_attention_layers,
            cross_attention_states=cross_attention_states,
            device=self.device,
            dtype=self.dtype,
        )

        if cross_attention_mask is not None:
            cross_attention_mask = cross_attention_mask[:, :, cache_position]
        if full_text_row_masked_out_mask is not None:
            full_text_row_masked_out_mask = full_text_row_masked_out_mask[:, :, cache_position]

        outputs = self.language_model(
            input_ids=input_ids,
            attention_mask=attention_mask,
            position_ids=position_ids,
            cross_attention_states=cross_attention_states,
<<<<<<< HEAD
            cross_attention_mask=cross_attention_mask,
            full_text_row_masked_out_mask=full_text_row_masked_out_mask,
=======
            cross_attention_mask=cross_attention_mask[:, :, cache_position]
            if cross_attention_mask is not None
            else None,
            full_text_row_masked_out_mask=full_text_row_masked_out_mask[:, :, cache_position]
            if cross_attention_mask is not None
            else None,
>>>>>>> f51ccec6
            past_key_values=past_key_values,
            use_cache=use_cache,
            inputs_embeds=inputs_embeds,
            labels=labels,
            output_hidden_states=output_hidden_states,
            output_attentions=output_attentions,
            return_dict=return_dict,
            cache_position=cache_position,
            num_logits_to_keep=num_logits_to_keep,
        )

        return outputs

    def prepare_inputs_for_generation(
        self,
        input_ids=None,
        inputs_embeds=None,
        attention_mask=None,
        position_ids=None,
        pixel_values=None,
        aspect_ratio_ids=None,
        aspect_ratio_mask=None,
        cross_attention_mask=None,
        past_key_values=None,
        use_cache=False,
        cache_position=None,
        num_logits_to_keep=None,
        **kwargs,
    ):
        # If we have cache: let's slice `input_ids` through `cache_position`, to keep only the unprocessed tokens
        # Exception 1: when passing input_embeds, input_ids may be missing entries
        # Exception 2: some generation methods do special slicing of input_ids, so we don't need to do it here
        if past_key_values is not None:
            if inputs_embeds is not None:  # Exception 1
                input_ids = input_ids[:, -cache_position.shape[0] :]
            elif input_ids.shape[1] != cache_position.shape[0]:  # Default case (the "else", a no op, is Exception 2)
                input_ids = input_ids[:, cache_position]

        # TODO: we have no attention_mask so this won't work, check if we really won't need attention mask and find another way
        if attention_mask is not None and position_ids is None:
            # create position_ids on the fly for batch generation
            position_ids = attention_mask.long().cumsum(-1) - 1
            position_ids.masked_fill_(attention_mask == 0, 1)
            if past_key_values:
                position_ids = position_ids[:, -input_ids.shape[1] :]

                # This `clone` call is needed to avoid recapturing cuda graphs with `torch.compile`'s  `mode="reduce-overhead`, as otherwise the input `position_ids` would have various stride during the decoding. Here, simply using `.contiguous()` is not sufficient as in the batch size = 1 case, `position_ids` is already contiguous but with varying stride which retriggers a capture.
                position_ids = position_ids.clone(memory_format=torch.contiguous_format)

        # if `inputs_embeds` are passed, we only want to use them in the 1st generation step
        if inputs_embeds is not None and cache_position[0] == 0:
            model_inputs = {"inputs_embeds": inputs_embeds, "input_ids": None}
        else:
            # The clone here is for the same reason as for `position_ids`.
            model_inputs = {"input_ids": input_ids.clone(memory_format=torch.contiguous_format), "inputs_embeds": None}

        if isinstance(past_key_values, StaticCache) and attention_mask.ndim == 2:
            if model_inputs["inputs_embeds"] is not None:
                batch_size, sequence_length, _ = model_inputs["inputs_embeds"].shape
                device = model_inputs["inputs_embeds"].device
            else:
                batch_size, sequence_length = model_inputs["input_ids"].shape
                device = model_inputs["input_ids"].device

            dtype = self.get_output_embeddings().weight.dtype
            min_dtype = torch.finfo(dtype).min

            attention_mask = _prepare_4d_causal_attention_mask_with_cache_position(
                attention_mask,
                sequence_length=sequence_length,
                target_length=past_key_values.get_max_length(),
                dtype=dtype,
                device=device,
                min_dtype=min_dtype,
                cache_position=cache_position,
                batch_size=batch_size,
            )

        if num_logits_to_keep is not None:
            model_inputs["num_logits_to_keep"] = num_logits_to_keep

        model_inputs.update(
            {
                "position_ids": position_ids,
                "cache_position": cache_position,
                "past_key_values": past_key_values,
                "use_cache": use_cache,
                "attention_mask": attention_mask,
                "cross_attention_mask": cross_attention_mask,
            }
        )

        # If we're in pre-fill or cacheless decoding step, then we need pixel_values and aspect ratios
        # to compute image hidden states, otherwise they are cached within each cross attn layer
        if (input_ids == self.config.image_token_index).any():
            model_inputs["pixel_values"] = pixel_values
            model_inputs["aspect_ratio_ids"] = aspect_ratio_ids
            model_inputs["aspect_ratio_mask"] = aspect_ratio_mask

        return model_inputs

    def _update_model_kwargs_for_generation(self, outputs, model_kwargs, is_encoder_decoder, **kwargs):
        cross_attention_mask_prev = model_kwargs.get("cross_attention_mask", None)
        model_kwargs = super()._update_model_kwargs_for_generation(
            outputs=outputs,
            model_kwargs=model_kwargs,
            is_encoder_decoder=is_encoder_decoder,
            **kwargs,
        )

        # add cross-attn mask for new token
        if cross_attention_mask_prev is not None:
            model_kwargs["cross_attention_mask"] = torch.cat(
                [cross_attention_mask_prev, cross_attention_mask_prev[:, -1:, ...]], dim=1
            )
        return model_kwargs<|MERGE_RESOLUTION|>--- conflicted
+++ resolved
@@ -238,10 +238,6 @@
         self.tile_embedding = nn.Embedding(
             self.max_aspect_ratio_id + 1, self.max_num_tiles * self.num_patches * self.hidden_size
         )
-<<<<<<< HEAD
-=======
-        self.tile_embedding = torch.nn.Parameter(precomputed_tile_embeddings)
->>>>>>> f51ccec6
 
     def forward(self, hidden_state: torch.Tensor, aspect_ratio_ids: torch.Tensor) -> torch.Tensor:
         # position embeddings
@@ -539,24 +535,14 @@
         hidden_state = F.pad(hidden_state, padding, mode="constant", value=0)
         slice_index = -num_padding_patches if num_padding_patches > 0 else None
 
-<<<<<<< HEAD
-        attention_mask = attention_mask.reshape(batch_size * num_concurrent_media, -1)
-        attention_mask = _prepare_aspect_ratio_attention_mask(
-            aspect_ratio_mask=attention_mask,
-            num_patches=self.num_patches,
-            target_length=hidden_state.shape[2],
-            dtype=self.dtype,
-        )
-=======
         if attention_mask is not None:
             attention_mask = attention_mask.reshape(batch_size * num_concurrent_media, -1)
-            attention_mask = prepare_aspect_ratio_attention_mask(
+            attention_mask = _prepare_aspect_ratio_attention_mask(
                 aspect_ratio_mask=attention_mask,
                 num_patches=self.num_patches,
                 target_length=hidden_state.shape[2],
                 dtype=self.dtype,
             )
->>>>>>> f51ccec6
 
         hidden_state = hidden_state.view(batch_size * num_concurrent_media, -1, dim)
         output = self.transformer(
@@ -1174,11 +1160,6 @@
             if output_hidden_states:
                 all_hidden_states += (hidden_states,)
 
-<<<<<<< HEAD
-            # Check if there are image-related cross attention states
-            # as input or in cache, otherwise skip cross attention layer
-=======
->>>>>>> f51ccec6
             if (
                 idx in self.cross_attention_layers
                 and cross_attention_states is None
@@ -1636,17 +1617,8 @@
             attention_mask=attention_mask,
             position_ids=position_ids,
             cross_attention_states=cross_attention_states,
-<<<<<<< HEAD
             cross_attention_mask=cross_attention_mask,
             full_text_row_masked_out_mask=full_text_row_masked_out_mask,
-=======
-            cross_attention_mask=cross_attention_mask[:, :, cache_position]
-            if cross_attention_mask is not None
-            else None,
-            full_text_row_masked_out_mask=full_text_row_masked_out_mask[:, :, cache_position]
-            if cross_attention_mask is not None
-            else None,
->>>>>>> f51ccec6
             past_key_values=past_key_values,
             use_cache=use_cache,
             inputs_embeds=inputs_embeds,
