# coding=utf-8
# Copyright 2018 The HuggingFace Inc. team.
#
# Licensed under the Apache License, Version 2.0 (the "License");
# you may not use this file except in compliance with the License.
# You may obtain a copy of the License at
#
#     http://www.apache.org/licenses/LICENSE-2.0
#
# Unless required by applicable law or agreed to in writing, software
# distributed under the License is distributed on an "AS IS" BASIS,
# WITHOUT WARRANTIES OR CONDITIONS OF ANY KIND, either express or implied.
# See the License for the specific language governing permissions and
# limitations under the License.
"""Auto Model class."""

import warnings
from collections import OrderedDict

from ...utils import logging
from .auto_factory import (
    _BaseAutoBackboneClass,
    _BaseAutoModelClass,
    _LazyAutoMapping,
    auto_class_update,
)
from .configuration_auto import CONFIG_MAPPING_NAMES


logger = logging.get_logger(__name__)

MODEL_MAPPING_NAMES = OrderedDict(
    [
        # Base model mapping
        ("albert", "AlbertModel"),
        ("align", "AlignModel"),
        ("altclip", "AltCLIPModel"),
        ("audio-spectrogram-transformer", "ASTModel"),
        ("autoformer", "AutoformerModel"),
        ("bark", "BarkModel"),
        ("bart", "BartModel"),
        ("beit", "BeitModel"),
        ("bert", "BertModel"),
        ("bert-generation", "BertGenerationEncoder"),
        ("big_bird", "BigBirdModel"),
        ("bigbird_pegasus", "BigBirdPegasusModel"),
        ("biogpt", "BioGptModel"),
        ("bit", "BitModel"),
        ("blenderbot", "BlenderbotModel"),
        ("blenderbot-small", "BlenderbotSmallModel"),
        ("blip", "BlipModel"),
        ("blip-2", "Blip2Model"),
        ("bloom", "BloomModel"),
        ("bridgetower", "BridgeTowerModel"),
        ("bros", "BrosModel"),
        ("camembert", "CamembertModel"),
        ("canine", "CanineModel"),
        ("chameleon", "ChameleonModel"),
        ("chinese_clip", "ChineseCLIPModel"),
        ("chinese_clip_vision_model", "ChineseCLIPVisionModel"),
        ("clap", "ClapModel"),
        ("clip", "CLIPModel"),
        ("clip_text_model", "CLIPTextModel"),
        ("clip_vision_model", "CLIPVisionModel"),
        ("clipseg", "CLIPSegModel"),
        ("clvp", "ClvpModelForConditionalGeneration"),
        ("code_llama", "LlamaModel"),
        ("codegen", "CodeGenModel"),
        ("cohere", "CohereModel"),
        ("conditional_detr", "ConditionalDetrModel"),
        ("convbert", "ConvBertModel"),
        ("convnext", "ConvNextModel"),
        ("convnextv2", "ConvNextV2Model"),
        ("cpmant", "CpmAntModel"),
        ("ctrl", "CTRLModel"),
        ("cvt", "CvtModel"),
        ("dac", "DacModel"),
        ("data2vec-audio", "Data2VecAudioModel"),
        ("data2vec-text", "Data2VecTextModel"),
        ("data2vec-vision", "Data2VecVisionModel"),
        ("dbrx", "DbrxModel"),
        ("deberta", "DebertaModel"),
        ("deberta-v2", "DebertaV2Model"),
        ("decision_transformer", "DecisionTransformerModel"),
        ("deformable_detr", "DeformableDetrModel"),
        ("deit", "DeiTModel"),
        ("deta", "DetaModel"),
        ("detr", "DetrModel"),
        ("dinat", "DinatModel"),
        ("dinov2", "Dinov2Model"),
        ("distilbert", "DistilBertModel"),
        ("donut-swin", "DonutSwinModel"),
        ("dpr", "DPRQuestionEncoder"),
        ("dpt", "DPTModel"),
        ("efficientformer", "EfficientFormerModel"),
        ("efficientnet", "EfficientNetModel"),
        ("electra", "ElectraModel"),
        ("encodec", "EncodecModel"),
        ("ernie", "ErnieModel"),
        ("ernie_m", "ErnieMModel"),
        ("esm", "EsmModel"),
        ("falcon", "FalconModel"),
        ("falcon_mamba", "FalconMambaModel"),
        ("fastspeech2_conformer", "FastSpeech2ConformerModel"),
        ("flaubert", "FlaubertModel"),
        ("flava", "FlavaModel"),
        ("fnet", "FNetModel"),
        ("focalnet", "FocalNetModel"),
        ("fsmt", "FSMTModel"),
        ("funnel", ("FunnelModel", "FunnelBaseModel")),
        ("gemma", "GemmaModel"),
        ("gemma2", "Gemma2Model"),
        ("git", "GitModel"),
        ("glm", "GlmModel"),
        ("glpn", "GLPNModel"),
        ("gpt-sw3", "GPT2Model"),
        ("gpt2", "GPT2Model"),
        ("gpt_bigcode", "GPTBigCodeModel"),
        ("gpt_neo", "GPTNeoModel"),
        ("gpt_neox", "GPTNeoXModel"),
        ("gpt_neox_japanese", "GPTNeoXJapaneseModel"),
        ("gptj", "GPTJModel"),
        ("gptsan-japanese", "GPTSanJapaneseForConditionalGeneration"),
        ("granite", "GraniteModel"),
        ("granitemoe", "GraniteMoeModel"),
        ("graphormer", "GraphormerModel"),
        ("grounding-dino", "GroundingDinoModel"),
        ("groupvit", "GroupViTModel"),
        ("hiera", "HieraModel"),
        ("hubert", "HubertModel"),
        ("ibert", "IBertModel"),
        ("idefics", "IdeficsModel"),
        ("idefics2", "Idefics2Model"),
<<<<<<< HEAD
        ("ijepa", "IJepaModel"),
=======
        ("idefics3", "Idefics3Model"),
>>>>>>> 13493215
        ("imagegpt", "ImageGPTModel"),
        ("informer", "InformerModel"),
        ("jamba", "JambaModel"),
        ("jetmoe", "JetMoeModel"),
        ("jukebox", "JukeboxModel"),
        ("kosmos-2", "Kosmos2Model"),
        ("layoutlm", "LayoutLMModel"),
        ("layoutlmv2", "LayoutLMv2Model"),
        ("layoutlmv3", "LayoutLMv3Model"),
        ("led", "LEDModel"),
        ("levit", "LevitModel"),
        ("lilt", "LiltModel"),
        ("llama", "LlamaModel"),
        ("longformer", "LongformerModel"),
        ("longt5", "LongT5Model"),
        ("luke", "LukeModel"),
        ("lxmert", "LxmertModel"),
        ("m2m_100", "M2M100Model"),
        ("mamba", "MambaModel"),
        ("mamba2", "Mamba2Model"),
        ("marian", "MarianModel"),
        ("markuplm", "MarkupLMModel"),
        ("mask2former", "Mask2FormerModel"),
        ("maskformer", "MaskFormerModel"),
        ("maskformer-swin", "MaskFormerSwinModel"),
        ("mbart", "MBartModel"),
        ("mctct", "MCTCTModel"),
        ("mega", "MegaModel"),
        ("megatron-bert", "MegatronBertModel"),
        ("mgp-str", "MgpstrForSceneTextRecognition"),
        ("mimi", "MimiModel"),
        ("mistral", "MistralModel"),
        ("mixtral", "MixtralModel"),
        ("mobilebert", "MobileBertModel"),
        ("mobilenet_v1", "MobileNetV1Model"),
        ("mobilenet_v2", "MobileNetV2Model"),
        ("mobilevit", "MobileViTModel"),
        ("mobilevitv2", "MobileViTV2Model"),
        ("moshi", "MoshiModel"),
        ("mpnet", "MPNetModel"),
        ("mpt", "MptModel"),
        ("mra", "MraModel"),
        ("mt5", "MT5Model"),
        ("musicgen", "MusicgenModel"),
        ("musicgen_melody", "MusicgenMelodyModel"),
        ("mvp", "MvpModel"),
        ("nat", "NatModel"),
        ("nemotron", "NemotronModel"),
        ("nezha", "NezhaModel"),
        ("nllb-moe", "NllbMoeModel"),
        ("nystromformer", "NystromformerModel"),
        ("olmo", "OlmoModel"),
        ("olmoe", "OlmoeModel"),
        ("omdet-turbo", "OmDetTurboForObjectDetection"),
        ("oneformer", "OneFormerModel"),
        ("open-llama", "OpenLlamaModel"),
        ("openai-gpt", "OpenAIGPTModel"),
        ("opt", "OPTModel"),
        ("owlv2", "Owlv2Model"),
        ("owlvit", "OwlViTModel"),
        ("patchtsmixer", "PatchTSMixerModel"),
        ("patchtst", "PatchTSTModel"),
        ("pegasus", "PegasusModel"),
        ("pegasus_x", "PegasusXModel"),
        ("perceiver", "PerceiverModel"),
        ("persimmon", "PersimmonModel"),
        ("phi", "PhiModel"),
        ("phi3", "Phi3Model"),
        ("phimoe", "PhimoeModel"),
        ("pixtral", "PixtralVisionModel"),
        ("plbart", "PLBartModel"),
        ("poolformer", "PoolFormerModel"),
        ("prophetnet", "ProphetNetModel"),
        ("pvt", "PvtModel"),
        ("pvt_v2", "PvtV2Model"),
        ("qdqbert", "QDQBertModel"),
        ("qwen2", "Qwen2Model"),
        ("qwen2_audio_encoder", "Qwen2AudioEncoder"),
        ("qwen2_moe", "Qwen2MoeModel"),
        ("qwen2_vl", "Qwen2VLModel"),
        ("recurrent_gemma", "RecurrentGemmaModel"),
        ("reformer", "ReformerModel"),
        ("regnet", "RegNetModel"),
        ("rembert", "RemBertModel"),
        ("resnet", "ResNetModel"),
        ("retribert", "RetriBertModel"),
        ("roberta", "RobertaModel"),
        ("roberta-prelayernorm", "RobertaPreLayerNormModel"),
        ("roc_bert", "RoCBertModel"),
        ("roformer", "RoFormerModel"),
        ("rt_detr", "RTDetrModel"),
        ("rwkv", "RwkvModel"),
        ("sam", "SamModel"),
        ("seamless_m4t", "SeamlessM4TModel"),
        ("seamless_m4t_v2", "SeamlessM4Tv2Model"),
        ("segformer", "SegformerModel"),
        ("seggpt", "SegGptModel"),
        ("sew", "SEWModel"),
        ("sew-d", "SEWDModel"),
        ("siglip", "SiglipModel"),
        ("siglip_vision_model", "SiglipVisionModel"),
        ("speech_to_text", "Speech2TextModel"),
        ("speecht5", "SpeechT5Model"),
        ("splinter", "SplinterModel"),
        ("squeezebert", "SqueezeBertModel"),
        ("stablelm", "StableLmModel"),
        ("starcoder2", "Starcoder2Model"),
        ("swiftformer", "SwiftFormerModel"),
        ("swin", "SwinModel"),
        ("swin2sr", "Swin2SRModel"),
        ("swinv2", "Swinv2Model"),
        ("switch_transformers", "SwitchTransformersModel"),
        ("t5", "T5Model"),
        ("table-transformer", "TableTransformerModel"),
        ("tapas", "TapasModel"),
        ("time_series_transformer", "TimeSeriesTransformerModel"),
        ("timesformer", "TimesformerModel"),
        ("timm_backbone", "TimmBackbone"),
        ("trajectory_transformer", "TrajectoryTransformerModel"),
        ("transfo-xl", "TransfoXLModel"),
        ("tvlt", "TvltModel"),
        ("tvp", "TvpModel"),
        ("udop", "UdopModel"),
        ("umt5", "UMT5Model"),
        ("unispeech", "UniSpeechModel"),
        ("unispeech-sat", "UniSpeechSatModel"),
        ("univnet", "UnivNetModel"),
        ("van", "VanModel"),
        ("videomae", "VideoMAEModel"),
        ("vilt", "ViltModel"),
        ("vision-text-dual-encoder", "VisionTextDualEncoderModel"),
        ("visual_bert", "VisualBertModel"),
        ("vit", "ViTModel"),
        ("vit_hybrid", "ViTHybridModel"),
        ("vit_mae", "ViTMAEModel"),
        ("vit_msn", "ViTMSNModel"),
        ("vitdet", "VitDetModel"),
        ("vits", "VitsModel"),
        ("vivit", "VivitModel"),
        ("wav2vec2", "Wav2Vec2Model"),
        ("wav2vec2-bert", "Wav2Vec2BertModel"),
        ("wav2vec2-conformer", "Wav2Vec2ConformerModel"),
        ("wavlm", "WavLMModel"),
        ("whisper", "WhisperModel"),
        ("xclip", "XCLIPModel"),
        ("xglm", "XGLMModel"),
        ("xlm", "XLMModel"),
        ("xlm-prophetnet", "XLMProphetNetModel"),
        ("xlm-roberta", "XLMRobertaModel"),
        ("xlm-roberta-xl", "XLMRobertaXLModel"),
        ("xlnet", "XLNetModel"),
        ("xmod", "XmodModel"),
        ("yolos", "YolosModel"),
        ("yoso", "YosoModel"),
        ("zamba", "ZambaModel"),
    ]
)

MODEL_FOR_PRETRAINING_MAPPING_NAMES = OrderedDict(
    [
        # Model for pre-training mapping
        ("albert", "AlbertForPreTraining"),
        ("bart", "BartForConditionalGeneration"),
        ("bert", "BertForPreTraining"),
        ("big_bird", "BigBirdForPreTraining"),
        ("bloom", "BloomForCausalLM"),
        ("camembert", "CamembertForMaskedLM"),
        ("ctrl", "CTRLLMHeadModel"),
        ("data2vec-text", "Data2VecTextForMaskedLM"),
        ("deberta", "DebertaForMaskedLM"),
        ("deberta-v2", "DebertaV2ForMaskedLM"),
        ("distilbert", "DistilBertForMaskedLM"),
        ("electra", "ElectraForPreTraining"),
        ("ernie", "ErnieForPreTraining"),
        ("falcon_mamba", "FalconMambaForCausalLM"),
        ("flaubert", "FlaubertWithLMHeadModel"),
        ("flava", "FlavaForPreTraining"),
        ("fnet", "FNetForPreTraining"),
        ("fsmt", "FSMTForConditionalGeneration"),
        ("funnel", "FunnelForPreTraining"),
        ("gpt-sw3", "GPT2LMHeadModel"),
        ("gpt2", "GPT2LMHeadModel"),
        ("gpt_bigcode", "GPTBigCodeForCausalLM"),
        ("gptsan-japanese", "GPTSanJapaneseForConditionalGeneration"),
        ("hiera", "HieraForPreTraining"),
        ("ibert", "IBertForMaskedLM"),
        ("idefics", "IdeficsForVisionText2Text"),
        ("idefics2", "Idefics2ForConditionalGeneration"),
        ("idefics3", "Idefics3ForConditionalGeneration"),
        ("layoutlm", "LayoutLMForMaskedLM"),
        ("llava", "LlavaForConditionalGeneration"),
        ("llava_next", "LlavaNextForConditionalGeneration"),
        ("llava_next_video", "LlavaNextVideoForConditionalGeneration"),
        ("llava_onevision", "LlavaOnevisionForConditionalGeneration"),
        ("longformer", "LongformerForMaskedLM"),
        ("luke", "LukeForMaskedLM"),
        ("lxmert", "LxmertForPreTraining"),
        ("mamba", "MambaForCausalLM"),
        ("mamba2", "Mamba2ForCausalLM"),
        ("mega", "MegaForMaskedLM"),
        ("megatron-bert", "MegatronBertForPreTraining"),
        ("mllama", "MllamaForConditionalGeneration"),
        ("mobilebert", "MobileBertForPreTraining"),
        ("mpnet", "MPNetForMaskedLM"),
        ("mpt", "MptForCausalLM"),
        ("mra", "MraForMaskedLM"),
        ("mvp", "MvpForConditionalGeneration"),
        ("nezha", "NezhaForPreTraining"),
        ("nllb-moe", "NllbMoeForConditionalGeneration"),
        ("openai-gpt", "OpenAIGPTLMHeadModel"),
        ("paligemma", "PaliGemmaForConditionalGeneration"),
        ("qwen2_audio", "Qwen2AudioForConditionalGeneration"),
        ("retribert", "RetriBertModel"),
        ("roberta", "RobertaForMaskedLM"),
        ("roberta-prelayernorm", "RobertaPreLayerNormForMaskedLM"),
        ("roc_bert", "RoCBertForPreTraining"),
        ("rwkv", "RwkvForCausalLM"),
        ("splinter", "SplinterForPreTraining"),
        ("squeezebert", "SqueezeBertForMaskedLM"),
        ("switch_transformers", "SwitchTransformersForConditionalGeneration"),
        ("t5", "T5ForConditionalGeneration"),
        ("tapas", "TapasForMaskedLM"),
        ("transfo-xl", "TransfoXLLMHeadModel"),
        ("tvlt", "TvltForPreTraining"),
        ("unispeech", "UniSpeechForPreTraining"),
        ("unispeech-sat", "UniSpeechSatForPreTraining"),
        ("video_llava", "VideoLlavaForConditionalGeneration"),
        ("videomae", "VideoMAEForPreTraining"),
        ("vipllava", "VipLlavaForConditionalGeneration"),
        ("visual_bert", "VisualBertForPreTraining"),
        ("vit_mae", "ViTMAEForPreTraining"),
        ("wav2vec2", "Wav2Vec2ForPreTraining"),
        ("wav2vec2-conformer", "Wav2Vec2ConformerForPreTraining"),
        ("xlm", "XLMWithLMHeadModel"),
        ("xlm-roberta", "XLMRobertaForMaskedLM"),
        ("xlm-roberta-xl", "XLMRobertaXLForMaskedLM"),
        ("xlnet", "XLNetLMHeadModel"),
        ("xmod", "XmodForMaskedLM"),
    ]
)

MODEL_WITH_LM_HEAD_MAPPING_NAMES = OrderedDict(
    [
        # Model with LM heads mapping
        ("albert", "AlbertForMaskedLM"),
        ("bart", "BartForConditionalGeneration"),
        ("bert", "BertForMaskedLM"),
        ("big_bird", "BigBirdForMaskedLM"),
        ("bigbird_pegasus", "BigBirdPegasusForConditionalGeneration"),
        ("blenderbot-small", "BlenderbotSmallForConditionalGeneration"),
        ("bloom", "BloomForCausalLM"),
        ("camembert", "CamembertForMaskedLM"),
        ("codegen", "CodeGenForCausalLM"),
        ("convbert", "ConvBertForMaskedLM"),
        ("cpmant", "CpmAntForCausalLM"),
        ("ctrl", "CTRLLMHeadModel"),
        ("data2vec-text", "Data2VecTextForMaskedLM"),
        ("deberta", "DebertaForMaskedLM"),
        ("deberta-v2", "DebertaV2ForMaskedLM"),
        ("distilbert", "DistilBertForMaskedLM"),
        ("electra", "ElectraForMaskedLM"),
        ("encoder-decoder", "EncoderDecoderModel"),
        ("ernie", "ErnieForMaskedLM"),
        ("esm", "EsmForMaskedLM"),
        ("falcon_mamba", "FalconMambaForCausalLM"),
        ("flaubert", "FlaubertWithLMHeadModel"),
        ("fnet", "FNetForMaskedLM"),
        ("fsmt", "FSMTForConditionalGeneration"),
        ("funnel", "FunnelForMaskedLM"),
        ("git", "GitForCausalLM"),
        ("gpt-sw3", "GPT2LMHeadModel"),
        ("gpt2", "GPT2LMHeadModel"),
        ("gpt_bigcode", "GPTBigCodeForCausalLM"),
        ("gpt_neo", "GPTNeoForCausalLM"),
        ("gpt_neox", "GPTNeoXForCausalLM"),
        ("gpt_neox_japanese", "GPTNeoXJapaneseForCausalLM"),
        ("gptj", "GPTJForCausalLM"),
        ("gptsan-japanese", "GPTSanJapaneseForConditionalGeneration"),
        ("ibert", "IBertForMaskedLM"),
        ("layoutlm", "LayoutLMForMaskedLM"),
        ("led", "LEDForConditionalGeneration"),
        ("longformer", "LongformerForMaskedLM"),
        ("longt5", "LongT5ForConditionalGeneration"),
        ("luke", "LukeForMaskedLM"),
        ("m2m_100", "M2M100ForConditionalGeneration"),
        ("mamba", "MambaForCausalLM"),
        ("mamba2", "Mamba2ForCausalLM"),
        ("marian", "MarianMTModel"),
        ("mega", "MegaForMaskedLM"),
        ("megatron-bert", "MegatronBertForCausalLM"),
        ("mobilebert", "MobileBertForMaskedLM"),
        ("mpnet", "MPNetForMaskedLM"),
        ("mpt", "MptForCausalLM"),
        ("mra", "MraForMaskedLM"),
        ("mvp", "MvpForConditionalGeneration"),
        ("nezha", "NezhaForMaskedLM"),
        ("nllb-moe", "NllbMoeForConditionalGeneration"),
        ("nystromformer", "NystromformerForMaskedLM"),
        ("openai-gpt", "OpenAIGPTLMHeadModel"),
        ("pegasus_x", "PegasusXForConditionalGeneration"),
        ("plbart", "PLBartForConditionalGeneration"),
        ("pop2piano", "Pop2PianoForConditionalGeneration"),
        ("qdqbert", "QDQBertForMaskedLM"),
        ("reformer", "ReformerModelWithLMHead"),
        ("rembert", "RemBertForMaskedLM"),
        ("roberta", "RobertaForMaskedLM"),
        ("roberta-prelayernorm", "RobertaPreLayerNormForMaskedLM"),
        ("roc_bert", "RoCBertForMaskedLM"),
        ("roformer", "RoFormerForMaskedLM"),
        ("rwkv", "RwkvForCausalLM"),
        ("speech_to_text", "Speech2TextForConditionalGeneration"),
        ("squeezebert", "SqueezeBertForMaskedLM"),
        ("switch_transformers", "SwitchTransformersForConditionalGeneration"),
        ("t5", "T5ForConditionalGeneration"),
        ("tapas", "TapasForMaskedLM"),
        ("transfo-xl", "TransfoXLLMHeadModel"),
        ("wav2vec2", "Wav2Vec2ForMaskedLM"),
        ("whisper", "WhisperForConditionalGeneration"),
        ("xlm", "XLMWithLMHeadModel"),
        ("xlm-roberta", "XLMRobertaForMaskedLM"),
        ("xlm-roberta-xl", "XLMRobertaXLForMaskedLM"),
        ("xlnet", "XLNetLMHeadModel"),
        ("xmod", "XmodForMaskedLM"),
        ("yoso", "YosoForMaskedLM"),
    ]
)

MODEL_FOR_CAUSAL_LM_MAPPING_NAMES = OrderedDict(
    [
        # Model for Causal LM mapping
        ("bart", "BartForCausalLM"),
        ("bert", "BertLMHeadModel"),
        ("bert-generation", "BertGenerationDecoder"),
        ("big_bird", "BigBirdForCausalLM"),
        ("bigbird_pegasus", "BigBirdPegasusForCausalLM"),
        ("biogpt", "BioGptForCausalLM"),
        ("blenderbot", "BlenderbotForCausalLM"),
        ("blenderbot-small", "BlenderbotSmallForCausalLM"),
        ("bloom", "BloomForCausalLM"),
        ("camembert", "CamembertForCausalLM"),
        ("code_llama", "LlamaForCausalLM"),
        ("codegen", "CodeGenForCausalLM"),
        ("cohere", "CohereForCausalLM"),
        ("cpmant", "CpmAntForCausalLM"),
        ("ctrl", "CTRLLMHeadModel"),
        ("data2vec-text", "Data2VecTextForCausalLM"),
        ("dbrx", "DbrxForCausalLM"),
        ("electra", "ElectraForCausalLM"),
        ("ernie", "ErnieForCausalLM"),
        ("falcon", "FalconForCausalLM"),
        ("falcon_mamba", "FalconMambaForCausalLM"),
        ("fuyu", "FuyuForCausalLM"),
        ("gemma", "GemmaForCausalLM"),
        ("gemma2", "Gemma2ForCausalLM"),
        ("git", "GitForCausalLM"),
        ("glm", "GlmForCausalLM"),
        ("gpt-sw3", "GPT2LMHeadModel"),
        ("gpt2", "GPT2LMHeadModel"),
        ("gpt_bigcode", "GPTBigCodeForCausalLM"),
        ("gpt_neo", "GPTNeoForCausalLM"),
        ("gpt_neox", "GPTNeoXForCausalLM"),
        ("gpt_neox_japanese", "GPTNeoXJapaneseForCausalLM"),
        ("gptj", "GPTJForCausalLM"),
        ("granite", "GraniteForCausalLM"),
        ("granitemoe", "GraniteMoeForCausalLM"),
        ("jamba", "JambaForCausalLM"),
        ("jetmoe", "JetMoeForCausalLM"),
        ("llama", "LlamaForCausalLM"),
        ("mamba", "MambaForCausalLM"),
        ("mamba2", "Mamba2ForCausalLM"),
        ("marian", "MarianForCausalLM"),
        ("mbart", "MBartForCausalLM"),
        ("mega", "MegaForCausalLM"),
        ("megatron-bert", "MegatronBertForCausalLM"),
        ("mistral", "MistralForCausalLM"),
        ("mixtral", "MixtralForCausalLM"),
        ("mllama", "MllamaForCausalLM"),
        ("moshi", "MoshiForCausalLM"),
        ("mpt", "MptForCausalLM"),
        ("musicgen", "MusicgenForCausalLM"),
        ("musicgen_melody", "MusicgenMelodyForCausalLM"),
        ("mvp", "MvpForCausalLM"),
        ("nemotron", "NemotronForCausalLM"),
        ("olmo", "OlmoForCausalLM"),
        ("olmoe", "OlmoeForCausalLM"),
        ("open-llama", "OpenLlamaForCausalLM"),
        ("openai-gpt", "OpenAIGPTLMHeadModel"),
        ("opt", "OPTForCausalLM"),
        ("pegasus", "PegasusForCausalLM"),
        ("persimmon", "PersimmonForCausalLM"),
        ("phi", "PhiForCausalLM"),
        ("phi3", "Phi3ForCausalLM"),
        ("phimoe", "PhimoeForCausalLM"),
        ("plbart", "PLBartForCausalLM"),
        ("prophetnet", "ProphetNetForCausalLM"),
        ("qdqbert", "QDQBertLMHeadModel"),
        ("qwen2", "Qwen2ForCausalLM"),
        ("qwen2_moe", "Qwen2MoeForCausalLM"),
        ("recurrent_gemma", "RecurrentGemmaForCausalLM"),
        ("reformer", "ReformerModelWithLMHead"),
        ("rembert", "RemBertForCausalLM"),
        ("roberta", "RobertaForCausalLM"),
        ("roberta-prelayernorm", "RobertaPreLayerNormForCausalLM"),
        ("roc_bert", "RoCBertForCausalLM"),
        ("roformer", "RoFormerForCausalLM"),
        ("rwkv", "RwkvForCausalLM"),
        ("speech_to_text_2", "Speech2Text2ForCausalLM"),
        ("stablelm", "StableLmForCausalLM"),
        ("starcoder2", "Starcoder2ForCausalLM"),
        ("transfo-xl", "TransfoXLLMHeadModel"),
        ("trocr", "TrOCRForCausalLM"),
        ("whisper", "WhisperForCausalLM"),
        ("xglm", "XGLMForCausalLM"),
        ("xlm", "XLMWithLMHeadModel"),
        ("xlm-prophetnet", "XLMProphetNetForCausalLM"),
        ("xlm-roberta", "XLMRobertaForCausalLM"),
        ("xlm-roberta-xl", "XLMRobertaXLForCausalLM"),
        ("xlnet", "XLNetLMHeadModel"),
        ("xmod", "XmodForCausalLM"),
        ("zamba", "ZambaForCausalLM"),
    ]
)

MODEL_FOR_IMAGE_MAPPING_NAMES = OrderedDict(
    [
        # Model for Image mapping
        ("beit", "BeitModel"),
        ("bit", "BitModel"),
        ("conditional_detr", "ConditionalDetrModel"),
        ("convnext", "ConvNextModel"),
        ("convnextv2", "ConvNextV2Model"),
        ("data2vec-vision", "Data2VecVisionModel"),
        ("deformable_detr", "DeformableDetrModel"),
        ("deit", "DeiTModel"),
        ("deta", "DetaModel"),
        ("detr", "DetrModel"),
        ("dinat", "DinatModel"),
        ("dinov2", "Dinov2Model"),
        ("dpt", "DPTModel"),
        ("efficientformer", "EfficientFormerModel"),
        ("efficientnet", "EfficientNetModel"),
        ("focalnet", "FocalNetModel"),
        ("glpn", "GLPNModel"),
        ("hiera", "HieraModel"),
        ("ijepa", "IJepaModel"),
        ("imagegpt", "ImageGPTModel"),
        ("levit", "LevitModel"),
        ("mllama", "MllamaVisionModel"),
        ("mobilenet_v1", "MobileNetV1Model"),
        ("mobilenet_v2", "MobileNetV2Model"),
        ("mobilevit", "MobileViTModel"),
        ("mobilevitv2", "MobileViTV2Model"),
        ("nat", "NatModel"),
        ("poolformer", "PoolFormerModel"),
        ("pvt", "PvtModel"),
        ("regnet", "RegNetModel"),
        ("resnet", "ResNetModel"),
        ("segformer", "SegformerModel"),
        ("siglip_vision_model", "SiglipVisionModel"),
        ("swiftformer", "SwiftFormerModel"),
        ("swin", "SwinModel"),
        ("swin2sr", "Swin2SRModel"),
        ("swinv2", "Swinv2Model"),
        ("table-transformer", "TableTransformerModel"),
        ("timesformer", "TimesformerModel"),
        ("timm_backbone", "TimmBackbone"),
        ("van", "VanModel"),
        ("videomae", "VideoMAEModel"),
        ("vit", "ViTModel"),
        ("vit_hybrid", "ViTHybridModel"),
        ("vit_mae", "ViTMAEModel"),
        ("vit_msn", "ViTMSNModel"),
        ("vitdet", "VitDetModel"),
        ("vivit", "VivitModel"),
        ("yolos", "YolosModel"),
    ]
)

MODEL_FOR_MASKED_IMAGE_MODELING_MAPPING_NAMES = OrderedDict(
    [
        ("deit", "DeiTForMaskedImageModeling"),
        ("focalnet", "FocalNetForMaskedImageModeling"),
        ("swin", "SwinForMaskedImageModeling"),
        ("swinv2", "Swinv2ForMaskedImageModeling"),
        ("vit", "ViTForMaskedImageModeling"),
    ]
)


MODEL_FOR_CAUSAL_IMAGE_MODELING_MAPPING_NAMES = OrderedDict(
    # Model for Causal Image Modeling mapping
    [
        ("imagegpt", "ImageGPTForCausalImageModeling"),
    ]
)

MODEL_FOR_IMAGE_CLASSIFICATION_MAPPING_NAMES = OrderedDict(
    [
        # Model for Image Classification mapping
        ("beit", "BeitForImageClassification"),
        ("bit", "BitForImageClassification"),
        ("clip", "CLIPForImageClassification"),
        ("convnext", "ConvNextForImageClassification"),
        ("convnextv2", "ConvNextV2ForImageClassification"),
        ("cvt", "CvtForImageClassification"),
        ("data2vec-vision", "Data2VecVisionForImageClassification"),
        (
            "deit",
            ("DeiTForImageClassification", "DeiTForImageClassificationWithTeacher"),
        ),
        ("dinat", "DinatForImageClassification"),
        ("dinov2", "Dinov2ForImageClassification"),
        (
            "efficientformer",
            (
                "EfficientFormerForImageClassification",
                "EfficientFormerForImageClassificationWithTeacher",
            ),
        ),
        ("efficientnet", "EfficientNetForImageClassification"),
        ("focalnet", "FocalNetForImageClassification"),
        ("hiera", "HieraForImageClassification"),
        ("ijepa", "IJepaForImageClassification"),
        ("imagegpt", "ImageGPTForImageClassification"),
        (
            "levit",
            ("LevitForImageClassification", "LevitForImageClassificationWithTeacher"),
        ),
        ("mobilenet_v1", "MobileNetV1ForImageClassification"),
        ("mobilenet_v2", "MobileNetV2ForImageClassification"),
        ("mobilevit", "MobileViTForImageClassification"),
        ("mobilevitv2", "MobileViTV2ForImageClassification"),
        ("nat", "NatForImageClassification"),
        (
            "perceiver",
            (
                "PerceiverForImageClassificationLearned",
                "PerceiverForImageClassificationFourier",
                "PerceiverForImageClassificationConvProcessing",
            ),
        ),
        ("poolformer", "PoolFormerForImageClassification"),
        ("pvt", "PvtForImageClassification"),
        ("pvt_v2", "PvtV2ForImageClassification"),
        ("regnet", "RegNetForImageClassification"),
        ("resnet", "ResNetForImageClassification"),
        ("segformer", "SegformerForImageClassification"),
        ("siglip", "SiglipForImageClassification"),
        ("swiftformer", "SwiftFormerForImageClassification"),
        ("swin", "SwinForImageClassification"),
        ("swinv2", "Swinv2ForImageClassification"),
        ("van", "VanForImageClassification"),
        ("vit", "ViTForImageClassification"),
        ("vit_hybrid", "ViTHybridForImageClassification"),
        ("vit_msn", "ViTMSNForImageClassification"),
    ]
)

MODEL_FOR_IMAGE_SEGMENTATION_MAPPING_NAMES = OrderedDict(
    [
        # Do not add new models here, this class will be deprecated in the future.
        # Model for Image Segmentation mapping
        ("detr", "DetrForSegmentation"),
    ]
)

MODEL_FOR_SEMANTIC_SEGMENTATION_MAPPING_NAMES = OrderedDict(
    [
        # Model for Semantic Segmentation mapping
        ("beit", "BeitForSemanticSegmentation"),
        ("data2vec-vision", "Data2VecVisionForSemanticSegmentation"),
        ("dpt", "DPTForSemanticSegmentation"),
        ("mobilenet_v2", "MobileNetV2ForSemanticSegmentation"),
        ("mobilevit", "MobileViTForSemanticSegmentation"),
        ("mobilevitv2", "MobileViTV2ForSemanticSegmentation"),
        ("segformer", "SegformerForSemanticSegmentation"),
        ("upernet", "UperNetForSemanticSegmentation"),
    ]
)

MODEL_FOR_INSTANCE_SEGMENTATION_MAPPING_NAMES = OrderedDict(
    [
        # Model for Instance Segmentation mapping
        # MaskFormerForInstanceSegmentation can be removed from this mapping in v5
        ("maskformer", "MaskFormerForInstanceSegmentation"),
    ]
)

MODEL_FOR_UNIVERSAL_SEGMENTATION_MAPPING_NAMES = OrderedDict(
    [
        # Model for Universal Segmentation mapping
        ("detr", "DetrForSegmentation"),
        ("mask2former", "Mask2FormerForUniversalSegmentation"),
        ("maskformer", "MaskFormerForInstanceSegmentation"),
        ("oneformer", "OneFormerForUniversalSegmentation"),
    ]
)

MODEL_FOR_VIDEO_CLASSIFICATION_MAPPING_NAMES = OrderedDict(
    [
        ("timesformer", "TimesformerForVideoClassification"),
        ("videomae", "VideoMAEForVideoClassification"),
        ("vivit", "VivitForVideoClassification"),
    ]
)

MODEL_FOR_VISION_2_SEQ_MAPPING_NAMES = OrderedDict(
    [
        ("blip", "BlipForConditionalGeneration"),
        ("blip-2", "Blip2ForConditionalGeneration"),
        ("chameleon", "ChameleonForConditionalGeneration"),
        ("git", "GitForCausalLM"),
        ("idefics2", "Idefics2ForConditionalGeneration"),
        ("idefics3", "Idefics3ForConditionalGeneration"),
        ("instructblip", "InstructBlipForConditionalGeneration"),
        ("instructblipvideo", "InstructBlipVideoForConditionalGeneration"),
        ("kosmos-2", "Kosmos2ForConditionalGeneration"),
        ("llava", "LlavaForConditionalGeneration"),
        ("llava_next", "LlavaNextForConditionalGeneration"),
        ("llava_next_video", "LlavaNextVideoForConditionalGeneration"),
        ("llava_onevision", "LlavaOnevisionForConditionalGeneration"),
        ("mllama", "MllamaForConditionalGeneration"),
        ("paligemma", "PaliGemmaForConditionalGeneration"),
        ("pix2struct", "Pix2StructForConditionalGeneration"),
        ("qwen2_vl", "Qwen2VLForConditionalGeneration"),
        ("video_llava", "VideoLlavaForConditionalGeneration"),
        ("vipllava", "VipLlavaForConditionalGeneration"),
        ("vision-encoder-decoder", "VisionEncoderDecoderModel"),
    ]
)

MODEL_FOR_IMAGE_TEXT_TO_TEXT_MAPPING_NAMES = OrderedDict(
    [
        ("blip", "BlipForConditionalGeneration"),
        ("blip-2", "Blip2ForConditionalGeneration"),
        ("chameleon", "ChameleonForConditionalGeneration"),
        ("fuyu", "FuyuForCausalLM"),
        ("git", "GitForCausalLM"),
        ("idefics", "IdeficsForVisionText2Text"),
        ("idefics2", "Idefics2ForConditionalGeneration"),
        ("idefics3", "Idefics3ForConditionalGeneration"),
        ("instructblip", "InstructBlipForConditionalGeneration"),
        ("kosmos-2", "Kosmos2ForConditionalGeneration"),
        ("llava", "LlavaForConditionalGeneration"),
        ("llava_next", "LlavaNextForConditionalGeneration"),
        ("llava_onevision", "LlavaOnevisionForConditionalGeneration"),
        ("mllama", "MllamaForConditionalGeneration"),
        ("paligemma", "PaliGemmaForConditionalGeneration"),
        ("pix2struct", "Pix2StructForConditionalGeneration"),
        ("pixtral", "LlavaForConditionalGeneration"),
        ("qwen2_vl", "Qwen2VLForConditionalGeneration"),
        ("udop", "UdopForConditionalGeneration"),
        ("vipllava", "VipLlavaForConditionalGeneration"),
        ("vision-encoder-decoder", "VisionEncoderDecoderModel"),
    ]
)

MODEL_FOR_MASKED_LM_MAPPING_NAMES = OrderedDict(
    [
        # Model for Masked LM mapping
        ("albert", "AlbertForMaskedLM"),
        ("bart", "BartForConditionalGeneration"),
        ("bert", "BertForMaskedLM"),
        ("big_bird", "BigBirdForMaskedLM"),
        ("camembert", "CamembertForMaskedLM"),
        ("convbert", "ConvBertForMaskedLM"),
        ("data2vec-text", "Data2VecTextForMaskedLM"),
        ("deberta", "DebertaForMaskedLM"),
        ("deberta-v2", "DebertaV2ForMaskedLM"),
        ("distilbert", "DistilBertForMaskedLM"),
        ("electra", "ElectraForMaskedLM"),
        ("ernie", "ErnieForMaskedLM"),
        ("esm", "EsmForMaskedLM"),
        ("flaubert", "FlaubertWithLMHeadModel"),
        ("fnet", "FNetForMaskedLM"),
        ("funnel", "FunnelForMaskedLM"),
        ("ibert", "IBertForMaskedLM"),
        ("layoutlm", "LayoutLMForMaskedLM"),
        ("longformer", "LongformerForMaskedLM"),
        ("luke", "LukeForMaskedLM"),
        ("mbart", "MBartForConditionalGeneration"),
        ("mega", "MegaForMaskedLM"),
        ("megatron-bert", "MegatronBertForMaskedLM"),
        ("mobilebert", "MobileBertForMaskedLM"),
        ("mpnet", "MPNetForMaskedLM"),
        ("mra", "MraForMaskedLM"),
        ("mvp", "MvpForConditionalGeneration"),
        ("nezha", "NezhaForMaskedLM"),
        ("nystromformer", "NystromformerForMaskedLM"),
        ("perceiver", "PerceiverForMaskedLM"),
        ("qdqbert", "QDQBertForMaskedLM"),
        ("reformer", "ReformerForMaskedLM"),
        ("rembert", "RemBertForMaskedLM"),
        ("roberta", "RobertaForMaskedLM"),
        ("roberta-prelayernorm", "RobertaPreLayerNormForMaskedLM"),
        ("roc_bert", "RoCBertForMaskedLM"),
        ("roformer", "RoFormerForMaskedLM"),
        ("squeezebert", "SqueezeBertForMaskedLM"),
        ("tapas", "TapasForMaskedLM"),
        ("wav2vec2", "Wav2Vec2ForMaskedLM"),
        ("xlm", "XLMWithLMHeadModel"),
        ("xlm-roberta", "XLMRobertaForMaskedLM"),
        ("xlm-roberta-xl", "XLMRobertaXLForMaskedLM"),
        ("xmod", "XmodForMaskedLM"),
        ("yoso", "YosoForMaskedLM"),
    ]
)

MODEL_FOR_OBJECT_DETECTION_MAPPING_NAMES = OrderedDict(
    [
        # Model for Object Detection mapping
        ("conditional_detr", "ConditionalDetrForObjectDetection"),
        ("deformable_detr", "DeformableDetrForObjectDetection"),
        ("deta", "DetaForObjectDetection"),
        ("detr", "DetrForObjectDetection"),
        ("rt_detr", "RTDetrForObjectDetection"),
        ("table-transformer", "TableTransformerForObjectDetection"),
        ("yolos", "YolosForObjectDetection"),
    ]
)

MODEL_FOR_ZERO_SHOT_OBJECT_DETECTION_MAPPING_NAMES = OrderedDict(
    [
        # Model for Zero Shot Object Detection mapping
        ("grounding-dino", "GroundingDinoForObjectDetection"),
        ("omdet-turbo", "OmDetTurboForObjectDetection"),
        ("owlv2", "Owlv2ForObjectDetection"),
        ("owlvit", "OwlViTForObjectDetection"),
    ]
)

MODEL_FOR_DEPTH_ESTIMATION_MAPPING_NAMES = OrderedDict(
    [
        # Model for depth estimation mapping
        ("depth_anything", "DepthAnythingForDepthEstimation"),
        ("dpt", "DPTForDepthEstimation"),
        ("glpn", "GLPNForDepthEstimation"),
        ("zoedepth", "ZoeDepthForDepthEstimation"),
    ]
)
MODEL_FOR_SEQ_TO_SEQ_CAUSAL_LM_MAPPING_NAMES = OrderedDict(
    [
        # Model for Seq2Seq Causal LM mapping
        ("bart", "BartForConditionalGeneration"),
        ("bigbird_pegasus", "BigBirdPegasusForConditionalGeneration"),
        ("blenderbot", "BlenderbotForConditionalGeneration"),
        ("blenderbot-small", "BlenderbotSmallForConditionalGeneration"),
        ("encoder-decoder", "EncoderDecoderModel"),
        ("fsmt", "FSMTForConditionalGeneration"),
        ("gptsan-japanese", "GPTSanJapaneseForConditionalGeneration"),
        ("led", "LEDForConditionalGeneration"),
        ("longt5", "LongT5ForConditionalGeneration"),
        ("m2m_100", "M2M100ForConditionalGeneration"),
        ("marian", "MarianMTModel"),
        ("mbart", "MBartForConditionalGeneration"),
        ("mt5", "MT5ForConditionalGeneration"),
        ("mvp", "MvpForConditionalGeneration"),
        ("nllb-moe", "NllbMoeForConditionalGeneration"),
        ("pegasus", "PegasusForConditionalGeneration"),
        ("pegasus_x", "PegasusXForConditionalGeneration"),
        ("plbart", "PLBartForConditionalGeneration"),
        ("prophetnet", "ProphetNetForConditionalGeneration"),
        ("qwen2_audio", "Qwen2AudioForConditionalGeneration"),
        ("seamless_m4t", "SeamlessM4TForTextToText"),
        ("seamless_m4t_v2", "SeamlessM4Tv2ForTextToText"),
        ("switch_transformers", "SwitchTransformersForConditionalGeneration"),
        ("t5", "T5ForConditionalGeneration"),
        ("umt5", "UMT5ForConditionalGeneration"),
        ("xlm-prophetnet", "XLMProphetNetForConditionalGeneration"),
    ]
)

MODEL_FOR_SPEECH_SEQ_2_SEQ_MAPPING_NAMES = OrderedDict(
    [
        ("pop2piano", "Pop2PianoForConditionalGeneration"),
        ("seamless_m4t", "SeamlessM4TForSpeechToText"),
        ("seamless_m4t_v2", "SeamlessM4Tv2ForSpeechToText"),
        ("speech-encoder-decoder", "SpeechEncoderDecoderModel"),
        ("speech_to_text", "Speech2TextForConditionalGeneration"),
        ("speecht5", "SpeechT5ForSpeechToText"),
        ("whisper", "WhisperForConditionalGeneration"),
    ]
)

MODEL_FOR_SEQUENCE_CLASSIFICATION_MAPPING_NAMES = OrderedDict(
    [
        # Model for Sequence Classification mapping
        ("albert", "AlbertForSequenceClassification"),
        ("bart", "BartForSequenceClassification"),
        ("bert", "BertForSequenceClassification"),
        ("big_bird", "BigBirdForSequenceClassification"),
        ("bigbird_pegasus", "BigBirdPegasusForSequenceClassification"),
        ("biogpt", "BioGptForSequenceClassification"),
        ("bloom", "BloomForSequenceClassification"),
        ("camembert", "CamembertForSequenceClassification"),
        ("canine", "CanineForSequenceClassification"),
        ("code_llama", "LlamaForSequenceClassification"),
        ("convbert", "ConvBertForSequenceClassification"),
        ("ctrl", "CTRLForSequenceClassification"),
        ("data2vec-text", "Data2VecTextForSequenceClassification"),
        ("deberta", "DebertaForSequenceClassification"),
        ("deberta-v2", "DebertaV2ForSequenceClassification"),
        ("distilbert", "DistilBertForSequenceClassification"),
        ("electra", "ElectraForSequenceClassification"),
        ("ernie", "ErnieForSequenceClassification"),
        ("ernie_m", "ErnieMForSequenceClassification"),
        ("esm", "EsmForSequenceClassification"),
        ("falcon", "FalconForSequenceClassification"),
        ("flaubert", "FlaubertForSequenceClassification"),
        ("fnet", "FNetForSequenceClassification"),
        ("funnel", "FunnelForSequenceClassification"),
        ("gemma", "GemmaForSequenceClassification"),
        ("gemma2", "Gemma2ForSequenceClassification"),
        ("glm", "GlmForSequenceClassification"),
        ("gpt-sw3", "GPT2ForSequenceClassification"),
        ("gpt2", "GPT2ForSequenceClassification"),
        ("gpt_bigcode", "GPTBigCodeForSequenceClassification"),
        ("gpt_neo", "GPTNeoForSequenceClassification"),
        ("gpt_neox", "GPTNeoXForSequenceClassification"),
        ("gptj", "GPTJForSequenceClassification"),
        ("ibert", "IBertForSequenceClassification"),
        ("jamba", "JambaForSequenceClassification"),
        ("jetmoe", "JetMoeForSequenceClassification"),
        ("layoutlm", "LayoutLMForSequenceClassification"),
        ("layoutlmv2", "LayoutLMv2ForSequenceClassification"),
        ("layoutlmv3", "LayoutLMv3ForSequenceClassification"),
        ("led", "LEDForSequenceClassification"),
        ("lilt", "LiltForSequenceClassification"),
        ("llama", "LlamaForSequenceClassification"),
        ("longformer", "LongformerForSequenceClassification"),
        ("luke", "LukeForSequenceClassification"),
        ("markuplm", "MarkupLMForSequenceClassification"),
        ("mbart", "MBartForSequenceClassification"),
        ("mega", "MegaForSequenceClassification"),
        ("megatron-bert", "MegatronBertForSequenceClassification"),
        ("mistral", "MistralForSequenceClassification"),
        ("mixtral", "MixtralForSequenceClassification"),
        ("mobilebert", "MobileBertForSequenceClassification"),
        ("mpnet", "MPNetForSequenceClassification"),
        ("mpt", "MptForSequenceClassification"),
        ("mra", "MraForSequenceClassification"),
        ("mt5", "MT5ForSequenceClassification"),
        ("mvp", "MvpForSequenceClassification"),
        ("nemotron", "NemotronForSequenceClassification"),
        ("nezha", "NezhaForSequenceClassification"),
        ("nystromformer", "NystromformerForSequenceClassification"),
        ("open-llama", "OpenLlamaForSequenceClassification"),
        ("openai-gpt", "OpenAIGPTForSequenceClassification"),
        ("opt", "OPTForSequenceClassification"),
        ("perceiver", "PerceiverForSequenceClassification"),
        ("persimmon", "PersimmonForSequenceClassification"),
        ("phi", "PhiForSequenceClassification"),
        ("phi3", "Phi3ForSequenceClassification"),
        ("phimoe", "PhimoeForSequenceClassification"),
        ("plbart", "PLBartForSequenceClassification"),
        ("qdqbert", "QDQBertForSequenceClassification"),
        ("qwen2", "Qwen2ForSequenceClassification"),
        ("qwen2_moe", "Qwen2MoeForSequenceClassification"),
        ("reformer", "ReformerForSequenceClassification"),
        ("rembert", "RemBertForSequenceClassification"),
        ("roberta", "RobertaForSequenceClassification"),
        ("roberta-prelayernorm", "RobertaPreLayerNormForSequenceClassification"),
        ("roc_bert", "RoCBertForSequenceClassification"),
        ("roformer", "RoFormerForSequenceClassification"),
        ("squeezebert", "SqueezeBertForSequenceClassification"),
        ("stablelm", "StableLmForSequenceClassification"),
        ("starcoder2", "Starcoder2ForSequenceClassification"),
        ("t5", "T5ForSequenceClassification"),
        ("tapas", "TapasForSequenceClassification"),
        ("transfo-xl", "TransfoXLForSequenceClassification"),
        ("umt5", "UMT5ForSequenceClassification"),
        ("xlm", "XLMForSequenceClassification"),
        ("xlm-roberta", "XLMRobertaForSequenceClassification"),
        ("xlm-roberta-xl", "XLMRobertaXLForSequenceClassification"),
        ("xlnet", "XLNetForSequenceClassification"),
        ("xmod", "XmodForSequenceClassification"),
        ("yoso", "YosoForSequenceClassification"),
        ("zamba", "ZambaForSequenceClassification"),
    ]
)

MODEL_FOR_QUESTION_ANSWERING_MAPPING_NAMES = OrderedDict(
    [
        # Model for Question Answering mapping
        ("albert", "AlbertForQuestionAnswering"),
        ("bart", "BartForQuestionAnswering"),
        ("bert", "BertForQuestionAnswering"),
        ("big_bird", "BigBirdForQuestionAnswering"),
        ("bigbird_pegasus", "BigBirdPegasusForQuestionAnswering"),
        ("bloom", "BloomForQuestionAnswering"),
        ("camembert", "CamembertForQuestionAnswering"),
        ("canine", "CanineForQuestionAnswering"),
        ("convbert", "ConvBertForQuestionAnswering"),
        ("data2vec-text", "Data2VecTextForQuestionAnswering"),
        ("deberta", "DebertaForQuestionAnswering"),
        ("deberta-v2", "DebertaV2ForQuestionAnswering"),
        ("distilbert", "DistilBertForQuestionAnswering"),
        ("electra", "ElectraForQuestionAnswering"),
        ("ernie", "ErnieForQuestionAnswering"),
        ("ernie_m", "ErnieMForQuestionAnswering"),
        ("falcon", "FalconForQuestionAnswering"),
        ("flaubert", "FlaubertForQuestionAnsweringSimple"),
        ("fnet", "FNetForQuestionAnswering"),
        ("funnel", "FunnelForQuestionAnswering"),
        ("gpt2", "GPT2ForQuestionAnswering"),
        ("gpt_neo", "GPTNeoForQuestionAnswering"),
        ("gpt_neox", "GPTNeoXForQuestionAnswering"),
        ("gptj", "GPTJForQuestionAnswering"),
        ("ibert", "IBertForQuestionAnswering"),
        ("layoutlmv2", "LayoutLMv2ForQuestionAnswering"),
        ("layoutlmv3", "LayoutLMv3ForQuestionAnswering"),
        ("led", "LEDForQuestionAnswering"),
        ("lilt", "LiltForQuestionAnswering"),
        ("llama", "LlamaForQuestionAnswering"),
        ("longformer", "LongformerForQuestionAnswering"),
        ("luke", "LukeForQuestionAnswering"),
        ("lxmert", "LxmertForQuestionAnswering"),
        ("markuplm", "MarkupLMForQuestionAnswering"),
        ("mbart", "MBartForQuestionAnswering"),
        ("mega", "MegaForQuestionAnswering"),
        ("megatron-bert", "MegatronBertForQuestionAnswering"),
        ("mistral", "MistralForQuestionAnswering"),
        ("mixtral", "MixtralForQuestionAnswering"),
        ("mobilebert", "MobileBertForQuestionAnswering"),
        ("mpnet", "MPNetForQuestionAnswering"),
        ("mpt", "MptForQuestionAnswering"),
        ("mra", "MraForQuestionAnswering"),
        ("mt5", "MT5ForQuestionAnswering"),
        ("mvp", "MvpForQuestionAnswering"),
        ("nemotron", "NemotronForQuestionAnswering"),
        ("nezha", "NezhaForQuestionAnswering"),
        ("nystromformer", "NystromformerForQuestionAnswering"),
        ("opt", "OPTForQuestionAnswering"),
        ("qdqbert", "QDQBertForQuestionAnswering"),
        ("qwen2", "Qwen2ForQuestionAnswering"),
        ("qwen2_moe", "Qwen2MoeForQuestionAnswering"),
        ("reformer", "ReformerForQuestionAnswering"),
        ("rembert", "RemBertForQuestionAnswering"),
        ("roberta", "RobertaForQuestionAnswering"),
        ("roberta-prelayernorm", "RobertaPreLayerNormForQuestionAnswering"),
        ("roc_bert", "RoCBertForQuestionAnswering"),
        ("roformer", "RoFormerForQuestionAnswering"),
        ("splinter", "SplinterForQuestionAnswering"),
        ("squeezebert", "SqueezeBertForQuestionAnswering"),
        ("t5", "T5ForQuestionAnswering"),
        ("umt5", "UMT5ForQuestionAnswering"),
        ("xlm", "XLMForQuestionAnsweringSimple"),
        ("xlm-roberta", "XLMRobertaForQuestionAnswering"),
        ("xlm-roberta-xl", "XLMRobertaXLForQuestionAnswering"),
        ("xlnet", "XLNetForQuestionAnsweringSimple"),
        ("xmod", "XmodForQuestionAnswering"),
        ("yoso", "YosoForQuestionAnswering"),
    ]
)

MODEL_FOR_TABLE_QUESTION_ANSWERING_MAPPING_NAMES = OrderedDict(
    [
        # Model for Table Question Answering mapping
        ("tapas", "TapasForQuestionAnswering"),
    ]
)

MODEL_FOR_VISUAL_QUESTION_ANSWERING_MAPPING_NAMES = OrderedDict(
    [
        ("blip", "BlipForQuestionAnswering"),
        ("blip-2", "Blip2ForConditionalGeneration"),
        ("vilt", "ViltForQuestionAnswering"),
    ]
)

MODEL_FOR_DOCUMENT_QUESTION_ANSWERING_MAPPING_NAMES = OrderedDict(
    [
        ("layoutlm", "LayoutLMForQuestionAnswering"),
        ("layoutlmv2", "LayoutLMv2ForQuestionAnswering"),
        ("layoutlmv3", "LayoutLMv3ForQuestionAnswering"),
    ]
)

MODEL_FOR_TOKEN_CLASSIFICATION_MAPPING_NAMES = OrderedDict(
    [
        # Model for Token Classification mapping
        ("albert", "AlbertForTokenClassification"),
        ("bert", "BertForTokenClassification"),
        ("big_bird", "BigBirdForTokenClassification"),
        ("biogpt", "BioGptForTokenClassification"),
        ("bloom", "BloomForTokenClassification"),
        ("bros", "BrosForTokenClassification"),
        ("camembert", "CamembertForTokenClassification"),
        ("canine", "CanineForTokenClassification"),
        ("convbert", "ConvBertForTokenClassification"),
        ("data2vec-text", "Data2VecTextForTokenClassification"),
        ("deberta", "DebertaForTokenClassification"),
        ("deberta-v2", "DebertaV2ForTokenClassification"),
        ("distilbert", "DistilBertForTokenClassification"),
        ("electra", "ElectraForTokenClassification"),
        ("ernie", "ErnieForTokenClassification"),
        ("ernie_m", "ErnieMForTokenClassification"),
        ("esm", "EsmForTokenClassification"),
        ("falcon", "FalconForTokenClassification"),
        ("flaubert", "FlaubertForTokenClassification"),
        ("fnet", "FNetForTokenClassification"),
        ("funnel", "FunnelForTokenClassification"),
        ("gemma", "GemmaForTokenClassification"),
        ("gemma2", "Gemma2ForTokenClassification"),
        ("glm", "GlmForTokenClassification"),
        ("gpt-sw3", "GPT2ForTokenClassification"),
        ("gpt2", "GPT2ForTokenClassification"),
        ("gpt_bigcode", "GPTBigCodeForTokenClassification"),
        ("gpt_neo", "GPTNeoForTokenClassification"),
        ("gpt_neox", "GPTNeoXForTokenClassification"),
        ("ibert", "IBertForTokenClassification"),
        ("layoutlm", "LayoutLMForTokenClassification"),
        ("layoutlmv2", "LayoutLMv2ForTokenClassification"),
        ("layoutlmv3", "LayoutLMv3ForTokenClassification"),
        ("lilt", "LiltForTokenClassification"),
        ("llama", "LlamaForTokenClassification"),
        ("longformer", "LongformerForTokenClassification"),
        ("luke", "LukeForTokenClassification"),
        ("markuplm", "MarkupLMForTokenClassification"),
        ("mega", "MegaForTokenClassification"),
        ("megatron-bert", "MegatronBertForTokenClassification"),
        ("mistral", "MistralForTokenClassification"),
        ("mixtral", "MixtralForTokenClassification"),
        ("mobilebert", "MobileBertForTokenClassification"),
        ("mpnet", "MPNetForTokenClassification"),
        ("mpt", "MptForTokenClassification"),
        ("mra", "MraForTokenClassification"),
        ("mt5", "MT5ForTokenClassification"),
        ("nemotron", "NemotronForTokenClassification"),
        ("nezha", "NezhaForTokenClassification"),
        ("nystromformer", "NystromformerForTokenClassification"),
        ("persimmon", "PersimmonForTokenClassification"),
        ("phi", "PhiForTokenClassification"),
        ("phi3", "Phi3ForTokenClassification"),
        ("qdqbert", "QDQBertForTokenClassification"),
        ("qwen2", "Qwen2ForTokenClassification"),
        ("qwen2_moe", "Qwen2MoeForTokenClassification"),
        ("rembert", "RemBertForTokenClassification"),
        ("roberta", "RobertaForTokenClassification"),
        ("roberta-prelayernorm", "RobertaPreLayerNormForTokenClassification"),
        ("roc_bert", "RoCBertForTokenClassification"),
        ("roformer", "RoFormerForTokenClassification"),
        ("squeezebert", "SqueezeBertForTokenClassification"),
        ("stablelm", "StableLmForTokenClassification"),
        ("starcoder2", "Starcoder2ForTokenClassification"),
        ("t5", "T5ForTokenClassification"),
        ("umt5", "UMT5ForTokenClassification"),
        ("xlm", "XLMForTokenClassification"),
        ("xlm-roberta", "XLMRobertaForTokenClassification"),
        ("xlm-roberta-xl", "XLMRobertaXLForTokenClassification"),
        ("xlnet", "XLNetForTokenClassification"),
        ("xmod", "XmodForTokenClassification"),
        ("yoso", "YosoForTokenClassification"),
    ]
)

MODEL_FOR_MULTIPLE_CHOICE_MAPPING_NAMES = OrderedDict(
    [
        # Model for Multiple Choice mapping
        ("albert", "AlbertForMultipleChoice"),
        ("bert", "BertForMultipleChoice"),
        ("big_bird", "BigBirdForMultipleChoice"),
        ("camembert", "CamembertForMultipleChoice"),
        ("canine", "CanineForMultipleChoice"),
        ("convbert", "ConvBertForMultipleChoice"),
        ("data2vec-text", "Data2VecTextForMultipleChoice"),
        ("deberta-v2", "DebertaV2ForMultipleChoice"),
        ("distilbert", "DistilBertForMultipleChoice"),
        ("electra", "ElectraForMultipleChoice"),
        ("ernie", "ErnieForMultipleChoice"),
        ("ernie_m", "ErnieMForMultipleChoice"),
        ("flaubert", "FlaubertForMultipleChoice"),
        ("fnet", "FNetForMultipleChoice"),
        ("funnel", "FunnelForMultipleChoice"),
        ("ibert", "IBertForMultipleChoice"),
        ("longformer", "LongformerForMultipleChoice"),
        ("luke", "LukeForMultipleChoice"),
        ("mega", "MegaForMultipleChoice"),
        ("megatron-bert", "MegatronBertForMultipleChoice"),
        ("mobilebert", "MobileBertForMultipleChoice"),
        ("mpnet", "MPNetForMultipleChoice"),
        ("mra", "MraForMultipleChoice"),
        ("nezha", "NezhaForMultipleChoice"),
        ("nystromformer", "NystromformerForMultipleChoice"),
        ("qdqbert", "QDQBertForMultipleChoice"),
        ("rembert", "RemBertForMultipleChoice"),
        ("roberta", "RobertaForMultipleChoice"),
        ("roberta-prelayernorm", "RobertaPreLayerNormForMultipleChoice"),
        ("roc_bert", "RoCBertForMultipleChoice"),
        ("roformer", "RoFormerForMultipleChoice"),
        ("squeezebert", "SqueezeBertForMultipleChoice"),
        ("xlm", "XLMForMultipleChoice"),
        ("xlm-roberta", "XLMRobertaForMultipleChoice"),
        ("xlm-roberta-xl", "XLMRobertaXLForMultipleChoice"),
        ("xlnet", "XLNetForMultipleChoice"),
        ("xmod", "XmodForMultipleChoice"),
        ("yoso", "YosoForMultipleChoice"),
    ]
)

MODEL_FOR_NEXT_SENTENCE_PREDICTION_MAPPING_NAMES = OrderedDict(
    [
        ("bert", "BertForNextSentencePrediction"),
        ("ernie", "ErnieForNextSentencePrediction"),
        ("fnet", "FNetForNextSentencePrediction"),
        ("megatron-bert", "MegatronBertForNextSentencePrediction"),
        ("mobilebert", "MobileBertForNextSentencePrediction"),
        ("nezha", "NezhaForNextSentencePrediction"),
        ("qdqbert", "QDQBertForNextSentencePrediction"),
    ]
)

MODEL_FOR_AUDIO_CLASSIFICATION_MAPPING_NAMES = OrderedDict(
    [
        # Model for Audio Classification mapping
        ("audio-spectrogram-transformer", "ASTForAudioClassification"),
        ("data2vec-audio", "Data2VecAudioForSequenceClassification"),
        ("hubert", "HubertForSequenceClassification"),
        ("sew", "SEWForSequenceClassification"),
        ("sew-d", "SEWDForSequenceClassification"),
        ("unispeech", "UniSpeechForSequenceClassification"),
        ("unispeech-sat", "UniSpeechSatForSequenceClassification"),
        ("wav2vec2", "Wav2Vec2ForSequenceClassification"),
        ("wav2vec2-bert", "Wav2Vec2BertForSequenceClassification"),
        ("wav2vec2-conformer", "Wav2Vec2ConformerForSequenceClassification"),
        ("wavlm", "WavLMForSequenceClassification"),
        ("whisper", "WhisperForAudioClassification"),
    ]
)

MODEL_FOR_CTC_MAPPING_NAMES = OrderedDict(
    [
        # Model for Connectionist temporal classification (CTC) mapping
        ("data2vec-audio", "Data2VecAudioForCTC"),
        ("hubert", "HubertForCTC"),
        ("mctct", "MCTCTForCTC"),
        ("sew", "SEWForCTC"),
        ("sew-d", "SEWDForCTC"),
        ("unispeech", "UniSpeechForCTC"),
        ("unispeech-sat", "UniSpeechSatForCTC"),
        ("wav2vec2", "Wav2Vec2ForCTC"),
        ("wav2vec2-bert", "Wav2Vec2BertForCTC"),
        ("wav2vec2-conformer", "Wav2Vec2ConformerForCTC"),
        ("wavlm", "WavLMForCTC"),
    ]
)

MODEL_FOR_AUDIO_FRAME_CLASSIFICATION_MAPPING_NAMES = OrderedDict(
    [
        # Model for Audio Classification mapping
        ("data2vec-audio", "Data2VecAudioForAudioFrameClassification"),
        ("unispeech-sat", "UniSpeechSatForAudioFrameClassification"),
        ("wav2vec2", "Wav2Vec2ForAudioFrameClassification"),
        ("wav2vec2-bert", "Wav2Vec2BertForAudioFrameClassification"),
        ("wav2vec2-conformer", "Wav2Vec2ConformerForAudioFrameClassification"),
        ("wavlm", "WavLMForAudioFrameClassification"),
    ]
)

MODEL_FOR_AUDIO_XVECTOR_MAPPING_NAMES = OrderedDict(
    [
        # Model for Audio Classification mapping
        ("data2vec-audio", "Data2VecAudioForXVector"),
        ("unispeech-sat", "UniSpeechSatForXVector"),
        ("wav2vec2", "Wav2Vec2ForXVector"),
        ("wav2vec2-bert", "Wav2Vec2BertForXVector"),
        ("wav2vec2-conformer", "Wav2Vec2ConformerForXVector"),
        ("wavlm", "WavLMForXVector"),
    ]
)

MODEL_FOR_TEXT_TO_SPECTROGRAM_MAPPING_NAMES = OrderedDict(
    [
        # Model for Text-To-Spectrogram mapping
        ("fastspeech2_conformer", "FastSpeech2ConformerModel"),
        ("speecht5", "SpeechT5ForTextToSpeech"),
    ]
)

MODEL_FOR_TEXT_TO_WAVEFORM_MAPPING_NAMES = OrderedDict(
    [
        # Model for Text-To-Waveform mapping
        ("bark", "BarkModel"),
        ("fastspeech2_conformer", "FastSpeech2ConformerWithHifiGan"),
        ("musicgen", "MusicgenForConditionalGeneration"),
        ("musicgen_melody", "MusicgenMelodyForConditionalGeneration"),
        ("seamless_m4t", "SeamlessM4TForTextToSpeech"),
        ("seamless_m4t_v2", "SeamlessM4Tv2ForTextToSpeech"),
        ("vits", "VitsModel"),
    ]
)

MODEL_FOR_ZERO_SHOT_IMAGE_CLASSIFICATION_MAPPING_NAMES = OrderedDict(
    [
        # Model for Zero Shot Image Classification mapping
        ("align", "AlignModel"),
        ("altclip", "AltCLIPModel"),
        ("blip", "BlipModel"),
        ("blip-2", "Blip2ForImageTextRetrieval"),
        ("chinese_clip", "ChineseCLIPModel"),
        ("clip", "CLIPModel"),
        ("clipseg", "CLIPSegModel"),
        ("siglip", "SiglipModel"),
    ]
)

MODEL_FOR_BACKBONE_MAPPING_NAMES = OrderedDict(
    [
        # Backbone mapping
        ("beit", "BeitBackbone"),
        ("bit", "BitBackbone"),
        ("convnext", "ConvNextBackbone"),
        ("convnextv2", "ConvNextV2Backbone"),
        ("dinat", "DinatBackbone"),
        ("dinov2", "Dinov2Backbone"),
        ("focalnet", "FocalNetBackbone"),
        ("hiera", "HieraBackbone"),
        ("maskformer-swin", "MaskFormerSwinBackbone"),
        ("nat", "NatBackbone"),
        ("pvt_v2", "PvtV2Backbone"),
        ("resnet", "ResNetBackbone"),
        ("rt_detr_resnet", "RTDetrResNetBackbone"),
        ("swin", "SwinBackbone"),
        ("swinv2", "Swinv2Backbone"),
        ("timm_backbone", "TimmBackbone"),
        ("vitdet", "VitDetBackbone"),
    ]
)

MODEL_FOR_MASK_GENERATION_MAPPING_NAMES = OrderedDict(
    [
        ("sam", "SamModel"),
    ]
)


MODEL_FOR_KEYPOINT_DETECTION_MAPPING_NAMES = OrderedDict(
    [
        ("superpoint", "SuperPointForKeypointDetection"),
    ]
)


MODEL_FOR_TEXT_ENCODING_MAPPING_NAMES = OrderedDict(
    [
        ("albert", "AlbertModel"),
        ("bert", "BertModel"),
        ("big_bird", "BigBirdModel"),
        ("clip_text_model", "CLIPTextModel"),
        ("data2vec-text", "Data2VecTextModel"),
        ("deberta", "DebertaModel"),
        ("deberta-v2", "DebertaV2Model"),
        ("distilbert", "DistilBertModel"),
        ("electra", "ElectraModel"),
        ("flaubert", "FlaubertModel"),
        ("ibert", "IBertModel"),
        ("longformer", "LongformerModel"),
        ("mllama", "MllamaTextModel"),
        ("mobilebert", "MobileBertModel"),
        ("mt5", "MT5EncoderModel"),
        ("nystromformer", "NystromformerModel"),
        ("reformer", "ReformerModel"),
        ("rembert", "RemBertModel"),
        ("roberta", "RobertaModel"),
        ("roberta-prelayernorm", "RobertaPreLayerNormModel"),
        ("roc_bert", "RoCBertModel"),
        ("roformer", "RoFormerModel"),
        ("squeezebert", "SqueezeBertModel"),
        ("t5", "T5EncoderModel"),
        ("umt5", "UMT5EncoderModel"),
        ("xlm", "XLMModel"),
        ("xlm-roberta", "XLMRobertaModel"),
        ("xlm-roberta-xl", "XLMRobertaXLModel"),
    ]
)

MODEL_FOR_TIME_SERIES_CLASSIFICATION_MAPPING_NAMES = OrderedDict(
    [
        ("patchtsmixer", "PatchTSMixerForTimeSeriesClassification"),
        ("patchtst", "PatchTSTForClassification"),
    ]
)

MODEL_FOR_TIME_SERIES_REGRESSION_MAPPING_NAMES = OrderedDict(
    [
        ("patchtsmixer", "PatchTSMixerForRegression"),
        ("patchtst", "PatchTSTForRegression"),
    ]
)

MODEL_FOR_IMAGE_TO_IMAGE_MAPPING_NAMES = OrderedDict(
    [
        ("swin2sr", "Swin2SRForImageSuperResolution"),
    ]
)

MODEL_MAPPING = _LazyAutoMapping(CONFIG_MAPPING_NAMES, MODEL_MAPPING_NAMES)
MODEL_FOR_PRETRAINING_MAPPING = _LazyAutoMapping(CONFIG_MAPPING_NAMES, MODEL_FOR_PRETRAINING_MAPPING_NAMES)
MODEL_WITH_LM_HEAD_MAPPING = _LazyAutoMapping(CONFIG_MAPPING_NAMES, MODEL_WITH_LM_HEAD_MAPPING_NAMES)
MODEL_FOR_CAUSAL_LM_MAPPING = _LazyAutoMapping(CONFIG_MAPPING_NAMES, MODEL_FOR_CAUSAL_LM_MAPPING_NAMES)
MODEL_FOR_CAUSAL_IMAGE_MODELING_MAPPING = _LazyAutoMapping(
    CONFIG_MAPPING_NAMES, MODEL_FOR_CAUSAL_IMAGE_MODELING_MAPPING_NAMES
)
MODEL_FOR_IMAGE_CLASSIFICATION_MAPPING = _LazyAutoMapping(
    CONFIG_MAPPING_NAMES, MODEL_FOR_IMAGE_CLASSIFICATION_MAPPING_NAMES
)
MODEL_FOR_ZERO_SHOT_IMAGE_CLASSIFICATION_MAPPING = _LazyAutoMapping(
    CONFIG_MAPPING_NAMES, MODEL_FOR_ZERO_SHOT_IMAGE_CLASSIFICATION_MAPPING_NAMES
)
MODEL_FOR_IMAGE_SEGMENTATION_MAPPING = _LazyAutoMapping(
    CONFIG_MAPPING_NAMES, MODEL_FOR_IMAGE_SEGMENTATION_MAPPING_NAMES
)
MODEL_FOR_SEMANTIC_SEGMENTATION_MAPPING = _LazyAutoMapping(
    CONFIG_MAPPING_NAMES, MODEL_FOR_SEMANTIC_SEGMENTATION_MAPPING_NAMES
)
MODEL_FOR_INSTANCE_SEGMENTATION_MAPPING = _LazyAutoMapping(
    CONFIG_MAPPING_NAMES, MODEL_FOR_INSTANCE_SEGMENTATION_MAPPING_NAMES
)
MODEL_FOR_UNIVERSAL_SEGMENTATION_MAPPING = _LazyAutoMapping(
    CONFIG_MAPPING_NAMES, MODEL_FOR_UNIVERSAL_SEGMENTATION_MAPPING_NAMES
)
MODEL_FOR_VIDEO_CLASSIFICATION_MAPPING = _LazyAutoMapping(
    CONFIG_MAPPING_NAMES, MODEL_FOR_VIDEO_CLASSIFICATION_MAPPING_NAMES
)
MODEL_FOR_VISION_2_SEQ_MAPPING = _LazyAutoMapping(CONFIG_MAPPING_NAMES, MODEL_FOR_VISION_2_SEQ_MAPPING_NAMES)
MODEL_FOR_IMAGE_TEXT_TO_TEXT_MAPPING = _LazyAutoMapping(
    CONFIG_MAPPING_NAMES, MODEL_FOR_IMAGE_TEXT_TO_TEXT_MAPPING_NAMES
)
MODEL_FOR_VISUAL_QUESTION_ANSWERING_MAPPING = _LazyAutoMapping(
    CONFIG_MAPPING_NAMES, MODEL_FOR_VISUAL_QUESTION_ANSWERING_MAPPING_NAMES
)
MODEL_FOR_DOCUMENT_QUESTION_ANSWERING_MAPPING = _LazyAutoMapping(
    CONFIG_MAPPING_NAMES, MODEL_FOR_DOCUMENT_QUESTION_ANSWERING_MAPPING_NAMES
)
MODEL_FOR_MASKED_LM_MAPPING = _LazyAutoMapping(CONFIG_MAPPING_NAMES, MODEL_FOR_MASKED_LM_MAPPING_NAMES)
MODEL_FOR_IMAGE_MAPPING = _LazyAutoMapping(CONFIG_MAPPING_NAMES, MODEL_FOR_IMAGE_MAPPING_NAMES)
MODEL_FOR_MASKED_IMAGE_MODELING_MAPPING = _LazyAutoMapping(
    CONFIG_MAPPING_NAMES, MODEL_FOR_MASKED_IMAGE_MODELING_MAPPING_NAMES
)
MODEL_FOR_OBJECT_DETECTION_MAPPING = _LazyAutoMapping(CONFIG_MAPPING_NAMES, MODEL_FOR_OBJECT_DETECTION_MAPPING_NAMES)
MODEL_FOR_ZERO_SHOT_OBJECT_DETECTION_MAPPING = _LazyAutoMapping(
    CONFIG_MAPPING_NAMES, MODEL_FOR_ZERO_SHOT_OBJECT_DETECTION_MAPPING_NAMES
)
MODEL_FOR_DEPTH_ESTIMATION_MAPPING = _LazyAutoMapping(CONFIG_MAPPING_NAMES, MODEL_FOR_DEPTH_ESTIMATION_MAPPING_NAMES)
MODEL_FOR_SEQ_TO_SEQ_CAUSAL_LM_MAPPING = _LazyAutoMapping(
    CONFIG_MAPPING_NAMES, MODEL_FOR_SEQ_TO_SEQ_CAUSAL_LM_MAPPING_NAMES
)
MODEL_FOR_SEQUENCE_CLASSIFICATION_MAPPING = _LazyAutoMapping(
    CONFIG_MAPPING_NAMES, MODEL_FOR_SEQUENCE_CLASSIFICATION_MAPPING_NAMES
)
MODEL_FOR_QUESTION_ANSWERING_MAPPING = _LazyAutoMapping(
    CONFIG_MAPPING_NAMES, MODEL_FOR_QUESTION_ANSWERING_MAPPING_NAMES
)
MODEL_FOR_TABLE_QUESTION_ANSWERING_MAPPING = _LazyAutoMapping(
    CONFIG_MAPPING_NAMES, MODEL_FOR_TABLE_QUESTION_ANSWERING_MAPPING_NAMES
)
MODEL_FOR_TOKEN_CLASSIFICATION_MAPPING = _LazyAutoMapping(
    CONFIG_MAPPING_NAMES, MODEL_FOR_TOKEN_CLASSIFICATION_MAPPING_NAMES
)
MODEL_FOR_MULTIPLE_CHOICE_MAPPING = _LazyAutoMapping(CONFIG_MAPPING_NAMES, MODEL_FOR_MULTIPLE_CHOICE_MAPPING_NAMES)
MODEL_FOR_NEXT_SENTENCE_PREDICTION_MAPPING = _LazyAutoMapping(
    CONFIG_MAPPING_NAMES, MODEL_FOR_NEXT_SENTENCE_PREDICTION_MAPPING_NAMES
)
MODEL_FOR_AUDIO_CLASSIFICATION_MAPPING = _LazyAutoMapping(
    CONFIG_MAPPING_NAMES, MODEL_FOR_AUDIO_CLASSIFICATION_MAPPING_NAMES
)
MODEL_FOR_CTC_MAPPING = _LazyAutoMapping(CONFIG_MAPPING_NAMES, MODEL_FOR_CTC_MAPPING_NAMES)
MODEL_FOR_SPEECH_SEQ_2_SEQ_MAPPING = _LazyAutoMapping(CONFIG_MAPPING_NAMES, MODEL_FOR_SPEECH_SEQ_2_SEQ_MAPPING_NAMES)
MODEL_FOR_AUDIO_FRAME_CLASSIFICATION_MAPPING = _LazyAutoMapping(
    CONFIG_MAPPING_NAMES, MODEL_FOR_AUDIO_FRAME_CLASSIFICATION_MAPPING_NAMES
)
MODEL_FOR_AUDIO_XVECTOR_MAPPING = _LazyAutoMapping(CONFIG_MAPPING_NAMES, MODEL_FOR_AUDIO_XVECTOR_MAPPING_NAMES)

MODEL_FOR_TEXT_TO_SPECTROGRAM_MAPPING = _LazyAutoMapping(
    CONFIG_MAPPING_NAMES, MODEL_FOR_TEXT_TO_SPECTROGRAM_MAPPING_NAMES
)

MODEL_FOR_TEXT_TO_WAVEFORM_MAPPING = _LazyAutoMapping(CONFIG_MAPPING_NAMES, MODEL_FOR_TEXT_TO_WAVEFORM_MAPPING_NAMES)

MODEL_FOR_BACKBONE_MAPPING = _LazyAutoMapping(CONFIG_MAPPING_NAMES, MODEL_FOR_BACKBONE_MAPPING_NAMES)

MODEL_FOR_MASK_GENERATION_MAPPING = _LazyAutoMapping(CONFIG_MAPPING_NAMES, MODEL_FOR_MASK_GENERATION_MAPPING_NAMES)

MODEL_FOR_KEYPOINT_DETECTION_MAPPING = _LazyAutoMapping(
    CONFIG_MAPPING_NAMES, MODEL_FOR_KEYPOINT_DETECTION_MAPPING_NAMES
)

MODEL_FOR_TEXT_ENCODING_MAPPING = _LazyAutoMapping(CONFIG_MAPPING_NAMES, MODEL_FOR_TEXT_ENCODING_MAPPING_NAMES)

MODEL_FOR_TIME_SERIES_CLASSIFICATION_MAPPING = _LazyAutoMapping(
    CONFIG_MAPPING_NAMES, MODEL_FOR_TIME_SERIES_CLASSIFICATION_MAPPING_NAMES
)

MODEL_FOR_TIME_SERIES_REGRESSION_MAPPING = _LazyAutoMapping(
    CONFIG_MAPPING_NAMES, MODEL_FOR_TIME_SERIES_REGRESSION_MAPPING_NAMES
)

MODEL_FOR_IMAGE_TO_IMAGE_MAPPING = _LazyAutoMapping(CONFIG_MAPPING_NAMES, MODEL_FOR_IMAGE_TO_IMAGE_MAPPING_NAMES)


class AutoModelForMaskGeneration(_BaseAutoModelClass):
    _model_mapping = MODEL_FOR_MASK_GENERATION_MAPPING


class AutoModelForKeypointDetection(_BaseAutoModelClass):
    _model_mapping = MODEL_FOR_KEYPOINT_DETECTION_MAPPING


class AutoModelForTextEncoding(_BaseAutoModelClass):
    _model_mapping = MODEL_FOR_TEXT_ENCODING_MAPPING


class AutoModelForImageToImage(_BaseAutoModelClass):
    _model_mapping = MODEL_FOR_IMAGE_TO_IMAGE_MAPPING


class AutoModel(_BaseAutoModelClass):
    _model_mapping = MODEL_MAPPING


AutoModel = auto_class_update(AutoModel)


class AutoModelForPreTraining(_BaseAutoModelClass):
    _model_mapping = MODEL_FOR_PRETRAINING_MAPPING


AutoModelForPreTraining = auto_class_update(AutoModelForPreTraining, head_doc="pretraining")


# Private on purpose, the public class will add the deprecation warnings.
class _AutoModelWithLMHead(_BaseAutoModelClass):
    _model_mapping = MODEL_WITH_LM_HEAD_MAPPING


_AutoModelWithLMHead = auto_class_update(_AutoModelWithLMHead, head_doc="language modeling")


class AutoModelForCausalLM(_BaseAutoModelClass):
    _model_mapping = MODEL_FOR_CAUSAL_LM_MAPPING


AutoModelForCausalLM = auto_class_update(AutoModelForCausalLM, head_doc="causal language modeling")


class AutoModelForMaskedLM(_BaseAutoModelClass):
    _model_mapping = MODEL_FOR_MASKED_LM_MAPPING


AutoModelForMaskedLM = auto_class_update(AutoModelForMaskedLM, head_doc="masked language modeling")


class AutoModelForSeq2SeqLM(_BaseAutoModelClass):
    _model_mapping = MODEL_FOR_SEQ_TO_SEQ_CAUSAL_LM_MAPPING


AutoModelForSeq2SeqLM = auto_class_update(
    AutoModelForSeq2SeqLM,
    head_doc="sequence-to-sequence language modeling",
    checkpoint_for_example="google-t5/t5-base",
)


class AutoModelForSequenceClassification(_BaseAutoModelClass):
    _model_mapping = MODEL_FOR_SEQUENCE_CLASSIFICATION_MAPPING


AutoModelForSequenceClassification = auto_class_update(
    AutoModelForSequenceClassification, head_doc="sequence classification"
)


class AutoModelForQuestionAnswering(_BaseAutoModelClass):
    _model_mapping = MODEL_FOR_QUESTION_ANSWERING_MAPPING


AutoModelForQuestionAnswering = auto_class_update(AutoModelForQuestionAnswering, head_doc="question answering")


class AutoModelForTableQuestionAnswering(_BaseAutoModelClass):
    _model_mapping = MODEL_FOR_TABLE_QUESTION_ANSWERING_MAPPING


AutoModelForTableQuestionAnswering = auto_class_update(
    AutoModelForTableQuestionAnswering,
    head_doc="table question answering",
    checkpoint_for_example="google/tapas-base-finetuned-wtq",
)


class AutoModelForVisualQuestionAnswering(_BaseAutoModelClass):
    _model_mapping = MODEL_FOR_VISUAL_QUESTION_ANSWERING_MAPPING


AutoModelForVisualQuestionAnswering = auto_class_update(
    AutoModelForVisualQuestionAnswering,
    head_doc="visual question answering",
    checkpoint_for_example="dandelin/vilt-b32-finetuned-vqa",
)


class AutoModelForDocumentQuestionAnswering(_BaseAutoModelClass):
    _model_mapping = MODEL_FOR_DOCUMENT_QUESTION_ANSWERING_MAPPING


AutoModelForDocumentQuestionAnswering = auto_class_update(
    AutoModelForDocumentQuestionAnswering,
    head_doc="document question answering",
    checkpoint_for_example='impira/layoutlm-document-qa", revision="52e01b3',
)


class AutoModelForTokenClassification(_BaseAutoModelClass):
    _model_mapping = MODEL_FOR_TOKEN_CLASSIFICATION_MAPPING


AutoModelForTokenClassification = auto_class_update(AutoModelForTokenClassification, head_doc="token classification")


class AutoModelForMultipleChoice(_BaseAutoModelClass):
    _model_mapping = MODEL_FOR_MULTIPLE_CHOICE_MAPPING


AutoModelForMultipleChoice = auto_class_update(AutoModelForMultipleChoice, head_doc="multiple choice")


class AutoModelForNextSentencePrediction(_BaseAutoModelClass):
    _model_mapping = MODEL_FOR_NEXT_SENTENCE_PREDICTION_MAPPING


AutoModelForNextSentencePrediction = auto_class_update(
    AutoModelForNextSentencePrediction, head_doc="next sentence prediction"
)


class AutoModelForImageClassification(_BaseAutoModelClass):
    _model_mapping = MODEL_FOR_IMAGE_CLASSIFICATION_MAPPING


AutoModelForImageClassification = auto_class_update(AutoModelForImageClassification, head_doc="image classification")


class AutoModelForZeroShotImageClassification(_BaseAutoModelClass):
    _model_mapping = MODEL_FOR_ZERO_SHOT_IMAGE_CLASSIFICATION_MAPPING


AutoModelForZeroShotImageClassification = auto_class_update(
    AutoModelForZeroShotImageClassification, head_doc="zero-shot image classification"
)


class AutoModelForImageSegmentation(_BaseAutoModelClass):
    _model_mapping = MODEL_FOR_IMAGE_SEGMENTATION_MAPPING


AutoModelForImageSegmentation = auto_class_update(AutoModelForImageSegmentation, head_doc="image segmentation")


class AutoModelForSemanticSegmentation(_BaseAutoModelClass):
    _model_mapping = MODEL_FOR_SEMANTIC_SEGMENTATION_MAPPING


AutoModelForSemanticSegmentation = auto_class_update(
    AutoModelForSemanticSegmentation, head_doc="semantic segmentation"
)


class AutoModelForUniversalSegmentation(_BaseAutoModelClass):
    _model_mapping = MODEL_FOR_UNIVERSAL_SEGMENTATION_MAPPING


AutoModelForUniversalSegmentation = auto_class_update(
    AutoModelForUniversalSegmentation, head_doc="universal image segmentation"
)


class AutoModelForInstanceSegmentation(_BaseAutoModelClass):
    _model_mapping = MODEL_FOR_INSTANCE_SEGMENTATION_MAPPING


AutoModelForInstanceSegmentation = auto_class_update(
    AutoModelForInstanceSegmentation, head_doc="instance segmentation"
)


class AutoModelForObjectDetection(_BaseAutoModelClass):
    _model_mapping = MODEL_FOR_OBJECT_DETECTION_MAPPING


AutoModelForObjectDetection = auto_class_update(AutoModelForObjectDetection, head_doc="object detection")


class AutoModelForZeroShotObjectDetection(_BaseAutoModelClass):
    _model_mapping = MODEL_FOR_ZERO_SHOT_OBJECT_DETECTION_MAPPING


AutoModelForZeroShotObjectDetection = auto_class_update(
    AutoModelForZeroShotObjectDetection, head_doc="zero-shot object detection"
)


class AutoModelForDepthEstimation(_BaseAutoModelClass):
    _model_mapping = MODEL_FOR_DEPTH_ESTIMATION_MAPPING


AutoModelForDepthEstimation = auto_class_update(AutoModelForDepthEstimation, head_doc="depth estimation")


class AutoModelForVideoClassification(_BaseAutoModelClass):
    _model_mapping = MODEL_FOR_VIDEO_CLASSIFICATION_MAPPING


AutoModelForVideoClassification = auto_class_update(AutoModelForVideoClassification, head_doc="video classification")


class AutoModelForVision2Seq(_BaseAutoModelClass):
    _model_mapping = MODEL_FOR_VISION_2_SEQ_MAPPING


AutoModelForVision2Seq = auto_class_update(AutoModelForVision2Seq, head_doc="vision-to-text modeling")


class AutoModelForImageTextToText(_BaseAutoModelClass):
    _model_mapping = MODEL_FOR_IMAGE_TEXT_TO_TEXT_MAPPING


AutoModelForImageTextToText = auto_class_update(AutoModelForImageTextToText, head_doc="image-text-to-text modeling")


class AutoModelForAudioClassification(_BaseAutoModelClass):
    _model_mapping = MODEL_FOR_AUDIO_CLASSIFICATION_MAPPING


AutoModelForAudioClassification = auto_class_update(AutoModelForAudioClassification, head_doc="audio classification")


class AutoModelForCTC(_BaseAutoModelClass):
    _model_mapping = MODEL_FOR_CTC_MAPPING


AutoModelForCTC = auto_class_update(AutoModelForCTC, head_doc="connectionist temporal classification")


class AutoModelForSpeechSeq2Seq(_BaseAutoModelClass):
    _model_mapping = MODEL_FOR_SPEECH_SEQ_2_SEQ_MAPPING


AutoModelForSpeechSeq2Seq = auto_class_update(
    AutoModelForSpeechSeq2Seq, head_doc="sequence-to-sequence speech-to-text modeling"
)


class AutoModelForAudioFrameClassification(_BaseAutoModelClass):
    _model_mapping = MODEL_FOR_AUDIO_FRAME_CLASSIFICATION_MAPPING


AutoModelForAudioFrameClassification = auto_class_update(
    AutoModelForAudioFrameClassification, head_doc="audio frame (token) classification"
)


class AutoModelForAudioXVector(_BaseAutoModelClass):
    _model_mapping = MODEL_FOR_AUDIO_XVECTOR_MAPPING


class AutoModelForTextToSpectrogram(_BaseAutoModelClass):
    _model_mapping = MODEL_FOR_TEXT_TO_SPECTROGRAM_MAPPING


class AutoModelForTextToWaveform(_BaseAutoModelClass):
    _model_mapping = MODEL_FOR_TEXT_TO_WAVEFORM_MAPPING


class AutoBackbone(_BaseAutoBackboneClass):
    _model_mapping = MODEL_FOR_BACKBONE_MAPPING


AutoModelForAudioXVector = auto_class_update(AutoModelForAudioXVector, head_doc="audio retrieval via x-vector")


class AutoModelForMaskedImageModeling(_BaseAutoModelClass):
    _model_mapping = MODEL_FOR_MASKED_IMAGE_MODELING_MAPPING


AutoModelForMaskedImageModeling = auto_class_update(AutoModelForMaskedImageModeling, head_doc="masked image modeling")


class AutoModelWithLMHead(_AutoModelWithLMHead):
    @classmethod
    def from_config(cls, config):
        warnings.warn(
            "The class `AutoModelWithLMHead` is deprecated and will be removed in a future version. Please use "
            "`AutoModelForCausalLM` for causal language models, `AutoModelForMaskedLM` for masked language models and "
            "`AutoModelForSeq2SeqLM` for encoder-decoder models.",
            FutureWarning,
        )
        return super().from_config(config)

    @classmethod
    def from_pretrained(cls, pretrained_model_name_or_path, *model_args, **kwargs):
        warnings.warn(
            "The class `AutoModelWithLMHead` is deprecated and will be removed in a future version. Please use "
            "`AutoModelForCausalLM` for causal language models, `AutoModelForMaskedLM` for masked language models and "
            "`AutoModelForSeq2SeqLM` for encoder-decoder models.",
            FutureWarning,
        )
        return super().from_pretrained(pretrained_model_name_or_path, *model_args, **kwargs)<|MERGE_RESOLUTION|>--- conflicted
+++ resolved
@@ -25,7 +25,6 @@
     auto_class_update,
 )
 from .configuration_auto import CONFIG_MAPPING_NAMES
-
 
 logger = logging.get_logger(__name__)
 
@@ -131,11 +130,8 @@
         ("ibert", "IBertModel"),
         ("idefics", "IdeficsModel"),
         ("idefics2", "Idefics2Model"),
-<<<<<<< HEAD
+        ("idefics3", "Idefics3Model"),
         ("ijepa", "IJepaModel"),
-=======
-        ("idefics3", "Idefics3Model"),
->>>>>>> 13493215
         ("imagegpt", "ImageGPTModel"),
         ("informer", "InformerModel"),
         ("jamba", "JambaModel"),
@@ -644,7 +640,10 @@
         ("data2vec-vision", "Data2VecVisionForImageClassification"),
         (
             "deit",
-            ("DeiTForImageClassification", "DeiTForImageClassificationWithTeacher"),
+            (
+                "DeiTForImageClassification",
+                "DeiTForImageClassificationWithTeacher",
+            ),
         ),
         ("dinat", "DinatForImageClassification"),
         ("dinov2", "Dinov2ForImageClassification"),
@@ -662,7 +661,10 @@
         ("imagegpt", "ImageGPTForImageClassification"),
         (
             "levit",
-            ("LevitForImageClassification", "LevitForImageClassificationWithTeacher"),
+            (
+                "LevitForImageClassification",
+                "LevitForImageClassificationWithTeacher",
+            ),
         ),
         ("mobilenet_v1", "MobileNetV1ForImageClassification"),
         ("mobilenet_v2", "MobileNetV2ForImageClassification"),
@@ -997,7 +999,10 @@
         ("reformer", "ReformerForSequenceClassification"),
         ("rembert", "RemBertForSequenceClassification"),
         ("roberta", "RobertaForSequenceClassification"),
-        ("roberta-prelayernorm", "RobertaPreLayerNormForSequenceClassification"),
+        (
+            "roberta-prelayernorm",
+            "RobertaPreLayerNormForSequenceClassification",
+        ),
         ("roc_bert", "RoCBertForSequenceClassification"),
         ("roformer", "RoFormerForSequenceClassification"),
         ("squeezebert", "SqueezeBertForSequenceClassification"),
@@ -1433,9 +1438,15 @@
 )
 
 MODEL_MAPPING = _LazyAutoMapping(CONFIG_MAPPING_NAMES, MODEL_MAPPING_NAMES)
-MODEL_FOR_PRETRAINING_MAPPING = _LazyAutoMapping(CONFIG_MAPPING_NAMES, MODEL_FOR_PRETRAINING_MAPPING_NAMES)
-MODEL_WITH_LM_HEAD_MAPPING = _LazyAutoMapping(CONFIG_MAPPING_NAMES, MODEL_WITH_LM_HEAD_MAPPING_NAMES)
-MODEL_FOR_CAUSAL_LM_MAPPING = _LazyAutoMapping(CONFIG_MAPPING_NAMES, MODEL_FOR_CAUSAL_LM_MAPPING_NAMES)
+MODEL_FOR_PRETRAINING_MAPPING = _LazyAutoMapping(
+    CONFIG_MAPPING_NAMES, MODEL_FOR_PRETRAINING_MAPPING_NAMES
+)
+MODEL_WITH_LM_HEAD_MAPPING = _LazyAutoMapping(
+    CONFIG_MAPPING_NAMES, MODEL_WITH_LM_HEAD_MAPPING_NAMES
+)
+MODEL_FOR_CAUSAL_LM_MAPPING = _LazyAutoMapping(
+    CONFIG_MAPPING_NAMES, MODEL_FOR_CAUSAL_LM_MAPPING_NAMES
+)
 MODEL_FOR_CAUSAL_IMAGE_MODELING_MAPPING = _LazyAutoMapping(
     CONFIG_MAPPING_NAMES, MODEL_FOR_CAUSAL_IMAGE_MODELING_MAPPING_NAMES
 )
@@ -1443,7 +1454,8 @@
     CONFIG_MAPPING_NAMES, MODEL_FOR_IMAGE_CLASSIFICATION_MAPPING_NAMES
 )
 MODEL_FOR_ZERO_SHOT_IMAGE_CLASSIFICATION_MAPPING = _LazyAutoMapping(
-    CONFIG_MAPPING_NAMES, MODEL_FOR_ZERO_SHOT_IMAGE_CLASSIFICATION_MAPPING_NAMES
+    CONFIG_MAPPING_NAMES,
+    MODEL_FOR_ZERO_SHOT_IMAGE_CLASSIFICATION_MAPPING_NAMES,
 )
 MODEL_FOR_IMAGE_SEGMENTATION_MAPPING = _LazyAutoMapping(
     CONFIG_MAPPING_NAMES, MODEL_FOR_IMAGE_SEGMENTATION_MAPPING_NAMES
@@ -1460,7 +1472,9 @@
 MODEL_FOR_VIDEO_CLASSIFICATION_MAPPING = _LazyAutoMapping(
     CONFIG_MAPPING_NAMES, MODEL_FOR_VIDEO_CLASSIFICATION_MAPPING_NAMES
 )
-MODEL_FOR_VISION_2_SEQ_MAPPING = _LazyAutoMapping(CONFIG_MAPPING_NAMES, MODEL_FOR_VISION_2_SEQ_MAPPING_NAMES)
+MODEL_FOR_VISION_2_SEQ_MAPPING = _LazyAutoMapping(
+    CONFIG_MAPPING_NAMES, MODEL_FOR_VISION_2_SEQ_MAPPING_NAMES
+)
 MODEL_FOR_IMAGE_TEXT_TO_TEXT_MAPPING = _LazyAutoMapping(
     CONFIG_MAPPING_NAMES, MODEL_FOR_IMAGE_TEXT_TO_TEXT_MAPPING_NAMES
 )
@@ -1470,16 +1484,24 @@
 MODEL_FOR_DOCUMENT_QUESTION_ANSWERING_MAPPING = _LazyAutoMapping(
     CONFIG_MAPPING_NAMES, MODEL_FOR_DOCUMENT_QUESTION_ANSWERING_MAPPING_NAMES
 )
-MODEL_FOR_MASKED_LM_MAPPING = _LazyAutoMapping(CONFIG_MAPPING_NAMES, MODEL_FOR_MASKED_LM_MAPPING_NAMES)
-MODEL_FOR_IMAGE_MAPPING = _LazyAutoMapping(CONFIG_MAPPING_NAMES, MODEL_FOR_IMAGE_MAPPING_NAMES)
+MODEL_FOR_MASKED_LM_MAPPING = _LazyAutoMapping(
+    CONFIG_MAPPING_NAMES, MODEL_FOR_MASKED_LM_MAPPING_NAMES
+)
+MODEL_FOR_IMAGE_MAPPING = _LazyAutoMapping(
+    CONFIG_MAPPING_NAMES, MODEL_FOR_IMAGE_MAPPING_NAMES
+)
 MODEL_FOR_MASKED_IMAGE_MODELING_MAPPING = _LazyAutoMapping(
     CONFIG_MAPPING_NAMES, MODEL_FOR_MASKED_IMAGE_MODELING_MAPPING_NAMES
 )
-MODEL_FOR_OBJECT_DETECTION_MAPPING = _LazyAutoMapping(CONFIG_MAPPING_NAMES, MODEL_FOR_OBJECT_DETECTION_MAPPING_NAMES)
+MODEL_FOR_OBJECT_DETECTION_MAPPING = _LazyAutoMapping(
+    CONFIG_MAPPING_NAMES, MODEL_FOR_OBJECT_DETECTION_MAPPING_NAMES
+)
 MODEL_FOR_ZERO_SHOT_OBJECT_DETECTION_MAPPING = _LazyAutoMapping(
     CONFIG_MAPPING_NAMES, MODEL_FOR_ZERO_SHOT_OBJECT_DETECTION_MAPPING_NAMES
 )
-MODEL_FOR_DEPTH_ESTIMATION_MAPPING = _LazyAutoMapping(CONFIG_MAPPING_NAMES, MODEL_FOR_DEPTH_ESTIMATION_MAPPING_NAMES)
+MODEL_FOR_DEPTH_ESTIMATION_MAPPING = _LazyAutoMapping(
+    CONFIG_MAPPING_NAMES, MODEL_FOR_DEPTH_ESTIMATION_MAPPING_NAMES
+)
 MODEL_FOR_SEQ_TO_SEQ_CAUSAL_LM_MAPPING = _LazyAutoMapping(
     CONFIG_MAPPING_NAMES, MODEL_FOR_SEQ_TO_SEQ_CAUSAL_LM_MAPPING_NAMES
 )
@@ -1495,35 +1517,51 @@
 MODEL_FOR_TOKEN_CLASSIFICATION_MAPPING = _LazyAutoMapping(
     CONFIG_MAPPING_NAMES, MODEL_FOR_TOKEN_CLASSIFICATION_MAPPING_NAMES
 )
-MODEL_FOR_MULTIPLE_CHOICE_MAPPING = _LazyAutoMapping(CONFIG_MAPPING_NAMES, MODEL_FOR_MULTIPLE_CHOICE_MAPPING_NAMES)
+MODEL_FOR_MULTIPLE_CHOICE_MAPPING = _LazyAutoMapping(
+    CONFIG_MAPPING_NAMES, MODEL_FOR_MULTIPLE_CHOICE_MAPPING_NAMES
+)
 MODEL_FOR_NEXT_SENTENCE_PREDICTION_MAPPING = _LazyAutoMapping(
     CONFIG_MAPPING_NAMES, MODEL_FOR_NEXT_SENTENCE_PREDICTION_MAPPING_NAMES
 )
 MODEL_FOR_AUDIO_CLASSIFICATION_MAPPING = _LazyAutoMapping(
     CONFIG_MAPPING_NAMES, MODEL_FOR_AUDIO_CLASSIFICATION_MAPPING_NAMES
 )
-MODEL_FOR_CTC_MAPPING = _LazyAutoMapping(CONFIG_MAPPING_NAMES, MODEL_FOR_CTC_MAPPING_NAMES)
-MODEL_FOR_SPEECH_SEQ_2_SEQ_MAPPING = _LazyAutoMapping(CONFIG_MAPPING_NAMES, MODEL_FOR_SPEECH_SEQ_2_SEQ_MAPPING_NAMES)
+MODEL_FOR_CTC_MAPPING = _LazyAutoMapping(
+    CONFIG_MAPPING_NAMES, MODEL_FOR_CTC_MAPPING_NAMES
+)
+MODEL_FOR_SPEECH_SEQ_2_SEQ_MAPPING = _LazyAutoMapping(
+    CONFIG_MAPPING_NAMES, MODEL_FOR_SPEECH_SEQ_2_SEQ_MAPPING_NAMES
+)
 MODEL_FOR_AUDIO_FRAME_CLASSIFICATION_MAPPING = _LazyAutoMapping(
     CONFIG_MAPPING_NAMES, MODEL_FOR_AUDIO_FRAME_CLASSIFICATION_MAPPING_NAMES
 )
-MODEL_FOR_AUDIO_XVECTOR_MAPPING = _LazyAutoMapping(CONFIG_MAPPING_NAMES, MODEL_FOR_AUDIO_XVECTOR_MAPPING_NAMES)
+MODEL_FOR_AUDIO_XVECTOR_MAPPING = _LazyAutoMapping(
+    CONFIG_MAPPING_NAMES, MODEL_FOR_AUDIO_XVECTOR_MAPPING_NAMES
+)
 
 MODEL_FOR_TEXT_TO_SPECTROGRAM_MAPPING = _LazyAutoMapping(
     CONFIG_MAPPING_NAMES, MODEL_FOR_TEXT_TO_SPECTROGRAM_MAPPING_NAMES
 )
 
-MODEL_FOR_TEXT_TO_WAVEFORM_MAPPING = _LazyAutoMapping(CONFIG_MAPPING_NAMES, MODEL_FOR_TEXT_TO_WAVEFORM_MAPPING_NAMES)
-
-MODEL_FOR_BACKBONE_MAPPING = _LazyAutoMapping(CONFIG_MAPPING_NAMES, MODEL_FOR_BACKBONE_MAPPING_NAMES)
-
-MODEL_FOR_MASK_GENERATION_MAPPING = _LazyAutoMapping(CONFIG_MAPPING_NAMES, MODEL_FOR_MASK_GENERATION_MAPPING_NAMES)
+MODEL_FOR_TEXT_TO_WAVEFORM_MAPPING = _LazyAutoMapping(
+    CONFIG_MAPPING_NAMES, MODEL_FOR_TEXT_TO_WAVEFORM_MAPPING_NAMES
+)
+
+MODEL_FOR_BACKBONE_MAPPING = _LazyAutoMapping(
+    CONFIG_MAPPING_NAMES, MODEL_FOR_BACKBONE_MAPPING_NAMES
+)
+
+MODEL_FOR_MASK_GENERATION_MAPPING = _LazyAutoMapping(
+    CONFIG_MAPPING_NAMES, MODEL_FOR_MASK_GENERATION_MAPPING_NAMES
+)
 
 MODEL_FOR_KEYPOINT_DETECTION_MAPPING = _LazyAutoMapping(
     CONFIG_MAPPING_NAMES, MODEL_FOR_KEYPOINT_DETECTION_MAPPING_NAMES
 )
 
-MODEL_FOR_TEXT_ENCODING_MAPPING = _LazyAutoMapping(CONFIG_MAPPING_NAMES, MODEL_FOR_TEXT_ENCODING_MAPPING_NAMES)
+MODEL_FOR_TEXT_ENCODING_MAPPING = _LazyAutoMapping(
+    CONFIG_MAPPING_NAMES, MODEL_FOR_TEXT_ENCODING_MAPPING_NAMES
+)
 
 MODEL_FOR_TIME_SERIES_CLASSIFICATION_MAPPING = _LazyAutoMapping(
     CONFIG_MAPPING_NAMES, MODEL_FOR_TIME_SERIES_CLASSIFICATION_MAPPING_NAMES
@@ -1533,7 +1571,9 @@
     CONFIG_MAPPING_NAMES, MODEL_FOR_TIME_SERIES_REGRESSION_MAPPING_NAMES
 )
 
-MODEL_FOR_IMAGE_TO_IMAGE_MAPPING = _LazyAutoMapping(CONFIG_MAPPING_NAMES, MODEL_FOR_IMAGE_TO_IMAGE_MAPPING_NAMES)
+MODEL_FOR_IMAGE_TO_IMAGE_MAPPING = _LazyAutoMapping(
+    CONFIG_MAPPING_NAMES, MODEL_FOR_IMAGE_TO_IMAGE_MAPPING_NAMES
+)
 
 
 class AutoModelForMaskGeneration(_BaseAutoModelClass):
@@ -1563,7 +1603,9 @@
     _model_mapping = MODEL_FOR_PRETRAINING_MAPPING
 
 
-AutoModelForPreTraining = auto_class_update(AutoModelForPreTraining, head_doc="pretraining")
+AutoModelForPreTraining = auto_class_update(
+    AutoModelForPreTraining, head_doc="pretraining"
+)
 
 
 # Private on purpose, the public class will add the deprecation warnings.
@@ -1571,21 +1613,27 @@
     _model_mapping = MODEL_WITH_LM_HEAD_MAPPING
 
 
-_AutoModelWithLMHead = auto_class_update(_AutoModelWithLMHead, head_doc="language modeling")
+_AutoModelWithLMHead = auto_class_update(
+    _AutoModelWithLMHead, head_doc="language modeling"
+)
 
 
 class AutoModelForCausalLM(_BaseAutoModelClass):
     _model_mapping = MODEL_FOR_CAUSAL_LM_MAPPING
 
 
-AutoModelForCausalLM = auto_class_update(AutoModelForCausalLM, head_doc="causal language modeling")
+AutoModelForCausalLM = auto_class_update(
+    AutoModelForCausalLM, head_doc="causal language modeling"
+)
 
 
 class AutoModelForMaskedLM(_BaseAutoModelClass):
     _model_mapping = MODEL_FOR_MASKED_LM_MAPPING
 
 
-AutoModelForMaskedLM = auto_class_update(AutoModelForMaskedLM, head_doc="masked language modeling")
+AutoModelForMaskedLM = auto_class_update(
+    AutoModelForMaskedLM, head_doc="masked language modeling"
+)
 
 
 class AutoModelForSeq2SeqLM(_BaseAutoModelClass):
@@ -1612,7 +1660,9 @@
     _model_mapping = MODEL_FOR_QUESTION_ANSWERING_MAPPING
 
 
-AutoModelForQuestionAnswering = auto_class_update(AutoModelForQuestionAnswering, head_doc="question answering")
+AutoModelForQuestionAnswering = auto_class_update(
+    AutoModelForQuestionAnswering, head_doc="question answering"
+)
 
 
 class AutoModelForTableQuestionAnswering(_BaseAutoModelClass):
@@ -1652,14 +1702,18 @@
     _model_mapping = MODEL_FOR_TOKEN_CLASSIFICATION_MAPPING
 
 
-AutoModelForTokenClassification = auto_class_update(AutoModelForTokenClassification, head_doc="token classification")
+AutoModelForTokenClassification = auto_class_update(
+    AutoModelForTokenClassification, head_doc="token classification"
+)
 
 
 class AutoModelForMultipleChoice(_BaseAutoModelClass):
     _model_mapping = MODEL_FOR_MULTIPLE_CHOICE_MAPPING
 
 
-AutoModelForMultipleChoice = auto_class_update(AutoModelForMultipleChoice, head_doc="multiple choice")
+AutoModelForMultipleChoice = auto_class_update(
+    AutoModelForMultipleChoice, head_doc="multiple choice"
+)
 
 
 class AutoModelForNextSentencePrediction(_BaseAutoModelClass):
@@ -1675,7 +1729,9 @@
     _model_mapping = MODEL_FOR_IMAGE_CLASSIFICATION_MAPPING
 
 
-AutoModelForImageClassification = auto_class_update(AutoModelForImageClassification, head_doc="image classification")
+AutoModelForImageClassification = auto_class_update(
+    AutoModelForImageClassification, head_doc="image classification"
+)
 
 
 class AutoModelForZeroShotImageClassification(_BaseAutoModelClass):
@@ -1683,7 +1739,8 @@
 
 
 AutoModelForZeroShotImageClassification = auto_class_update(
-    AutoModelForZeroShotImageClassification, head_doc="zero-shot image classification"
+    AutoModelForZeroShotImageClassification,
+    head_doc="zero-shot image classification",
 )
 
 
@@ -1691,7 +1748,9 @@
     _model_mapping = MODEL_FOR_IMAGE_SEGMENTATION_MAPPING
 
 
-AutoModelForImageSegmentation = auto_class_update(AutoModelForImageSegmentation, head_doc="image segmentation")
+AutoModelForImageSegmentation = auto_class_update(
+    AutoModelForImageSegmentation, head_doc="image segmentation"
+)
 
 
 class AutoModelForSemanticSegmentation(_BaseAutoModelClass):
@@ -1725,7 +1784,9 @@
     _model_mapping = MODEL_FOR_OBJECT_DETECTION_MAPPING
 
 
-AutoModelForObjectDetection = auto_class_update(AutoModelForObjectDetection, head_doc="object detection")
+AutoModelForObjectDetection = auto_class_update(
+    AutoModelForObjectDetection, head_doc="object detection"
+)
 
 
 class AutoModelForZeroShotObjectDetection(_BaseAutoModelClass):
@@ -1741,42 +1802,54 @@
     _model_mapping = MODEL_FOR_DEPTH_ESTIMATION_MAPPING
 
 
-AutoModelForDepthEstimation = auto_class_update(AutoModelForDepthEstimation, head_doc="depth estimation")
+AutoModelForDepthEstimation = auto_class_update(
+    AutoModelForDepthEstimation, head_doc="depth estimation"
+)
 
 
 class AutoModelForVideoClassification(_BaseAutoModelClass):
     _model_mapping = MODEL_FOR_VIDEO_CLASSIFICATION_MAPPING
 
 
-AutoModelForVideoClassification = auto_class_update(AutoModelForVideoClassification, head_doc="video classification")
+AutoModelForVideoClassification = auto_class_update(
+    AutoModelForVideoClassification, head_doc="video classification"
+)
 
 
 class AutoModelForVision2Seq(_BaseAutoModelClass):
     _model_mapping = MODEL_FOR_VISION_2_SEQ_MAPPING
 
 
-AutoModelForVision2Seq = auto_class_update(AutoModelForVision2Seq, head_doc="vision-to-text modeling")
+AutoModelForVision2Seq = auto_class_update(
+    AutoModelForVision2Seq, head_doc="vision-to-text modeling"
+)
 
 
 class AutoModelForImageTextToText(_BaseAutoModelClass):
     _model_mapping = MODEL_FOR_IMAGE_TEXT_TO_TEXT_MAPPING
 
 
-AutoModelForImageTextToText = auto_class_update(AutoModelForImageTextToText, head_doc="image-text-to-text modeling")
+AutoModelForImageTextToText = auto_class_update(
+    AutoModelForImageTextToText, head_doc="image-text-to-text modeling"
+)
 
 
 class AutoModelForAudioClassification(_BaseAutoModelClass):
     _model_mapping = MODEL_FOR_AUDIO_CLASSIFICATION_MAPPING
 
 
-AutoModelForAudioClassification = auto_class_update(AutoModelForAudioClassification, head_doc="audio classification")
+AutoModelForAudioClassification = auto_class_update(
+    AutoModelForAudioClassification, head_doc="audio classification"
+)
 
 
 class AutoModelForCTC(_BaseAutoModelClass):
     _model_mapping = MODEL_FOR_CTC_MAPPING
 
 
-AutoModelForCTC = auto_class_update(AutoModelForCTC, head_doc="connectionist temporal classification")
+AutoModelForCTC = auto_class_update(
+    AutoModelForCTC, head_doc="connectionist temporal classification"
+)
 
 
 class AutoModelForSpeechSeq2Seq(_BaseAutoModelClass):
@@ -1784,7 +1857,8 @@
 
 
 AutoModelForSpeechSeq2Seq = auto_class_update(
-    AutoModelForSpeechSeq2Seq, head_doc="sequence-to-sequence speech-to-text modeling"
+    AutoModelForSpeechSeq2Seq,
+    head_doc="sequence-to-sequence speech-to-text modeling",
 )
 
 
@@ -1793,7 +1867,8 @@
 
 
 AutoModelForAudioFrameClassification = auto_class_update(
-    AutoModelForAudioFrameClassification, head_doc="audio frame (token) classification"
+    AutoModelForAudioFrameClassification,
+    head_doc="audio frame (token) classification",
 )
 
 
@@ -1813,14 +1888,18 @@
     _model_mapping = MODEL_FOR_BACKBONE_MAPPING
 
 
-AutoModelForAudioXVector = auto_class_update(AutoModelForAudioXVector, head_doc="audio retrieval via x-vector")
+AutoModelForAudioXVector = auto_class_update(
+    AutoModelForAudioXVector, head_doc="audio retrieval via x-vector"
+)
 
 
 class AutoModelForMaskedImageModeling(_BaseAutoModelClass):
     _model_mapping = MODEL_FOR_MASKED_IMAGE_MODELING_MAPPING
 
 
-AutoModelForMaskedImageModeling = auto_class_update(AutoModelForMaskedImageModeling, head_doc="masked image modeling")
+AutoModelForMaskedImageModeling = auto_class_update(
+    AutoModelForMaskedImageModeling, head_doc="masked image modeling"
+)
 
 
 class AutoModelWithLMHead(_AutoModelWithLMHead):
@@ -1835,11 +1914,15 @@
         return super().from_config(config)
 
     @classmethod
-    def from_pretrained(cls, pretrained_model_name_or_path, *model_args, **kwargs):
+    def from_pretrained(
+        cls, pretrained_model_name_or_path, *model_args, **kwargs
+    ):
         warnings.warn(
             "The class `AutoModelWithLMHead` is deprecated and will be removed in a future version. Please use "
             "`AutoModelForCausalLM` for causal language models, `AutoModelForMaskedLM` for masked language models and "
             "`AutoModelForSeq2SeqLM` for encoder-decoder models.",
             FutureWarning,
         )
-        return super().from_pretrained(pretrained_model_name_or_path, *model_args, **kwargs)+        return super().from_pretrained(
+            pretrained_model_name_or_path, *model_args, **kwargs
+        )