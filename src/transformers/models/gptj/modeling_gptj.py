--- conflicted
+++ resolved
@@ -191,15 +191,6 @@
 
     def forward(
         self,
-<<<<<<< HEAD
-        hidden_states: torch.Tensor,
-        attention_mask: Optional[torch.Tensor] = None,
-        layer_past: Optional[bool] = None,
-        head_mask: Optional[torch.Tensor] = None,
-        use_cache: Optional[bool] = False,
-        output_attentions: Optional[bool] = False,
-    ) -> tuple:
-=======
         hidden_states: Optional[torch.FloatTensor],
         attention_mask: Optional[torch.FloatTensor] = None,
         layer_past: Optional[Tuple[torch.Tensor]] = None,
@@ -210,7 +201,6 @@
         Tuple[torch.Tensor, Tuple[torch.Tensor]],
         Optional[Tuple[torch.Tensor, Tuple[torch.Tensor], Tuple[torch.Tensor, ...]]],
     ]:
->>>>>>> 99289c08
 
         query = self.q_proj(hidden_states)
         key = self.k_proj(hidden_states)
@@ -302,15 +292,6 @@
 
     def forward(
         self,
-<<<<<<< HEAD
-        hidden_states: torch.Tensor,
-        layer_past: Optional[bool] = None,
-        attention_mask: Optional[torch.Tensor] = None,
-        head_mask: Optional[torch.Tensor] = None,
-        use_cache: Optional[bool] = False,
-        output_attentions: Optional[bool] = False,
-    ) -> tuple:
-=======
         hidden_states: Optional[torch.FloatTensor],
         layer_past: Optional[Tuple[torch.Tensor]] = None,
         attention_mask: Optional[torch.FloatTensor] = None,
@@ -318,7 +299,6 @@
         use_cache: Optional[bool] = False,
         output_attentions: Optional[bool] = False,
     ) -> Union[Tuple[torch.Tensor], Optional[Tuple[torch.Tensor, Tuple[torch.FloatTensor, ...]]]]:
->>>>>>> 99289c08
         residual = hidden_states
         hidden_states = self.ln_1(hidden_states)
         attn_outputs = self.attn(
@@ -556,15 +536,6 @@
     )
     def forward(
         self,
-<<<<<<< HEAD
-        input_ids: Optional[torch.Tensor] = None,
-        past_key_values: Optional[Tuple[Tuple[torch.Tensor]]] = None,
-        attention_mask: Optional[torch.Tensor] = None,
-        token_type_ids: Optional[torch.Tensor] = None,
-        position_ids: Optional[torch.Tensor] = None,
-        head_mask: Optional[torch.Tensor] = None,
-        inputs_embeds: Optional[torch.Tensor] = None,
-=======
         input_ids: Optional[torch.LongTensor] = None,
         past_key_values: Optional[Tuple[Tuple[torch.Tensor]]] = None,
         attention_mask: Optional[torch.FloatTensor] = None,
@@ -572,7 +543,6 @@
         position_ids: Optional[torch.LongTensor] = None,
         head_mask: Optional[torch.FloatTensor] = None,
         inputs_embeds: Optional[torch.FloatTensor] = None,
->>>>>>> 99289c08
         use_cache: Optional[bool] = None,
         output_attentions: Optional[bool] = None,
         output_hidden_states: Optional[bool] = None,
@@ -820,16 +790,6 @@
     )
     def forward(
         self,
-<<<<<<< HEAD
-        input_ids: Optional[torch.Tensor] = None,
-        past_key_values: Optional[Tuple[Tuple[torch.Tensor]]] = None,
-        attention_mask: Optional[torch.Tensor] = None,
-        token_type_ids: Optional[torch.Tensor] = None,
-        position_ids: Optional[torch.Tensor] = None,
-        head_mask: Optional[torch.Tensor] = None,
-        inputs_embeds: Optional[torch.Tensor] = None,
-        labels: Optional[torch.Tensor] = None,
-=======
         input_ids: Optional[torch.LongTensor] = None,
         past_key_values: Optional[Tuple[Tuple[torch.Tensor]]] = None,
         attention_mask: Optional[torch.FloatTensor] = None,
@@ -838,7 +798,6 @@
         head_mask: Optional[torch.FloatTensor] = None,
         inputs_embeds: Optional[torch.FloatTensor] = None,
         labels: Optional[torch.LongTensor] = None,
->>>>>>> 99289c08
         use_cache: Optional[bool] = None,
         output_attentions: Optional[bool] = None,
         output_hidden_states: Optional[bool] = None,
@@ -955,16 +914,6 @@
     )
     def forward(
         self,
-<<<<<<< HEAD
-        input_ids: Optional[torch.Tensor] = None,
-        past_key_values: Optional[Tuple[Tuple[torch.Tensor]]] = None,
-        attention_mask: Optional[torch.Tensor] = None,
-        token_type_ids: Optional[torch.Tensor] = None,
-        position_ids: Optional[torch.Tensor] = None,
-        head_mask: Optional[torch.Tensor] = None,
-        inputs_embeds: Optional[torch.Tensor] = None,
-        labels: Optional[torch.Tensor] = None,
-=======
         input_ids: Optional[torch.LongTensor] = None,
         past_key_values: Optional[Tuple[Tuple[torch.Tensor]]] = None,
         attention_mask: Optional[torch.FloatTensor] = None,
@@ -973,7 +922,6 @@
         head_mask: Optional[torch.FloatTensor] = None,
         inputs_embeds: Optional[torch.FloatTensor] = None,
         labels: Optional[torch.LongTensor] = None,
->>>>>>> 99289c08
         use_cache: Optional[bool] = None,
         output_attentions: Optional[bool] = None,
         output_hidden_states: Optional[bool] = None,
@@ -1093,20 +1041,6 @@
     )
     def forward(
         self,
-<<<<<<< HEAD
-        input_ids: Optional[torch.Tensor] = None,
-        attention_mask: Optional[torch.Tensor] = None,
-        token_type_ids: Optional[torch.Tensor] = None,
-        position_ids: Optional[torch.Tensor] = None,
-        head_mask: Optional[torch.Tensor] = None,
-        inputs_embeds: Optional[torch.Tensor] = None,
-        start_positions: Optional[torch.Tensor] = None,
-        end_positions: Optional[torch.Tensor] = None,
-        output_attentions: Optional[bool] = None,
-        output_hidden_states: Optional[bool] = None,
-        return_dict: Optional[bool] = None,
-    ):
-=======
         input_ids: Optional[torch.LongTensor] = None,
         attention_mask: Optional[torch.FloatTensor] = None,
         token_type_ids: Optional[torch.LongTensor] = None,
@@ -1119,7 +1053,6 @@
         output_hidden_states: Optional[bool] = None,
         return_dict: Optional[bool] = None,
     ) -> Union[Tuple, QuestionAnsweringModelOutput]:
->>>>>>> 99289c08
         r"""
         start_positions (`torch.LongTensor` of shape `(batch_size,)`, *optional*):
             Labels for position (index) of the start of the labelled span for computing the token classification loss.
