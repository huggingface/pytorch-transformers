#!/usr/bin/env python
# coding=utf-8

# Copyright 2023 The HuggingFace Inc. team. All rights reserved.
#
# Licensed under the Apache License, Version 2.0 (the "License");
# you may not use this file except in compliance with the License.
# You may obtain a copy of the License at
#
#     http://www.apache.org/licenses/LICENSE-2.0
#
# Unless required by applicable law or agreed to in writing, software
# distributed under the License is distributed on an "AS IS" BASIS,
# WITHOUT WARRANTIES OR CONDITIONS OF ANY KIND, either express or implied.
# See the License for the specific language governing permissions and
# limitations under the License.
import copy
import importlib.metadata
import json
import os
from dataclasses import dataclass
from enum import Enum
from typing import Any, Dict, List, Optional, Union

from packaging import version

from ..utils import is_torch_available, logging


if is_torch_available():
    import torch


logger = logging.get_logger(__name__)


class QuantizationMethod(str, Enum):
    BITS_AND_BYTES = "bitsandbytes"
    GPTQ = "gptq"
    AWQ = "awq"


class AWQLinearVersion(str, Enum):
    GEMM = "gemm"
    GEMV = "gemv"

    @staticmethod
    def from_str(version: str):
        version = version.lower()
        if version == "gemm":
            return AWQLinearVersion.GEMM
        elif version == "gemv":
            return AWQLinearVersion.GEMV
        else:
            raise ValueError(f"Unknown AWQLinearVersion {version}")


class AwqBackendPackingMethod(str, Enum):
    AUTOAWQ = "autoawq"
    LLMAWQ = "llm-awq"


@dataclass
class QuantizationConfigMixin:
    """
    Mixin class for quantization config
    """

    quant_method: QuantizationMethod

    @classmethod
    def from_dict(cls, config_dict, return_unused_kwargs=False, **kwargs):
        """
        Instantiates a [`QuantizationConfigMixin`] from a Python dictionary of parameters.

        Args:
            config_dict (`Dict[str, Any]`):
                Dictionary that will be used to instantiate the configuration object.
            return_unused_kwargs (`bool`,*optional*, defaults to `False`):
                Whether or not to return a list of unused keyword arguments. Used for `from_pretrained` method in
                `PreTrainedModel`.
            kwargs (`Dict[str, Any]`):
                Additional parameters from which to initialize the configuration object.

        Returns:
            [`QuantizationConfigMixin`]: The configuration object instantiated from those parameters.
        """

        config = cls(**config_dict)

        to_remove = []
        for key, value in kwargs.items():
            if hasattr(config, key):
                setattr(config, key, value)
                to_remove.append(key)
        for key in to_remove:
            kwargs.pop(key, None)

        if return_unused_kwargs:
            return config, kwargs
        else:
            return config

    def to_json_file(self, json_file_path: Union[str, os.PathLike]):
        """
        Save this instance to a JSON file.

        Args:
            json_file_path (`str` or `os.PathLike`):
                Path to the JSON file in which this configuration instance's parameters will be saved.
            use_diff (`bool`, *optional*, defaults to `True`):
                If set to `True`, only the difference between the config instance and the default
                `QuantizationConfig()` is serialized to JSON file.
        """
        with open(json_file_path, "w", encoding="utf-8") as writer:
            config_dict = self.to_dict()
            json_string = json.dumps(config_dict, indent=2, sort_keys=True) + "\n"

            writer.write(json_string)

    def to_dict(self) -> Dict[str, Any]:
        """
        Serializes this instance to a Python dictionary. Returns:
            `Dict[str, Any]`: Dictionary of all the attributes that make up this configuration instance.
        """
        return copy.deepcopy(self.__dict__)

    def __repr__(self):
        return f"{self.__class__.__name__} {self.to_json_string()}"

    def to_json_string(self, use_diff: bool = True) -> str:
        """
        Serializes this instance to a JSON string.

        Args:
            use_diff (`bool`, *optional*, defaults to `True`):
                If set to `True`, only the difference between the config instance and the default `PretrainedConfig()`
                is serialized to JSON string.

        Returns:
            `str`: String containing all the attributes that make up this configuration instance in JSON format.
        """
        if use_diff is True:
            config_dict = self.to_diff_dict()
        else:
            config_dict = self.to_dict()
        return json.dumps(config_dict, indent=2, sort_keys=True) + "\n"


@dataclass
class BitsAndBytesConfig(QuantizationConfigMixin):
    """
    This is a wrapper class about all possible attributes and features that you can play with a model that has been
    loaded using `bitsandbytes`.

    This replaces `load_in_8bit` or `load_in_4bit`therefore both options are mutually exclusive.

    Currently only supports `LLM.int8()`, `FP4`, and `NF4` quantization. If more methods are added to `bitsandbytes`,
    then more arguments will be added to this class.

    Args:
        load_in_8bit (`bool`, *optional*, defaults to `False`):
            This flag is used to enable 8-bit quantization with LLM.int8().
        load_in_4bit (`bool`, *optional*, defaults to `False`):
            This flag is used to enable 4-bit quantization by replacing the Linear layers with FP4/NF4 layers from
            `bitsandbytes`.
        llm_int8_threshold (`float`, *optional*, defaults to 6.0):
            This corresponds to the outlier threshold for outlier detection as described in `LLM.int8() : 8-bit Matrix
            Multiplication for Transformers at Scale` paper: https://arxiv.org/abs/2208.07339 Any hidden states value
            that is above this threshold will be considered an outlier and the operation on those values will be done
            in fp16. Values are usually normally distributed, that is, most values are in the range [-3.5, 3.5], but
            there are some exceptional systematic outliers that are very differently distributed for large models.
            These outliers are often in the interval [-60, -6] or [6, 60]. Int8 quantization works well for values of
            magnitude ~5, but beyond that, there is a significant performance penalty. A good default threshold is 6,
            but a lower threshold might be needed for more unstable models (small models, fine-tuning).
        llm_int8_skip_modules (`List[str]`, *optional*):
            An explicit list of the modules that we do not want to convert in 8-bit. This is useful for models such as
            Jukebox that has several heads in different places and not necessarily at the last position. For example
            for `CausalLM` models, the last `lm_head` is kept in its original `dtype`.
        llm_int8_enable_fp32_cpu_offload (`bool`, *optional*, defaults to `False`):
            This flag is used for advanced use cases and users that are aware of this feature. If you want to split
            your model in different parts and run some parts in int8 on GPU and some parts in fp32 on CPU, you can use
            this flag. This is useful for offloading large models such as `google/flan-t5-xxl`. Note that the int8
            operations will not be run on CPU.
        llm_int8_has_fp16_weight (`bool`, *optional*, defaults to `False`):
            This flag runs LLM.int8() with 16-bit main weights. This is useful for fine-tuning as the weights do not
            have to be converted back and forth for the backward pass.
        bnb_4bit_compute_dtype (`torch.dtype` or str, *optional*, defaults to `torch.float32`):
            This sets the computational type which might be different than the input time. For example, inputs might be
            fp32, but computation can be set to bf16 for speedups.
        bnb_4bit_quant_type (`str`,  *optional*, defaults to `"fp4"`):
            This sets the quantization data type in the bnb.nn.Linear4Bit layers. Options are FP4 and NF4 data types
            which are specified by `fp4` or `nf4`.
        bnb_4bit_use_double_quant (`bool`, *optional*, defaults to `False`):
            This flag is used for nested quantization where the quantization constants from the first quantization are
            quantized again.
        kwargs (`Dict[str, Any]`, *optional*):
            Additional parameters from which to initialize the configuration object.
    """

    def __init__(
        self,
        load_in_8bit=False,
        load_in_4bit=False,
        llm_int8_threshold=6.0,
        llm_int8_skip_modules=None,
        llm_int8_enable_fp32_cpu_offload=False,
        llm_int8_has_fp16_weight=False,
        bnb_4bit_compute_dtype=None,
        bnb_4bit_quant_type="fp4",
        bnb_4bit_use_double_quant=False,
        **kwargs,
    ):
        self.quant_method = QuantizationMethod.BITS_AND_BYTES
        self.load_in_8bit = load_in_8bit
        self.load_in_4bit = load_in_4bit
        self.llm_int8_threshold = llm_int8_threshold
        self.llm_int8_skip_modules = llm_int8_skip_modules
        self.llm_int8_enable_fp32_cpu_offload = llm_int8_enable_fp32_cpu_offload
        self.llm_int8_has_fp16_weight = llm_int8_has_fp16_weight
        self.bnb_4bit_quant_type = bnb_4bit_quant_type
        self.bnb_4bit_use_double_quant = bnb_4bit_use_double_quant

        if bnb_4bit_compute_dtype is None:
            self.bnb_4bit_compute_dtype = torch.float32
        elif isinstance(bnb_4bit_compute_dtype, str):
            self.bnb_4bit_compute_dtype = getattr(torch, bnb_4bit_compute_dtype)
        elif isinstance(bnb_4bit_compute_dtype, torch.dtype):
            self.bnb_4bit_compute_dtype = bnb_4bit_compute_dtype
        else:
            raise ValueError("bnb_4bit_compute_dtype must be a string or a torch.dtype")

        self.post_init()

    def post_init(self):
        r"""
        Safety checker that arguments are correct - also replaces some NoneType arguments with their default values.
        """
        if not isinstance(self.llm_int8_threshold, float):
            raise ValueError("llm_int8_threshold must be a float")

        if self.llm_int8_skip_modules is not None and not isinstance(self.llm_int8_skip_modules, list):
            raise ValueError("llm_int8_skip_modules must be a list of strings")
        if not isinstance(self.llm_int8_enable_fp32_cpu_offload, bool):
            raise ValueError("llm_int8_enable_fp32_cpu_offload must be a boolean")

        if not isinstance(self.llm_int8_has_fp16_weight, bool):
            raise ValueError("llm_int8_has_fp16_weight must be a boolean")

        if self.bnb_4bit_compute_dtype is not None and not isinstance(self.bnb_4bit_compute_dtype, torch.dtype):
            raise ValueError("bnb_4bit_compute_dtype must be torch.dtype")

        if not isinstance(self.bnb_4bit_quant_type, str):
            raise ValueError("bnb_4bit_quant_type must be a string")

        if not isinstance(self.bnb_4bit_use_double_quant, bool):
            raise ValueError("bnb_4bit_use_double_quant must be a boolean")

        if self.load_in_4bit and not version.parse(importlib.metadata.version("bitsandbytes")) >= version.parse(
            "0.39.0"
        ):
            raise ValueError(
                "4 bit quantization requires bitsandbytes>=0.39.0 - please upgrade your bitsandbytes version"
            )

    def is_quantizable(self):
        r"""
        Returns `True` if the model is quantizable, `False` otherwise.
        """
        return self.load_in_8bit or self.load_in_4bit

    def quantization_method(self):
        r"""
        This method returns the quantization method used for the model. If the model is not quantizable, it returns
        `None`.
        """
        if self.load_in_8bit:
            return "llm_int8"
        elif self.load_in_4bit and self.bnb_4bit_quant_type == "fp4":
            return "fp4"
        elif self.load_in_4bit and self.bnb_4bit_quant_type == "nf4":
            return "nf4"
        else:
            return None

    def to_dict(self) -> Dict[str, Any]:
        """
        Serializes this instance to a Python dictionary. Returns:
            `Dict[str, Any]`: Dictionary of all the attributes that make up this configuration instance.
        """
        output = copy.deepcopy(self.__dict__)
        output["bnb_4bit_compute_dtype"] = str(output["bnb_4bit_compute_dtype"]).split(".")[1]

        return output

    def __repr__(self):
        config_dict = self.to_dict()
        return f"{self.__class__.__name__} {json.dumps(config_dict, indent=2, sort_keys=True)}\n"

    def to_diff_dict(self) -> Dict[str, Any]:
        """
        Removes all attributes from config which correspond to the default config attributes for better readability and
        serializes to a Python dictionary.

        Returns:
            `Dict[str, Any]`: Dictionary of all the attributes that make up this configuration instance,
        """
        config_dict = self.to_dict()

        # get the default config dict
        default_config_dict = BitsAndBytesConfig().to_dict()

        serializable_config_dict = {}

        # only serialize values that differ from the default config
        for key, value in config_dict.items():
            if value != default_config_dict[key]:
                serializable_config_dict[key] = value

        return serializable_config_dict


class ExllamaVersion(int, Enum):
    ONE = 1
    TWO = 2


@dataclass
class GPTQConfig(QuantizationConfigMixin):
    """
    This is a wrapper class about all possible attributes and features that you can play with a model that has been
    loaded using `optimum` api for gptq quantization relying on auto_gptq backend.

    Args:
        bits (`int`):
            The number of bits to quantize to, supported numbers are (2, 3, 4, 8).
        tokenizer (`str` or `PreTrainedTokenizerBase`, *optional*):
            The tokenizer used to process the dataset. You can pass either:
                - A custom tokenizer object.
                - A string, the *model id* of a predefined tokenizer hosted inside a model repo on huggingface.co.
                    Valid model ids can be located at the root-level, like `bert-base-uncased`, or namespaced under a
                    user or organization name, like `dbmdz/bert-base-german-cased`.
                - A path to a *directory* containing vocabulary files required by the tokenizer, for instance saved
                    using the [`~PreTrainedTokenizer.save_pretrained`] method, e.g., `./my_model_directory/`.
        dataset (`Union[List[str]]`, *optional*):
            The dataset used for quantization. You can provide your own dataset in a list of string or just use the
            original datasets used in GPTQ paper ['wikitext2','c4','c4-new','ptb','ptb-new']
        group_size (`int`, *optional*, defaults to 128):
            The group size to use for quantization. Recommended value is 128 and -1 uses per-column quantization.
        damp_percent (`float`, *optional*, defaults to 0.1):
            The percent of the average Hessian diagonal to use for dampening. Recommended value is 0.1.
        desc_act (`bool`, *optional*, defaults to `False`):
            Whether to quantize columns in order of decreasing activation size. Setting it to False can significantly
            speed up inference but the perplexity may become slightly worse. Also known as act-order.
        sym (`bool`, *optional*, defaults to `True`):
            Whether to use symetric quantization.
        true_sequential (`bool`, *optional*, defaults to `True`):
            Whether to perform sequential quantization even within a single Transformer block. Instead of quantizing
            the entire block at once, we perform layer-wise quantization. As a result, each layer undergoes
            quantization using inputs that have passed through the previously quantized layers.
        use_cuda_fp16 (`bool`, *optional*, defaults to `False`):
            Whether or not to use optimized cuda kernel for fp16 model. Need to have model in fp16.
        model_seqlen (`int`, *optional*):
            The maximum sequence length that the model can take.
        block_name_to_quantize (`str`, *optional*):
            The transformers block name to quantize.
        module_name_preceding_first_block (`List[str]`, *optional*):
            The layers that are preceding the first Transformer block.
        batch_size (`int`, *optional*, defaults to 1):
            The batch size used when processing the dataset
        pad_token_id (`int`, *optional*):
            The pad token id. Needed to prepare the dataset when `batch_size` > 1.
        use_exllama (`bool`, *optional*):
            Whether to use exllama backend. Defaults to `True` if unset. Only works with `bits` = 4.
        max_input_length (`int`, *optional*):
            The maximum input length. This is needed to initialize a buffer that depends on the maximum expected input
            length. It is specific to the exllama backend with act-order.
        exllama_config (`Dict[str, Any]`, *optional*):
            The exllama config. You can specify the version of the exllama kernel through the `version` key. Defaults
            to `{"version": 1}` if unset.
        cache_block_outputs (`bool`, *optional*, defaults to `True`):
                Whether to cache block outputs to reuse as inputs for the succeeding block.
    """

    def __init__(
        self,
        bits: int,
        tokenizer: Any = None,
        dataset: Optional[Union[List[str], str]] = None,
        group_size: int = 128,
        damp_percent: float = 0.1,
        desc_act: bool = False,
        sym: bool = True,
        true_sequential: bool = True,
        use_cuda_fp16: bool = False,
        model_seqlen: Optional[int] = None,
        block_name_to_quantize: Optional[str] = None,
        module_name_preceding_first_block: Optional[List[str]] = None,
        batch_size: int = 1,
        pad_token_id: Optional[int] = None,
        use_exllama: Optional[bool] = None,
        max_input_length: Optional[int] = None,
        exllama_config: Optional[Dict[str, Any]] = None,
        cache_block_outputs: bool = True,
        **kwargs,
    ):
        self.quant_method = QuantizationMethod.GPTQ
        self.bits = bits
        self.tokenizer = tokenizer
        self.dataset = dataset
        self.group_size = group_size
        self.damp_percent = damp_percent
        self.desc_act = desc_act
        self.sym = sym
        self.true_sequential = true_sequential
        self.use_cuda_fp16 = use_cuda_fp16
        self.model_seqlen = model_seqlen
        self.block_name_to_quantize = block_name_to_quantize
        self.module_name_preceding_first_block = module_name_preceding_first_block
        self.batch_size = batch_size
        self.pad_token_id = pad_token_id
        self.use_exllama = use_exllama
        self.max_input_length = max_input_length
        self.exllama_config = exllama_config
        self.disable_exllama = kwargs.pop("disable_exllama", None)
        self.cache_block_outputs = cache_block_outputs
        self.post_init()

    def get_loading_attributes(self):
        attibutes_dict = copy.deepcopy(self.__dict__)
        loading_attibutes = ["disable_exllama", "use_exllama", "exllama_config", "use_cuda_fp16", "max_input_length"]
        loading_attibutes_dict = {i: j for i, j in attibutes_dict.items() if i in loading_attibutes}
        return loading_attibutes_dict

    def post_init(self):
        r"""
        Safety checker that arguments are correct
        """
        if self.bits not in [2, 3, 4, 8]:
            raise ValueError(f"Only support quantization to [2,3,4,8] bits but found {self.bits}")
        if self.group_size != -1 and self.group_size <= 0:
            raise ValueError("group_size must be greater than 0 or equal to -1")
        if not (0 < self.damp_percent < 1):
            raise ValueError("damp_percent must between 0 and 1.")
        if self.dataset is not None:
            if isinstance(self.dataset, str):
                if self.dataset not in ["wikitext2", "c4", "c4-new", "ptb", "ptb-new"]:
                    raise ValueError(
                        f"""You have entered a string value for dataset. You can only choose between
                        ['wikitext2','c4','c4-new','ptb','ptb-new'], but we found {self.dataset}"""
                    )
            elif not isinstance(self.dataset, list):
                raise ValueError(
                    f"""dataset needs to be either a list of string or a value in
                    ['wikitext2','c4','c4-new','ptb','ptb-new'], but we found {self.dataset}"""
                )

        if self.disable_exllama is None and self.use_exllama is None:
            # New default behaviour
            self.use_exllama = True
        elif self.disable_exllama is not None and self.use_exllama is None:
            # Follow pattern of old config
            logger.warning(
                "Using `disable_exllama` is deprecated and will be removed in version 4.37. Use `use_exllama` instead and specify the version with `exllama_config`."
                "The value of `use_exllama` will be overwritten by `disable_exllama` passed in `GPTQConfig` or stored in your config file."
            )
            self.use_exllama = not self.disable_exllama
            self.disable_exllama = None
        elif self.disable_exllama is not None and self.use_exllama is not None:
            # Only happens if user explicitly passes in both arguments
            raise ValueError("Cannot specify both `disable_exllama` and `use_exllama`. Please use just `use_exllama`")

        if self.exllama_config is None:
            self.exllama_config = {"version": ExllamaVersion.ONE}
        else:
            if "version" not in self.exllama_config:
                raise ValueError("`exllama_config` needs to have a `version` key.")
            elif self.exllama_config["version"] not in [ExllamaVersion.ONE, ExllamaVersion.TWO]:
                exllama_version = self.exllama_config["version"]
                raise ValueError(
                    f"Only supported versions are in [ExllamaVersion.ONE, ExllamaVersion.TWO] - not recognized version {exllama_version}"
                )

        if self.bits == 4 and self.use_exllama:
            if self.exllama_config["version"] == ExllamaVersion.ONE:
                logger.info(
                    "You have activated exllama backend. Note that you can get better inference "
                    "speed using exllamav2 kernel by setting `exllama_config`."
                )
            elif self.exllama_config["version"] == ExllamaVersion.TWO:
                optimum_version = version.parse(importlib.metadata.version("optimum"))
                autogptq_version = version.parse(importlib.metadata.version("auto_gptq"))
                if optimum_version <= version.parse("1.13.2") or autogptq_version <= version.parse("0.4.2"):
                    raise ValueError(
                        f"You need optimum > 1.13.2 and auto-gptq > 0.4.2 . Make sure to have that version installed - detected version : optimum {optimum_version} and autogptq {autogptq_version}"
                    )

    def to_dict(self):
        config_dict = super().to_dict()
        config_dict.pop("disable_exllama", None)
        return config_dict

    def to_dict_optimum(self):
        """
        Get compatible dict for optimum gptq config
        """
        quant_dict = self.to_dict()
        # make it compatible with optimum config
        quant_dict["disable_exllama"] = not self.use_exllama
        return quant_dict

    @classmethod
    def from_dict_optimum(cls, config_dict):
        """
        Get compatible class with optimum gptq config dict
        """

        if "disable_exllama" in config_dict:
            config_dict["use_exllama"] = not config_dict["disable_exllama"]
            # switch to None to not trigger the warning
            config_dict["disable_exllama"] = None

        config = cls(**config_dict)
        return config


@dataclass
class AwqConfig(QuantizationConfigMixin):
    """
    This is a wrapper class about all possible attributes and features that you can play with a model that has been
    loaded using `auto-awq` library awq quantization relying on auto_awq backend.

    Args:
        bits (`int`, *optional*, defaults to 4):
            The number of bits to quantize to.
        group_size (`int`, *optional*, defaults to 128):
            The group size to use for quantization. Recommended value is 128 and -1 uses per-column quantization.
        zero_point (`bool`, *optional*, defaults to `True`):
            Whether to use zero point quantization.
        version (`AWQLinearVersion`, *optional*, defaults to `AWQLinearVersion.GEMM`):
            The version of the quantization algorithm to use. GEMM is better for big batch_size (e.g. >= 8) otherwise,
            GEMV is better (e.g. < 8 )
        backend (`AwqBackendPackingMethod`, *optional*, defaults to `AwqBackendPackingMethod.AUTOAWQ`):
            The quantization backend. Some models might be quantized using `llm-awq` backend. This is useful for users
            that quantize their own models using `llm-awq` library.
        fuse_modules (`bool`, *optional*, defaults to `False`):
            Whether to fuse attention and mlp layers together for faster inference
        fuse_max_seq_len (`int`, *optional*):
            The Maximum sequence length to generate when using fusing.
        fusing_mapping (`dict`, *optional*, default to `None`):
            Overwrite the natively supported fusing scheme with the one specified by the users.
    """

    def __init__(
        self,
        bits: int = 4,
        group_size: int = 128,
        zero_point: bool = True,
        version: AWQLinearVersion = AWQLinearVersion.GEMM,
        backend: AwqBackendPackingMethod = AwqBackendPackingMethod.AUTOAWQ,
<<<<<<< HEAD
=======
        fuse_modules: Optional[bool] = False,
        fuse_max_seq_len: Optional[int] = None,
>>>>>>> b541b4dd
        fusing_mapping: Optional[dict] = None,
        **kwargs,
    ):
        self.quant_method = QuantizationMethod.AWQ

        self.bits = bits
        self.group_size = group_size
        self.zero_point = zero_point
        self.version = version
        self.backend = backend
<<<<<<< HEAD
=======
        self.fuse_modules = fuse_modules
        self.fuse_max_seq_len = fuse_max_seq_len
>>>>>>> b541b4dd
        self.fusing_mapping = fusing_mapping

        self.post_init()

    def post_init(self):
        r"""
        Safety checker that arguments are correct
        """
        if not torch.cuda.is_available():
            raise ValueError("AWQ is only available on GPU")

        if self.backend not in [AwqBackendPackingMethod.AUTOAWQ, AwqBackendPackingMethod.LLMAWQ]:
            raise ValueError(
                f"Only supported quantization backends in {AwqBackendPackingMethod.AUTOAWQ} and {AwqBackendPackingMethod.LLMAWQ} - not recognized backend {self.backend}"
            )

        self.version = AWQLinearVersion.from_str(self.version)
        if self.version not in [AWQLinearVersion.GEMM, AWQLinearVersion.GEMV]:
            raise ValueError(
                f"Only supported versions are in [AWQLinearVersion.GEMM, AWQLinearVersion.GEMV] - not recognized version {self.version}"
            )

        if self.backend == AwqBackendPackingMethod.LLMAWQ:
            compute_capability = torch.cuda.get_device_capability()
            major, minor = compute_capability
            if major < 8:
                raise ValueError("LLM-AWQ backend is only supported on GPUs with compute capability >= 8.0")

    @property
    def is_using_fused_modules(self):
        return self.fuse_modules or (self.fusing_mapping is not None and len(self.fusing_mapping) > 0)<|MERGE_RESOLUTION|>--- conflicted
+++ resolved
@@ -558,11 +558,8 @@
         zero_point: bool = True,
         version: AWQLinearVersion = AWQLinearVersion.GEMM,
         backend: AwqBackendPackingMethod = AwqBackendPackingMethod.AUTOAWQ,
-<<<<<<< HEAD
-=======
         fuse_modules: Optional[bool] = False,
         fuse_max_seq_len: Optional[int] = None,
->>>>>>> b541b4dd
         fusing_mapping: Optional[dict] = None,
         **kwargs,
     ):
@@ -573,11 +570,8 @@
         self.zero_point = zero_point
         self.version = version
         self.backend = backend
-<<<<<<< HEAD
-=======
         self.fuse_modules = fuse_modules
         self.fuse_max_seq_len = fuse_max_seq_len
->>>>>>> b541b4dd
         self.fusing_mapping = fusing_mapping
 
         self.post_init()
