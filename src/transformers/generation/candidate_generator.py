--- conflicted
+++ resolved
@@ -255,19 +255,12 @@
     def __init__(
         self,
         num_output_tokens: int = 10,
-<<<<<<< HEAD
-        max_matching_ngram_size: int = 2,
+        max_matching_ngram_size: int = None,
         max_length: int = 20,
     ):
         self.num_output_tokens = num_output_tokens
-        self.max_matching_ngram_size = max_matching_ngram_size
+        self.max_matching_ngram_size = max_matching_ngram_size if max_matching_ngram_size else 2
         self.max_length = max_length
-=======
-        max_matching_ngram_size: int = None,
-    ):
-        self.num_output_tokens = num_output_tokens
-        self.max_matching_ngram_size = max_matching_ngram_size if max_matching_ngram_size else 2
->>>>>>> 923733c2
 
         if self.max_matching_ngram_size <= 0 or self.num_output_tokens <= 0:
             raise ValueError("Invalid max_matching_ngram_size or num_output_tokens")
