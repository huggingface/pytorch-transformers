# coding=utf-8
# Copyright 2024 The ggml.ai team and The HuggingFace Inc. team. and pygguf author (github.com/99991)
# https://github.com/99991/pygguf
#
# Licensed under the Apache License, Version 2.0 (the "License");
# you may not use this file except in compliance with the License.
# You may obtain a copy of the License at
#
#     http://www.apache.org/licenses/LICENSE-2.0
#
# Unless required by applicable law or agreed to in writing, software
# distributed under the License is distributed on an "AS IS" BASIS,
# WITHOUT WARRANTIES OR CONDITIONS OF ANY KIND, either express or implied.
# See the License for the specific language governing permissions and
# limitations under the License.

import re
from typing import Dict, NamedTuple, Optional

import numpy as np
from tqdm import tqdm

from .integrations import (
    GGUF_CONFIG_MAPPING,
    GGUF_TENSOR_MAPPING,
    GGUF_TOKENIZER_MAPPING,
    _gguf_parse_value,
)
from .utils import is_torch_available
from .utils.import_utils import is_gguf_available
from .utils.logging import get_logger


if is_torch_available():
    import torch

logger = get_logger(__name__)


GGUF_TO_TRANSFORMERS_MAPPING = {
    "ignore": {
        "GGUF": {
            "version": "version",
            "tensor_count": "tensor_count",
            "kv_count": "kv_count",
        },
        "general": {"file_type": "file_type", "quantization_version": "quantization_version"},
    },
    "config": GGUF_CONFIG_MAPPING,
    "tensors": GGUF_TENSOR_MAPPING,
    "tokenizer": {"tokenizer": GGUF_TOKENIZER_MAPPING["tokenizer"]},
    "tokenizer_config": {"tokenizer": GGUF_TOKENIZER_MAPPING["tokenizer_config"]},
}

GGUF_SUPPORTED_ARCHITECTURES = list(GGUF_TO_TRANSFORMERS_MAPPING["tensors"].keys())


class GGUFTensor(NamedTuple):
    weights: np.ndarray
    name: str
    metadata: dict


class TensorProcessor:
    def __init__(self, config=None):
        self.config = config or {}

    def process(self, weights, name, **kwargs):
        return GGUFTensor(weights, name, {})


class LlamaTensorProcessor(TensorProcessor):
    def __init__(self, config=None):
        super().__init__(config=config)

    def process(self, weights, name, **kwargs):
        if ".attn_k." in name or ".attn_q." in name:
            num_heads = self.config.get("num_attention_heads")
            num_kv_heads = self.config.get("num_key_value_heads")

            if None in (num_heads, num_kv_heads):
                return GGUFTensor(weights, name, {})
            if ".attn_q." in name:
                weights = self._reverse_permute_weights(weights, num_heads, num_heads)
            elif ".attn_k." in name:
                weights = self._reverse_permute_weights(weights, num_heads, num_kv_heads)
        return GGUFTensor(weights, name, {})

    def _reverse_permute_weights(
        self, weights: np.ndarray, n_head: int, num_kv_heads: Optional[int] = None
    ) -> np.ndarray:
        # Original permutation implementation
        # https://github.com/ggerganov/llama.cpp/blob/a38b884c6c4b0c256583acfaaabdf556c62fabea/convert_hf_to_gguf.py#L1402-L1408
        if num_kv_heads is not None and n_head != num_kv_heads:
            n_head = num_kv_heads

        dim = weights.shape[0] // n_head // 2
        w = weights.reshape(n_head, dim, 2, *weights.shape[1:])
        return w.swapaxes(2, 1).reshape(weights.shape)


class Qwen2MoeTensorProcessor(TensorProcessor):
    def __init__(self, config=None):
        super().__init__(config=config)

    def process(self, weights, name, **kwargs):
        if "_exp" in name:
            tensor_key_mapping = kwargs.get("tensor_key_mapping")
            parsed_parameters = kwargs.get("parsed_parameters")
            if tensor_key_mapping:
                self._split_moe_expert_tensor(weights, parsed_parameters, name, tensor_key_mapping)
                return GGUFTensor(weights, None, {})
        if "ffn_gate_inp_shexp" in name:
            # for compatibility tensor shared_expert_gate must be (1, 2048) dim,
            # quantized one is (2048)
            weights = np.expand_dims(weights, axis=0)
        return GGUFTensor(weights, name, {})

    def _split_moe_expert_tensor(
        self, weights: np.ndarray, parsed_parameters: Dict[str, Dict], name: str, tensor_key_mapping: dict
    ):
        # Original merge implementation
        # https://github.com/ggerganov/llama.cpp/blob/master/convert_hf_to_gguf.py#L1994-L2022
        exp_name = ""
        if "ffn_gate_exps" in name:
            exp_name = "gate_proj"
        elif "ffn_down_exps" in name:
            exp_name = "down_proj"
        elif "ffn_up_exps" in name:
            exp_name = "up_proj"
        else:
            raise ValueError(f"Cannot map expert tensor {name} in Qwen2Moe architecture.")
        for tensor_name in tensor_key_mapping:
            if tensor_name in name:
                name = name.replace(tensor_name, tensor_key_mapping[tensor_name])
        w_counter = self.config.get("num_experts", 60)
        for i in range(0, w_counter):
            temp_name = name.replace(".weight", f".{i}.{exp_name}.weight")
            exp_weight = weights[i]
            parsed_parameters["tensors"][temp_name] = torch.from_numpy(np.copy(exp_weight))


class BloomTensorProcessor(TensorProcessor):
    def __init__(self, config=None):
        super().__init__(config=config)

    def process(self, weights, name, **kwargs):
        if "attn_qkv" in name:
            num_heads = self.config["n_head"]
            n_embed = self.config["hidden_size"]
            if "weight" in name:
                weights = self._reverse_reshape_weights(weights, num_heads, n_embed)
            else:
                weights = self._reverse_reshape_bias(weights, num_heads, n_embed)
        return GGUFTensor(weights, name, {})

    def _reverse_reshape_weights(self, weights: np.ndarray, n_head: int, n_embed: int):
        # Original reshape implementation
        # https://github.com/ggerganov/llama.cpp/blob/master/convert_hf_to_gguf.py#L972-L985
        q, k, v = np.array_split(weights, 3, axis=0)

        q = q.reshape(n_head, n_embed // n_head, n_embed)
        k = k.reshape(n_head, n_embed // n_head, n_embed)
        v = v.reshape(n_head, n_embed // n_head, n_embed)
        qkv_weights = np.stack([q, k, v], axis=1)

        return qkv_weights.reshape(n_head * 3 * (n_embed // n_head), n_embed)

    def _reverse_reshape_bias(self, weights: np.ndarray, n_head: int, n_embed: int):
        # Original reshape implementation
        # https://github.com/ggerganov/llama.cpp/blob/master/convert_hf_to_gguf.py#L986-L998
        q_bias, k_bias, v_bias = np.array_split(weights, 3)

        q_bias = q_bias.reshape(n_head, n_embed // n_head)
        k_bias = k_bias.reshape(n_head, n_embed // n_head)
        v_bias = v_bias.reshape(n_head, n_embed // n_head)

        qkv_bias = np.stack([q_bias, k_bias, v_bias], axis=1).flatten()
        return qkv_bias


class T5TensorProcessor(TensorProcessor):
    def __init__(self, config=None):
        super().__init__(config=config)

    def process(self, weights, name, **kwargs):
        bid = None
        for chunk in name.split("."):
            if chunk.isdigit():
                bid = int(chunk)
                break
        return GGUFTensor(weights, name, {"bid": bid})


class GPT2TensorProcessor(TensorProcessor):
    def __init__(self, config=None):
        super().__init__(config=config)

    def process(self, weights, name, **kwargs):
        # Original transpose implementation
        # https://github.com/ggerganov/llama.cpp/blob/a38b884c6c4b0c256583acfaaabdf556c62fabea/convert_hf_to_gguf.py#L2060-L2061
        if (
            "attn_qkv.weight" in name
            or "ffn_down.weight" in name
            or "ffn_up.weight" in name
            or "attn_output.weight" in name
        ):
            weights = weights.T

        # Handle special case for output.weight
        if name == "output.weight":
            # output.weight has conflicts with attn_output.weight in name checking
            # Store the tensor directly and signal to skip further processing
            name = "lm_head.weight"
            parsed_parameters = kwargs.get("parsed_parameters", {})
            parsed_parameters["tensors"][name] = torch.from_numpy(np.copy(weights))
            name = None  # Signal to skip further processing
        return GGUFTensor(weights, name, {})


class MambaTensorProcessor(TensorProcessor):
    def __init__(self, config=None):
        super().__init__(config=config)

    def process(self, weights, name, **kwargs):
        if "ssm_d" in name and "bias" not in name and "weight" not in name:
            # ssm_d has conflicts with ssm_dt in name checking
            # we have to explicitly check that name is exactly ssm_d
            name = name.replace("ssm_d", "mixer.D")
        if "ssm_conv1d.weight" in name:
            # for compatibility tensor ssm_conv1d must be (5120, 1, 4]) dim,
            # quantized one is (5120, 4)
            weights = np.expand_dims(weights, axis=1)
        if "ssm_a" in name:
            # Original exponential implementation
            # https://github.com/ggerganov/llama.cpp/blob/master/convert_hf_to_gguf.py#L2975-L2977
            weights = np.log(-weights)
        return GGUFTensor(weights, name, {})


TENSOR_PROCESSORS = {
    "llama": LlamaTensorProcessor,
    "qwen2moe": Qwen2MoeTensorProcessor,
    "bloom": BloomTensorProcessor,
    "t5": T5TensorProcessor,
    "t5encoder": T5TensorProcessor,
    "gpt2": GPT2TensorProcessor,
    "mamba": MambaTensorProcessor,
}


def read_field(reader, field):
    value = reader.fields[field]
    return [_gguf_parse_value(value.parts[_data_index], value.types) for _data_index in value.data]


def get_gguf_hf_weights_map(hf_model):
    """
    GGUF uses this naming convention for their tensors from HF checkpoint:
    `blk.N.BB.weight` and `blk.N.BB.bias`
    where N signifies the block number of a layer, and BB signifies the
    attention/mlp layer components.
    See "Standardized tensor names" in
    https://github.com/ggerganov/ggml/blob/master/docs/gguf.md for details.
    """
    from gguf import MODEL_ARCH_NAMES, get_tensor_name_map

    model_type = hf_model.config.model_type
    # hack: ggufs have a different name for cohere
    if model_type == "cohere":
        model_type = "command-r"
    arch = None
    for key, value in MODEL_ARCH_NAMES.items():
        if value == model_type:
            arch = key
            break
    if arch is None:
        raise RuntimeError(f"Unknown gguf model_type: {model_type}")
    num_layers = hf_model.config.num_hidden_layers
    name_map = get_tensor_name_map(arch, num_layers)
    state_dict = hf_model.state_dict()

    gguf_to_hf_name_map = {}
    for hf_name in state_dict.keys():
        name, suffix = hf_name.rsplit(".", 1)
        gguf_name = name_map.get_name(name)
        gguf_to_hf_name_map[f"{gguf_name}.{suffix}"] = hf_name
    return gguf_to_hf_name_map


def convert_gguf_state_dict_to_hf(gguf_state_dict, model):
    gguf_to_hf_name_map = get_gguf_hf_weights_map(model)
    new_state_dict = {}
    for gguf_name, value in gguf_state_dict.items():
        new_state_dict[gguf_to_hf_name_map[gguf_name]] = value
    return new_state_dict


def load_gguf_checkpoint(gguf_checkpoint_path, return_tensors=False, dummy_model=None):
    """
    Load a GGUF file and return a dictionary of parsed parameters containing tensors, the parsed
    tokenizer and config attributes.

    Args:
        gguf_checkpoint_path (`str`):
            The path the to GGUF file to load
        return_tensors (`bool`, defaults to `True`):
            Whether to read the tensors from the file and return them. Not doing so is faster
            and only loads the metadata in memory.
    """
    if is_gguf_available() and is_torch_available():
        from gguf import GGUFReader, dequantize
    else:
        logger.error(
            "Loading a GGUF checkpoint in PyTorch, requires both PyTorch and GGUF>=0.10.0 to be installed. Please see "
            "https://pytorch.org/ and https://github.com/ggerganov/llama.cpp/tree/master/gguf-py for installation instructions."
        )
        raise ImportError("Please install torch and gguf>=0.10.0 to load a GGUF checkpoint in PyTorch.")

    reader = GGUFReader(gguf_checkpoint_path)
    fields = reader.fields
    reader_keys = list(fields.keys())

    parsed_parameters = {k: {} for k in GGUF_TO_TRANSFORMERS_MAPPING}

    architecture = read_field(reader, "general.architecture")[0]
    model_name = read_field(reader, "general.name")

    # in llama.cpp mistral models use the same architecture as llama. We need
    # to add this patch to ensure things work correctly on our side.
    if "llama" in architecture and "mistral" in model_name:
        updated_architecture = "mistral"
    # FIXME: Currnetly this implementation is only for flan-t5 architecture.
    # It needs to be developed for supporting legacy t5.
    elif "t5" in architecture or "t5encoder" in architecture:
        parsed_parameters["config"]["tie_word_embeddings"] = False
        parsed_parameters["config"]["is_gated_act"] = True
        updated_architecture = "t5"
    else:
        updated_architecture = architecture

    if "qwen2moe" in architecture:
        updated_architecture = "qwen2_moe"

    # For stablelm architecture, we need to set qkv_bias and use_parallel_residual from tensors
    # If `qkv_bias=True`, qkv_proj with bias will be present in the tensors
    # If `use_parallel_residual=False`, ffn_norm will be present in the tensors
    if "stablelm" in architecture:
        attn_bias_name = {"attn_q.bias", "attn_k.bias", "attn_v.bias"}
        ffn_norm_name = "ffn_norm"
        qkv_bias = any(bias_name in tensor.name for tensor in reader.tensors for bias_name in attn_bias_name)
        use_parallel_residual = any(ffn_norm_name in tensor.name for tensor in reader.tensors)
        parsed_parameters["config"]["qkv_bias"] = qkv_bias
        parsed_parameters["config"]["use_parallel_residual"] = not use_parallel_residual

    model_size = ""
    # extract the number of params from file name as architectures can differ ;
    # eg. for falcon : `...falcon-7b-...`
    if "falcon" in architecture:
        gguf_file_name = gguf_checkpoint_path.split("/")[-1].lower()
        m = re.search(r"-\d+b-", gguf_file_name)  # regex to catch `-7b-`
        if m is None:
            raise ValueError(
                f"From file name, cannot determine the number of parameters for {architecture} architecture"
            )
        model_size = m.group().strip("-")  # only keeps `7b`

    if architecture + model_size not in GGUF_SUPPORTED_ARCHITECTURES:
        raise ValueError(f"Architecture {architecture + model_size} not supported")

    # List all key-value pairs in a columnized format
    for gguf_key, field in reader.fields.items():
        gguf_key = gguf_key.replace(architecture, updated_architecture)
        split = gguf_key.split(".")
        prefix = split[0]
        config_key = ".".join(split[1:])

        value = [_gguf_parse_value(field.parts[_data_index], field.types) for _data_index in field.data]

        if len(value) == 1:
            value = value[0]

        if isinstance(value, str) and architecture in value:
            value = value.replace(architecture, updated_architecture)

        for parameter in GGUF_TO_TRANSFORMERS_MAPPING:
            parameter_renames = GGUF_TO_TRANSFORMERS_MAPPING[parameter]
            if prefix in parameter_renames and config_key in parameter_renames[prefix]:
                renamed_config_key = parameter_renames[prefix][config_key]
                if renamed_config_key == -1:
                    continue

                if renamed_config_key is not None:
                    parsed_parameters[parameter][renamed_config_key] = value

                if gguf_key in reader_keys:
                    reader_keys.remove(gguf_key)

        if gguf_key in reader_keys:
            logger.info(f"Some keys were not parsed and added into account {gguf_key} | {value}")

    # retrieve config vocab_size from tokenizer
    # Pleas refer to https://github.com/huggingface/transformers/issues/32526 for more details
    if "vocab_size" not in parsed_parameters["config"]:
        tokenizer_parameters = parsed_parameters["tokenizer"]
        if "tokens" in tokenizer_parameters:
            parsed_parameters["config"]["vocab_size"] = len(tokenizer_parameters["tokens"])
        else:
            logger.warning(
                "Can't find a way to retrieve missing config vocab_size from tokenizer parameters. "
                "This will use default value from model config class and cause unexpected behavior."
            )

    if return_tensors:
<<<<<<< HEAD
        # tensor_key_mapping = GGUF_TO_TRANSFORMERS_MAPPING["tensors"][architecture + model_size]
=======
        tensor_key_mapping = GGUF_TO_TRANSFORMERS_MAPPING["tensors"][architecture + model_size]
        config = parsed_parameters.get("config", {})

        ProcessorClass = TENSOR_PROCESSORS.get(architecture, TensorProcessor)
        processor = ProcessorClass(config=config)
>>>>>>> 1da1e0d7

        for tensor in tqdm(reader.tensors, desc="Converting and de-quantizing GGUF tensors..."):
            name = tensor.name
            weights = dequantize(tensor.data, tensor.tensor_type)

<<<<<<< HEAD
            if architecture == "llama" and (".attn_k." in name or ".attn_q." in name):
                num_heads = parsed_parameters["config"]["num_attention_heads"]
                num_kv_heads = parsed_parameters["config"]["num_key_value_heads"]
                if ".attn_q." in name:
                    weights = reverse_permute_weights(weights, num_heads, num_heads)
                elif ".attn_k." in name:
                    weights = reverse_permute_weights(weights, num_heads, num_kv_heads)

            # if architecture == "qwen2moe":
            #     if "_exp" in name:
            #         split_moe_expert_tensor(weights, parsed_parameters, name, tensor_key_mapping)
            #         continue
            #     if "ffn_gate_inp_shexp" in name:
            #         # for compatibility tensor shared_expert_gate must be (1, 2048) dim,
            #         # quantized one is (2048)
            #         weights = np.expand_dims(weights, axis=0)

            if architecture == "bloom" and "attn_qkv" in name:
                num_heads = parsed_parameters["config"]["n_head"]
                n_embed = parsed_parameters["config"]["hidden_size"]
                if "weight" in name:
                    weights = reverse_reshape_weights(weights, num_heads, n_embed)
                else:
                    weights = reverse_reshape_bias(weights, num_heads, n_embed)

            # bid = None
            # if architecture in ("t5", "t5encoder"):
            #     for chunk in name.split("."):
            #         if chunk.isdigit():
            #             bid = int(chunk)
            #             break

            # if architecture == "gpt2":
            #     if (
            #         "attn_qkv.weight" in name
            #         or "ffn_down.weight" in name
            #         or "ffn_up.weight" in name
            #         or "attn_output.weight" in name
            #     ):
            #         # Original transpose implementation
            #         # https://github.com/ggerganov/llama.cpp/blob/a38b884c6c4b0c256583acfaaabdf556c62fabea/convert_hf_to_gguf.py#L2060-L2061
            #         weights = weights.T
            #     if name == "output.weight":
            #         # output.weight has conflicts with attn_output.weight in name checking
            #         # we have to explicitly check that name is exactly output.weight
            #         name = "lm_head.weight"
            #         parsed_parameters["tensors"][name] = torch.from_numpy(np.copy(weights))
            #         continue

            # for tensor_name in tensor_key_mapping:
            #     if tensor_name.format(bid=bid) in name:
            #         name = name.replace(tensor_name.format(bid=bid), tensor_key_mapping[tensor_name].format(bid=bid))
=======
            result = processor.process(
                weights=weights,
                name=name,
                tensor_key_mapping=tensor_key_mapping,
                parsed_parameters=parsed_parameters,
            )

            weights = result.weights
            name = result.name
            bid = result.metadata.get("bid")

            if name is None:
                continue

            for tensor_name in tensor_key_mapping:
                if tensor_name.format(bid=bid) in name:
                    name = name.replace(tensor_name.format(bid=bid), tensor_key_mapping[tensor_name].format(bid=bid))
>>>>>>> 1da1e0d7

            # Use copy to avoid errors with numpy and pytorch
            parsed_parameters["tensors"][name] = torch.from_numpy(np.copy(weights))

    if len(reader_keys) > 0:
        logger.info(f"Some keys of the GGUF file were not considered: {reader_keys}")

    return parsed_parameters<|MERGE_RESOLUTION|>--- conflicted
+++ resolved
@@ -412,74 +412,16 @@
             )
 
     if return_tensors:
-<<<<<<< HEAD
-        # tensor_key_mapping = GGUF_TO_TRANSFORMERS_MAPPING["tensors"][architecture + model_size]
-=======
         tensor_key_mapping = GGUF_TO_TRANSFORMERS_MAPPING["tensors"][architecture + model_size]
         config = parsed_parameters.get("config", {})
 
         ProcessorClass = TENSOR_PROCESSORS.get(architecture, TensorProcessor)
         processor = ProcessorClass(config=config)
->>>>>>> 1da1e0d7
 
         for tensor in tqdm(reader.tensors, desc="Converting and de-quantizing GGUF tensors..."):
             name = tensor.name
             weights = dequantize(tensor.data, tensor.tensor_type)
 
-<<<<<<< HEAD
-            if architecture == "llama" and (".attn_k." in name or ".attn_q." in name):
-                num_heads = parsed_parameters["config"]["num_attention_heads"]
-                num_kv_heads = parsed_parameters["config"]["num_key_value_heads"]
-                if ".attn_q." in name:
-                    weights = reverse_permute_weights(weights, num_heads, num_heads)
-                elif ".attn_k." in name:
-                    weights = reverse_permute_weights(weights, num_heads, num_kv_heads)
-
-            # if architecture == "qwen2moe":
-            #     if "_exp" in name:
-            #         split_moe_expert_tensor(weights, parsed_parameters, name, tensor_key_mapping)
-            #         continue
-            #     if "ffn_gate_inp_shexp" in name:
-            #         # for compatibility tensor shared_expert_gate must be (1, 2048) dim,
-            #         # quantized one is (2048)
-            #         weights = np.expand_dims(weights, axis=0)
-
-            if architecture == "bloom" and "attn_qkv" in name:
-                num_heads = parsed_parameters["config"]["n_head"]
-                n_embed = parsed_parameters["config"]["hidden_size"]
-                if "weight" in name:
-                    weights = reverse_reshape_weights(weights, num_heads, n_embed)
-                else:
-                    weights = reverse_reshape_bias(weights, num_heads, n_embed)
-
-            # bid = None
-            # if architecture in ("t5", "t5encoder"):
-            #     for chunk in name.split("."):
-            #         if chunk.isdigit():
-            #             bid = int(chunk)
-            #             break
-
-            # if architecture == "gpt2":
-            #     if (
-            #         "attn_qkv.weight" in name
-            #         or "ffn_down.weight" in name
-            #         or "ffn_up.weight" in name
-            #         or "attn_output.weight" in name
-            #     ):
-            #         # Original transpose implementation
-            #         # https://github.com/ggerganov/llama.cpp/blob/a38b884c6c4b0c256583acfaaabdf556c62fabea/convert_hf_to_gguf.py#L2060-L2061
-            #         weights = weights.T
-            #     if name == "output.weight":
-            #         # output.weight has conflicts with attn_output.weight in name checking
-            #         # we have to explicitly check that name is exactly output.weight
-            #         name = "lm_head.weight"
-            #         parsed_parameters["tensors"][name] = torch.from_numpy(np.copy(weights))
-            #         continue
-
-            # for tensor_name in tensor_key_mapping:
-            #     if tensor_name.format(bid=bid) in name:
-            #         name = name.replace(tensor_name.format(bid=bid), tensor_key_mapping[tensor_name].format(bid=bid))
-=======
             result = processor.process(
                 weights=weights,
                 name=name,
@@ -497,7 +439,6 @@
             for tensor_name in tensor_key_mapping:
                 if tensor_name.format(bid=bid) in name:
                     name = name.replace(tensor_name.format(bid=bid), tensor_key_mapping[tensor_name].format(bid=bid))
->>>>>>> 1da1e0d7
 
             # Use copy to avoid errors with numpy and pytorch
             parsed_parameters["tensors"][name] = torch.from_numpy(np.copy(weights))
