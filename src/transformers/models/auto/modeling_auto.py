# coding=utf-8
# Copyright 2018 The HuggingFace Inc. team.
#
# Licensed under the Apache License, Version 2.0 (the "License");
# you may not use this file except in compliance with the License.
# You may obtain a copy of the License at
#
#     http://www.apache.org/licenses/LICENSE-2.0
#
# Unless required by applicable law or agreed to in writing, software
# distributed under the License is distributed on an "AS IS" BASIS,
# WITHOUT WARRANTIES OR CONDITIONS OF ANY KIND, either express or implied.
# See the License for the specific language governing permissions and
# limitations under the License.
"""Auto Model class."""

import warnings
from collections import OrderedDict

from ...utils import logging
from .auto_factory import (
    _BaseAutoBackboneClass,
    _BaseAutoModelClass,
    _LazyAutoMapping,
    auto_class_update,
)
from .configuration_auto import CONFIG_MAPPING_NAMES


logger = logging.get_logger(__name__)

MODEL_MAPPING_NAMES = OrderedDict(
    [
        # Base model mapping
        ("albert", "AlbertModel"),
        ("align", "AlignModel"),
        ("altclip", "AltCLIPModel"),
        ("audio-spectrogram-transformer", "ASTModel"),
        ("autoformer", "AutoformerModel"),
        ("bark", "BarkModel"),
        ("bart", "BartModel"),
        ("beit", "BeitModel"),
        ("bert", "BertModel"),
        ("bert-generation", "BertGenerationEncoder"),
        ("big_bird", "BigBirdModel"),
        ("bigbird_pegasus", "BigBirdPegasusModel"),
        ("biogpt", "BioGptModel"),
        ("bit", "BitModel"),
        ("blenderbot", "BlenderbotModel"),
        ("blenderbot-small", "BlenderbotSmallModel"),
        ("blip", "BlipModel"),
        ("blip-2", "Blip2Model"),
        ("bloom", "BloomModel"),
        ("bridgetower", "BridgeTowerModel"),
        ("bros", "BrosModel"),
        ("camembert", "CamembertModel"),
        ("canine", "CanineModel"),
        ("chameleon", "ChameleonModel"),
        ("chinese_clip", "ChineseCLIPModel"),
        ("chinese_clip_vision_model", "ChineseCLIPVisionModel"),
        ("clap", "ClapModel"),
        ("clip", "CLIPModel"),
        ("clip_vision_model", "CLIPVisionModel"),
        ("clipseg", "CLIPSegModel"),
        ("clvp", "ClvpModelForConditionalGeneration"),
        ("code_llama", "LlamaModel"),
        ("codegen", "CodeGenModel"),
        ("cohere", "CohereModel"),
        ("conditional_detr", "ConditionalDetrModel"),
        ("convbert", "ConvBertModel"),
        ("convnext", "ConvNextModel"),
        ("convnextv2", "ConvNextV2Model"),
        ("cpmant", "CpmAntModel"),
        ("ctrl", "CTRLModel"),
        ("cvt", "CvtModel"),
        ("data2vec-audio", "Data2VecAudioModel"),
        ("data2vec-text", "Data2VecTextModel"),
        ("data2vec-vision", "Data2VecVisionModel"),
        ("dbrx", "DbrxModel"),
        ("deberta", "DebertaModel"),
        ("deberta-v2", "DebertaV2Model"),
        ("decision_transformer", "DecisionTransformerModel"),
        ("deformable_detr", "DeformableDetrModel"),
        ("deit", "DeiTModel"),
        ("deta", "DetaModel"),
        ("detr", "DetrModel"),
        ("dinat", "DinatModel"),
        ("dinov2", "Dinov2Model"),
        ("distilbert", "DistilBertModel"),
        ("donut-swin", "DonutSwinModel"),
        ("dpr", "DPRQuestionEncoder"),
        ("dpt", "DPTModel"),
        ("efficientformer", "EfficientFormerModel"),
        ("efficientnet", "EfficientNetModel"),
        ("electra", "ElectraModel"),
        ("encodec", "EncodecModel"),
        ("ernie", "ErnieModel"),
        ("ernie_m", "ErnieMModel"),
        ("esm", "EsmModel"),
        ("falcon", "FalconModel"),
        ("falcon_mamba", "FalconMambaModel"),
        ("fastspeech2_conformer", "FastSpeech2ConformerModel"),
        ("flaubert", "FlaubertModel"),
        ("flava", "FlavaModel"),
        ("fnet", "FNetModel"),
        ("focalnet", "FocalNetModel"),
        ("fsmt", "FSMTModel"),
        ("funnel", ("FunnelModel", "FunnelBaseModel")),
        ("gemma", "GemmaModel"),
        ("gemma2", "Gemma2Model"),
        ("git", "GitModel"),
        ("glpn", "GLPNModel"),
        ("gpt-sw3", "GPT2Model"),
        ("gpt2", "GPT2Model"),
        ("gpt_bigcode", "GPTBigCodeModel"),
        ("gpt_neo", "GPTNeoModel"),
        ("gpt_neox", "GPTNeoXModel"),
        ("gpt_neox_japanese", "GPTNeoXJapaneseModel"),
        ("gptj", "GPTJModel"),
        ("gptsan-japanese", "GPTSanJapaneseForConditionalGeneration"),
        ("graphormer", "GraphormerModel"),
        ("grounding-dino", "GroundingDinoModel"),
        ("groupvit", "GroupViTModel"),
        ("hiera", "HieraModel"),
        ("hubert", "HubertModel"),
        ("ibert", "IBertModel"),
        ("idefics", "IdeficsModel"),
        ("idefics2", "Idefics2Model"),
        ("imagegpt", "ImageGPTModel"),
        ("informer", "InformerModel"),
        ("jamba", "JambaModel"),
        ("jetmoe", "JetMoeModel"),
        ("jukebox", "JukeboxModel"),
        ("kosmos-2", "Kosmos2Model"),
        ("layoutlm", "LayoutLMModel"),
        ("layoutlmv2", "LayoutLMv2Model"),
        ("layoutlmv3", "LayoutLMv3Model"),
        ("led", "LEDModel"),
        ("levit", "LevitModel"),
        ("lilt", "LiltModel"),
        ("llama", "LlamaModel"),
        ("longformer", "LongformerModel"),
        ("longt5", "LongT5Model"),
        ("luke", "LukeModel"),
        ("lxmert", "LxmertModel"),
        ("m2m_100", "M2M100Model"),
        ("mamba", "MambaModel"),
        ("mamba2", "Mamba2Model"),
        ("marian", "MarianModel"),
        ("markuplm", "MarkupLMModel"),
        ("mask2former", "Mask2FormerModel"),
        ("maskformer", "MaskFormerModel"),
        ("maskformer-swin", "MaskFormerSwinModel"),
        ("mbart", "MBartModel"),
        ("mctct", "MCTCTModel"),
        ("mega", "MegaModel"),
        ("megatron-bert", "MegatronBertModel"),
        ("mgp-str", "MgpstrForSceneTextRecognition"),
        ("mistral", "MistralModel"),
        ("mixtral", "MixtralModel"),
        ("mobilebert", "MobileBertModel"),
        ("mobilenet_v1", "MobileNetV1Model"),
        ("mobilenet_v2", "MobileNetV2Model"),
        ("mobilevit", "MobileViTModel"),
        ("mobilevitv2", "MobileViTV2Model"),
        ("mpnet", "MPNetModel"),
        ("mpt", "MptModel"),
        ("mra", "MraModel"),
        ("mt5", "MT5Model"),
        ("musicgen", "MusicgenModel"),
        ("musicgen_melody", "MusicgenMelodyModel"),
        ("mvp", "MvpModel"),
        ("nat", "NatModel"),
        ("nemotron", "NemotronModel"),
        ("nezha", "NezhaModel"),
        ("nllb-moe", "NllbMoeModel"),
        ("nystromformer", "NystromformerModel"),
        ("olmo", "OlmoModel"),
        ("oneformer", "OneFormerModel"),
        ("open-llama", "OpenLlamaModel"),
        ("openai-gpt", "OpenAIGPTModel"),
        ("opt", "OPTModel"),
        ("owlv2", "Owlv2Model"),
        ("owlvit", "OwlViTModel"),
        ("patchtsmixer", "PatchTSMixerModel"),
        ("patchtst", "PatchTSTModel"),
        ("pegasus", "PegasusModel"),
        ("pegasus_x", "PegasusXModel"),
        ("perceiver", "PerceiverModel"),
        ("persimmon", "PersimmonModel"),
        ("phi", "PhiModel"),
        ("phi3", "Phi3Model"),
        ("plbart", "PLBartModel"),
        ("poolformer", "PoolFormerModel"),
        ("prophetnet", "ProphetNetModel"),
        ("pvt", "PvtModel"),
        ("pvt_v2", "PvtV2Model"),
        ("qdqbert", "QDQBertModel"),
        ("qwen2", "Qwen2Model"),
        ("qwen2_audio_encoder", "Qwen2AudioEncoder"),
        ("qwen2_moe", "Qwen2MoeModel"),
        ("recurrent_gemma", "RecurrentGemmaModel"),
        ("reformer", "ReformerModel"),
        ("regnet", "RegNetModel"),
        ("rembert", "RemBertModel"),
        ("resnet", "ResNetModel"),
        ("retribert", "RetriBertModel"),
        ("roberta", "RobertaModel"),
        ("roberta-prelayernorm", "RobertaPreLayerNormModel"),
        ("roc_bert", "RoCBertModel"),
        ("roformer", "RoFormerModel"),
        ("rt_detr", "RTDetrModel"),
        ("rwkv", "RwkvModel"),
        ("sam", "SamModel"),
        ("seamless_m4t", "SeamlessM4TModel"),
        ("seamless_m4t_v2", "SeamlessM4Tv2Model"),
        ("segformer", "SegformerModel"),
        ("seggpt", "SegGptModel"),
        ("sew", "SEWModel"),
        ("sew-d", "SEWDModel"),
        ("siglip", "SiglipModel"),
        ("siglip_vision_model", "SiglipVisionModel"),
        ("speech_to_text", "Speech2TextModel"),
        ("speecht5", "SpeechT5Model"),
        ("splinter", "SplinterModel"),
        ("squeezebert", "SqueezeBertModel"),
        ("stablelm", "StableLmModel"),
        ("starcoder2", "Starcoder2Model"),
        ("swiftformer", "SwiftFormerModel"),
        ("swin", "SwinModel"),
        ("swin2sr", "Swin2SRModel"),
        ("swinv2", "Swinv2Model"),
        ("switch_transformers", "SwitchTransformersModel"),
        ("t5", "T5Model"),
        ("table-transformer", "TableTransformerModel"),
        ("tapas", "TapasModel"),
        ("time_series_transformer", "TimeSeriesTransformerModel"),
        ("timesformer", "TimesformerModel"),
        ("timm_backbone", "TimmBackbone"),
        ("trajectory_transformer", "TrajectoryTransformerModel"),
        ("transfo-xl", "TransfoXLModel"),
        ("tvlt", "TvltModel"),
        ("tvp", "TvpModel"),
        ("udop", "UdopModel"),
        ("umt5", "UMT5Model"),
        ("unispeech", "UniSpeechModel"),
        ("unispeech-sat", "UniSpeechSatModel"),
        ("univnet", "UnivNetModel"),
        ("van", "VanModel"),
        ("videomae", "VideoMAEModel"),
        ("vilt", "ViltModel"),
        ("vision-text-dual-encoder", "VisionTextDualEncoderModel"),
        ("visual_bert", "VisualBertModel"),
        ("vit", "ViTModel"),
        ("vit_hybrid", "ViTHybridModel"),
        ("vit_mae", "ViTMAEModel"),
        ("vit_msn", "ViTMSNModel"),
        ("vitdet", "VitDetModel"),
        ("vits", "VitsModel"),
        ("vivit", "VivitModel"),
        ("wav2vec2", "Wav2Vec2Model"),
        ("wav2vec2-bert", "Wav2Vec2BertModel"),
        ("wav2vec2-conformer", "Wav2Vec2ConformerModel"),
        ("wavlm", "WavLMModel"),
        ("whisper", "WhisperModel"),
        ("xclip", "XCLIPModel"),
        ("xglm", "XGLMModel"),
        ("xlm", "XLMModel"),
        ("xlm-prophetnet", "XLMProphetNetModel"),
        ("xlm-roberta", "XLMRobertaModel"),
        ("xlm-roberta-xl", "XLMRobertaXLModel"),
        ("xlnet", "XLNetModel"),
        ("xmod", "XmodModel"),
        ("yolos", "YolosModel"),
        ("yoso", "YosoModel"),
    ]
)

MODEL_FOR_PRETRAINING_MAPPING_NAMES = OrderedDict(
    [
        # Model for pre-training mapping
        ("albert", "AlbertForPreTraining"),
        ("bart", "BartForConditionalGeneration"),
        ("bert", "BertForPreTraining"),
        ("big_bird", "BigBirdForPreTraining"),
        ("bloom", "BloomForCausalLM"),
        ("camembert", "CamembertForMaskedLM"),
        ("ctrl", "CTRLLMHeadModel"),
        ("data2vec-text", "Data2VecTextForMaskedLM"),
        ("deberta", "DebertaForMaskedLM"),
        ("deberta-v2", "DebertaV2ForMaskedLM"),
        ("distilbert", "DistilBertForMaskedLM"),
        ("electra", "ElectraForPreTraining"),
        ("ernie", "ErnieForPreTraining"),
        ("falcon_mamba", "FalconMambaForCausalLM"),
        ("flaubert", "FlaubertWithLMHeadModel"),
        ("flava", "FlavaForPreTraining"),
        ("fnet", "FNetForPreTraining"),
        ("fsmt", "FSMTForConditionalGeneration"),
        ("funnel", "FunnelForPreTraining"),
        ("gpt-sw3", "GPT2LMHeadModel"),
        ("gpt2", "GPT2LMHeadModel"),
        ("gpt_bigcode", "GPTBigCodeForCausalLM"),
        ("gptsan-japanese", "GPTSanJapaneseForConditionalGeneration"),
        ("hiera", "HieraForPreTraining"),
        ("ibert", "IBertForMaskedLM"),
        ("idefics", "IdeficsForVisionText2Text"),
        ("idefics2", "Idefics2ForConditionalGeneration"),
        ("layoutlm", "LayoutLMForMaskedLM"),
        ("llava", "LlavaForConditionalGeneration"),
        ("llava_next", "LlavaNextForConditionalGeneration"),
<<<<<<< HEAD
        ("llava_onevision", "LlavaOnevisionForConditionalGeneration"),
=======
        ("llava_next_video", "LlavaNextVideoForConditionalGeneration"),
>>>>>>> 843e5e20
        ("longformer", "LongformerForMaskedLM"),
        ("luke", "LukeForMaskedLM"),
        ("lxmert", "LxmertForPreTraining"),
        ("mamba", "MambaForCausalLM"),
        ("mamba2", "Mamba2ForCausalLM"),
        ("mega", "MegaForMaskedLM"),
        ("megatron-bert", "MegatronBertForPreTraining"),
        ("mobilebert", "MobileBertForPreTraining"),
        ("mpnet", "MPNetForMaskedLM"),
        ("mpt", "MptForCausalLM"),
        ("mra", "MraForMaskedLM"),
        ("mvp", "MvpForConditionalGeneration"),
        ("nezha", "NezhaForPreTraining"),
        ("nllb-moe", "NllbMoeForConditionalGeneration"),
        ("openai-gpt", "OpenAIGPTLMHeadModel"),
        ("paligemma", "PaliGemmaForConditionalGeneration"),
        ("qwen2_audio", "Qwen2AudioForConditionalGeneration"),
        ("retribert", "RetriBertModel"),
        ("roberta", "RobertaForMaskedLM"),
        ("roberta-prelayernorm", "RobertaPreLayerNormForMaskedLM"),
        ("roc_bert", "RoCBertForPreTraining"),
        ("rwkv", "RwkvForCausalLM"),
        ("splinter", "SplinterForPreTraining"),
        ("squeezebert", "SqueezeBertForMaskedLM"),
        ("switch_transformers", "SwitchTransformersForConditionalGeneration"),
        ("t5", "T5ForConditionalGeneration"),
        ("tapas", "TapasForMaskedLM"),
        ("transfo-xl", "TransfoXLLMHeadModel"),
        ("tvlt", "TvltForPreTraining"),
        ("unispeech", "UniSpeechForPreTraining"),
        ("unispeech-sat", "UniSpeechSatForPreTraining"),
        ("video_llava", "VideoLlavaForConditionalGeneration"),
        ("videomae", "VideoMAEForPreTraining"),
        ("vipllava", "VipLlavaForConditionalGeneration"),
        ("visual_bert", "VisualBertForPreTraining"),
        ("vit_mae", "ViTMAEForPreTraining"),
        ("wav2vec2", "Wav2Vec2ForPreTraining"),
        ("wav2vec2-conformer", "Wav2Vec2ConformerForPreTraining"),
        ("xlm", "XLMWithLMHeadModel"),
        ("xlm-roberta", "XLMRobertaForMaskedLM"),
        ("xlm-roberta-xl", "XLMRobertaXLForMaskedLM"),
        ("xlnet", "XLNetLMHeadModel"),
        ("xmod", "XmodForMaskedLM"),
    ]
)

MODEL_WITH_LM_HEAD_MAPPING_NAMES = OrderedDict(
    [
        # Model with LM heads mapping
        ("albert", "AlbertForMaskedLM"),
        ("bart", "BartForConditionalGeneration"),
        ("bert", "BertForMaskedLM"),
        ("big_bird", "BigBirdForMaskedLM"),
        ("bigbird_pegasus", "BigBirdPegasusForConditionalGeneration"),
        ("blenderbot-small", "BlenderbotSmallForConditionalGeneration"),
        ("bloom", "BloomForCausalLM"),
        ("camembert", "CamembertForMaskedLM"),
        ("codegen", "CodeGenForCausalLM"),
        ("convbert", "ConvBertForMaskedLM"),
        ("cpmant", "CpmAntForCausalLM"),
        ("ctrl", "CTRLLMHeadModel"),
        ("data2vec-text", "Data2VecTextForMaskedLM"),
        ("deberta", "DebertaForMaskedLM"),
        ("deberta-v2", "DebertaV2ForMaskedLM"),
        ("distilbert", "DistilBertForMaskedLM"),
        ("electra", "ElectraForMaskedLM"),
        ("encoder-decoder", "EncoderDecoderModel"),
        ("ernie", "ErnieForMaskedLM"),
        ("esm", "EsmForMaskedLM"),
        ("falcon_mamba", "FalconMambaForCausalLM"),
        ("flaubert", "FlaubertWithLMHeadModel"),
        ("fnet", "FNetForMaskedLM"),
        ("fsmt", "FSMTForConditionalGeneration"),
        ("funnel", "FunnelForMaskedLM"),
        ("git", "GitForCausalLM"),
        ("gpt-sw3", "GPT2LMHeadModel"),
        ("gpt2", "GPT2LMHeadModel"),
        ("gpt_bigcode", "GPTBigCodeForCausalLM"),
        ("gpt_neo", "GPTNeoForCausalLM"),
        ("gpt_neox", "GPTNeoXForCausalLM"),
        ("gpt_neox_japanese", "GPTNeoXJapaneseForCausalLM"),
        ("gptj", "GPTJForCausalLM"),
        ("gptsan-japanese", "GPTSanJapaneseForConditionalGeneration"),
        ("ibert", "IBertForMaskedLM"),
        ("layoutlm", "LayoutLMForMaskedLM"),
        ("led", "LEDForConditionalGeneration"),
        ("longformer", "LongformerForMaskedLM"),
        ("longt5", "LongT5ForConditionalGeneration"),
        ("luke", "LukeForMaskedLM"),
        ("m2m_100", "M2M100ForConditionalGeneration"),
        ("mamba", "MambaForCausalLM"),
        ("mamba2", "Mamba2ForCausalLM"),
        ("marian", "MarianMTModel"),
        ("mega", "MegaForMaskedLM"),
        ("megatron-bert", "MegatronBertForCausalLM"),
        ("mobilebert", "MobileBertForMaskedLM"),
        ("mpnet", "MPNetForMaskedLM"),
        ("mpt", "MptForCausalLM"),
        ("mra", "MraForMaskedLM"),
        ("mvp", "MvpForConditionalGeneration"),
        ("nezha", "NezhaForMaskedLM"),
        ("nllb-moe", "NllbMoeForConditionalGeneration"),
        ("nystromformer", "NystromformerForMaskedLM"),
        ("openai-gpt", "OpenAIGPTLMHeadModel"),
        ("pegasus_x", "PegasusXForConditionalGeneration"),
        ("plbart", "PLBartForConditionalGeneration"),
        ("pop2piano", "Pop2PianoForConditionalGeneration"),
        ("qdqbert", "QDQBertForMaskedLM"),
        ("reformer", "ReformerModelWithLMHead"),
        ("rembert", "RemBertForMaskedLM"),
        ("roberta", "RobertaForMaskedLM"),
        ("roberta-prelayernorm", "RobertaPreLayerNormForMaskedLM"),
        ("roc_bert", "RoCBertForMaskedLM"),
        ("roformer", "RoFormerForMaskedLM"),
        ("rwkv", "RwkvForCausalLM"),
        ("speech_to_text", "Speech2TextForConditionalGeneration"),
        ("squeezebert", "SqueezeBertForMaskedLM"),
        ("switch_transformers", "SwitchTransformersForConditionalGeneration"),
        ("t5", "T5ForConditionalGeneration"),
        ("tapas", "TapasForMaskedLM"),
        ("transfo-xl", "TransfoXLLMHeadModel"),
        ("wav2vec2", "Wav2Vec2ForMaskedLM"),
        ("whisper", "WhisperForConditionalGeneration"),
        ("xlm", "XLMWithLMHeadModel"),
        ("xlm-roberta", "XLMRobertaForMaskedLM"),
        ("xlm-roberta-xl", "XLMRobertaXLForMaskedLM"),
        ("xlnet", "XLNetLMHeadModel"),
        ("xmod", "XmodForMaskedLM"),
        ("yoso", "YosoForMaskedLM"),
    ]
)

MODEL_FOR_CAUSAL_LM_MAPPING_NAMES = OrderedDict(
    [
        # Model for Causal LM mapping
        ("bart", "BartForCausalLM"),
        ("bert", "BertLMHeadModel"),
        ("bert-generation", "BertGenerationDecoder"),
        ("big_bird", "BigBirdForCausalLM"),
        ("bigbird_pegasus", "BigBirdPegasusForCausalLM"),
        ("biogpt", "BioGptForCausalLM"),
        ("blenderbot", "BlenderbotForCausalLM"),
        ("blenderbot-small", "BlenderbotSmallForCausalLM"),
        ("bloom", "BloomForCausalLM"),
        ("camembert", "CamembertForCausalLM"),
        ("code_llama", "LlamaForCausalLM"),
        ("codegen", "CodeGenForCausalLM"),
        ("cohere", "CohereForCausalLM"),
        ("cpmant", "CpmAntForCausalLM"),
        ("ctrl", "CTRLLMHeadModel"),
        ("data2vec-text", "Data2VecTextForCausalLM"),
        ("dbrx", "DbrxForCausalLM"),
        ("electra", "ElectraForCausalLM"),
        ("ernie", "ErnieForCausalLM"),
        ("falcon", "FalconForCausalLM"),
        ("falcon_mamba", "FalconMambaForCausalLM"),
        ("fuyu", "FuyuForCausalLM"),
        ("gemma", "GemmaForCausalLM"),
        ("gemma2", "Gemma2ForCausalLM"),
        ("git", "GitForCausalLM"),
        ("gpt-sw3", "GPT2LMHeadModel"),
        ("gpt2", "GPT2LMHeadModel"),
        ("gpt_bigcode", "GPTBigCodeForCausalLM"),
        ("gpt_neo", "GPTNeoForCausalLM"),
        ("gpt_neox", "GPTNeoXForCausalLM"),
        ("gpt_neox_japanese", "GPTNeoXJapaneseForCausalLM"),
        ("gptj", "GPTJForCausalLM"),
        ("jamba", "JambaForCausalLM"),
        ("jetmoe", "JetMoeForCausalLM"),
        ("llama", "LlamaForCausalLM"),
        ("mamba", "MambaForCausalLM"),
        ("mamba2", "Mamba2ForCausalLM"),
        ("marian", "MarianForCausalLM"),
        ("mbart", "MBartForCausalLM"),
        ("mega", "MegaForCausalLM"),
        ("megatron-bert", "MegatronBertForCausalLM"),
        ("mistral", "MistralForCausalLM"),
        ("mixtral", "MixtralForCausalLM"),
        ("mpt", "MptForCausalLM"),
        ("musicgen", "MusicgenForCausalLM"),
        ("musicgen_melody", "MusicgenMelodyForCausalLM"),
        ("mvp", "MvpForCausalLM"),
        ("nemotron", "NemotronForCausalLM"),
        ("olmo", "OlmoForCausalLM"),
        ("open-llama", "OpenLlamaForCausalLM"),
        ("openai-gpt", "OpenAIGPTLMHeadModel"),
        ("opt", "OPTForCausalLM"),
        ("pegasus", "PegasusForCausalLM"),
        ("persimmon", "PersimmonForCausalLM"),
        ("phi", "PhiForCausalLM"),
        ("phi3", "Phi3ForCausalLM"),
        ("plbart", "PLBartForCausalLM"),
        ("prophetnet", "ProphetNetForCausalLM"),
        ("qdqbert", "QDQBertLMHeadModel"),
        ("qwen2", "Qwen2ForCausalLM"),
        ("qwen2_moe", "Qwen2MoeForCausalLM"),
        ("recurrent_gemma", "RecurrentGemmaForCausalLM"),
        ("reformer", "ReformerModelWithLMHead"),
        ("rembert", "RemBertForCausalLM"),
        ("roberta", "RobertaForCausalLM"),
        ("roberta-prelayernorm", "RobertaPreLayerNormForCausalLM"),
        ("roc_bert", "RoCBertForCausalLM"),
        ("roformer", "RoFormerForCausalLM"),
        ("rwkv", "RwkvForCausalLM"),
        ("speech_to_text_2", "Speech2Text2ForCausalLM"),
        ("stablelm", "StableLmForCausalLM"),
        ("starcoder2", "Starcoder2ForCausalLM"),
        ("transfo-xl", "TransfoXLLMHeadModel"),
        ("trocr", "TrOCRForCausalLM"),
        ("whisper", "WhisperForCausalLM"),
        ("xglm", "XGLMForCausalLM"),
        ("xlm", "XLMWithLMHeadModel"),
        ("xlm-prophetnet", "XLMProphetNetForCausalLM"),
        ("xlm-roberta", "XLMRobertaForCausalLM"),
        ("xlm-roberta-xl", "XLMRobertaXLForCausalLM"),
        ("xlnet", "XLNetLMHeadModel"),
        ("xmod", "XmodForCausalLM"),
    ]
)

MODEL_FOR_IMAGE_MAPPING_NAMES = OrderedDict(
    [
        # Model for Image mapping
        ("beit", "BeitModel"),
        ("bit", "BitModel"),
        ("conditional_detr", "ConditionalDetrModel"),
        ("convnext", "ConvNextModel"),
        ("convnextv2", "ConvNextV2Model"),
        ("data2vec-vision", "Data2VecVisionModel"),
        ("deformable_detr", "DeformableDetrModel"),
        ("deit", "DeiTModel"),
        ("deta", "DetaModel"),
        ("detr", "DetrModel"),
        ("dinat", "DinatModel"),
        ("dinov2", "Dinov2Model"),
        ("dpt", "DPTModel"),
        ("efficientformer", "EfficientFormerModel"),
        ("efficientnet", "EfficientNetModel"),
        ("focalnet", "FocalNetModel"),
        ("glpn", "GLPNModel"),
        ("hiera", "HieraModel"),
        ("imagegpt", "ImageGPTModel"),
        ("levit", "LevitModel"),
        ("mobilenet_v1", "MobileNetV1Model"),
        ("mobilenet_v2", "MobileNetV2Model"),
        ("mobilevit", "MobileViTModel"),
        ("mobilevitv2", "MobileViTV2Model"),
        ("nat", "NatModel"),
        ("poolformer", "PoolFormerModel"),
        ("pvt", "PvtModel"),
        ("regnet", "RegNetModel"),
        ("resnet", "ResNetModel"),
        ("segformer", "SegformerModel"),
        ("siglip_vision_model", "SiglipVisionModel"),
        ("swiftformer", "SwiftFormerModel"),
        ("swin", "SwinModel"),
        ("swin2sr", "Swin2SRModel"),
        ("swinv2", "Swinv2Model"),
        ("table-transformer", "TableTransformerModel"),
        ("timesformer", "TimesformerModel"),
        ("timm_backbone", "TimmBackbone"),
        ("van", "VanModel"),
        ("videomae", "VideoMAEModel"),
        ("vit", "ViTModel"),
        ("vit_hybrid", "ViTHybridModel"),
        ("vit_mae", "ViTMAEModel"),
        ("vit_msn", "ViTMSNModel"),
        ("vitdet", "VitDetModel"),
        ("vivit", "VivitModel"),
        ("yolos", "YolosModel"),
    ]
)

MODEL_FOR_MASKED_IMAGE_MODELING_MAPPING_NAMES = OrderedDict(
    [
        ("deit", "DeiTForMaskedImageModeling"),
        ("focalnet", "FocalNetForMaskedImageModeling"),
        ("swin", "SwinForMaskedImageModeling"),
        ("swinv2", "Swinv2ForMaskedImageModeling"),
        ("vit", "ViTForMaskedImageModeling"),
    ]
)


MODEL_FOR_CAUSAL_IMAGE_MODELING_MAPPING_NAMES = OrderedDict(
    # Model for Causal Image Modeling mapping
    [
        ("imagegpt", "ImageGPTForCausalImageModeling"),
    ]
)

MODEL_FOR_IMAGE_CLASSIFICATION_MAPPING_NAMES = OrderedDict(
    [
        # Model for Image Classification mapping
        ("beit", "BeitForImageClassification"),
        ("bit", "BitForImageClassification"),
        ("clip", "CLIPForImageClassification"),
        ("convnext", "ConvNextForImageClassification"),
        ("convnextv2", "ConvNextV2ForImageClassification"),
        ("cvt", "CvtForImageClassification"),
        ("data2vec-vision", "Data2VecVisionForImageClassification"),
        (
            "deit",
            ("DeiTForImageClassification", "DeiTForImageClassificationWithTeacher"),
        ),
        ("dinat", "DinatForImageClassification"),
        ("dinov2", "Dinov2ForImageClassification"),
        (
            "efficientformer",
            (
                "EfficientFormerForImageClassification",
                "EfficientFormerForImageClassificationWithTeacher",
            ),
        ),
        ("efficientnet", "EfficientNetForImageClassification"),
        ("focalnet", "FocalNetForImageClassification"),
        ("hiera", "HieraForImageClassification"),
        ("imagegpt", "ImageGPTForImageClassification"),
        (
            "levit",
            ("LevitForImageClassification", "LevitForImageClassificationWithTeacher"),
        ),
        ("mobilenet_v1", "MobileNetV1ForImageClassification"),
        ("mobilenet_v2", "MobileNetV2ForImageClassification"),
        ("mobilevit", "MobileViTForImageClassification"),
        ("mobilevitv2", "MobileViTV2ForImageClassification"),
        ("nat", "NatForImageClassification"),
        (
            "perceiver",
            (
                "PerceiverForImageClassificationLearned",
                "PerceiverForImageClassificationFourier",
                "PerceiverForImageClassificationConvProcessing",
            ),
        ),
        ("poolformer", "PoolFormerForImageClassification"),
        ("pvt", "PvtForImageClassification"),
        ("pvt_v2", "PvtV2ForImageClassification"),
        ("regnet", "RegNetForImageClassification"),
        ("resnet", "ResNetForImageClassification"),
        ("segformer", "SegformerForImageClassification"),
        ("siglip", "SiglipForImageClassification"),
        ("swiftformer", "SwiftFormerForImageClassification"),
        ("swin", "SwinForImageClassification"),
        ("swinv2", "Swinv2ForImageClassification"),
        ("van", "VanForImageClassification"),
        ("vit", "ViTForImageClassification"),
        ("vit_hybrid", "ViTHybridForImageClassification"),
        ("vit_msn", "ViTMSNForImageClassification"),
    ]
)

MODEL_FOR_IMAGE_SEGMENTATION_MAPPING_NAMES = OrderedDict(
    [
        # Do not add new models here, this class will be deprecated in the future.
        # Model for Image Segmentation mapping
        ("detr", "DetrForSegmentation"),
    ]
)

MODEL_FOR_SEMANTIC_SEGMENTATION_MAPPING_NAMES = OrderedDict(
    [
        # Model for Semantic Segmentation mapping
        ("beit", "BeitForSemanticSegmentation"),
        ("data2vec-vision", "Data2VecVisionForSemanticSegmentation"),
        ("dpt", "DPTForSemanticSegmentation"),
        ("mobilenet_v2", "MobileNetV2ForSemanticSegmentation"),
        ("mobilevit", "MobileViTForSemanticSegmentation"),
        ("mobilevitv2", "MobileViTV2ForSemanticSegmentation"),
        ("segformer", "SegformerForSemanticSegmentation"),
        ("upernet", "UperNetForSemanticSegmentation"),
    ]
)

MODEL_FOR_INSTANCE_SEGMENTATION_MAPPING_NAMES = OrderedDict(
    [
        # Model for Instance Segmentation mapping
        # MaskFormerForInstanceSegmentation can be removed from this mapping in v5
        ("maskformer", "MaskFormerForInstanceSegmentation"),
    ]
)

MODEL_FOR_UNIVERSAL_SEGMENTATION_MAPPING_NAMES = OrderedDict(
    [
        # Model for Universal Segmentation mapping
        ("detr", "DetrForSegmentation"),
        ("mask2former", "Mask2FormerForUniversalSegmentation"),
        ("maskformer", "MaskFormerForInstanceSegmentation"),
        ("oneformer", "OneFormerForUniversalSegmentation"),
    ]
)

MODEL_FOR_VIDEO_CLASSIFICATION_MAPPING_NAMES = OrderedDict(
    [
        ("timesformer", "TimesformerForVideoClassification"),
        ("videomae", "VideoMAEForVideoClassification"),
        ("vivit", "VivitForVideoClassification"),
    ]
)

MODEL_FOR_VISION_2_SEQ_MAPPING_NAMES = OrderedDict(
    [
        ("blip", "BlipForConditionalGeneration"),
        ("blip-2", "Blip2ForConditionalGeneration"),
        ("chameleon", "ChameleonForConditionalGeneration"),
        ("git", "GitForCausalLM"),
        ("idefics2", "Idefics2ForConditionalGeneration"),
        ("instructblip", "InstructBlipForConditionalGeneration"),
        ("instructblipvideo", "InstructBlipVideoForConditionalGeneration"),
        ("kosmos-2", "Kosmos2ForConditionalGeneration"),
        ("llava", "LlavaForConditionalGeneration"),
        ("llava_next", "LlavaNextForConditionalGeneration"),
<<<<<<< HEAD
        ("llava_onevision", "LlavaOnevisionForConditionalGeneration"),
=======
        ("llava_next_video", "LlavaNextVideoForConditionalGeneration"),
>>>>>>> 843e5e20
        ("paligemma", "PaliGemmaForConditionalGeneration"),
        ("pix2struct", "Pix2StructForConditionalGeneration"),
        ("video_llava", "VideoLlavaForConditionalGeneration"),
        ("vipllava", "VipLlavaForConditionalGeneration"),
        ("vision-encoder-decoder", "VisionEncoderDecoderModel"),
    ]
)

MODEL_FOR_MASKED_LM_MAPPING_NAMES = OrderedDict(
    [
        # Model for Masked LM mapping
        ("albert", "AlbertForMaskedLM"),
        ("bart", "BartForConditionalGeneration"),
        ("bert", "BertForMaskedLM"),
        ("big_bird", "BigBirdForMaskedLM"),
        ("camembert", "CamembertForMaskedLM"),
        ("convbert", "ConvBertForMaskedLM"),
        ("data2vec-text", "Data2VecTextForMaskedLM"),
        ("deberta", "DebertaForMaskedLM"),
        ("deberta-v2", "DebertaV2ForMaskedLM"),
        ("distilbert", "DistilBertForMaskedLM"),
        ("electra", "ElectraForMaskedLM"),
        ("ernie", "ErnieForMaskedLM"),
        ("esm", "EsmForMaskedLM"),
        ("flaubert", "FlaubertWithLMHeadModel"),
        ("fnet", "FNetForMaskedLM"),
        ("funnel", "FunnelForMaskedLM"),
        ("ibert", "IBertForMaskedLM"),
        ("layoutlm", "LayoutLMForMaskedLM"),
        ("longformer", "LongformerForMaskedLM"),
        ("luke", "LukeForMaskedLM"),
        ("mbart", "MBartForConditionalGeneration"),
        ("mega", "MegaForMaskedLM"),
        ("megatron-bert", "MegatronBertForMaskedLM"),
        ("mobilebert", "MobileBertForMaskedLM"),
        ("mpnet", "MPNetForMaskedLM"),
        ("mra", "MraForMaskedLM"),
        ("mvp", "MvpForConditionalGeneration"),
        ("nezha", "NezhaForMaskedLM"),
        ("nystromformer", "NystromformerForMaskedLM"),
        ("perceiver", "PerceiverForMaskedLM"),
        ("qdqbert", "QDQBertForMaskedLM"),
        ("reformer", "ReformerForMaskedLM"),
        ("rembert", "RemBertForMaskedLM"),
        ("roberta", "RobertaForMaskedLM"),
        ("roberta-prelayernorm", "RobertaPreLayerNormForMaskedLM"),
        ("roc_bert", "RoCBertForMaskedLM"),
        ("roformer", "RoFormerForMaskedLM"),
        ("squeezebert", "SqueezeBertForMaskedLM"),
        ("tapas", "TapasForMaskedLM"),
        ("wav2vec2", "Wav2Vec2ForMaskedLM"),
        ("xlm", "XLMWithLMHeadModel"),
        ("xlm-roberta", "XLMRobertaForMaskedLM"),
        ("xlm-roberta-xl", "XLMRobertaXLForMaskedLM"),
        ("xmod", "XmodForMaskedLM"),
        ("yoso", "YosoForMaskedLM"),
    ]
)

MODEL_FOR_OBJECT_DETECTION_MAPPING_NAMES = OrderedDict(
    [
        # Model for Object Detection mapping
        ("conditional_detr", "ConditionalDetrForObjectDetection"),
        ("deformable_detr", "DeformableDetrForObjectDetection"),
        ("deta", "DetaForObjectDetection"),
        ("detr", "DetrForObjectDetection"),
        ("rt_detr", "RTDetrForObjectDetection"),
        ("table-transformer", "TableTransformerForObjectDetection"),
        ("yolos", "YolosForObjectDetection"),
    ]
)

MODEL_FOR_ZERO_SHOT_OBJECT_DETECTION_MAPPING_NAMES = OrderedDict(
    [
        # Model for Zero Shot Object Detection mapping
        ("grounding-dino", "GroundingDinoForObjectDetection"),
        ("owlv2", "Owlv2ForObjectDetection"),
        ("owlvit", "OwlViTForObjectDetection"),
    ]
)

MODEL_FOR_DEPTH_ESTIMATION_MAPPING_NAMES = OrderedDict(
    [
        # Model for depth estimation mapping
        ("depth_anything", "DepthAnythingForDepthEstimation"),
        ("dpt", "DPTForDepthEstimation"),
        ("glpn", "GLPNForDepthEstimation"),
        ("zoedepth", "ZoeDepthForDepthEstimation"),
    ]
)
MODEL_FOR_SEQ_TO_SEQ_CAUSAL_LM_MAPPING_NAMES = OrderedDict(
    [
        # Model for Seq2Seq Causal LM mapping
        ("bart", "BartForConditionalGeneration"),
        ("bigbird_pegasus", "BigBirdPegasusForConditionalGeneration"),
        ("blenderbot", "BlenderbotForConditionalGeneration"),
        ("blenderbot-small", "BlenderbotSmallForConditionalGeneration"),
        ("encoder-decoder", "EncoderDecoderModel"),
        ("fsmt", "FSMTForConditionalGeneration"),
        ("gptsan-japanese", "GPTSanJapaneseForConditionalGeneration"),
        ("led", "LEDForConditionalGeneration"),
        ("longt5", "LongT5ForConditionalGeneration"),
        ("m2m_100", "M2M100ForConditionalGeneration"),
        ("marian", "MarianMTModel"),
        ("mbart", "MBartForConditionalGeneration"),
        ("mt5", "MT5ForConditionalGeneration"),
        ("mvp", "MvpForConditionalGeneration"),
        ("nllb-moe", "NllbMoeForConditionalGeneration"),
        ("pegasus", "PegasusForConditionalGeneration"),
        ("pegasus_x", "PegasusXForConditionalGeneration"),
        ("plbart", "PLBartForConditionalGeneration"),
        ("prophetnet", "ProphetNetForConditionalGeneration"),
        ("qwen2_audio", "Qwen2AudioForConditionalGeneration"),
        ("seamless_m4t", "SeamlessM4TForTextToText"),
        ("seamless_m4t_v2", "SeamlessM4Tv2ForTextToText"),
        ("switch_transformers", "SwitchTransformersForConditionalGeneration"),
        ("t5", "T5ForConditionalGeneration"),
        ("umt5", "UMT5ForConditionalGeneration"),
        ("xlm-prophetnet", "XLMProphetNetForConditionalGeneration"),
    ]
)

MODEL_FOR_SPEECH_SEQ_2_SEQ_MAPPING_NAMES = OrderedDict(
    [
        ("pop2piano", "Pop2PianoForConditionalGeneration"),
        ("seamless_m4t", "SeamlessM4TForSpeechToText"),
        ("seamless_m4t_v2", "SeamlessM4Tv2ForSpeechToText"),
        ("speech-encoder-decoder", "SpeechEncoderDecoderModel"),
        ("speech_to_text", "Speech2TextForConditionalGeneration"),
        ("speecht5", "SpeechT5ForSpeechToText"),
        ("whisper", "WhisperForConditionalGeneration"),
    ]
)

MODEL_FOR_SEQUENCE_CLASSIFICATION_MAPPING_NAMES = OrderedDict(
    [
        # Model for Sequence Classification mapping
        ("albert", "AlbertForSequenceClassification"),
        ("bart", "BartForSequenceClassification"),
        ("bert", "BertForSequenceClassification"),
        ("big_bird", "BigBirdForSequenceClassification"),
        ("bigbird_pegasus", "BigBirdPegasusForSequenceClassification"),
        ("biogpt", "BioGptForSequenceClassification"),
        ("bloom", "BloomForSequenceClassification"),
        ("camembert", "CamembertForSequenceClassification"),
        ("canine", "CanineForSequenceClassification"),
        ("code_llama", "LlamaForSequenceClassification"),
        ("convbert", "ConvBertForSequenceClassification"),
        ("ctrl", "CTRLForSequenceClassification"),
        ("data2vec-text", "Data2VecTextForSequenceClassification"),
        ("deberta", "DebertaForSequenceClassification"),
        ("deberta-v2", "DebertaV2ForSequenceClassification"),
        ("distilbert", "DistilBertForSequenceClassification"),
        ("electra", "ElectraForSequenceClassification"),
        ("ernie", "ErnieForSequenceClassification"),
        ("ernie_m", "ErnieMForSequenceClassification"),
        ("esm", "EsmForSequenceClassification"),
        ("falcon", "FalconForSequenceClassification"),
        ("flaubert", "FlaubertForSequenceClassification"),
        ("fnet", "FNetForSequenceClassification"),
        ("funnel", "FunnelForSequenceClassification"),
        ("gemma", "GemmaForSequenceClassification"),
        ("gemma2", "Gemma2ForSequenceClassification"),
        ("gpt-sw3", "GPT2ForSequenceClassification"),
        ("gpt2", "GPT2ForSequenceClassification"),
        ("gpt_bigcode", "GPTBigCodeForSequenceClassification"),
        ("gpt_neo", "GPTNeoForSequenceClassification"),
        ("gpt_neox", "GPTNeoXForSequenceClassification"),
        ("gptj", "GPTJForSequenceClassification"),
        ("ibert", "IBertForSequenceClassification"),
        ("jamba", "JambaForSequenceClassification"),
        ("jetmoe", "JetMoeForSequenceClassification"),
        ("layoutlm", "LayoutLMForSequenceClassification"),
        ("layoutlmv2", "LayoutLMv2ForSequenceClassification"),
        ("layoutlmv3", "LayoutLMv3ForSequenceClassification"),
        ("led", "LEDForSequenceClassification"),
        ("lilt", "LiltForSequenceClassification"),
        ("llama", "LlamaForSequenceClassification"),
        ("longformer", "LongformerForSequenceClassification"),
        ("luke", "LukeForSequenceClassification"),
        ("markuplm", "MarkupLMForSequenceClassification"),
        ("mbart", "MBartForSequenceClassification"),
        ("mega", "MegaForSequenceClassification"),
        ("megatron-bert", "MegatronBertForSequenceClassification"),
        ("mistral", "MistralForSequenceClassification"),
        ("mixtral", "MixtralForSequenceClassification"),
        ("mobilebert", "MobileBertForSequenceClassification"),
        ("mpnet", "MPNetForSequenceClassification"),
        ("mpt", "MptForSequenceClassification"),
        ("mra", "MraForSequenceClassification"),
        ("mt5", "MT5ForSequenceClassification"),
        ("mvp", "MvpForSequenceClassification"),
        ("nemotron", "NemotronForSequenceClassification"),
        ("nezha", "NezhaForSequenceClassification"),
        ("nystromformer", "NystromformerForSequenceClassification"),
        ("open-llama", "OpenLlamaForSequenceClassification"),
        ("openai-gpt", "OpenAIGPTForSequenceClassification"),
        ("opt", "OPTForSequenceClassification"),
        ("perceiver", "PerceiverForSequenceClassification"),
        ("persimmon", "PersimmonForSequenceClassification"),
        ("phi", "PhiForSequenceClassification"),
        ("phi3", "Phi3ForSequenceClassification"),
        ("plbart", "PLBartForSequenceClassification"),
        ("qdqbert", "QDQBertForSequenceClassification"),
        ("qwen2", "Qwen2ForSequenceClassification"),
        ("qwen2_moe", "Qwen2MoeForSequenceClassification"),
        ("reformer", "ReformerForSequenceClassification"),
        ("rembert", "RemBertForSequenceClassification"),
        ("roberta", "RobertaForSequenceClassification"),
        ("roberta-prelayernorm", "RobertaPreLayerNormForSequenceClassification"),
        ("roc_bert", "RoCBertForSequenceClassification"),
        ("roformer", "RoFormerForSequenceClassification"),
        ("squeezebert", "SqueezeBertForSequenceClassification"),
        ("stablelm", "StableLmForSequenceClassification"),
        ("starcoder2", "Starcoder2ForSequenceClassification"),
        ("t5", "T5ForSequenceClassification"),
        ("tapas", "TapasForSequenceClassification"),
        ("transfo-xl", "TransfoXLForSequenceClassification"),
        ("umt5", "UMT5ForSequenceClassification"),
        ("xlm", "XLMForSequenceClassification"),
        ("xlm-roberta", "XLMRobertaForSequenceClassification"),
        ("xlm-roberta-xl", "XLMRobertaXLForSequenceClassification"),
        ("xlnet", "XLNetForSequenceClassification"),
        ("xmod", "XmodForSequenceClassification"),
        ("yoso", "YosoForSequenceClassification"),
    ]
)

MODEL_FOR_QUESTION_ANSWERING_MAPPING_NAMES = OrderedDict(
    [
        # Model for Question Answering mapping
        ("albert", "AlbertForQuestionAnswering"),
        ("bart", "BartForQuestionAnswering"),
        ("bert", "BertForQuestionAnswering"),
        ("big_bird", "BigBirdForQuestionAnswering"),
        ("bigbird_pegasus", "BigBirdPegasusForQuestionAnswering"),
        ("bloom", "BloomForQuestionAnswering"),
        ("camembert", "CamembertForQuestionAnswering"),
        ("canine", "CanineForQuestionAnswering"),
        ("convbert", "ConvBertForQuestionAnswering"),
        ("data2vec-text", "Data2VecTextForQuestionAnswering"),
        ("deberta", "DebertaForQuestionAnswering"),
        ("deberta-v2", "DebertaV2ForQuestionAnswering"),
        ("distilbert", "DistilBertForQuestionAnswering"),
        ("electra", "ElectraForQuestionAnswering"),
        ("ernie", "ErnieForQuestionAnswering"),
        ("ernie_m", "ErnieMForQuestionAnswering"),
        ("falcon", "FalconForQuestionAnswering"),
        ("flaubert", "FlaubertForQuestionAnsweringSimple"),
        ("fnet", "FNetForQuestionAnswering"),
        ("funnel", "FunnelForQuestionAnswering"),
        ("gpt2", "GPT2ForQuestionAnswering"),
        ("gpt_neo", "GPTNeoForQuestionAnswering"),
        ("gpt_neox", "GPTNeoXForQuestionAnswering"),
        ("gptj", "GPTJForQuestionAnswering"),
        ("ibert", "IBertForQuestionAnswering"),
        ("layoutlmv2", "LayoutLMv2ForQuestionAnswering"),
        ("layoutlmv3", "LayoutLMv3ForQuestionAnswering"),
        ("led", "LEDForQuestionAnswering"),
        ("lilt", "LiltForQuestionAnswering"),
        ("llama", "LlamaForQuestionAnswering"),
        ("longformer", "LongformerForQuestionAnswering"),
        ("luke", "LukeForQuestionAnswering"),
        ("lxmert", "LxmertForQuestionAnswering"),
        ("markuplm", "MarkupLMForQuestionAnswering"),
        ("mbart", "MBartForQuestionAnswering"),
        ("mega", "MegaForQuestionAnswering"),
        ("megatron-bert", "MegatronBertForQuestionAnswering"),
        ("mobilebert", "MobileBertForQuestionAnswering"),
        ("mpnet", "MPNetForQuestionAnswering"),
        ("mpt", "MptForQuestionAnswering"),
        ("mra", "MraForQuestionAnswering"),
        ("mt5", "MT5ForQuestionAnswering"),
        ("mvp", "MvpForQuestionAnswering"),
        ("nemotron", "NemotronForQuestionAnswering"),
        ("nezha", "NezhaForQuestionAnswering"),
        ("nystromformer", "NystromformerForQuestionAnswering"),
        ("opt", "OPTForQuestionAnswering"),
        ("qdqbert", "QDQBertForQuestionAnswering"),
        ("reformer", "ReformerForQuestionAnswering"),
        ("rembert", "RemBertForQuestionAnswering"),
        ("roberta", "RobertaForQuestionAnswering"),
        ("roberta-prelayernorm", "RobertaPreLayerNormForQuestionAnswering"),
        ("roc_bert", "RoCBertForQuestionAnswering"),
        ("roformer", "RoFormerForQuestionAnswering"),
        ("splinter", "SplinterForQuestionAnswering"),
        ("squeezebert", "SqueezeBertForQuestionAnswering"),
        ("t5", "T5ForQuestionAnswering"),
        ("umt5", "UMT5ForQuestionAnswering"),
        ("xlm", "XLMForQuestionAnsweringSimple"),
        ("xlm-roberta", "XLMRobertaForQuestionAnswering"),
        ("xlm-roberta-xl", "XLMRobertaXLForQuestionAnswering"),
        ("xlnet", "XLNetForQuestionAnsweringSimple"),
        ("xmod", "XmodForQuestionAnswering"),
        ("yoso", "YosoForQuestionAnswering"),
    ]
)

MODEL_FOR_TABLE_QUESTION_ANSWERING_MAPPING_NAMES = OrderedDict(
    [
        # Model for Table Question Answering mapping
        ("tapas", "TapasForQuestionAnswering"),
    ]
)

MODEL_FOR_VISUAL_QUESTION_ANSWERING_MAPPING_NAMES = OrderedDict(
    [
        ("blip", "BlipForQuestionAnswering"),
        ("blip-2", "Blip2ForConditionalGeneration"),
        ("vilt", "ViltForQuestionAnswering"),
    ]
)

MODEL_FOR_DOCUMENT_QUESTION_ANSWERING_MAPPING_NAMES = OrderedDict(
    [
        ("layoutlm", "LayoutLMForQuestionAnswering"),
        ("layoutlmv2", "LayoutLMv2ForQuestionAnswering"),
        ("layoutlmv3", "LayoutLMv3ForQuestionAnswering"),
    ]
)

MODEL_FOR_TOKEN_CLASSIFICATION_MAPPING_NAMES = OrderedDict(
    [
        # Model for Token Classification mapping
        ("albert", "AlbertForTokenClassification"),
        ("bert", "BertForTokenClassification"),
        ("big_bird", "BigBirdForTokenClassification"),
        ("biogpt", "BioGptForTokenClassification"),
        ("bloom", "BloomForTokenClassification"),
        ("bros", "BrosForTokenClassification"),
        ("camembert", "CamembertForTokenClassification"),
        ("canine", "CanineForTokenClassification"),
        ("convbert", "ConvBertForTokenClassification"),
        ("data2vec-text", "Data2VecTextForTokenClassification"),
        ("deberta", "DebertaForTokenClassification"),
        ("deberta-v2", "DebertaV2ForTokenClassification"),
        ("distilbert", "DistilBertForTokenClassification"),
        ("electra", "ElectraForTokenClassification"),
        ("ernie", "ErnieForTokenClassification"),
        ("ernie_m", "ErnieMForTokenClassification"),
        ("esm", "EsmForTokenClassification"),
        ("falcon", "FalconForTokenClassification"),
        ("flaubert", "FlaubertForTokenClassification"),
        ("fnet", "FNetForTokenClassification"),
        ("funnel", "FunnelForTokenClassification"),
        ("gemma", "GemmaForTokenClassification"),
        ("gemma2", "Gemma2ForTokenClassification"),
        ("gpt-sw3", "GPT2ForTokenClassification"),
        ("gpt2", "GPT2ForTokenClassification"),
        ("gpt_bigcode", "GPTBigCodeForTokenClassification"),
        ("gpt_neo", "GPTNeoForTokenClassification"),
        ("gpt_neox", "GPTNeoXForTokenClassification"),
        ("ibert", "IBertForTokenClassification"),
        ("layoutlm", "LayoutLMForTokenClassification"),
        ("layoutlmv2", "LayoutLMv2ForTokenClassification"),
        ("layoutlmv3", "LayoutLMv3ForTokenClassification"),
        ("lilt", "LiltForTokenClassification"),
        ("llama", "LlamaForTokenClassification"),
        ("longformer", "LongformerForTokenClassification"),
        ("luke", "LukeForTokenClassification"),
        ("markuplm", "MarkupLMForTokenClassification"),
        ("mega", "MegaForTokenClassification"),
        ("megatron-bert", "MegatronBertForTokenClassification"),
        ("mistral", "MistralForTokenClassification"),
        ("mixtral", "MixtralForTokenClassification"),
        ("mobilebert", "MobileBertForTokenClassification"),
        ("mpnet", "MPNetForTokenClassification"),
        ("mpt", "MptForTokenClassification"),
        ("mra", "MraForTokenClassification"),
        ("mt5", "MT5ForTokenClassification"),
        ("nemotron", "NemotronForTokenClassification"),
        ("nezha", "NezhaForTokenClassification"),
        ("nystromformer", "NystromformerForTokenClassification"),
        ("persimmon", "PersimmonForTokenClassification"),
        ("phi", "PhiForTokenClassification"),
        ("phi3", "Phi3ForTokenClassification"),
        ("qdqbert", "QDQBertForTokenClassification"),
        ("qwen2", "Qwen2ForTokenClassification"),
        ("qwen2_moe", "Qwen2MoeForTokenClassification"),
        ("rembert", "RemBertForTokenClassification"),
        ("roberta", "RobertaForTokenClassification"),
        ("roberta-prelayernorm", "RobertaPreLayerNormForTokenClassification"),
        ("roc_bert", "RoCBertForTokenClassification"),
        ("roformer", "RoFormerForTokenClassification"),
        ("squeezebert", "SqueezeBertForTokenClassification"),
        ("stablelm", "StableLmForTokenClassification"),
        ("starcoder2", "Starcoder2ForTokenClassification"),
        ("t5", "T5ForTokenClassification"),
        ("umt5", "UMT5ForTokenClassification"),
        ("xlm", "XLMForTokenClassification"),
        ("xlm-roberta", "XLMRobertaForTokenClassification"),
        ("xlm-roberta-xl", "XLMRobertaXLForTokenClassification"),
        ("xlnet", "XLNetForTokenClassification"),
        ("xmod", "XmodForTokenClassification"),
        ("yoso", "YosoForTokenClassification"),
    ]
)

MODEL_FOR_MULTIPLE_CHOICE_MAPPING_NAMES = OrderedDict(
    [
        # Model for Multiple Choice mapping
        ("albert", "AlbertForMultipleChoice"),
        ("bert", "BertForMultipleChoice"),
        ("big_bird", "BigBirdForMultipleChoice"),
        ("camembert", "CamembertForMultipleChoice"),
        ("canine", "CanineForMultipleChoice"),
        ("convbert", "ConvBertForMultipleChoice"),
        ("data2vec-text", "Data2VecTextForMultipleChoice"),
        ("deberta-v2", "DebertaV2ForMultipleChoice"),
        ("distilbert", "DistilBertForMultipleChoice"),
        ("electra", "ElectraForMultipleChoice"),
        ("ernie", "ErnieForMultipleChoice"),
        ("ernie_m", "ErnieMForMultipleChoice"),
        ("flaubert", "FlaubertForMultipleChoice"),
        ("fnet", "FNetForMultipleChoice"),
        ("funnel", "FunnelForMultipleChoice"),
        ("ibert", "IBertForMultipleChoice"),
        ("longformer", "LongformerForMultipleChoice"),
        ("luke", "LukeForMultipleChoice"),
        ("mega", "MegaForMultipleChoice"),
        ("megatron-bert", "MegatronBertForMultipleChoice"),
        ("mobilebert", "MobileBertForMultipleChoice"),
        ("mpnet", "MPNetForMultipleChoice"),
        ("mra", "MraForMultipleChoice"),
        ("nezha", "NezhaForMultipleChoice"),
        ("nystromformer", "NystromformerForMultipleChoice"),
        ("qdqbert", "QDQBertForMultipleChoice"),
        ("rembert", "RemBertForMultipleChoice"),
        ("roberta", "RobertaForMultipleChoice"),
        ("roberta-prelayernorm", "RobertaPreLayerNormForMultipleChoice"),
        ("roc_bert", "RoCBertForMultipleChoice"),
        ("roformer", "RoFormerForMultipleChoice"),
        ("squeezebert", "SqueezeBertForMultipleChoice"),
        ("xlm", "XLMForMultipleChoice"),
        ("xlm-roberta", "XLMRobertaForMultipleChoice"),
        ("xlm-roberta-xl", "XLMRobertaXLForMultipleChoice"),
        ("xlnet", "XLNetForMultipleChoice"),
        ("xmod", "XmodForMultipleChoice"),
        ("yoso", "YosoForMultipleChoice"),
    ]
)

MODEL_FOR_NEXT_SENTENCE_PREDICTION_MAPPING_NAMES = OrderedDict(
    [
        ("bert", "BertForNextSentencePrediction"),
        ("ernie", "ErnieForNextSentencePrediction"),
        ("fnet", "FNetForNextSentencePrediction"),
        ("megatron-bert", "MegatronBertForNextSentencePrediction"),
        ("mobilebert", "MobileBertForNextSentencePrediction"),
        ("nezha", "NezhaForNextSentencePrediction"),
        ("qdqbert", "QDQBertForNextSentencePrediction"),
    ]
)

MODEL_FOR_AUDIO_CLASSIFICATION_MAPPING_NAMES = OrderedDict(
    [
        # Model for Audio Classification mapping
        ("audio-spectrogram-transformer", "ASTForAudioClassification"),
        ("data2vec-audio", "Data2VecAudioForSequenceClassification"),
        ("hubert", "HubertForSequenceClassification"),
        ("sew", "SEWForSequenceClassification"),
        ("sew-d", "SEWDForSequenceClassification"),
        ("unispeech", "UniSpeechForSequenceClassification"),
        ("unispeech-sat", "UniSpeechSatForSequenceClassification"),
        ("wav2vec2", "Wav2Vec2ForSequenceClassification"),
        ("wav2vec2-bert", "Wav2Vec2BertForSequenceClassification"),
        ("wav2vec2-conformer", "Wav2Vec2ConformerForSequenceClassification"),
        ("wavlm", "WavLMForSequenceClassification"),
        ("whisper", "WhisperForAudioClassification"),
    ]
)

MODEL_FOR_CTC_MAPPING_NAMES = OrderedDict(
    [
        # Model for Connectionist temporal classification (CTC) mapping
        ("data2vec-audio", "Data2VecAudioForCTC"),
        ("hubert", "HubertForCTC"),
        ("mctct", "MCTCTForCTC"),
        ("sew", "SEWForCTC"),
        ("sew-d", "SEWDForCTC"),
        ("unispeech", "UniSpeechForCTC"),
        ("unispeech-sat", "UniSpeechSatForCTC"),
        ("wav2vec2", "Wav2Vec2ForCTC"),
        ("wav2vec2-bert", "Wav2Vec2BertForCTC"),
        ("wav2vec2-conformer", "Wav2Vec2ConformerForCTC"),
        ("wavlm", "WavLMForCTC"),
    ]
)

MODEL_FOR_AUDIO_FRAME_CLASSIFICATION_MAPPING_NAMES = OrderedDict(
    [
        # Model for Audio Classification mapping
        ("data2vec-audio", "Data2VecAudioForAudioFrameClassification"),
        ("unispeech-sat", "UniSpeechSatForAudioFrameClassification"),
        ("wav2vec2", "Wav2Vec2ForAudioFrameClassification"),
        ("wav2vec2-bert", "Wav2Vec2BertForAudioFrameClassification"),
        ("wav2vec2-conformer", "Wav2Vec2ConformerForAudioFrameClassification"),
        ("wavlm", "WavLMForAudioFrameClassification"),
    ]
)

MODEL_FOR_AUDIO_XVECTOR_MAPPING_NAMES = OrderedDict(
    [
        # Model for Audio Classification mapping
        ("data2vec-audio", "Data2VecAudioForXVector"),
        ("unispeech-sat", "UniSpeechSatForXVector"),
        ("wav2vec2", "Wav2Vec2ForXVector"),
        ("wav2vec2-bert", "Wav2Vec2BertForXVector"),
        ("wav2vec2-conformer", "Wav2Vec2ConformerForXVector"),
        ("wavlm", "WavLMForXVector"),
    ]
)

MODEL_FOR_TEXT_TO_SPECTROGRAM_MAPPING_NAMES = OrderedDict(
    [
        # Model for Text-To-Spectrogram mapping
        ("fastspeech2_conformer", "FastSpeech2ConformerModel"),
        ("speecht5", "SpeechT5ForTextToSpeech"),
    ]
)

MODEL_FOR_TEXT_TO_WAVEFORM_MAPPING_NAMES = OrderedDict(
    [
        # Model for Text-To-Waveform mapping
        ("bark", "BarkModel"),
        ("fastspeech2_conformer", "FastSpeech2ConformerWithHifiGan"),
        ("musicgen", "MusicgenForConditionalGeneration"),
        ("musicgen_melody", "MusicgenMelodyForConditionalGeneration"),
        ("seamless_m4t", "SeamlessM4TForTextToSpeech"),
        ("seamless_m4t_v2", "SeamlessM4Tv2ForTextToSpeech"),
        ("vits", "VitsModel"),
    ]
)

MODEL_FOR_ZERO_SHOT_IMAGE_CLASSIFICATION_MAPPING_NAMES = OrderedDict(
    [
        # Model for Zero Shot Image Classification mapping
        ("align", "AlignModel"),
        ("altclip", "AltCLIPModel"),
        ("blip", "BlipModel"),
        ("chinese_clip", "ChineseCLIPModel"),
        ("clip", "CLIPModel"),
        ("clipseg", "CLIPSegModel"),
        ("siglip", "SiglipModel"),
    ]
)

MODEL_FOR_BACKBONE_MAPPING_NAMES = OrderedDict(
    [
        # Backbone mapping
        ("beit", "BeitBackbone"),
        ("bit", "BitBackbone"),
        ("convnext", "ConvNextBackbone"),
        ("convnextv2", "ConvNextV2Backbone"),
        ("dinat", "DinatBackbone"),
        ("dinov2", "Dinov2Backbone"),
        ("focalnet", "FocalNetBackbone"),
        ("hiera", "HieraBackbone"),
        ("maskformer-swin", "MaskFormerSwinBackbone"),
        ("nat", "NatBackbone"),
        ("pvt_v2", "PvtV2Backbone"),
        ("resnet", "ResNetBackbone"),
        ("rt_detr_resnet", "RTDetrResNetBackbone"),
        ("swin", "SwinBackbone"),
        ("swinv2", "Swinv2Backbone"),
        ("timm_backbone", "TimmBackbone"),
        ("vitdet", "VitDetBackbone"),
    ]
)

MODEL_FOR_MASK_GENERATION_MAPPING_NAMES = OrderedDict(
    [
        ("sam", "SamModel"),
    ]
)


MODEL_FOR_KEYPOINT_DETECTION_MAPPING_NAMES = OrderedDict(
    [
        ("superpoint", "SuperPointForKeypointDetection"),
    ]
)


MODEL_FOR_TEXT_ENCODING_MAPPING_NAMES = OrderedDict(
    [
        ("albert", "AlbertModel"),
        ("bert", "BertModel"),
        ("big_bird", "BigBirdModel"),
        ("data2vec-text", "Data2VecTextModel"),
        ("deberta", "DebertaModel"),
        ("deberta-v2", "DebertaV2Model"),
        ("distilbert", "DistilBertModel"),
        ("electra", "ElectraModel"),
        ("flaubert", "FlaubertModel"),
        ("ibert", "IBertModel"),
        ("longformer", "LongformerModel"),
        ("mobilebert", "MobileBertModel"),
        ("mt5", "MT5EncoderModel"),
        ("nystromformer", "NystromformerModel"),
        ("reformer", "ReformerModel"),
        ("rembert", "RemBertModel"),
        ("roberta", "RobertaModel"),
        ("roberta-prelayernorm", "RobertaPreLayerNormModel"),
        ("roc_bert", "RoCBertModel"),
        ("roformer", "RoFormerModel"),
        ("squeezebert", "SqueezeBertModel"),
        ("t5", "T5EncoderModel"),
        ("umt5", "UMT5EncoderModel"),
        ("xlm", "XLMModel"),
        ("xlm-roberta", "XLMRobertaModel"),
        ("xlm-roberta-xl", "XLMRobertaXLModel"),
    ]
)

MODEL_FOR_TIME_SERIES_CLASSIFICATION_MAPPING_NAMES = OrderedDict(
    [
        ("patchtsmixer", "PatchTSMixerForTimeSeriesClassification"),
        ("patchtst", "PatchTSTForClassification"),
    ]
)

MODEL_FOR_TIME_SERIES_REGRESSION_MAPPING_NAMES = OrderedDict(
    [
        ("patchtsmixer", "PatchTSMixerForRegression"),
        ("patchtst", "PatchTSTForRegression"),
    ]
)

MODEL_FOR_IMAGE_TO_IMAGE_MAPPING_NAMES = OrderedDict(
    [
        ("swin2sr", "Swin2SRForImageSuperResolution"),
    ]
)

MODEL_MAPPING = _LazyAutoMapping(CONFIG_MAPPING_NAMES, MODEL_MAPPING_NAMES)
MODEL_FOR_PRETRAINING_MAPPING = _LazyAutoMapping(CONFIG_MAPPING_NAMES, MODEL_FOR_PRETRAINING_MAPPING_NAMES)
MODEL_WITH_LM_HEAD_MAPPING = _LazyAutoMapping(CONFIG_MAPPING_NAMES, MODEL_WITH_LM_HEAD_MAPPING_NAMES)
MODEL_FOR_CAUSAL_LM_MAPPING = _LazyAutoMapping(CONFIG_MAPPING_NAMES, MODEL_FOR_CAUSAL_LM_MAPPING_NAMES)
MODEL_FOR_CAUSAL_IMAGE_MODELING_MAPPING = _LazyAutoMapping(
    CONFIG_MAPPING_NAMES, MODEL_FOR_CAUSAL_IMAGE_MODELING_MAPPING_NAMES
)
MODEL_FOR_IMAGE_CLASSIFICATION_MAPPING = _LazyAutoMapping(
    CONFIG_MAPPING_NAMES, MODEL_FOR_IMAGE_CLASSIFICATION_MAPPING_NAMES
)
MODEL_FOR_ZERO_SHOT_IMAGE_CLASSIFICATION_MAPPING = _LazyAutoMapping(
    CONFIG_MAPPING_NAMES, MODEL_FOR_ZERO_SHOT_IMAGE_CLASSIFICATION_MAPPING_NAMES
)
MODEL_FOR_IMAGE_SEGMENTATION_MAPPING = _LazyAutoMapping(
    CONFIG_MAPPING_NAMES, MODEL_FOR_IMAGE_SEGMENTATION_MAPPING_NAMES
)
MODEL_FOR_SEMANTIC_SEGMENTATION_MAPPING = _LazyAutoMapping(
    CONFIG_MAPPING_NAMES, MODEL_FOR_SEMANTIC_SEGMENTATION_MAPPING_NAMES
)
MODEL_FOR_INSTANCE_SEGMENTATION_MAPPING = _LazyAutoMapping(
    CONFIG_MAPPING_NAMES, MODEL_FOR_INSTANCE_SEGMENTATION_MAPPING_NAMES
)
MODEL_FOR_UNIVERSAL_SEGMENTATION_MAPPING = _LazyAutoMapping(
    CONFIG_MAPPING_NAMES, MODEL_FOR_UNIVERSAL_SEGMENTATION_MAPPING_NAMES
)
MODEL_FOR_VIDEO_CLASSIFICATION_MAPPING = _LazyAutoMapping(
    CONFIG_MAPPING_NAMES, MODEL_FOR_VIDEO_CLASSIFICATION_MAPPING_NAMES
)
MODEL_FOR_VISION_2_SEQ_MAPPING = _LazyAutoMapping(CONFIG_MAPPING_NAMES, MODEL_FOR_VISION_2_SEQ_MAPPING_NAMES)
MODEL_FOR_VISUAL_QUESTION_ANSWERING_MAPPING = _LazyAutoMapping(
    CONFIG_MAPPING_NAMES, MODEL_FOR_VISUAL_QUESTION_ANSWERING_MAPPING_NAMES
)
MODEL_FOR_DOCUMENT_QUESTION_ANSWERING_MAPPING = _LazyAutoMapping(
    CONFIG_MAPPING_NAMES, MODEL_FOR_DOCUMENT_QUESTION_ANSWERING_MAPPING_NAMES
)
MODEL_FOR_MASKED_LM_MAPPING = _LazyAutoMapping(CONFIG_MAPPING_NAMES, MODEL_FOR_MASKED_LM_MAPPING_NAMES)
MODEL_FOR_IMAGE_MAPPING = _LazyAutoMapping(CONFIG_MAPPING_NAMES, MODEL_FOR_IMAGE_MAPPING_NAMES)
MODEL_FOR_MASKED_IMAGE_MODELING_MAPPING = _LazyAutoMapping(
    CONFIG_MAPPING_NAMES, MODEL_FOR_MASKED_IMAGE_MODELING_MAPPING_NAMES
)
MODEL_FOR_OBJECT_DETECTION_MAPPING = _LazyAutoMapping(CONFIG_MAPPING_NAMES, MODEL_FOR_OBJECT_DETECTION_MAPPING_NAMES)
MODEL_FOR_ZERO_SHOT_OBJECT_DETECTION_MAPPING = _LazyAutoMapping(
    CONFIG_MAPPING_NAMES, MODEL_FOR_ZERO_SHOT_OBJECT_DETECTION_MAPPING_NAMES
)
MODEL_FOR_DEPTH_ESTIMATION_MAPPING = _LazyAutoMapping(CONFIG_MAPPING_NAMES, MODEL_FOR_DEPTH_ESTIMATION_MAPPING_NAMES)
MODEL_FOR_SEQ_TO_SEQ_CAUSAL_LM_MAPPING = _LazyAutoMapping(
    CONFIG_MAPPING_NAMES, MODEL_FOR_SEQ_TO_SEQ_CAUSAL_LM_MAPPING_NAMES
)
MODEL_FOR_SEQUENCE_CLASSIFICATION_MAPPING = _LazyAutoMapping(
    CONFIG_MAPPING_NAMES, MODEL_FOR_SEQUENCE_CLASSIFICATION_MAPPING_NAMES
)
MODEL_FOR_QUESTION_ANSWERING_MAPPING = _LazyAutoMapping(
    CONFIG_MAPPING_NAMES, MODEL_FOR_QUESTION_ANSWERING_MAPPING_NAMES
)
MODEL_FOR_TABLE_QUESTION_ANSWERING_MAPPING = _LazyAutoMapping(
    CONFIG_MAPPING_NAMES, MODEL_FOR_TABLE_QUESTION_ANSWERING_MAPPING_NAMES
)
MODEL_FOR_TOKEN_CLASSIFICATION_MAPPING = _LazyAutoMapping(
    CONFIG_MAPPING_NAMES, MODEL_FOR_TOKEN_CLASSIFICATION_MAPPING_NAMES
)
MODEL_FOR_MULTIPLE_CHOICE_MAPPING = _LazyAutoMapping(CONFIG_MAPPING_NAMES, MODEL_FOR_MULTIPLE_CHOICE_MAPPING_NAMES)
MODEL_FOR_NEXT_SENTENCE_PREDICTION_MAPPING = _LazyAutoMapping(
    CONFIG_MAPPING_NAMES, MODEL_FOR_NEXT_SENTENCE_PREDICTION_MAPPING_NAMES
)
MODEL_FOR_AUDIO_CLASSIFICATION_MAPPING = _LazyAutoMapping(
    CONFIG_MAPPING_NAMES, MODEL_FOR_AUDIO_CLASSIFICATION_MAPPING_NAMES
)
MODEL_FOR_CTC_MAPPING = _LazyAutoMapping(CONFIG_MAPPING_NAMES, MODEL_FOR_CTC_MAPPING_NAMES)
MODEL_FOR_SPEECH_SEQ_2_SEQ_MAPPING = _LazyAutoMapping(CONFIG_MAPPING_NAMES, MODEL_FOR_SPEECH_SEQ_2_SEQ_MAPPING_NAMES)
MODEL_FOR_AUDIO_FRAME_CLASSIFICATION_MAPPING = _LazyAutoMapping(
    CONFIG_MAPPING_NAMES, MODEL_FOR_AUDIO_FRAME_CLASSIFICATION_MAPPING_NAMES
)
MODEL_FOR_AUDIO_XVECTOR_MAPPING = _LazyAutoMapping(CONFIG_MAPPING_NAMES, MODEL_FOR_AUDIO_XVECTOR_MAPPING_NAMES)

MODEL_FOR_TEXT_TO_SPECTROGRAM_MAPPING = _LazyAutoMapping(
    CONFIG_MAPPING_NAMES, MODEL_FOR_TEXT_TO_SPECTROGRAM_MAPPING_NAMES
)

MODEL_FOR_TEXT_TO_WAVEFORM_MAPPING = _LazyAutoMapping(CONFIG_MAPPING_NAMES, MODEL_FOR_TEXT_TO_WAVEFORM_MAPPING_NAMES)

MODEL_FOR_BACKBONE_MAPPING = _LazyAutoMapping(CONFIG_MAPPING_NAMES, MODEL_FOR_BACKBONE_MAPPING_NAMES)

MODEL_FOR_MASK_GENERATION_MAPPING = _LazyAutoMapping(CONFIG_MAPPING_NAMES, MODEL_FOR_MASK_GENERATION_MAPPING_NAMES)

MODEL_FOR_KEYPOINT_DETECTION_MAPPING = _LazyAutoMapping(
    CONFIG_MAPPING_NAMES, MODEL_FOR_KEYPOINT_DETECTION_MAPPING_NAMES
)

MODEL_FOR_TEXT_ENCODING_MAPPING = _LazyAutoMapping(CONFIG_MAPPING_NAMES, MODEL_FOR_TEXT_ENCODING_MAPPING_NAMES)

MODEL_FOR_TIME_SERIES_CLASSIFICATION_MAPPING = _LazyAutoMapping(
    CONFIG_MAPPING_NAMES, MODEL_FOR_TIME_SERIES_CLASSIFICATION_MAPPING_NAMES
)

MODEL_FOR_TIME_SERIES_REGRESSION_MAPPING = _LazyAutoMapping(
    CONFIG_MAPPING_NAMES, MODEL_FOR_TIME_SERIES_REGRESSION_MAPPING_NAMES
)

MODEL_FOR_IMAGE_TO_IMAGE_MAPPING = _LazyAutoMapping(CONFIG_MAPPING_NAMES, MODEL_FOR_IMAGE_TO_IMAGE_MAPPING_NAMES)


class AutoModelForMaskGeneration(_BaseAutoModelClass):
    _model_mapping = MODEL_FOR_MASK_GENERATION_MAPPING


class AutoModelForKeypointDetection(_BaseAutoModelClass):
    _model_mapping = MODEL_FOR_KEYPOINT_DETECTION_MAPPING


class AutoModelForTextEncoding(_BaseAutoModelClass):
    _model_mapping = MODEL_FOR_TEXT_ENCODING_MAPPING


class AutoModelForImageToImage(_BaseAutoModelClass):
    _model_mapping = MODEL_FOR_IMAGE_TO_IMAGE_MAPPING


class AutoModel(_BaseAutoModelClass):
    _model_mapping = MODEL_MAPPING


AutoModel = auto_class_update(AutoModel)


class AutoModelForPreTraining(_BaseAutoModelClass):
    _model_mapping = MODEL_FOR_PRETRAINING_MAPPING


AutoModelForPreTraining = auto_class_update(AutoModelForPreTraining, head_doc="pretraining")


# Private on purpose, the public class will add the deprecation warnings.
class _AutoModelWithLMHead(_BaseAutoModelClass):
    _model_mapping = MODEL_WITH_LM_HEAD_MAPPING


_AutoModelWithLMHead = auto_class_update(_AutoModelWithLMHead, head_doc="language modeling")


class AutoModelForCausalLM(_BaseAutoModelClass):
    _model_mapping = MODEL_FOR_CAUSAL_LM_MAPPING


AutoModelForCausalLM = auto_class_update(AutoModelForCausalLM, head_doc="causal language modeling")


class AutoModelForMaskedLM(_BaseAutoModelClass):
    _model_mapping = MODEL_FOR_MASKED_LM_MAPPING


AutoModelForMaskedLM = auto_class_update(AutoModelForMaskedLM, head_doc="masked language modeling")


class AutoModelForSeq2SeqLM(_BaseAutoModelClass):
    _model_mapping = MODEL_FOR_SEQ_TO_SEQ_CAUSAL_LM_MAPPING


AutoModelForSeq2SeqLM = auto_class_update(
    AutoModelForSeq2SeqLM,
    head_doc="sequence-to-sequence language modeling",
    checkpoint_for_example="google-t5/t5-base",
)


class AutoModelForSequenceClassification(_BaseAutoModelClass):
    _model_mapping = MODEL_FOR_SEQUENCE_CLASSIFICATION_MAPPING


AutoModelForSequenceClassification = auto_class_update(
    AutoModelForSequenceClassification, head_doc="sequence classification"
)


class AutoModelForQuestionAnswering(_BaseAutoModelClass):
    _model_mapping = MODEL_FOR_QUESTION_ANSWERING_MAPPING


AutoModelForQuestionAnswering = auto_class_update(AutoModelForQuestionAnswering, head_doc="question answering")


class AutoModelForTableQuestionAnswering(_BaseAutoModelClass):
    _model_mapping = MODEL_FOR_TABLE_QUESTION_ANSWERING_MAPPING


AutoModelForTableQuestionAnswering = auto_class_update(
    AutoModelForTableQuestionAnswering,
    head_doc="table question answering",
    checkpoint_for_example="google/tapas-base-finetuned-wtq",
)


class AutoModelForVisualQuestionAnswering(_BaseAutoModelClass):
    _model_mapping = MODEL_FOR_VISUAL_QUESTION_ANSWERING_MAPPING


AutoModelForVisualQuestionAnswering = auto_class_update(
    AutoModelForVisualQuestionAnswering,
    head_doc="visual question answering",
    checkpoint_for_example="dandelin/vilt-b32-finetuned-vqa",
)


class AutoModelForDocumentQuestionAnswering(_BaseAutoModelClass):
    _model_mapping = MODEL_FOR_DOCUMENT_QUESTION_ANSWERING_MAPPING


AutoModelForDocumentQuestionAnswering = auto_class_update(
    AutoModelForDocumentQuestionAnswering,
    head_doc="document question answering",
    checkpoint_for_example='impira/layoutlm-document-qa", revision="52e01b3',
)


class AutoModelForTokenClassification(_BaseAutoModelClass):
    _model_mapping = MODEL_FOR_TOKEN_CLASSIFICATION_MAPPING


AutoModelForTokenClassification = auto_class_update(AutoModelForTokenClassification, head_doc="token classification")


class AutoModelForMultipleChoice(_BaseAutoModelClass):
    _model_mapping = MODEL_FOR_MULTIPLE_CHOICE_MAPPING


AutoModelForMultipleChoice = auto_class_update(AutoModelForMultipleChoice, head_doc="multiple choice")


class AutoModelForNextSentencePrediction(_BaseAutoModelClass):
    _model_mapping = MODEL_FOR_NEXT_SENTENCE_PREDICTION_MAPPING


AutoModelForNextSentencePrediction = auto_class_update(
    AutoModelForNextSentencePrediction, head_doc="next sentence prediction"
)


class AutoModelForImageClassification(_BaseAutoModelClass):
    _model_mapping = MODEL_FOR_IMAGE_CLASSIFICATION_MAPPING


AutoModelForImageClassification = auto_class_update(AutoModelForImageClassification, head_doc="image classification")


class AutoModelForZeroShotImageClassification(_BaseAutoModelClass):
    _model_mapping = MODEL_FOR_ZERO_SHOT_IMAGE_CLASSIFICATION_MAPPING


AutoModelForZeroShotImageClassification = auto_class_update(
    AutoModelForZeroShotImageClassification, head_doc="zero-shot image classification"
)


class AutoModelForImageSegmentation(_BaseAutoModelClass):
    _model_mapping = MODEL_FOR_IMAGE_SEGMENTATION_MAPPING


AutoModelForImageSegmentation = auto_class_update(AutoModelForImageSegmentation, head_doc="image segmentation")


class AutoModelForSemanticSegmentation(_BaseAutoModelClass):
    _model_mapping = MODEL_FOR_SEMANTIC_SEGMENTATION_MAPPING


AutoModelForSemanticSegmentation = auto_class_update(
    AutoModelForSemanticSegmentation, head_doc="semantic segmentation"
)


class AutoModelForUniversalSegmentation(_BaseAutoModelClass):
    _model_mapping = MODEL_FOR_UNIVERSAL_SEGMENTATION_MAPPING


AutoModelForUniversalSegmentation = auto_class_update(
    AutoModelForUniversalSegmentation, head_doc="universal image segmentation"
)


class AutoModelForInstanceSegmentation(_BaseAutoModelClass):
    _model_mapping = MODEL_FOR_INSTANCE_SEGMENTATION_MAPPING


AutoModelForInstanceSegmentation = auto_class_update(
    AutoModelForInstanceSegmentation, head_doc="instance segmentation"
)


class AutoModelForObjectDetection(_BaseAutoModelClass):
    _model_mapping = MODEL_FOR_OBJECT_DETECTION_MAPPING


AutoModelForObjectDetection = auto_class_update(AutoModelForObjectDetection, head_doc="object detection")


class AutoModelForZeroShotObjectDetection(_BaseAutoModelClass):
    _model_mapping = MODEL_FOR_ZERO_SHOT_OBJECT_DETECTION_MAPPING


AutoModelForZeroShotObjectDetection = auto_class_update(
    AutoModelForZeroShotObjectDetection, head_doc="zero-shot object detection"
)


class AutoModelForDepthEstimation(_BaseAutoModelClass):
    _model_mapping = MODEL_FOR_DEPTH_ESTIMATION_MAPPING


AutoModelForDepthEstimation = auto_class_update(AutoModelForDepthEstimation, head_doc="depth estimation")


class AutoModelForVideoClassification(_BaseAutoModelClass):
    _model_mapping = MODEL_FOR_VIDEO_CLASSIFICATION_MAPPING


AutoModelForVideoClassification = auto_class_update(AutoModelForVideoClassification, head_doc="video classification")


class AutoModelForVision2Seq(_BaseAutoModelClass):
    _model_mapping = MODEL_FOR_VISION_2_SEQ_MAPPING


AutoModelForVision2Seq = auto_class_update(AutoModelForVision2Seq, head_doc="vision-to-text modeling")


class AutoModelForAudioClassification(_BaseAutoModelClass):
    _model_mapping = MODEL_FOR_AUDIO_CLASSIFICATION_MAPPING


AutoModelForAudioClassification = auto_class_update(AutoModelForAudioClassification, head_doc="audio classification")


class AutoModelForCTC(_BaseAutoModelClass):
    _model_mapping = MODEL_FOR_CTC_MAPPING


AutoModelForCTC = auto_class_update(AutoModelForCTC, head_doc="connectionist temporal classification")


class AutoModelForSpeechSeq2Seq(_BaseAutoModelClass):
    _model_mapping = MODEL_FOR_SPEECH_SEQ_2_SEQ_MAPPING


AutoModelForSpeechSeq2Seq = auto_class_update(
    AutoModelForSpeechSeq2Seq, head_doc="sequence-to-sequence speech-to-text modeling"
)


class AutoModelForAudioFrameClassification(_BaseAutoModelClass):
    _model_mapping = MODEL_FOR_AUDIO_FRAME_CLASSIFICATION_MAPPING


AutoModelForAudioFrameClassification = auto_class_update(
    AutoModelForAudioFrameClassification, head_doc="audio frame (token) classification"
)


class AutoModelForAudioXVector(_BaseAutoModelClass):
    _model_mapping = MODEL_FOR_AUDIO_XVECTOR_MAPPING


class AutoModelForTextToSpectrogram(_BaseAutoModelClass):
    _model_mapping = MODEL_FOR_TEXT_TO_SPECTROGRAM_MAPPING


class AutoModelForTextToWaveform(_BaseAutoModelClass):
    _model_mapping = MODEL_FOR_TEXT_TO_WAVEFORM_MAPPING


class AutoBackbone(_BaseAutoBackboneClass):
    _model_mapping = MODEL_FOR_BACKBONE_MAPPING


AutoModelForAudioXVector = auto_class_update(AutoModelForAudioXVector, head_doc="audio retrieval via x-vector")


class AutoModelForMaskedImageModeling(_BaseAutoModelClass):
    _model_mapping = MODEL_FOR_MASKED_IMAGE_MODELING_MAPPING


AutoModelForMaskedImageModeling = auto_class_update(AutoModelForMaskedImageModeling, head_doc="masked image modeling")


class AutoModelWithLMHead(_AutoModelWithLMHead):
    @classmethod
    def from_config(cls, config):
        warnings.warn(
            "The class `AutoModelWithLMHead` is deprecated and will be removed in a future version. Please use "
            "`AutoModelForCausalLM` for causal language models, `AutoModelForMaskedLM` for masked language models and "
            "`AutoModelForSeq2SeqLM` for encoder-decoder models.",
            FutureWarning,
        )
        return super().from_config(config)

    @classmethod
    def from_pretrained(cls, pretrained_model_name_or_path, *model_args, **kwargs):
        warnings.warn(
            "The class `AutoModelWithLMHead` is deprecated and will be removed in a future version. Please use "
            "`AutoModelForCausalLM` for causal language models, `AutoModelForMaskedLM` for masked language models and "
            "`AutoModelForSeq2SeqLM` for encoder-decoder models.",
            FutureWarning,
        )
        return super().from_pretrained(pretrained_model_name_or_path, *model_args, **kwargs)<|MERGE_RESOLUTION|>--- conflicted
+++ resolved
@@ -309,11 +309,8 @@
         ("layoutlm", "LayoutLMForMaskedLM"),
         ("llava", "LlavaForConditionalGeneration"),
         ("llava_next", "LlavaNextForConditionalGeneration"),
-<<<<<<< HEAD
+        ("llava_next_video", "LlavaNextVideoForConditionalGeneration"),
         ("llava_onevision", "LlavaOnevisionForConditionalGeneration"),
-=======
-        ("llava_next_video", "LlavaNextVideoForConditionalGeneration"),
->>>>>>> 843e5e20
         ("longformer", "LongformerForMaskedLM"),
         ("luke", "LukeForMaskedLM"),
         ("lxmert", "LxmertForPreTraining"),
@@ -726,11 +723,8 @@
         ("kosmos-2", "Kosmos2ForConditionalGeneration"),
         ("llava", "LlavaForConditionalGeneration"),
         ("llava_next", "LlavaNextForConditionalGeneration"),
-<<<<<<< HEAD
+        ("llava_next_video", "LlavaNextVideoForConditionalGeneration"),
         ("llava_onevision", "LlavaOnevisionForConditionalGeneration"),
-=======
-        ("llava_next_video", "LlavaNextVideoForConditionalGeneration"),
->>>>>>> 843e5e20
         ("paligemma", "PaliGemmaForConditionalGeneration"),
         ("pix2struct", "Pix2StructForConditionalGeneration"),
         ("video_llava", "VideoLlavaForConditionalGeneration"),
