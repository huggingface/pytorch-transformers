#!/usr/bin/env python
# coding=utf-8

# Copyright 2024 The HuggingFace Inc. team. All rights reserved.
#
# Licensed under the Apache License, Version 2.0 (the "License");
# you may not use this file except in compliance with the License.
# You may obtain a copy of the License at
#
#     http://www.apache.org/licenses/LICENSE-2.0
#
# Unless required by applicable law or agreed to in writing, software
# distributed under the License is distributed on an "AS IS" BASIS,
# WITHOUT WARRANTIES OR CONDITIONS OF ANY KIND, either express or implied.
# See the License for the specific language governing permissions and
# limitations under the License.
from copy import deepcopy
from enum import Enum
from typing import Dict, List, Optional

from huggingface_hub import InferenceClient

from .. import AutoTokenizer
from ..pipelines.base import Pipeline
from ..utils import logging


logger = logging.get_logger(__name__)


class MessageRole(str, Enum):
    USER = "user"
    ASSISTANT = "assistant"
    SYSTEM = "system"
    TOOL_CALL = "tool-call"
    TOOL_RESPONSE = "tool-response"

    @classmethod
    def roles(cls):
        return [r.value for r in cls]


def get_clean_message_list(message_list: List[Dict[str, str]], role_conversions: Dict[str, str] = {}):
    """
    Subsequent messages with the same role will be concatenated to a single message.

    Args:
        message_list (`List[Dict[str, str]]`): List of chat messages.
    """
    final_message_list = []
    message_list = deepcopy(message_list)  # Avoid modifying the original list
    for message in message_list:
        if not set(message.keys()) == {"role", "content"}:
            raise ValueError("Message should contain only 'role' and 'content' keys!")

        role = message["role"]
        if role not in MessageRole.roles():
            raise ValueError(f"Incorrect role {role}, only {MessageRole.roles()} are supported for now.")

        if role in role_conversions:
            message["role"] = role_conversions[role]

        if len(final_message_list) > 0 and message["role"] == final_message_list[-1]["role"]:
            final_message_list[-1]["content"] += "\n=======\n" + message["content"]
        else:
            final_message_list.append(message)
    return final_message_list


llama_role_conversions = {
    MessageRole.TOOL_RESPONSE: MessageRole.USER,
}


<<<<<<< HEAD
class HfEngine:
    def __init__(self, model_id: Optional[str] = None):
        self.last_input_token_count = None
        self.last_output_token_count = None
        if model_id is None:
            model_id = "HuggingFaceTB/SmolLM2-1.7B-Instruct"
            logger.warning(f"Using default model for token counting: '{model_id}'")
        try:
            self.tokenizer = AutoTokenizer.from_pretrained(model_id)
        except Exception as e:
            logger.warning(f"Failed to load tokenizer for model {model_id}: {e}. Loading default tokenizer instead.")
            self.tokenizer = AutoTokenizer.from_pretrained("HuggingFaceTB/SmolLM2-1.7B-Instruct")

    def get_token_counts(self):
        return {
            "input_token_count": self.last_input_token_count,
            "output_token_count": self.last_output_token_count,
        }

    def generate(
        self, messages: List[Dict[str, str]], stop_sequences: Optional[List[str]] = None, grammar: Optional[str] = None
    ):
        raise NotImplementedError

    def __call__(
        self, messages: List[Dict[str, str]], stop_sequences: Optional[List[str]] = None, grammar: Optional[str] = None
    ) -> str:
        if not isinstance(messages, List):
            raise ValueError("Messages should be a list of dictionaries with 'role' and 'content' keys.")
        if stop_sequences is None:
            stop_sequences = []
        response = self.generate(messages, stop_sequences, grammar)
        self.last_input_token_count = len(self.tokenizer.apply_chat_template(messages, tokenize=True))
        self.last_output_token_count = len(self.tokenizer.encode(response))

        # Remove stop sequences from LLM output
        for stop_seq in stop_sequences:
            if response[-len(stop_seq) :] == stop_seq:
                response = response[: -len(stop_seq)]
        return response


class HfApiEngine(HfEngine):
    """This engine leverages Hugging Face's Inference API service, either serverless or with a dedicated endpoint."""

    def __init__(self, model: str = "meta-llama/Meta-Llama-3.1-8B-Instruct", timeout: int = 120):
        super().__init__(model_id=model)
        self.model = model
        self.timeout = timeout
        self.client = InferenceClient(self.model, timeout=self.timeout)

    def generate(
        self, messages: List[Dict[str, str]], stop_sequences: Optional[List[str]] = None, grammar: Optional[str] = None
=======
class HfApiEngine:
    """A class to interact with Hugging Face's Inference API for language model interaction.

    This engine allows you to communicate with Hugging Face's models using the Inference API. It can be used in both serverless mode or with a dedicated endpoint, supporting features like stop sequences and grammar customization.

    Parameters:
        model (`str`, *optional*, defaults to `"meta-llama/Meta-Llama-3.1-8B-Instruct"`):
            The Hugging Face model ID to be used for inference. This can be a path or model identifier from the Hugging Face model hub.
        token (`str`, *optional*):
            The Hugging Face API token for authentication. If not provided, the class will use the token stored in the Hugging Face CLI configuration.
        max_tokens (`int`, *optional*, defaults to 1500):
            The maximum number of tokens allowed in the output.
        timeout (`int`, *optional*, defaults to 120):
            Timeout for the API request, in seconds.

    Raises:
        ValueError:
            If the model name is not provided.
    """

    def __init__(
        self,
        model: str = "meta-llama/Meta-Llama-3.1-8B-Instruct",
        token: Optional[str] = None,
        max_tokens: Optional[int] = 1500,
        timeout: Optional[int] = 120,
    ):
        """Initialize the HfApiEngine."""
        if not model:
            raise ValueError("Model name must be provided.")

        self.model = model
        self.client = InferenceClient(self.model, token=token, timeout=timeout)
        self.max_tokens = max_tokens

    def __call__(
        self,
        messages: List[Dict[str, str]],
        stop_sequences: Optional[List[str]] = [],
        grammar: Optional[str] = None,
>>>>>>> 25f510a9
    ) -> str:
        """Process the input messages and return the model's response.

        This method sends a list of messages to the Hugging Face Inference API, optionally with stop sequences and grammar customization.

        Parameters:
            messages (`List[Dict[str, str]]`):
                A list of message dictionaries to be processed. Each dictionary should have the structure `{"role": "user/system", "content": "message content"}`.
            stop_sequences (`List[str]`, *optional*):
                A list of strings that will stop the generation if encountered in the model's output.
            grammar (`str`, *optional*):
                The grammar or formatting structure to use in the model's response.

        Returns:
            `str`: The text content of the model's response.

        Example:
            ```python
            >>> engine = HfApiEngine(
            ...     model="meta-llama/Meta-Llama-3.1-8B-Instruct",
            ...     token="your_hf_token_here",
            ...     max_tokens=2000
            ... )
            >>> messages = [{"role": "user", "content": "Explain quantum mechanics in simple terms."}]
            >>> response = engine(messages, stop_sequences=["END"])
            >>> print(response)
            "Quantum mechanics is the branch of physics that studies..."
            ```
        """
        # Get clean message list
        messages = get_clean_message_list(messages, role_conversions=llama_role_conversions)

        # Send messages to the Hugging Face Inference API
        if grammar is not None:
            response = self.client.chat_completion(
                messages, stop=stop_sequences, max_tokens=self.max_tokens, response_format=grammar
            )
        else:
            response = self.client.chat_completion(messages, stop=stop_sequences, max_tokens=self.max_tokens)

        response = response.choices[0].message.content
        return response


class TransformersEngine(HfEngine):
    """This engine uses a pre-initialized local text-generation pipeline."""

    def __init__(self, pipeline: Pipeline, model_id: Optional[str] = None):
        super().__init__(model_id)
        self.pipeline = pipeline

    def generate(
        self,
        messages: List[Dict[str, str]],
        stop_sequences: Optional[List[str]] = None,
        grammar: Optional[str] = None,
        max_length: int = 1500,
    ) -> str:
        # Get clean message list
        messages = get_clean_message_list(messages, role_conversions=llama_role_conversions)

        # Get LLM output
        if stop_sequences is not None and len(stop_sequences) > 0:
            stop_strings = stop_sequences
        else:
            stop_strings = None

        output = self.pipeline(
            messages,
            stop_strings=stop_strings,
            max_length=max_length,
            tokenizer=self.pipeline.tokenizer,
        )

        response = output[0]["generated_text"][-1]["content"]
        return response


DEFAULT_JSONAGENT_REGEX_GRAMMAR = {
    "type": "regex",
    "value": 'Thought: .+?\\nAction:\\n\\{\\n\\s{4}"action":\\s"[^"\\n]+",\\n\\s{4}"action_input":\\s"[^"\\n]+"\\n\\}\\n<end_action>',
}

DEFAULT_CODEAGENT_REGEX_GRAMMAR = {
    "type": "regex",
    "value": "Thought: .+?\\nCode:\\n```(?:py|python)?\\n(?:.|\\s)+?\\n```<end_action>",
}<|MERGE_RESOLUTION|>--- conflicted
+++ resolved
@@ -72,7 +72,6 @@
 }
 
 
-<<<<<<< HEAD
 class HfEngine:
     def __init__(self, model_id: Optional[str] = None):
         self.last_input_token_count = None
@@ -99,75 +98,6 @@
 
     def __call__(
         self, messages: List[Dict[str, str]], stop_sequences: Optional[List[str]] = None, grammar: Optional[str] = None
-    ) -> str:
-        if not isinstance(messages, List):
-            raise ValueError("Messages should be a list of dictionaries with 'role' and 'content' keys.")
-        if stop_sequences is None:
-            stop_sequences = []
-        response = self.generate(messages, stop_sequences, grammar)
-        self.last_input_token_count = len(self.tokenizer.apply_chat_template(messages, tokenize=True))
-        self.last_output_token_count = len(self.tokenizer.encode(response))
-
-        # Remove stop sequences from LLM output
-        for stop_seq in stop_sequences:
-            if response[-len(stop_seq) :] == stop_seq:
-                response = response[: -len(stop_seq)]
-        return response
-
-
-class HfApiEngine(HfEngine):
-    """This engine leverages Hugging Face's Inference API service, either serverless or with a dedicated endpoint."""
-
-    def __init__(self, model: str = "meta-llama/Meta-Llama-3.1-8B-Instruct", timeout: int = 120):
-        super().__init__(model_id=model)
-        self.model = model
-        self.timeout = timeout
-        self.client = InferenceClient(self.model, timeout=self.timeout)
-
-    def generate(
-        self, messages: List[Dict[str, str]], stop_sequences: Optional[List[str]] = None, grammar: Optional[str] = None
-=======
-class HfApiEngine:
-    """A class to interact with Hugging Face's Inference API for language model interaction.
-
-    This engine allows you to communicate with Hugging Face's models using the Inference API. It can be used in both serverless mode or with a dedicated endpoint, supporting features like stop sequences and grammar customization.
-
-    Parameters:
-        model (`str`, *optional*, defaults to `"meta-llama/Meta-Llama-3.1-8B-Instruct"`):
-            The Hugging Face model ID to be used for inference. This can be a path or model identifier from the Hugging Face model hub.
-        token (`str`, *optional*):
-            The Hugging Face API token for authentication. If not provided, the class will use the token stored in the Hugging Face CLI configuration.
-        max_tokens (`int`, *optional*, defaults to 1500):
-            The maximum number of tokens allowed in the output.
-        timeout (`int`, *optional*, defaults to 120):
-            Timeout for the API request, in seconds.
-
-    Raises:
-        ValueError:
-            If the model name is not provided.
-    """
-
-    def __init__(
-        self,
-        model: str = "meta-llama/Meta-Llama-3.1-8B-Instruct",
-        token: Optional[str] = None,
-        max_tokens: Optional[int] = 1500,
-        timeout: Optional[int] = 120,
-    ):
-        """Initialize the HfApiEngine."""
-        if not model:
-            raise ValueError("Model name must be provided.")
-
-        self.model = model
-        self.client = InferenceClient(self.model, token=token, timeout=timeout)
-        self.max_tokens = max_tokens
-
-    def __call__(
-        self,
-        messages: List[Dict[str, str]],
-        stop_sequences: Optional[List[str]] = [],
-        grammar: Optional[str] = None,
->>>>>>> 25f510a9
     ) -> str:
         """Process the input messages and return the model's response.
 
@@ -197,6 +127,58 @@
             "Quantum mechanics is the branch of physics that studies..."
             ```
         """
+        if not isinstance(messages, List):
+            raise ValueError("Messages should be a list of dictionaries with 'role' and 'content' keys.")
+        if stop_sequences is None:
+            stop_sequences = []
+        response = self.generate(messages, stop_sequences, grammar)
+        self.last_input_token_count = len(self.tokenizer.apply_chat_template(messages, tokenize=True))
+        self.last_output_token_count = len(self.tokenizer.encode(response))
+
+        # Remove stop sequences from LLM output
+        for stop_seq in stop_sequences:
+            if response[-len(stop_seq) :] == stop_seq:
+                response = response[: -len(stop_seq)]
+        return response
+
+
+class HfApiEngine(HfEngine):
+    """A class to interact with Hugging Face's Inference API for language model interaction.
+
+    This engine allows you to communicate with Hugging Face's models using the Inference API. It can be used in both serverless mode or with a dedicated endpoint, supporting features like stop sequences and grammar customization.
+
+    Parameters:
+        model (`str`, *optional*, defaults to `"meta-llama/Meta-Llama-3.1-8B-Instruct"`):
+            The Hugging Face model ID to be used for inference. This can be a path or model identifier from the Hugging Face model hub.
+
+         (`str`, *optional*):
+            The Hugging Face API
+             for authentication. If not provided, the class will use the token stored in the Hugging Face CLI configuration.
+        max_tokens (`int`, *optional*, defaults to 1500):
+            The maximum number of tokens allowed in the output.
+        timeout (`int`, *optional*, defaults to 120):
+            Timeout for the API request, in seconds.
+
+    Raises:
+        ValueError:
+            If the model name is not provided.
+    """
+
+    def __init__(
+        self,
+        model: str = "meta-llama/Meta-Llama-3.1-8B-Instruct",
+        token: Optional[str] = None,
+        max_tokens: Optional[int] = 1500,
+        timeout: Optional[int] = 120,
+    ):
+        super().__init__(model_id=model)
+        self.model = model
+        self.client = InferenceClient(self.model, token=token, timeout=timeout)
+        self.max_tokens = max_tokens
+
+    def generate(
+        self, messages: List[Dict[str, str]], stop_sequences: Optional[List[str]] = None, grammar: Optional[str] = None
+    ) -> str:
         # Get clean message list
         messages = get_clean_message_list(messages, role_conversions=llama_role_conversions)
 
