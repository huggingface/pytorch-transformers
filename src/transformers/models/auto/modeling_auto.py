# coding=utf-8
# Copyright 2018 The HuggingFace Inc. team.
#
# Licensed under the Apache License, Version 2.0 (the "License");
# you may not use this file except in compliance with the License.
# You may obtain a copy of the License at
#
#     http://www.apache.org/licenses/LICENSE-2.0
#
# Unless required by applicable law or agreed to in writing, software
# distributed under the License is distributed on an "AS IS" BASIS,
# WITHOUT WARRANTIES OR CONDITIONS OF ANY KIND, either express or implied.
# See the License for the specific language governing permissions and
# limitations under the License.
""" Auto Model class. """


import warnings
from collections import OrderedDict

from ...utils import logging

# Add modeling imports here
from ..albert.modeling_albert import (
    AlbertForMaskedLM,
    AlbertForMultipleChoice,
    AlbertForPreTraining,
    AlbertForQuestionAnswering,
    AlbertForSequenceClassification,
    AlbertForTokenClassification,
    AlbertModel,
)
from ..bart.modeling_bart import (
    BartForCausalLM,
    BartForConditionalGeneration,
    BartForQuestionAnswering,
    BartForSequenceClassification,
    BartModel,
)
from ..bert.modeling_bert import (
    BertForMaskedLM,
    BertForMultipleChoice,
    BertForNextSentencePrediction,
    BertForPreTraining,
    BertForQuestionAnswering,
    BertForSequenceClassification,
    BertForTokenClassification,
    BertLMHeadModel,
    BertModel,
)
from ..bert_generation.modeling_bert_generation import BertGenerationDecoder, BertGenerationEncoder
from ..big_bird.modeling_big_bird import (
    BigBirdForCausalLM,
    BigBirdForMaskedLM,
    BigBirdForMultipleChoice,
    BigBirdForPreTraining,
    BigBirdForQuestionAnswering,
    BigBirdForSequenceClassification,
    BigBirdForTokenClassification,
    BigBirdModel,
)
from ..bigbird_pegasus.modeling_bigbird_pegasus import (
    BigBirdPegasusForCausalLM,
    BigBirdPegasusForConditionalGeneration,
    BigBirdPegasusForQuestionAnswering,
    BigBirdPegasusForSequenceClassification,
    BigBirdPegasusModel,
)
from ..blenderbot.modeling_blenderbot import BlenderbotForCausalLM, BlenderbotForConditionalGeneration, BlenderbotModel
from ..blenderbot_small.modeling_blenderbot_small import (
    BlenderbotSmallForCausalLM,
    BlenderbotSmallForConditionalGeneration,
    BlenderbotSmallModel,
)
from ..camembert.modeling_camembert import (
    CamembertForCausalLM,
    CamembertForMaskedLM,
    CamembertForMultipleChoice,
    CamembertForQuestionAnswering,
    CamembertForSequenceClassification,
    CamembertForTokenClassification,
    CamembertModel,
)
from ..clip.modeling_clip import CLIPModel
from ..convbert.modeling_convbert import (
    ConvBertForMaskedLM,
    ConvBertForMultipleChoice,
    ConvBertForQuestionAnswering,
    ConvBertForSequenceClassification,
    ConvBertForTokenClassification,
    ConvBertModel,
)
from ..ctrl.modeling_ctrl import CTRLForSequenceClassification, CTRLLMHeadModel, CTRLModel
from ..deberta.modeling_deberta import (
    DebertaForMaskedLM,
    DebertaForQuestionAnswering,
    DebertaForSequenceClassification,
    DebertaForTokenClassification,
    DebertaModel,
)
from ..deberta_v2.modeling_deberta_v2 import (
    DebertaV2ForMaskedLM,
    DebertaV2ForQuestionAnswering,
    DebertaV2ForSequenceClassification,
    DebertaV2ForTokenClassification,
    DebertaV2Model,
)
from ..deit.modeling_deit import DeiTForImageClassification, DeiTForImageClassificationWithTeacher, DeiTModel
from ..distilbert.modeling_distilbert import (
    DistilBertForMaskedLM,
    DistilBertForMultipleChoice,
    DistilBertForQuestionAnswering,
    DistilBertForSequenceClassification,
    DistilBertForTokenClassification,
    DistilBertModel,
)
from ..dpr.modeling_dpr import DPRQuestionEncoder
from ..electra.modeling_electra import (
    ElectraForMaskedLM,
    ElectraForMultipleChoice,
    ElectraForPreTraining,
    ElectraForQuestionAnswering,
    ElectraForSequenceClassification,
    ElectraForTokenClassification,
    ElectraModel,
)
from ..encoder_decoder.modeling_encoder_decoder import EncoderDecoderModel
from ..flaubert.modeling_flaubert import (
    FlaubertForMultipleChoice,
    FlaubertForQuestionAnsweringSimple,
    FlaubertForSequenceClassification,
    FlaubertForTokenClassification,
    FlaubertModel,
    FlaubertWithLMHeadModel,
)
from ..fsmt.modeling_fsmt import FSMTForConditionalGeneration, FSMTModel
from ..funnel.modeling_funnel import (
    FunnelBaseModel,
    FunnelForMaskedLM,
    FunnelForMultipleChoice,
    FunnelForPreTraining,
    FunnelForQuestionAnswering,
    FunnelForSequenceClassification,
    FunnelForTokenClassification,
    FunnelModel,
)
from ..gpt2.modeling_gpt2 import GPT2ForSequenceClassification, GPT2LMHeadModel, GPT2Model
from ..gpt_neo.modeling_gpt_neo import GPTNeoForCausalLM, GPTNeoModel
from ..ibert.modeling_ibert import (
    IBertForMaskedLM,
    IBertForMultipleChoice,
    IBertForQuestionAnswering,
    IBertForSequenceClassification,
    IBertForTokenClassification,
    IBertModel,
)
from ..layoutlm.modeling_layoutlm import (
    LayoutLMForMaskedLM,
    LayoutLMForSequenceClassification,
    LayoutLMForTokenClassification,
    LayoutLMModel,
)
from ..led.modeling_led import (
    LEDForConditionalGeneration,
    LEDForQuestionAnswering,
    LEDForSequenceClassification,
    LEDModel,
)
from ..longformer.modeling_longformer import (
    LongformerForMaskedLM,
    LongformerForMultipleChoice,
    LongformerForQuestionAnswering,
    LongformerForSequenceClassification,
    LongformerForTokenClassification,
    LongformerModel,
)
from ..luke.modeling_luke import LukeModel
from ..lxmert.modeling_lxmert import LxmertForPreTraining, LxmertForQuestionAnswering, LxmertModel
from ..m2m_100.modeling_m2m_100 import M2M100ForConditionalGeneration, M2M100Model
from ..marian.modeling_marian import MarianForCausalLM, MarianModel, MarianMTModel
from ..mbart.modeling_mbart import (
    MBartForCausalLM,
    MBartForConditionalGeneration,
    MBartForQuestionAnswering,
    MBartForSequenceClassification,
    MBartModel,
)
from ..megatron_bert.modeling_megatron_bert import (
    MegatronBertForCausalLM,
    MegatronBertForMaskedLM,
    MegatronBertForMultipleChoice,
    MegatronBertForNextSentencePrediction,
    MegatronBertForPreTraining,
    MegatronBertForQuestionAnswering,
    MegatronBertForSequenceClassification,
    MegatronBertForTokenClassification,
    MegatronBertModel,
)
from ..mobilebert.modeling_mobilebert import (
    MobileBertForMaskedLM,
    MobileBertForMultipleChoice,
    MobileBertForNextSentencePrediction,
    MobileBertForPreTraining,
    MobileBertForQuestionAnswering,
    MobileBertForSequenceClassification,
    MobileBertForTokenClassification,
    MobileBertModel,
)
from ..mpnet.modeling_mpnet import (
    MPNetForMaskedLM,
    MPNetForMultipleChoice,
    MPNetForQuestionAnswering,
    MPNetForSequenceClassification,
    MPNetForTokenClassification,
    MPNetModel,
)
from ..mt5.modeling_mt5 import MT5ForConditionalGeneration, MT5Model
from ..openai.modeling_openai import OpenAIGPTForSequenceClassification, OpenAIGPTLMHeadModel, OpenAIGPTModel
from ..pegasus.modeling_pegasus import PegasusForCausalLM, PegasusForConditionalGeneration, PegasusModel
from ..prophetnet.modeling_prophetnet import ProphetNetForCausalLM, ProphetNetForConditionalGeneration, ProphetNetModel
from ..rag.modeling_rag import (  # noqa: F401 - need to import all RagModels to be in globals() function
    RagModel,
    RagSequenceForGeneration,
    RagTokenForGeneration,
)
from ..reformer.modeling_reformer import (
    ReformerForMaskedLM,
    ReformerForQuestionAnswering,
    ReformerForSequenceClassification,
    ReformerModel,
    ReformerModelWithLMHead,
)
from ..retribert.modeling_retribert import RetriBertModel
from ..roberta.modeling_roberta import (
    RobertaForCausalLM,
    RobertaForMaskedLM,
    RobertaForMultipleChoice,
    RobertaForQuestionAnswering,
    RobertaForSequenceClassification,
    RobertaForTokenClassification,
    RobertaModel,
)
from ..roformer.modeling_roformer import (
    RoFormerForCausalLM,
    RoFormerForMaskedLM,
    RoFormerForMultipleChoice,
    RoFormerForQuestionAnswering,
    RoFormerForSequenceClassification,
    RoFormerForTokenClassification,
    RoFormerModel,
)
from ..speech_to_text.modeling_speech_to_text import Speech2TextForConditionalGeneration, Speech2TextModel
from ..squeezebert.modeling_squeezebert import (
    SqueezeBertForMaskedLM,
    SqueezeBertForMultipleChoice,
    SqueezeBertForQuestionAnswering,
    SqueezeBertForSequenceClassification,
    SqueezeBertForTokenClassification,
    SqueezeBertModel,
)
from ..t5.modeling_t5 import T5ForConditionalGeneration, T5Model
from ..tapas.modeling_tapas import (
    TapasForMaskedLM,
    TapasForQuestionAnswering,
    TapasForSequenceClassification,
    TapasModel,
)
from ..transfo_xl.modeling_transfo_xl import TransfoXLForSequenceClassification, TransfoXLLMHeadModel, TransfoXLModel
from ..vit.modeling_vit import ViTForImageClassification, ViTModel
from ..wav2vec2.modeling_wav2vec2 import Wav2Vec2ForMaskedLM, Wav2Vec2Model
from ..xlm.modeling_xlm import (
    XLMForMultipleChoice,
    XLMForQuestionAnsweringSimple,
    XLMForSequenceClassification,
    XLMForTokenClassification,
    XLMModel,
    XLMWithLMHeadModel,
)
from ..xlm_prophetnet.modeling_xlm_prophetnet import (
    XLMProphetNetForCausalLM,
    XLMProphetNetForConditionalGeneration,
    XLMProphetNetModel,
)
from ..xlm_roberta.modeling_xlm_roberta import (
    XLMRobertaForCausalLM,
    XLMRobertaForMaskedLM,
    XLMRobertaForMultipleChoice,
    XLMRobertaForQuestionAnswering,
    XLMRobertaForSequenceClassification,
    XLMRobertaForTokenClassification,
    XLMRobertaModel,
)
from ..xlnet.modeling_xlnet import (
    XLNetForMultipleChoice,
    XLNetForQuestionAnsweringSimple,
    XLNetForSequenceClassification,
    XLNetForTokenClassification,
    XLNetLMHeadModel,
    XLNetModel,
)
from .auto_factory import auto_class_factory
from .configuration_auto import (
    AlbertConfig,
    BartConfig,
    BertConfig,
    BertGenerationConfig,
    BigBirdConfig,
    BigBirdPegasusConfig,
    BlenderbotConfig,
    BlenderbotSmallConfig,
    CamembertConfig,
    CLIPConfig,
    ConvBertConfig,
    CTRLConfig,
    DebertaConfig,
    DebertaV2Config,
    DeiTConfig,
    DistilBertConfig,
    DPRConfig,
    ElectraConfig,
    EncoderDecoderConfig,
    FlaubertConfig,
    FSMTConfig,
    FunnelConfig,
    GPT2Config,
    GPTNeoConfig,
    IBertConfig,
    LayoutLMConfig,
    LEDConfig,
    LongformerConfig,
    LukeConfig,
    LxmertConfig,
    M2M100Config,
    MarianConfig,
    MBartConfig,
    MegatronBertConfig,
    MobileBertConfig,
    MPNetConfig,
    MT5Config,
    OpenAIGPTConfig,
    PegasusConfig,
    ProphetNetConfig,
    ReformerConfig,
    RetriBertConfig,
    RobertaConfig,
    RoFormerConfig,
    Speech2TextConfig,
    SqueezeBertConfig,
    T5Config,
    TapasConfig,
    TransfoXLConfig,
    ViTConfig,
    Wav2Vec2Config,
    XLMConfig,
    XLMProphetNetConfig,
    XLMRobertaConfig,
    XLNetConfig,
)


logger = logging.get_logger(__name__)


MODEL_MAPPING = OrderedDict(
    [
        # Base model mapping
<<<<<<< HEAD
=======
        (RoFormerConfig, RoFormerModel),
>>>>>>> 0b0a5984
        (CLIPConfig, CLIPModel),
        (BigBirdPegasusConfig, BigBirdPegasusModel),
        (DeiTConfig, DeiTModel),
        (LukeConfig, LukeModel),
        (GPTNeoConfig, GPTNeoModel),
        (BigBirdConfig, BigBirdModel),
        (Speech2TextConfig, Speech2TextModel),
        (ViTConfig, ViTModel),
        (Wav2Vec2Config, Wav2Vec2Model),
        (M2M100Config, M2M100Model),
        (ConvBertConfig, ConvBertModel),
        (LEDConfig, LEDModel),
        (BlenderbotSmallConfig, BlenderbotSmallModel),
        (RetriBertConfig, RetriBertModel),
        (MT5Config, MT5Model),
        (T5Config, T5Model),
        (PegasusConfig, PegasusModel),
        (MarianConfig, MarianMTModel),
        (MBartConfig, MBartModel),
        (BlenderbotConfig, BlenderbotModel),
        (DistilBertConfig, DistilBertModel),
        (AlbertConfig, AlbertModel),
        (CamembertConfig, CamembertModel),
        (XLMRobertaConfig, XLMRobertaModel),
        (BartConfig, BartModel),
        (LongformerConfig, LongformerModel),
        (RobertaConfig, RobertaModel),
        (LayoutLMConfig, LayoutLMModel),
        (SqueezeBertConfig, SqueezeBertModel),
        (BertConfig, BertModel),
        (OpenAIGPTConfig, OpenAIGPTModel),
        (GPT2Config, GPT2Model),
        (MegatronBertConfig, MegatronBertModel),
        (MobileBertConfig, MobileBertModel),
        (TransfoXLConfig, TransfoXLModel),
        (XLNetConfig, XLNetModel),
        (FlaubertConfig, FlaubertModel),
        (FSMTConfig, FSMTModel),
        (XLMConfig, XLMModel),
        (CTRLConfig, CTRLModel),
        (ElectraConfig, ElectraModel),
        (ReformerConfig, ReformerModel),
        (FunnelConfig, (FunnelModel, FunnelBaseModel)),
        (LxmertConfig, LxmertModel),
        (BertGenerationConfig, BertGenerationEncoder),
        (DebertaConfig, DebertaModel),
        (DebertaV2Config, DebertaV2Model),
        (DPRConfig, DPRQuestionEncoder),
        (XLMProphetNetConfig, XLMProphetNetModel),
        (ProphetNetConfig, ProphetNetModel),
        (MPNetConfig, MPNetModel),
        (TapasConfig, TapasModel),
        (MarianConfig, MarianModel),
        (IBertConfig, IBertModel),
    ]
)

MODEL_FOR_PRETRAINING_MAPPING = OrderedDict(
    [
        # Model for pre-training mapping
        (LayoutLMConfig, LayoutLMForMaskedLM),
        (RetriBertConfig, RetriBertModel),
        (T5Config, T5ForConditionalGeneration),
        (DistilBertConfig, DistilBertForMaskedLM),
        (AlbertConfig, AlbertForPreTraining),
        (CamembertConfig, CamembertForMaskedLM),
        (XLMRobertaConfig, XLMRobertaForMaskedLM),
        (BartConfig, BartForConditionalGeneration),
        (FSMTConfig, FSMTForConditionalGeneration),
        (LongformerConfig, LongformerForMaskedLM),
        (RobertaConfig, RobertaForMaskedLM),
        (SqueezeBertConfig, SqueezeBertForMaskedLM),
        (BertConfig, BertForPreTraining),
        (BigBirdConfig, BigBirdForPreTraining),
        (OpenAIGPTConfig, OpenAIGPTLMHeadModel),
        (GPT2Config, GPT2LMHeadModel),
        (MegatronBertConfig, MegatronBertForPreTraining),
        (MobileBertConfig, MobileBertForPreTraining),
        (TransfoXLConfig, TransfoXLLMHeadModel),
        (XLNetConfig, XLNetLMHeadModel),
        (FlaubertConfig, FlaubertWithLMHeadModel),
        (XLMConfig, XLMWithLMHeadModel),
        (CTRLConfig, CTRLLMHeadModel),
        (ElectraConfig, ElectraForPreTraining),
        (LxmertConfig, LxmertForPreTraining),
        (FunnelConfig, FunnelForPreTraining),
        (MPNetConfig, MPNetForMaskedLM),
        (TapasConfig, TapasForMaskedLM),
        (IBertConfig, IBertForMaskedLM),
        (DebertaConfig, DebertaForMaskedLM),
        (DebertaV2Config, DebertaV2ForMaskedLM),
    ]
)

MODEL_WITH_LM_HEAD_MAPPING = OrderedDict(
    [
        # Model with LM heads mapping
        (RoFormerConfig, RoFormerForMaskedLM),
        (BigBirdPegasusConfig, BigBirdPegasusForConditionalGeneration),
        (GPTNeoConfig, GPTNeoForCausalLM),
        (BigBirdConfig, BigBirdForMaskedLM),
        (Speech2TextConfig, Speech2TextForConditionalGeneration),
        (Wav2Vec2Config, Wav2Vec2ForMaskedLM),
        (M2M100Config, M2M100ForConditionalGeneration),
        (ConvBertConfig, ConvBertForMaskedLM),
        (LEDConfig, LEDForConditionalGeneration),
        (BlenderbotSmallConfig, BlenderbotSmallForConditionalGeneration),
        (LayoutLMConfig, LayoutLMForMaskedLM),
        (T5Config, T5ForConditionalGeneration),
        (DistilBertConfig, DistilBertForMaskedLM),
        (AlbertConfig, AlbertForMaskedLM),
        (CamembertConfig, CamembertForMaskedLM),
        (XLMRobertaConfig, XLMRobertaForMaskedLM),
        (MarianConfig, MarianMTModel),
        (FSMTConfig, FSMTForConditionalGeneration),
        (BartConfig, BartForConditionalGeneration),
        (LongformerConfig, LongformerForMaskedLM),
        (RobertaConfig, RobertaForMaskedLM),
        (SqueezeBertConfig, SqueezeBertForMaskedLM),
        (BertConfig, BertForMaskedLM),
        (OpenAIGPTConfig, OpenAIGPTLMHeadModel),
        (GPT2Config, GPT2LMHeadModel),
        (MegatronBertConfig, MegatronBertForMaskedLM),
        (MobileBertConfig, MobileBertForMaskedLM),
        (TransfoXLConfig, TransfoXLLMHeadModel),
        (XLNetConfig, XLNetLMHeadModel),
        (FlaubertConfig, FlaubertWithLMHeadModel),
        (XLMConfig, XLMWithLMHeadModel),
        (CTRLConfig, CTRLLMHeadModel),
        (ElectraConfig, ElectraForMaskedLM),
        (EncoderDecoderConfig, EncoderDecoderModel),
        (ReformerConfig, ReformerModelWithLMHead),
        (FunnelConfig, FunnelForMaskedLM),
        (MPNetConfig, MPNetForMaskedLM),
        (TapasConfig, TapasForMaskedLM),
        (DebertaConfig, DebertaForMaskedLM),
        (DebertaV2Config, DebertaV2ForMaskedLM),
        (IBertConfig, IBertForMaskedLM),
        (MegatronBertConfig, MegatronBertForCausalLM),
    ]
)

MODEL_FOR_CAUSAL_LM_MAPPING = OrderedDict(
    [
        # Model for Causal LM mapping
        (RoFormerConfig, RoFormerForCausalLM),
        (BigBirdPegasusConfig, BigBirdPegasusForCausalLM),
        (GPTNeoConfig, GPTNeoForCausalLM),
        (BigBirdConfig, BigBirdForCausalLM),
        (CamembertConfig, CamembertForCausalLM),
        (XLMRobertaConfig, XLMRobertaForCausalLM),
        (RobertaConfig, RobertaForCausalLM),
        (BertConfig, BertLMHeadModel),
        (OpenAIGPTConfig, OpenAIGPTLMHeadModel),
        (GPT2Config, GPT2LMHeadModel),
        (TransfoXLConfig, TransfoXLLMHeadModel),
        (XLNetConfig, XLNetLMHeadModel),
        (
            XLMConfig,
            XLMWithLMHeadModel,
        ),  # XLM can be MLM and CLM => model should be split similar to BERT; leave here for now
        (CTRLConfig, CTRLLMHeadModel),
        (ReformerConfig, ReformerModelWithLMHead),
        (BertGenerationConfig, BertGenerationDecoder),
        (XLMProphetNetConfig, XLMProphetNetForCausalLM),
        (ProphetNetConfig, ProphetNetForCausalLM),
        (BartConfig, BartForCausalLM),
        (MBartConfig, MBartForCausalLM),
        (PegasusConfig, PegasusForCausalLM),
        (MarianConfig, MarianForCausalLM),
        (BlenderbotConfig, BlenderbotForCausalLM),
        (BlenderbotSmallConfig, BlenderbotSmallForCausalLM),
        (MegatronBertConfig, MegatronBertForCausalLM),
    ]
)

MODEL_FOR_IMAGE_CLASSIFICATION_MAPPING = OrderedDict(
    [
        # Model for Image Classification mapping
        (ViTConfig, ViTForImageClassification),
        (DeiTConfig, (DeiTForImageClassification, DeiTForImageClassificationWithTeacher)),
    ]
)

MODEL_FOR_MASKED_LM_MAPPING = OrderedDict(
    [
        # Model for Masked LM mapping
        (RoFormerConfig, RoFormerForMaskedLM),
        (BigBirdConfig, BigBirdForMaskedLM),
        (Wav2Vec2Config, Wav2Vec2ForMaskedLM),
        (ConvBertConfig, ConvBertForMaskedLM),
        (LayoutLMConfig, LayoutLMForMaskedLM),
        (DistilBertConfig, DistilBertForMaskedLM),
        (AlbertConfig, AlbertForMaskedLM),
        (BartConfig, BartForConditionalGeneration),
        (MBartConfig, MBartForConditionalGeneration),
        (CamembertConfig, CamembertForMaskedLM),
        (XLMRobertaConfig, XLMRobertaForMaskedLM),
        (LongformerConfig, LongformerForMaskedLM),
        (RobertaConfig, RobertaForMaskedLM),
        (SqueezeBertConfig, SqueezeBertForMaskedLM),
        (BertConfig, BertForMaskedLM),
        (MegatronBertConfig, MegatronBertForMaskedLM),
        (MobileBertConfig, MobileBertForMaskedLM),
        (FlaubertConfig, FlaubertWithLMHeadModel),
        (XLMConfig, XLMWithLMHeadModel),
        (ElectraConfig, ElectraForMaskedLM),
        (ReformerConfig, ReformerForMaskedLM),
        (FunnelConfig, FunnelForMaskedLM),
        (MPNetConfig, MPNetForMaskedLM),
        (TapasConfig, TapasForMaskedLM),
        (DebertaConfig, DebertaForMaskedLM),
        (DebertaV2Config, DebertaV2ForMaskedLM),
        (IBertConfig, IBertForMaskedLM),
    ]
)

MODEL_FOR_SEQ_TO_SEQ_CAUSAL_LM_MAPPING = OrderedDict(
    [
        # Model for Seq2Seq Causal LM mapping
        (BigBirdPegasusConfig, BigBirdPegasusForConditionalGeneration),
        (M2M100Config, M2M100ForConditionalGeneration),
        (LEDConfig, LEDForConditionalGeneration),
        (BlenderbotSmallConfig, BlenderbotSmallForConditionalGeneration),
        (MT5Config, MT5ForConditionalGeneration),
        (T5Config, T5ForConditionalGeneration),
        (PegasusConfig, PegasusForConditionalGeneration),
        (MarianConfig, MarianMTModel),
        (MBartConfig, MBartForConditionalGeneration),
        (BlenderbotConfig, BlenderbotForConditionalGeneration),
        (BartConfig, BartForConditionalGeneration),
        (FSMTConfig, FSMTForConditionalGeneration),
        (EncoderDecoderConfig, EncoderDecoderModel),
        (XLMProphetNetConfig, XLMProphetNetForConditionalGeneration),
        (ProphetNetConfig, ProphetNetForConditionalGeneration),
    ]
)

MODEL_FOR_SEQUENCE_CLASSIFICATION_MAPPING = OrderedDict(
    [
        # Model for Sequence Classification mapping
        (RoFormerConfig, RoFormerForSequenceClassification),
        (BigBirdPegasusConfig, BigBirdPegasusForSequenceClassification),
        (BigBirdConfig, BigBirdForSequenceClassification),
        (ConvBertConfig, ConvBertForSequenceClassification),
        (LEDConfig, LEDForSequenceClassification),
        (DistilBertConfig, DistilBertForSequenceClassification),
        (AlbertConfig, AlbertForSequenceClassification),
        (CamembertConfig, CamembertForSequenceClassification),
        (XLMRobertaConfig, XLMRobertaForSequenceClassification),
        (MBartConfig, MBartForSequenceClassification),
        (BartConfig, BartForSequenceClassification),
        (LongformerConfig, LongformerForSequenceClassification),
        (RobertaConfig, RobertaForSequenceClassification),
        (SqueezeBertConfig, SqueezeBertForSequenceClassification),
        (LayoutLMConfig, LayoutLMForSequenceClassification),
        (BertConfig, BertForSequenceClassification),
        (XLNetConfig, XLNetForSequenceClassification),
        (MegatronBertConfig, MegatronBertForSequenceClassification),
        (MobileBertConfig, MobileBertForSequenceClassification),
        (FlaubertConfig, FlaubertForSequenceClassification),
        (XLMConfig, XLMForSequenceClassification),
        (ElectraConfig, ElectraForSequenceClassification),
        (FunnelConfig, FunnelForSequenceClassification),
        (DebertaConfig, DebertaForSequenceClassification),
        (DebertaV2Config, DebertaV2ForSequenceClassification),
        (GPT2Config, GPT2ForSequenceClassification),
        (OpenAIGPTConfig, OpenAIGPTForSequenceClassification),
        (ReformerConfig, ReformerForSequenceClassification),
        (CTRLConfig, CTRLForSequenceClassification),
        (TransfoXLConfig, TransfoXLForSequenceClassification),
        (MPNetConfig, MPNetForSequenceClassification),
        (TapasConfig, TapasForSequenceClassification),
        (IBertConfig, IBertForSequenceClassification),
    ]
)

MODEL_FOR_QUESTION_ANSWERING_MAPPING = OrderedDict(
    [
        # Model for Question Answering mapping
        (RoFormerConfig, RoFormerForQuestionAnswering),
        (BigBirdPegasusConfig, BigBirdPegasusForQuestionAnswering),
        (BigBirdConfig, BigBirdForQuestionAnswering),
        (ConvBertConfig, ConvBertForQuestionAnswering),
        (LEDConfig, LEDForQuestionAnswering),
        (DistilBertConfig, DistilBertForQuestionAnswering),
        (AlbertConfig, AlbertForQuestionAnswering),
        (CamembertConfig, CamembertForQuestionAnswering),
        (BartConfig, BartForQuestionAnswering),
        (MBartConfig, MBartForQuestionAnswering),
        (LongformerConfig, LongformerForQuestionAnswering),
        (XLMRobertaConfig, XLMRobertaForQuestionAnswering),
        (RobertaConfig, RobertaForQuestionAnswering),
        (SqueezeBertConfig, SqueezeBertForQuestionAnswering),
        (BertConfig, BertForQuestionAnswering),
        (XLNetConfig, XLNetForQuestionAnsweringSimple),
        (FlaubertConfig, FlaubertForQuestionAnsweringSimple),
        (MegatronBertConfig, MegatronBertForQuestionAnswering),
        (MobileBertConfig, MobileBertForQuestionAnswering),
        (XLMConfig, XLMForQuestionAnsweringSimple),
        (ElectraConfig, ElectraForQuestionAnswering),
        (ReformerConfig, ReformerForQuestionAnswering),
        (FunnelConfig, FunnelForQuestionAnswering),
        (LxmertConfig, LxmertForQuestionAnswering),
        (MPNetConfig, MPNetForQuestionAnswering),
        (DebertaConfig, DebertaForQuestionAnswering),
        (DebertaV2Config, DebertaV2ForQuestionAnswering),
        (IBertConfig, IBertForQuestionAnswering),
    ]
)

MODEL_FOR_TABLE_QUESTION_ANSWERING_MAPPING = OrderedDict(
    [
        # Model for Table Question Answering mapping
        (TapasConfig, TapasForQuestionAnswering),
    ]
)

MODEL_FOR_TOKEN_CLASSIFICATION_MAPPING = OrderedDict(
    [
        # Model for Token Classification mapping
        (RoFormerConfig, RoFormerForTokenClassification),
        (BigBirdConfig, BigBirdForTokenClassification),
        (ConvBertConfig, ConvBertForTokenClassification),
        (LayoutLMConfig, LayoutLMForTokenClassification),
        (DistilBertConfig, DistilBertForTokenClassification),
        (CamembertConfig, CamembertForTokenClassification),
        (FlaubertConfig, FlaubertForTokenClassification),
        (XLMConfig, XLMForTokenClassification),
        (XLMRobertaConfig, XLMRobertaForTokenClassification),
        (LongformerConfig, LongformerForTokenClassification),
        (RobertaConfig, RobertaForTokenClassification),
        (SqueezeBertConfig, SqueezeBertForTokenClassification),
        (BertConfig, BertForTokenClassification),
        (MegatronBertConfig, MegatronBertForTokenClassification),
        (MobileBertConfig, MobileBertForTokenClassification),
        (XLNetConfig, XLNetForTokenClassification),
        (AlbertConfig, AlbertForTokenClassification),
        (ElectraConfig, ElectraForTokenClassification),
        (FlaubertConfig, FlaubertForTokenClassification),
        (FunnelConfig, FunnelForTokenClassification),
        (MPNetConfig, MPNetForTokenClassification),
        (DebertaConfig, DebertaForTokenClassification),
        (DebertaV2Config, DebertaV2ForTokenClassification),
        (IBertConfig, IBertForTokenClassification),
    ]
)

MODEL_FOR_MULTIPLE_CHOICE_MAPPING = OrderedDict(
    [
        # Model for Multiple Choice mapping
        (RoFormerConfig, RoFormerForMultipleChoice),
        (BigBirdConfig, BigBirdForMultipleChoice),
        (ConvBertConfig, ConvBertForMultipleChoice),
        (CamembertConfig, CamembertForMultipleChoice),
        (ElectraConfig, ElectraForMultipleChoice),
        (XLMRobertaConfig, XLMRobertaForMultipleChoice),
        (LongformerConfig, LongformerForMultipleChoice),
        (RobertaConfig, RobertaForMultipleChoice),
        (SqueezeBertConfig, SqueezeBertForMultipleChoice),
        (BertConfig, BertForMultipleChoice),
        (DistilBertConfig, DistilBertForMultipleChoice),
        (MegatronBertConfig, MegatronBertForMultipleChoice),
        (MobileBertConfig, MobileBertForMultipleChoice),
        (XLNetConfig, XLNetForMultipleChoice),
        (AlbertConfig, AlbertForMultipleChoice),
        (XLMConfig, XLMForMultipleChoice),
        (FlaubertConfig, FlaubertForMultipleChoice),
        (FunnelConfig, FunnelForMultipleChoice),
        (MPNetConfig, MPNetForMultipleChoice),
        (IBertConfig, IBertForMultipleChoice),
    ]
)

MODEL_FOR_NEXT_SENTENCE_PREDICTION_MAPPING = OrderedDict(
    [
        (BertConfig, BertForNextSentencePrediction),
        (MegatronBertConfig, MegatronBertForNextSentencePrediction),
        (MobileBertConfig, MobileBertForNextSentencePrediction),
    ]
)


AutoModel = auto_class_factory("AutoModel", MODEL_MAPPING)

AutoModelForPreTraining = auto_class_factory(
    "AutoModelForPreTraining", MODEL_FOR_PRETRAINING_MAPPING, head_doc="pretraining"
)

# Private on purpose, the public class will add the deprecation warnings.
_AutoModelWithLMHead = auto_class_factory(
    "AutoModelWithLMHead", MODEL_WITH_LM_HEAD_MAPPING, head_doc="language modeling"
)

AutoModelForCausalLM = auto_class_factory(
    "AutoModelForCausalLM", MODEL_FOR_CAUSAL_LM_MAPPING, head_doc="causal language modeling"
)

AutoModelForMaskedLM = auto_class_factory(
    "AutoModelForMaskedLM", MODEL_FOR_MASKED_LM_MAPPING, head_doc="masked language modeling"
)

AutoModelForSeq2SeqLM = auto_class_factory(
    "AutoModelForSeq2SeqLM",
    MODEL_FOR_SEQ_TO_SEQ_CAUSAL_LM_MAPPING,
    head_doc="sequence-to-sequence language modeling",
    checkpoint_for_example="t5-base",
)

AutoModelForSequenceClassification = auto_class_factory(
    "AutoModelForSequenceClassification", MODEL_FOR_SEQUENCE_CLASSIFICATION_MAPPING, head_doc="sequence classification"
)

AutoModelForQuestionAnswering = auto_class_factory(
    "AutoModelForQuestionAnswering", MODEL_FOR_QUESTION_ANSWERING_MAPPING, head_doc="question answering"
)

AutoModelForTableQuestionAnswering = auto_class_factory(
    "AutoModelForTableQuestionAnswering",
    MODEL_FOR_TABLE_QUESTION_ANSWERING_MAPPING,
    head_doc="table question answering",
    checkpoint_for_example="google/tapas-base-finetuned-wtq",
)

AutoModelForTokenClassification = auto_class_factory(
    "AutoModelForTokenClassification", MODEL_FOR_TOKEN_CLASSIFICATION_MAPPING, head_doc="token classification"
)

AutoModelForMultipleChoice = auto_class_factory(
    "AutoModelForMultipleChoice", MODEL_FOR_MULTIPLE_CHOICE_MAPPING, head_doc="multiple choice"
)

AutoModelForNextSentencePrediction = auto_class_factory(
    "AutoModelForNextSentencePrediction",
    MODEL_FOR_NEXT_SENTENCE_PREDICTION_MAPPING,
    head_doc="next sentence prediction",
)

AutoModelForImageClassification = auto_class_factory(
    "AutoModelForImageClassification", MODEL_FOR_IMAGE_CLASSIFICATION_MAPPING, head_doc="image classification"
)


class AutoModelWithLMHead(_AutoModelWithLMHead):
    @classmethod
    def from_config(cls, config):
        warnings.warn(
            "The class `AutoModelWithLMHead` is deprecated and will be removed in a future version. Please use "
            "`AutoModelForCausalLM` for causal language models, `AutoModelForMaskedLM` for masked language models and "
            "`AutoModelForSeq2SeqLM` for encoder-decoder models.",
            FutureWarning,
        )
        return super().from_config(config)

    @classmethod
    def from_pretrained(cls, pretrained_model_name_or_path, *model_args, **kwargs):
        warnings.warn(
            "The class `AutoModelWithLMHead` is deprecated and will be removed in a future version. Please use "
            "`AutoModelForCausalLM` for causal language models, `AutoModelForMaskedLM` for masked language models and "
            "`AutoModelForSeq2SeqLM` for encoder-decoder models.",
            FutureWarning,
        )
        return super().from_pretrained(pretrained_model_name_or_path, *model_args, **kwargs)<|MERGE_RESOLUTION|>--- conflicted
+++ resolved
@@ -364,10 +364,7 @@
 MODEL_MAPPING = OrderedDict(
     [
         # Base model mapping
-<<<<<<< HEAD
-=======
-        (RoFormerConfig, RoFormerModel),
->>>>>>> 0b0a5984
+
         (CLIPConfig, CLIPModel),
         (BigBirdPegasusConfig, BigBirdPegasusModel),
         (DeiTConfig, DeiTModel),
