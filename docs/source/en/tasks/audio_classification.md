<!--Copyright 2022 The HuggingFace Team. All rights reserved.

Licensed under the Apache License, Version 2.0 (the "License"); you may not use this file except in compliance with
the License. You may obtain a copy of the License at

http://www.apache.org/licenses/LICENSE-2.0

Unless required by applicable law or agreed to in writing, software distributed under the License is distributed on
an "AS IS" BASIS, WITHOUT WARRANTIES OR CONDITIONS OF ANY KIND, either express or implied. See the License for the
specific language governing permissions and limitations under the License.

⚠️ Note that this file is in Markdown but contains specific syntax for our doc-builder (similar to MDX) that may not be
rendered properly in your Markdown viewer.

-->

# Audio classification

[[open-in-colab]]

<Youtube id="KWwzcmG98Ds"/>

Audio classification - just like with text - assigns a class label as output from the input data.. The only difference is instead of text inputs, you have raw audio waveforms. Some practical applications of audio classification include identifying speaker intent, language classification, and even animal species by their sounds.

This guide will show you how to:

1. Fine-tune [Wav2Vec2](https://huggingface.co/facebook/wav2vec2-base) on the [MInDS-14](https://huggingface.co/datasets/PolyAI/minds14) dataset to classify speaker intent.
2. Use your fine-tuned model for inference.

<Tip>

To see all architectures and checkpoints compatible with this task, we recommend checking the [task-page](https://huggingface.co/tasks/audio-classification)

</Tip>

Before you begin, make sure you have all the necessary libraries installed:

```bash
pip install transformers datasets evaluate
```

We encourage you to login to your Hugging Face account so you can upload and share your model with the community. When prompted, enter your token to login:

```py
>>> from huggingface_hub import notebook_login

>>> notebook_login()
```

## Load MInDS-14 dataset

Start by loading the MInDS-14 dataset from the 🤗 Datasets library:

```py
>>> from datasets import load_dataset, Audio

>>> minds = load_dataset("PolyAI/minds14", name="en-US", split="train")
```

Split the `train` split of the dataset into smaller train and test sets using the [`~datasets.Dataset.train_test_split`] method. This will give you a chance to experiment and make sure everything works before spending more time on the full dataset.

```py
>>> minds = minds.train_test_split(test_size=0.2)
```

Then take a look at the dataset:

```py
>>> minds
DatasetDict({
    train: Dataset({
        features: ['path', 'audio', 'transcription', 'english_transcription', 'intent_class', 'lang_id'],
        num_rows: 450
    })
    test: Dataset({
        features: ['path', 'audio', 'transcription', 'english_transcription', 'intent_class', 'lang_id'],
        num_rows: 113
    })
})
```

While the dataset contains a lot of useful information, like `lang_id` and `english_transcription`, you will focus on the `audio` and `intent_class` in this guide. Remove the other columns with the [`~datasets.Dataset.remove_columns`] method:

```py
>>> minds = minds.remove_columns(["path", "transcription", "english_transcription", "lang_id"])
```

Here's an example:

```py
>>> minds["train"][0]
{'audio': {'array': array([ 0.        ,  0.        ,  0.        , ..., -0.00048828,
         -0.00024414, -0.00024414], dtype=float32),
  'path': '/root/.cache/huggingface/datasets/downloads/extracted/f14948e0e84be638dd7943ac36518a4cf3324e8b7aa331c5ab11541518e9368c/en-US~APP_ERROR/602b9a5fbb1e6d0fbce91f52.wav',
  'sampling_rate': 8000},
 'intent_class': 2}
```

There are two fields:

- `audio`: a 1-dimensional `array` of the speech signal that must be called to load and resample the audio file.
- `intent_class`: represents the class id of the speaker's intent.

To make it easier for the model to get the label name from the label id, create a dictionary that maps the label name to an integer and vice versa:

```py
>>> labels = minds["train"].features["intent_class"].names
>>> label2id, id2label = dict(), dict()
>>> for i, label in enumerate(labels):
...     label2id[label] = str(i)
...     id2label[str(i)] = label
```

Now you can convert the label id to a label name:

```py
>>> id2label[str(2)]
'app_error'
```

## Preprocess

The next step is to load a Wav2Vec2 feature extractor to process the audio signal:

```py
>>> from transformers import AutoFeatureExtractor

>>> feature_extractor = AutoFeatureExtractor.from_pretrained("facebook/wav2vec2-base")
```

The MInDS-14 dataset has a sampling rate of 8kHz (you can find this information in its [dataset card](https://huggingface.co/datasets/PolyAI/minds14)), which means you'll need to resample the dataset to 16kHz to use the pretrained Wav2Vec2 model:

```py
>>> minds = minds.cast_column("audio", Audio(sampling_rate=16_000))
>>> minds["train"][0]
{'audio': {'array': array([ 2.2098757e-05,  4.6582241e-05, -2.2803260e-05, ...,
         -2.8419291e-04, -2.3305941e-04, -1.1425107e-04], dtype=float32),
  'path': '/root/.cache/huggingface/datasets/downloads/extracted/f14948e0e84be638dd7943ac36518a4cf3324e8b7aa331c5ab11541518e9368c/en-US~APP_ERROR/602b9a5fbb1e6d0fbce91f52.wav',
  'sampling_rate': 16000},
 'intent_class': 2}
```

Now create a preprocessing function that:

1. Calls the `audio` column to load, and if necessary, resample the audio file.
2. Checks if the sampling rate of the audio file matches the sampling rate of the audio data a model was pretrained with. You can find this information in the Wav2Vec2 [model card](https://huggingface.co/facebook/wav2vec2-base).
3. Set a maximum input length to batch longer inputs without truncating them.

```py
>>> def preprocess_function(examples):
...     audio_arrays = [x["array"] for x in examples["audio"]]
...     inputs = feature_extractor(
...         audio_arrays, sampling_rate=feature_extractor.sampling_rate, max_length=16000, truncation=True
...     )
...     return inputs
```

To apply the preprocessing function over the entire dataset, use 🤗 Datasets [`~datasets.Dataset.map`] function. You can speed up `map` by setting `batched=True` to process multiple elements of the dataset at once. Remove unnecessary columns and rename `intent_class` to `label`, as required by the model:

```py
>>> encoded_minds = minds.map(preprocess_function, remove_columns="audio", batched=True)
>>> encoded_minds = encoded_minds.rename_column("intent_class", "label")
```

## Evaluate

Including a metric during training can be helpful for evaluating your model's performance. You can quickly load an evaluation method with the 🤗 [Evaluate](https://huggingface.co/docs/evaluate/index) library. For this task, load the [accuracy](https://huggingface.co/spaces/evaluate-metric/accuracy) metric (see the 🤗 Evaluate [quick tour](https://huggingface.co/docs/evaluate/a_quick_tour) to learn more about how to load and compute a metric):

```py
>>> import evaluate

>>> accuracy = evaluate.load("accuracy")
```

Then create a function that passes your predictions and labels to [`~evaluate.EvaluationModule.compute`] to calculate the accuracy:

```py
>>> import numpy as np


>>> def compute_metrics(eval_pred):
...     predictions = np.argmax(eval_pred.predictions, axis=1)
...     return accuracy.compute(predictions=predictions, references=eval_pred.label_ids)
```

Your `compute_metrics` function is ready to go now, and you'll return to it when you setup your training.

## Train

<frameworkcontent>
<pt>
<Tip>

If you aren't familiar with finetuning a model with the [`Trainer`], take a look at the basic tutorial [here](../training#train-with-pytorch-trainer)!

</Tip>

You're ready to start training your model now! Load Wav2Vec2 with [`AutoModelForAudioClassification`] along with the number of expected labels, and the label mappings:

```py
>>> from transformers import AutoModelForAudioClassification, TrainingArguments, Trainer

>>> num_labels = len(id2label)
>>> model = AutoModelForAudioClassification.from_pretrained(
...     "facebook/wav2vec2-base", num_labels=num_labels, label2id=label2id, id2label=id2label
... )
```

At this point, only three steps remain:

1. Define your training hyperparameters in [`TrainingArguments`]. The only required parameter is `output_dir`, which specifies where to save your model. You'll push this model to the Hub by setting `push_to_hub=True` (you need to be signed in to Hugging Face to upload your model). At the end of each epoch, the [`Trainer`] will evaluate the accuracy and save the training checkpoint.
2. Pass the training arguments to [`Trainer`] along with the model, dataset, tokenizer, data collator, and `compute_metrics` function.
3. Call [`~Trainer.train`] to fine-tune your model.


```py
>>> training_args = TrainingArguments(
...     output_dir="my_awesome_mind_model",
...     eval_strategy="epoch",
...     save_strategy="epoch",
...     learning_rate=3e-5,
...     per_device_train_batch_size=32,
...     gradient_accumulation_steps=4,
...     per_device_eval_batch_size=32,
...     num_train_epochs=10,
...     warmup_ratio=0.1,
...     logging_steps=10,
...     load_best_model_at_end=True,
...     metric_for_best_model="accuracy",
...     push_to_hub=True,
... )

>>> trainer = Trainer(
...     model=model,
...     args=training_args,
...     train_dataset=encoded_minds["train"],
...     eval_dataset=encoded_minds["test"],
...     processing_class=feature_extractor,
...     compute_metrics=compute_metrics,
... )

>>> trainer.train()
```

Once training is completed, share your model to the Hub with the [`~transformers.Trainer.push_to_hub`] method so everyone can use your model:

```py
>>> trainer.push_to_hub()
```
</pt>
</frameworkcontent>

<Tip>

For a more in-depth example of how to fine-tune a model for audio classification, take a look at the corresponding [PyTorch notebook](https://colab.research.google.com/github/huggingface/notebooks/blob/main/examples/audio_classification.ipynb).

</Tip>

## Inference

Great, now that you've fine-tuned a model, you can use it for inference!

Load an audio file for inference. Remember to resample the sampling rate of the audio file to match the model's sampling rate, if necessary.

```py
>>> from datasets import load_dataset, Audio

>>> dataset = load_dataset("PolyAI/minds14", name="en-US", split="train")
>>> dataset = dataset.cast_column("audio", Audio(sampling_rate=16000))
>>> sampling_rate = dataset.features["audio"].sampling_rate
>>> audio_file = dataset[0]["audio"]["path"]
```

<<<<<<< HEAD
To perform inference with your fine-tuned model, use a [pipeline]. Instantiate a `pipeline` for audio classification with your model, and pass your audio file to it:
=======
The simplest way to try out your fine-tuned model for inference is to use it in a [`pipeline`]. Instantiate a `pipeline` for audio classification with your model, and pass your audio file to it:
>>>>>>> 0fc29703

```py
>>> from transformers import pipeline

>>> classifier = pipeline("audio-classification", model="stevhliu/my_awesome_minds_model")
>>> classifier(audio_file)
[
    {'score': 0.09766869246959686, 'label': 'cash_deposit'},
    {'score': 0.07998877018690109, 'label': 'app_error'},
    {'score': 0.0781070664525032, 'label': 'joint_account'},
    {'score': 0.07667109370231628, 'label': 'pay_bill'},
    {'score': 0.0755252093076706, 'label': 'balance'}
]
```

You can also manually replicate the results of the `pipeline` if you'd like:

<frameworkcontent>
<pt>
Load a feature extractor to preprocess the audio file and return the `input` as PyTorch tensors:

```py
>>> from transformers import AutoFeatureExtractor

>>> feature_extractor = AutoFeatureExtractor.from_pretrained("stevhliu/my_awesome_minds_model")
>>> inputs = feature_extractor(dataset[0]["audio"]["array"], sampling_rate=sampling_rate, return_tensors="pt")
```

Pass your inputs to the model and return the logits:

```py
>>> from transformers import AutoModelForAudioClassification

>>> model = AutoModelForAudioClassification.from_pretrained("stevhliu/my_awesome_minds_model")
>>> with torch.no_grad():
...     logits = model(**inputs).logits
```

Get the class with the highest probability, and use the model's `id2label` mapping to convert it to a label:

```py
>>> import torch

>>> predicted_class_ids = torch.argmax(logits).item()
>>> predicted_label = model.config.id2label[predicted_class_ids]
>>> predicted_label
'cash_deposit'
```
</pt>
</frameworkcontent><|MERGE_RESOLUTION|>--- conflicted
+++ resolved
@@ -271,11 +271,11 @@
 >>> audio_file = dataset[0]["audio"]["path"]
 ```
 
-<<<<<<< HEAD
+audio-classification
 To perform inference with your fine-tuned model, use a [pipeline]. Instantiate a `pipeline` for audio classification with your model, and pass your audio file to it:
-=======
+
 The simplest way to try out your fine-tuned model for inference is to use it in a [`pipeline`]. Instantiate a `pipeline` for audio classification with your model, and pass your audio file to it:
->>>>>>> 0fc29703
+main
 
 ```py
 >>> from transformers import pipeline
