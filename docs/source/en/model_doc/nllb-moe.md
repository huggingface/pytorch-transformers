<!--Copyright 2023 The HuggingFace Team. All rights reserved.

Licensed under the Apache License, Version 2.0 (the "License"); you may not use this file except in compliance with
the License. You may obtain a copy of the License at

http://www.apache.org/licenses/LICENSE-2.0

Unless required by applicable law or agreed to in writing, software distributed under the License is distributed on
an "AS IS" BASIS, WITHOUT WARRANTIES OR CONDITIONS OF ANY KIND, either express or implied. See the License for the
specific language governing permissions and limitations under the License.

⚠️ Note that this file is in Markdown but contain specific syntax for our doc-builder (similar to MDX) that may not be
rendered properly in your Markdown viewer.

-->

# NLLB-MOE


## Overview

The NLLB model was presented in [No Language Left Behind: Scaling Human-Centered Machine Translation](https://arxiv.org/abs/2207.04672) by Marta R. Costa-jussà, James Cross, Onur Çelebi,
Maha Elbayad, Kenneth Heafield, Kevin Heffernan, Elahe Kalbassi, Janice Lam, Daniel Licht, Jean Maillard, Anna Sun, Skyler Wang, Guillaume Wenzek, Al Youngblood, Bapi Akula,
Loic Barrault, Gabriel Mejia Gonzalez, Prangthip Hansanti, John Hoffman, Semarley Jarrett, Kaushik Ram Sadagopan, Dirk Rowe, Shannon Spruit, Chau Tran, Pierre Andrews,
Necip Fazil Ayan, Shruti Bhosale, Sergey Edunov, Angela Fan, Cynthia Gao, Vedanuj Goswami, Francisco Guzmán, Philipp Koehn, Alexandre Mourachko, Christophe Ropers,
Safiyyah Saleem, Holger Schwenk, and Jeff Wang.

The abstract of the paper is the following:

*Driven by the goal of eradicating language barriers on a global scale, machine translation has solidified itself as a key focus of artificial intelligence research today.
However, such efforts have coalesced around a small subset of languages, leaving behind the vast majority of mostly low-resource languages. What does it take to break the
200 language barrier while ensuring safe, high quality results, all while keeping ethical considerations in mind? In No Language Left Behind, we took on this challenge by
first contextualizing the need for low-resource language translation support through exploratory interviews with native speakers. Then, we created datasets and models aimed
at narrowing the performance gap between low and high-resource languages. More specifically, we developed a conditional compute model based on Sparsely Gated Mixture of
Experts that is trained on data obtained with novel and effective data mining techniques tailored for low-resource languages. We propose multiple architectural and training
improvements to counteract overfitting while training on thousands of tasks. Critically, we evaluated the performance of over 40,000 different translation directions using
a human-translated benchmark, Flores-200, and combined human evaluation with a novel toxicity benchmark covering all languages in Flores-200 to assess translation safety.
Our model achieves an improvement of 44% BLEU relative to the previous state-of-the-art, laying important groundwork towards realizing a universal translation system.*

This model was contributed by [Arthur Zucker](https://huggingface.co/ArtZucker).
The original code can be found [here](https://github.com/facebookresearch/fairseq).

## Usage tips

- M2M100ForConditionalGeneration is the base model for both NLLB and NLLB MoE
- The NLLB-MoE is very similar to the NLLB model, but it's feed forward layer is based on the implementation of SwitchTransformers.
- The tokenizer is the same as the NLLB models.

## Implementation differences with SwitchTransformers

The biggest difference is the way the tokens are routed. NLLB-MoE uses a `top-2-gate` which means that for each input, only the top two experts are selected based on the 
highest predicted probabilities from the gating network, and the remaining experts are ignored. In `SwitchTransformers`, only the top-1 probabilities are computed, 
which means that tokens have less probability of being forwarded. Moreover, if a token is not routed to any expert, `SwitchTransformers` still adds its unmodified hidden 
states (kind of like a residual connection) while they are masked in `NLLB`'s top-2 routing mechanism. 

## Generating with NLLB-MoE
<<<<<<< HEAD

The avalable checkpoints requires around 350GB of storage. Make sure to use `accelerate` if you do not have enough RAM on your machine.
=======
The available checkpoints require around 350GB of storage. Make sure to use `accelerate` if you do not have enough RAM on your machine.
>>>>>>> b0d1d7f7

While generating the target text set the `forced_bos_token_id` to the target language id. The following
example shows how to translate English to French using the *facebook/nllb-200-distilled-600M* model.

Note that we're using the BCP-47 code for French `fra_Latn`. See [here](https://github.com/facebookresearch/flores/blob/main/flores200/README.md#languages-in-flores-200)
for the list of all BCP-47 in the Flores 200 dataset.

```python
>>> from transformers import AutoModelForSeq2SeqLM, AutoTokenizer

>>> tokenizer = AutoTokenizer.from_pretrained("facebook/nllb-moe-54b")
>>> model = AutoModelForSeq2SeqLM.from_pretrained("facebook/nllb-moe-54b")

>>> article = "Previously, Ring's CEO, Jamie Siminoff, remarked the company started when his doorbell wasn't audible from his shop in his garage."
>>> inputs = tokenizer(article, return_tensors="pt")

>>> translated_tokens = model.generate(
...     **inputs, forced_bos_token_id=tokenizer.lang_code_to_id["fra_Latn"], max_length=50
... )
>>> tokenizer.batch_decode(translated_tokens, skip_special_tokens=True)[0]
"Auparavant, le PDG de Ring, Jamie Siminoff, a fait remarquer que la société avait commencé lorsque sa sonnette n'était pas audible depuis son magasin dans son garage."
```

### Generating from any other language than English

English (`eng_Latn`) is set as the default language from which to translate. In order to specify that you'd like to translate from a different language,
you should specify the BCP-47 code in the `src_lang` keyword argument of the tokenizer initialization.

See example below for a translation from romanian to german:

```python
>>> from transformers import AutoModelForSeq2SeqLM, AutoTokenizer

>>> tokenizer = AutoTokenizer.from_pretrained("facebook/nllb-moe-54b", src_lang="ron_Latn")
>>> model = AutoModelForSeq2SeqLM.from_pretrained("facebook/nllb-moe-54b")

>>> article = "Şeful ONU spune că nu există o soluţie militară în Siria"
>>> inputs = tokenizer(article, return_tensors="pt")

>>> translated_tokens = model.generate(
...     **inputs, forced_bos_token_id=tokenizer.lang_code_to_id["deu_Latn"], max_length=30
... )
>>> tokenizer.batch_decode(translated_tokens, skip_special_tokens=True)[0]
```

## Resources

- [Translation task guide](../tasks/translation)
- [Summarization task guide](../tasks/summarization)


## NllbMoeConfig

[[autodoc]] NllbMoeConfig

## NllbMoeTop2Router

[[autodoc]] NllbMoeTop2Router
    - route_tokens
    - forward

## NllbMoeSparseMLP

[[autodoc]] NllbMoeSparseMLP
    - forward

## NllbMoeModel

[[autodoc]] NllbMoeModel
    - forward

## NllbMoeForConditionalGeneration

[[autodoc]] NllbMoeForConditionalGeneration
    - forward
<|MERGE_RESOLUTION|>--- conflicted
+++ resolved
@@ -54,12 +54,8 @@
 states (kind of like a residual connection) while they are masked in `NLLB`'s top-2 routing mechanism. 
 
 ## Generating with NLLB-MoE
-<<<<<<< HEAD
 
-The avalable checkpoints requires around 350GB of storage. Make sure to use `accelerate` if you do not have enough RAM on your machine.
-=======
 The available checkpoints require around 350GB of storage. Make sure to use `accelerate` if you do not have enough RAM on your machine.
->>>>>>> b0d1d7f7
 
 While generating the target text set the `forced_bos_token_id` to the target language id. The following
 example shows how to translate English to French using the *facebook/nllb-200-distilled-600M* model.
