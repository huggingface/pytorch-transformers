--- conflicted
+++ resolved
@@ -92,7 +92,6 @@
     return tensor_list
 
 
-<<<<<<< HEAD
 def _expand_mask(mask: torch.Tensor, dtype: torch.dtype, tgt_len: int = None):
     """
     Expands attention_mask from `[bsz, seq_len]` to `[bsz, 1, tgt_seq_len, src_seq_len]`.
@@ -105,22 +104,6 @@
     inverted_mask = 1.0 - expanded_mask
 
     return inverted_mask.masked_fill(inverted_mask.to(torch.bool), torch.finfo(dtype).min)
-=======
-def attention_mask_func(attention_scores, attention_mask, causal_mask):
-    attention_mask_bool = ~attention_mask.bool()
-
-    query_length, key_length, n_heads = attention_scores.size(2), attention_scores.size(3), attention_scores.size(1)
-    padded_causal_mask = torch.logical_or(
-        attention_mask_bool[:, None, key_length - query_length : key_length, None],
-        ~causal_mask[:, :, key_length - query_length : key_length, :key_length].bool(),
-    )
-    padded_causal_mask = torch.logical_or(padded_causal_mask, attention_mask_bool[:, None, None, :key_length])
-    # Make use of floats
-    return (
-        attention_scores.masked_fill_(padded_causal_mask.expand(-1, n_heads, -1, -1), -10000.0),
-        padded_causal_mask,
-    )
->>>>>>> 870ff9e1
 
 
 def build_alibi_tensor(
@@ -292,20 +275,9 @@
         if self.scale is not None:
             input = input * self.scale
 
-<<<<<<< HEAD
         attn_weights = input + causal_mask
         attn_weights = torch.max(attn_weights, torch.tensor(torch.finfo(attn_weights.dtype).min))
         probs = nn.functional.softmax(attn_weights, dim=-1, dtype=softmax_dtype) * (~causal_mask.bool())
-=======
-        if mask is None:
-            mask = torch.ones(input.shape[0], max_positions, dtype=torch.bool, device=input.device)
-
-        mask = mask.to(input.device)
-        seq_ids = torch.arange(max_positions, device=input.device)
-        causal_mask = (seq_ids[None, :] <= seq_ids[:, None]).view(1, 1, max_positions, max_positions).to(input.device)
-        mask_output, padded_causal_mask = self.mask_func(input, mask, causal_mask)
-        probs = nn.functional.softmax(mask_output, dim=-1, dtype=softmax_dtype) * (~padded_causal_mask)
->>>>>>> 870ff9e1
 
         if input_in_16bit and self.softmax_in_fp32:
             probs = probs.to(dtype=input_dtype)
