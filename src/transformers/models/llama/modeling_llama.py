--- conflicted
+++ resolved
@@ -828,39 +828,32 @@
             self.register_buffer("causal_mask", torch.triu(causal_mask, diagonal=1), persistent=False)
 
         for layer in self.model.layers:
-<<<<<<< HEAD
-            weights = layer.self_attn.o_proj.weight
+            device = layer.input_layernorm.weight.device
+            if hasattr(self.config, "_pre_quantization_dtype"):
+                dtype = self.config._pre_quantization_dtype
+            else:
+                dtype = layer.self_attn.o_proj.weight.dtype
             if cache_cls == StaticCache:
                 layer.self_attn.past_key_value = cache_cls(
                     self.config,
                     max_batch_size,
                     generation_config.max_length,
-                    device=weights.device,
-                    dtype=weights.dtype,
+                    device=device,
+                    dtype=dtype,
                 )
             elif cache_cls == PagedAttentionCache:
                 layer.self_attn.past_key_value = cache_cls(
                     self.config,
                     generation_config.num_blocks,
                     generation_config.block_size,
-                    device=weights.device,
-                    dtype=weights.dtype,
+                    device=device,
+                    dtype=dtype,
                 )
 
     def _prompt_sharing_with_paged_attention_cache(self, batch_size, beam_size):
         for layer in self.model.layers:
             if isinstance(layer.self_attn.past_key_value, PagedAttentionCache):
                 layer.self_attn.past_key_value.set_batch2seq_for_prompt_sharing(batch_size, beam_size)
-=======
-            device = layer.input_layernorm.weight.device
-            if hasattr(self.config, "_pre_quantization_dtype"):
-                dtype = self.config._pre_quantization_dtype
-            else:
-                dtype = layer.self_attn.o_proj.weight.dtype
-            layer.self_attn.past_key_value = cache_cls(
-                self.config, max_batch_size, max_cache_len, device=device, dtype=dtype
-            )
->>>>>>> 5c341d45
 
     def _reset_cache(self):
         for layer in self.model.layers:
