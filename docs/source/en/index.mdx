--- conflicted
+++ resolved
@@ -114,11 +114,8 @@
 1. **[GPT-2](model_doc/gpt2)** (from OpenAI) released with the paper [Language Models are Unsupervised Multitask Learners](https://blog.openai.com/better-language-models/) by Alec Radford*, Jeffrey Wu*, Rewon Child, David Luan, Dario Amodei** and Ilya Sutskever**.
 1. **[GPT-J](model_doc/gptj)** (from EleutherAI) released in the repository [kingoflolz/mesh-transformer-jax](https://github.com/kingoflolz/mesh-transformer-jax/) by Ben Wang and Aran Komatsuzaki.
 1. **[GPT-Sw3](model_doc/gpt-sw3)** (from AI-Sweden) released with the paper [Lessons Learned from GPT-SW3: Building the First Large-Scale Generative Language Model for Swedish](http://www.lrec-conf.org/proceedings/lrec2022/pdf/2022.lrec-1.376.pdf) by Ariel Ekgren, Amaru Cuba Gyllensten, Evangelia Gogoulou, Alice Heiman, Severine Verlinden, Joey Öhman, Fredrik Carlsson, Magnus Sahlgren.
-<<<<<<< HEAD
 1. **[GPTSAN-japanese](model_doc/gptsan-japanese)** released in the repository [tanreinama/GPTSAN](https://github.com/tanreinama/GPTSAN/blob/main/report/model.md) by Toshiyuki Sakamoto(tanreinama).
-=======
 1. **[Graphormer](model_doc/graphormer)** (from Microsoft) released with the paper [Do Transformers Really Perform Bad for Graph Representation?](https://arxiv.org/abs/2106.05234) by Chengxuan Ying, Tianle Cai, Shengjie Luo, Shuxin Zheng, Guolin Ke, Di He, Yanming Shen, Tie-Yan Liu.
->>>>>>> de1ca3a0
 1. **[GroupViT](model_doc/groupvit)** (from UCSD, NVIDIA) released with the paper [GroupViT: Semantic Segmentation Emerges from Text Supervision](https://arxiv.org/abs/2202.11094) by Jiarui Xu, Shalini De Mello, Sifei Liu, Wonmin Byeon, Thomas Breuel, Jan Kautz, Xiaolong Wang.
 1. **[Hubert](model_doc/hubert)** (from Facebook) released with the paper [HuBERT: Self-Supervised Speech Representation Learning by Masked Prediction of Hidden Units](https://arxiv.org/abs/2106.07447) by Wei-Ning Hsu, Benjamin Bolte, Yao-Hung Hubert Tsai, Kushal Lakhotia, Ruslan Salakhutdinov, Abdelrahman Mohamed.
 1. **[I-BERT](model_doc/ibert)** (from Berkeley) released with the paper [I-BERT: Integer-only BERT Quantization](https://arxiv.org/abs/2101.01321) by Sehoon Kim, Amir Gholami, Zhewei Yao, Michael W. Mahoney, Kurt Keutzer.
@@ -296,11 +293,8 @@
 |       GPT NeoX Japanese       |       ✅       |       ❌       |       ✅        |         ❌         |      ❌      |
 |             GPT-J             |       ❌       |       ❌       |       ✅        |         ✅         |      ✅      |
 |            GPT-Sw3            |       ✅       |       ✅       |       ✅        |         ✅         |      ✅      |
-<<<<<<< HEAD
 |        GPTSAN-japanese        |       ✅       |       ❌       |       ✅        |         ❌         |      ❌      |
-=======
 |          Graphormer           |       ❌       |       ❌       |       ✅        |         ❌         |      ❌      |
->>>>>>> de1ca3a0
 |           GroupViT            |       ❌       |       ❌       |       ✅        |         ✅         |      ❌      |
 |            Hubert             |       ❌       |       ❌       |       ✅        |         ✅         |      ❌      |
 |            I-BERT             |       ❌       |       ❌       |       ✅        |         ❌         |      ❌      |
