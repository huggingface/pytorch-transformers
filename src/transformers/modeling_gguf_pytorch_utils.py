# coding=utf-8
# Copyright 2024 The ggml.ai team and The HuggingFace Inc. team. and pygguf author (github.com/99991)
# https://github.com/99991/pygguf
#
# Licensed under the Apache License, Version 2.0 (the "License");
# you may not use this file except in compliance with the License.
# You may obtain a copy of the License at
#
#     http://www.apache.org/licenses/LICENSE-2.0
#
# Unless required by applicable law or agreed to in writing, software
# distributed under the License is distributed on an "AS IS" BASIS,
# WITHOUT WARRANTIES OR CONDITIONS OF ANY KIND, either express or implied.
# See the License for the specific language governing permissions and
# limitations under the License.

import re
from typing import Dict, Optional

import numpy as np
from tqdm import tqdm

from .integrations import (
    GGUF_CONFIG_MAPPING,
    GGUF_TENSOR_MAPPING,
    GGUF_TOKENIZER_MAPPING,
    _gguf_parse_value,
)
from .utils import is_torch_available
from .utils.import_utils import is_gguf_available
from .utils.logging import get_logger


if is_torch_available():
    import torch

logger = get_logger(__name__)


GGUF_TO_TRANSFORMERS_MAPPING = {
    "ignore": {
        "GGUF": {
            "version": "version",
            "tensor_count": "tensor_count",
            "kv_count": "kv_count",
        },
        "general": {"file_type": "file_type", "quantization_version": "quantization_version"},
    },
    "config": GGUF_CONFIG_MAPPING,
    "tensors": GGUF_TENSOR_MAPPING,
    "tokenizer": {"tokenizer": GGUF_TOKENIZER_MAPPING["tokenizer"]},
    "tokenizer_config": {"tokenizer": GGUF_TOKENIZER_MAPPING["tokenizer_config"]},
}

GGUF_SUPPORTED_ARCHITECTURES = list(GGUF_TO_TRANSFORMERS_MAPPING["tensors"].keys())


def read_field(reader, field):
    value = reader.fields[field]
    return [_gguf_parse_value(value.parts[_data_index], value.types) for _data_index in value.data]


def load_gguf_checkpoint(gguf_checkpoint_path, return_tensors=False):
    """
    Load a GGUF file and return a dictionary of parsed parameters containing tensors, the parsed
    tokenizer and config attributes.

    Args:
        gguf_checkpoint_path (`str`):
            The path the to GGUF file to load
        return_tensors (`bool`, defaults to `True`):
            Whether to read the tensors from the file and return them. Not doing so is faster
            and only loads the metadata in memory.
    """
    if is_gguf_available() and is_torch_available():
        from gguf import GGUFReader, dequantize
    else:
        logger.error(
            "Loading a GGUF checkpoint in PyTorch, requires both PyTorch and GGUF>=0.10.0 to be installed. Please see "
            "https://pytorch.org/ and https://github.com/ggerganov/llama.cpp/tree/master/gguf-py for installation instructions."
        )
        raise ImportError("Please install torch and gguf>=0.10.0 to load a GGUF checkpoint in PyTorch.")

    reader = GGUFReader(gguf_checkpoint_path)
    fields = reader.fields
    reader_keys = list(fields.keys())

    parsed_parameters = {k: {} for k in GGUF_TO_TRANSFORMERS_MAPPING}

    architecture = read_field(reader, "general.architecture")[0]
    model_name = read_field(reader, "general.name")

    # in llama.cpp mistral models use the same architecture as llama. We need
    # to add this patch to ensure things work correctly on our side.
    if "llama" in architecture and "mistral" in model_name:
        updated_architecture = "mistral"
    else:
        updated_architecture = architecture

    if "qwen2moe" in architecture:
        updated_architecture = "qwen2_moe"

    model_size = ""
    # extract the number of params from file name as architectures can differ ;
    # eg. for falcon : `...falcon-7b-...`
    if "falcon" in architecture:
        gguf_file_name = gguf_checkpoint_path.split("/")[-1].lower()
        m = re.search(r"-\d+b-", gguf_file_name)  # regex to catch `-7b-`
        if m is None:
            raise ValueError(
                f"From file name, cannot determine the number of parameters for {architecture} architecture"
            )
        model_size = m.group().strip("-")  # only keeps `7b`

    if architecture + model_size not in GGUF_SUPPORTED_ARCHITECTURES:
        raise ValueError(f"Architecture {architecture + model_size} not supported")

    # List all key-value pairs in a columnized format
    for gguf_key, field in reader.fields.items():
        gguf_key = gguf_key.replace(architecture, updated_architecture)
        split = gguf_key.split(".")
        prefix = split[0]
        config_key = ".".join(split[1:])

        value = [_gguf_parse_value(field.parts[_data_index], field.types) for _data_index in field.data]

        if len(value) == 1:
            value = value[0]

        if isinstance(value, str) and architecture in value:
            value = value.replace(architecture, updated_architecture)

        for parameter in GGUF_TO_TRANSFORMERS_MAPPING:
            parameter_renames = GGUF_TO_TRANSFORMERS_MAPPING[parameter]
            if prefix in parameter_renames and config_key in parameter_renames[prefix]:
                renamed_config_key = parameter_renames[prefix][config_key]
                if renamed_config_key == -1:
                    continue

                if renamed_config_key is not None:
                    parsed_parameters[parameter][renamed_config_key] = value

                if gguf_key in reader_keys:
                    reader_keys.remove(gguf_key)

        if gguf_key in reader_keys:
            logger.info(f"Some keys were not parsed and added into account {gguf_key} | {value}")

    # retrieve config vocab_size from tokenizer
    # Pleas refer to https://github.com/huggingface/transformers/issues/32526 for more details
    if "vocab_size" not in parsed_parameters["config"]:
        tokenizer_parameters = parsed_parameters["tokenizer"]
        if "tokens" in tokenizer_parameters:
            parsed_parameters["config"]["vocab_size"] = len(tokenizer_parameters["tokens"])
        else:
            logger.warning(
                "Can't find a way to retrieve missing config vocab_size from tokenizer parameters. "
                "This will use default value from model config class and cause unexpected behavior."
            )

    if return_tensors:
        tensor_key_mapping = GGUF_TO_TRANSFORMERS_MAPPING["tensors"][architecture + model_size]

        for tensor in tqdm(reader.tensors, desc="Converting and de-quantizing GGUF tensors..."):
            name = tensor.name

            weights = dequantize(tensor.data, tensor.tensor_type)

            if architecture == "llama" and (".attn_k." in name or ".attn_q." in name):
                num_heads = parsed_parameters["config"]["num_attention_heads"]
                num_kv_heads = parsed_parameters["config"]["num_key_value_heads"]
                if ".attn_q." in name:
                    weights = reverse_permute_weights(weights, num_heads, num_heads)
                elif ".attn_k." in name:
                    weights = reverse_permute_weights(weights, num_heads, num_kv_heads)

            if architecture == "qwen2moe":
                if "_exp" in name:
                    split_moe_expert_tensor(weights, parsed_parameters, name, tensor_key_mapping)
                    continue
                if "ffn_gate_inp_shexp" in name:
                    # for compatibility tensor shared_expert_gate must be (1, 2048) dim,
                    # quantized one is (2048)
                    weights = np.expand_dims(weights, axis=0)

            if architecture == "bloom" and "attn_qkv" in name:
                num_heads = parsed_parameters["config"]["n_head"]
                n_embed = parsed_parameters["config"]["hidden_size"]
                if "weight" in name:
                    weights = reverse_reshape_weights(weights, num_heads, n_embed)
                else:
                    weights = reverse_reshape_bias(weights, num_heads, n_embed)

            for tensor_name in tensor_key_mapping:
                if tensor_name in name:
                    name = name.replace(tensor_name, tensor_key_mapping[tensor_name])

            # Use copy to avoid errors with numpy and pytorch
            parsed_parameters["tensors"][name] = torch.from_numpy(np.copy(weights))

    if len(reader_keys) > 0:
        logger.info(f"Some keys of the GGUF file were not considered: {reader_keys}")

    return parsed_parameters


def reverse_permute_weights(weights: np.ndarray, n_head: int, num_kv_heads: Optional[int] = None) -> np.ndarray:
    # Original permutation implementation
    # https://github.com/ggerganov/llama.cpp/blob/a38b884c6c4b0c256583acfaaabdf556c62fabea/convert_hf_to_gguf.py#L1402-L1408
    if num_kv_heads is not None and n_head != num_kv_heads:
        n_head = num_kv_heads

    dim = weights.shape[0] // n_head // 2
    w = weights.reshape(n_head, dim, 2, *weights.shape[1:])
    return w.swapaxes(2, 1).reshape(weights.shape)


def reverse_reshape_weights(weights: np.ndarray, n_head: int, n_embed: int):
    # Original reshape implementation
    # https://github.com/ggerganov/llama.cpp/blob/master/convert_hf_to_gguf.py#L972-L985
    q, k, v = np.array_split(weights, 3, axis=0)

    q = q.reshape(n_head, n_embed // n_head, n_embed)
    k = k.reshape(n_head, n_embed // n_head, n_embed)
    v = v.reshape(n_head, n_embed // n_head, n_embed)
    qkv_weights = np.stack([q, k, v], axis=1)

    return qkv_weights.reshape(n_head * 3 * (n_embed // n_head), n_embed)


def reverse_reshape_bias(weights: np.ndarray, n_head: int, n_embed: int):
    # Original reshape implementation
    # https://github.com/ggerganov/llama.cpp/blob/master/convert_hf_to_gguf.py#L986-L998
    q_bias, k_bias, v_bias = np.array_split(weights, 3)

    q_bias = q_bias.reshape(n_head, n_embed // n_head)
    k_bias = k_bias.reshape(n_head, n_embed // n_head)
    v_bias = v_bias.reshape(n_head, n_embed // n_head)

    qkv_bias = np.stack([q_bias, k_bias, v_bias], axis=1).flatten()
    return qkv_bias


def split_moe_expert_tensor(
<<<<<<< HEAD
    weights: np.ndarray, parsed_parameters: Dict[str, Dict], name: str, tensor_key_mapping: Dict
=======
    weights: np.ndarray, parsed_parameters: Dict[str, Dict], name: str, tensor_key_mapping: dict
>>>>>>> 4fb28703
):
    # Original merge implementation
    # https://github.com/ggerganov/llama.cpp/blob/master/convert_hf_to_gguf.py#L1994-L2022
    exp_name = ""
    if "ffn_gate_exps" in name:
        exp_name = "gate_proj"
    elif "ffn_down_exps" in name:
        exp_name = "down_proj"
    elif "ffn_up_exps" in name:
        exp_name = "up_proj"
    else:
        raise ValueError(f"Cannot map expert tensor {name} in Qwen2Moe architecture.")
    for tensor_name in tensor_key_mapping:
        if tensor_name in name:
            name = name.replace(tensor_name, tensor_key_mapping[tensor_name])
    w_counter = parsed_parameters["config"].get("num_experts", 60)
    for i in range(0, w_counter):
        temp_name = name.replace(".weight", f".{i}.{exp_name}.weight")
        exp_weight = weights[i]
        parsed_parameters["tensors"][temp_name] = torch.from_numpy(np.copy(exp_weight))<|MERGE_RESOLUTION|>--- conflicted
+++ resolved
@@ -242,11 +242,7 @@
 
 
 def split_moe_expert_tensor(
-<<<<<<< HEAD
-    weights: np.ndarray, parsed_parameters: Dict[str, Dict], name: str, tensor_key_mapping: Dict
-=======
     weights: np.ndarray, parsed_parameters: Dict[str, Dict], name: str, tensor_key_mapping: dict
->>>>>>> 4fb28703
 ):
     # Original merge implementation
     # https://github.com/ggerganov/llama.cpp/blob/master/convert_hf_to_gguf.py#L1994-L2022
