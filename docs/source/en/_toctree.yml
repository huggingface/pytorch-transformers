--- conflicted
+++ resolved
@@ -386,13 +386,10 @@
         title: HerBERT
       - local: model_doc/ibert
         title: I-BERT
-<<<<<<< HEAD
       - local: model_doc/jetmoe
         title: JetMoe
-=======
       - local: model_doc/jamba
         title: Jamba
->>>>>>> e74d793a
       - local: model_doc/jukebox
         title: Jukebox
       - local: model_doc/led
