--- conflicted
+++ resolved
@@ -186,22 +186,15 @@
         self, messages: List[Dict[str, str]], stop_sequences: Optional[List[str]] = None, grammar: Optional[str] = None
     ) -> str:
         # Get clean message list
-        messages = get_clean_message_list(
-            messages, role_conversions=llama_role_conversions
-        )
+        messages = get_clean_message_list(messages, role_conversions=llama_role_conversions)
 
         # Send messages to the Hugging Face Inference API
         if grammar is not None:
             response = self.client.chat_completion(
-                messages,
-                stop=stop_sequences,
-                max_tokens=self.max_tokens,
-                response_format=grammar,
+                messages, stop=stop_sequences, max_tokens=self.max_tokens, response_format=grammar
             )
         else:
-            response = self.client.chat_completion(
-                messages, stop=stop_sequences, max_tokens=self.max_tokens
-            )
+            response = self.client.chat_completion(messages, stop=stop_sequences, max_tokens=self.max_tokens)
 
         response = response.choices[0].message.content
         return response
@@ -214,19 +207,12 @@
         super().__init__(model_id)
         self.pipeline = pipeline
 
-<<<<<<< HEAD
-    def __call__(
-=======
     def generate(
->>>>>>> 1da1e0d7
         self,
         messages: List[Dict[str, str]],
         stop_sequences: Optional[List[str]] = None,
         grammar: Optional[str] = None,
-<<<<<<< HEAD
-=======
         max_length: int = 1500,
->>>>>>> 1da1e0d7
     ) -> str:
         # Get clean message list
         messages = get_clean_message_list(
